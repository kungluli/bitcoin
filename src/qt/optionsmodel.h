// Copyright (c) 2011-2015 The Bitcoin Core developers
// Distributed under the MIT software license, see the accompanying
// file COPYING or http://www.opensource.org/licenses/mit-license.php.

#ifndef BITCOIN_QT_OPTIONSMODEL_H
#define BITCOIN_QT_OPTIONSMODEL_H

#include "amount.h"

#include <QAbstractListModel>

QT_BEGIN_NAMESPACE
class QNetworkProxy;
QT_END_NAMESPACE

/** Interface from Qt to configuration data structure for Bitcoin client.
   To Qt, the options are presented as a list with the different options
   laid out vertically.
   This can be changed to a tree once the settings become sufficiently
   complex.
 */
class OptionsModel : public QAbstractListModel
{
    Q_OBJECT

public:
    explicit OptionsModel(QObject *parent = 0, bool resetSettings = false);

    enum OptionID {
        StartAtStartup,         // bool
        HideTrayIcon,           // bool
        MinimizeToTray,         // bool
        MapPortUPnP,            // bool
        MinimizeOnClose,        // bool
        ProxyUse,               // bool
        ProxyIP,                // QString
        ProxyPort,              // int
        ProxyUseTor,            // bool
        ProxyIPTor,             // QString
        ProxyPortTor,           // int
        DisplayUnit,            // BitcoinUnits::Unit
        ThirdPartyTxUrls,       // QString
        Language,               // QString
        CoinControlFeatures,    // bool
        ThreadsScriptVerif,     // int
        DatabaseCache,          // int
        SpendZeroConfChange,    // bool
        Listen,                 // bool
        maxuploadtarget,
        peerbloomfilters,       // bool
        OptionIDRowCount,
    };

    void Init(bool resetSettings = false);
    void Reset();

    int rowCount(const QModelIndex & parent = QModelIndex()) const;
    QVariant data(const QModelIndex & index, int role = Qt::DisplayRole) const;
    bool setData(const QModelIndex & index, const QVariant & value, int role = Qt::EditRole);
    /** Updates current unit in memory, settings and emits displayUnitChanged(newUnit) signal */
    void setDisplayUnit(const QVariant &value);

    /* Explicit getters */
    bool getHideTrayIcon() { return fHideTrayIcon; }
    bool getMinimizeToTray() { return fMinimizeToTray; }
    bool getMinimizeOnClose() { return fMinimizeOnClose; }
    int getDisplayUnit() { return nDisplayUnit; }
    QString getThirdPartyTxUrls() { return strThirdPartyTxUrls; }
    bool getProxySettings(QNetworkProxy& proxy) const;
    bool getCoinControlFeatures() { return fCoinControlFeatures; }
    const QString& getOverriddenByCommandLine() { return strOverriddenByCommandLine; }

    /* Restart flag helper */
    void setRestartRequired(bool fRequired);
    bool isRestartRequired();

private:
    /* Qt-only settings */
    bool fHideTrayIcon;
    bool fMinimizeToTray;
    bool fMinimizeOnClose;
    QString language;
    int nDisplayUnit;
    QString strThirdPartyTxUrls;
    bool fCoinControlFeatures;
    /* settings that were overriden by command-line */
    QString strOverriddenByCommandLine;

<<<<<<< HEAD
    /* rwconf settings that require a restart */
    bool f_peerbloomfilters;

    /// Add option to list of GUI options overridden through command line/config file
=======
    // Add option to list of GUI options overridden through command line/config file
>>>>>>> 114f7e94
    void addOverriddenOption(const std::string &option);

    // Check settings version and upgrade default values if required
    void checkAndMigrate();
Q_SIGNALS:
    void displayUnitChanged(int unit);
    void coinControlFeaturesChanged(bool);
    void hideTrayIconChanged(bool);
};

#endif // BITCOIN_QT_OPTIONSMODEL_H<|MERGE_RESOLUTION|>--- conflicted
+++ resolved
@@ -86,14 +86,10 @@
     /* settings that were overriden by command-line */
     QString strOverriddenByCommandLine;
 
-<<<<<<< HEAD
     /* rwconf settings that require a restart */
     bool f_peerbloomfilters;
 
-    /// Add option to list of GUI options overridden through command line/config file
-=======
     // Add option to list of GUI options overridden through command line/config file
->>>>>>> 114f7e94
     void addOverriddenOption(const std::string &option);
 
     // Check settings version and upgrade default values if required

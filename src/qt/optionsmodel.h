#ifndef OPTIONSMODEL_H
#define OPTIONSMODEL_H

#include <QAbstractListModel>

/** Interface from Qt to configuration data structure for Bitcoin client.
   To Qt, the options are presented as a list with the different options
   laid out vertically.
   This can be changed to a tree once the settings become sufficiently
   complex.
 */
class OptionsModel : public QAbstractListModel
{
    Q_OBJECT

public:
    explicit OptionsModel(QObject *parent = 0);

    enum OptionID {
        StartAtStartup,    // bool
        MinimizeToTray,    // bool
        MapPortUPnP,       // bool
        MinimizeOnClose,   // bool
        ProxyUse,          // bool
        ProxyIP,           // QString
        ProxyPort,         // int
        ProxySocksVersion, // int
        Fee,               // qint64
        DisplayUnit,       // BitcoinUnits::Unit
        DisplayAddresses,  // bool
        Language,          // QString
        CoinControlFeatures, // bool
        OptionIDRowCount,
    };

    void Init();
    void Reset();

    /* Migrate settings from wallet.dat after app initialization */
    bool Upgrade(); /* returns true if settings upgraded */

    int rowCount(const QModelIndex & parent = QModelIndex()) const;
    QVariant data(const QModelIndex & index, int role = Qt::DisplayRole) const;
    bool setData(const QModelIndex & index, const QVariant & value, int role = Qt::EditRole);

    /* Explicit getters */
    qint64 getTransactionFee();
    bool getMinimizeToTray() { return fMinimizeToTray; }
    bool getMinimizeOnClose() { return fMinimizeOnClose; }
    int getDisplayUnit() { return nDisplayUnit; }
    bool getDisplayAddresses() { return bDisplayAddresses; }
    QString getLanguage() { return language; }
<<<<<<< HEAD
    bool getCoinControlFeatures();
=======
    bool getProxySettings(QString& proxyIP, quint16 &proxyPort) const;
>>>>>>> 6c48bd44

private:
    int nDisplayUnit;
    bool bDisplayAddresses;
    bool fMinimizeToTray;
    bool fMinimizeOnClose;
    QString language;
    bool fCoinControlFeatures;

signals:
    void displayUnitChanged(int unit);
    void transactionFeeChanged(qint64);
    void coinControlFeaturesChanged(bool);
};

#endif // OPTIONSMODEL_H<|MERGE_RESOLUTION|>--- conflicted
+++ resolved
@@ -50,11 +50,8 @@
     int getDisplayUnit() { return nDisplayUnit; }
     bool getDisplayAddresses() { return bDisplayAddresses; }
     QString getLanguage() { return language; }
-<<<<<<< HEAD
+    bool getProxySettings(QString& proxyIP, quint16 &proxyPort) const;
     bool getCoinControlFeatures();
-=======
-    bool getProxySettings(QString& proxyIP, quint16 &proxyPort) const;
->>>>>>> 6c48bd44
 
 private:
     int nDisplayUnit;

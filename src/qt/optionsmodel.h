--- conflicted
+++ resolved
@@ -17,30 +17,20 @@
     explicit OptionsModel(QObject *parent = 0);
 
     enum OptionID {
-        StartAtStartup,    // bool
-        MinimizeToTray,    // bool
-        MapPortUPnP,       // bool
-        MinimizeOnClose,   // bool
-        ProxyUse,          // bool
-        ProxyIP,           // QString
-        ProxyPort,         // int
-        ProxySocksVersion, // int
-<<<<<<< HEAD
-        Fee,               // qint64
-        DisplayUnit,       // BitcoinUnits::Unit
-        DisplayAddresses,  // bool
-        DetachDatabases,   // bool
-        Language,          // QString
-=======
-        ProxyIP, // QString
-        ProxyPort, // int
-        Fee, // qint64
-        DisplayUnit, // BitcoinUnits::Unit
-        DisplayAddresses, // bool
-        DetachDatabases, // bool
-        Language, // QString
+        StartAtStartup,      // bool
+        MinimizeToTray,      // bool
+        MapPortUPnP,         // bool
+        MinimizeOnClose,     // bool
+        ProxyUse,            // bool
+        ProxyIP,             // QString
+        ProxyPort,           // int
+        ProxySocksVersion,   // int
+        Fee,                 // qint64
+        DisplayUnit,         // BitcoinUnits::Unit
+        DisplayAddresses,    // bool
+        DetachDatabases,     // bool
+        Language,            // QString
         CoinControlFeatures, // bool
->>>>>>> 543f4ee0
         OptionIDRowCount,
     };
 
@@ -60,10 +50,7 @@
     int getDisplayUnit();
     bool getDisplayAddresses();
     QString getLanguage() { return language; }
-<<<<<<< HEAD
-=======
     bool getCoinControlFeatures();
->>>>>>> 543f4ee0
 
 private:
     int nDisplayUnit;
@@ -71,20 +58,11 @@
     bool fMinimizeToTray;
     bool fMinimizeOnClose;
     QString language;
-<<<<<<< HEAD
-
-signals:
-    void displayUnitChanged(int unit);
-=======
     bool fCoinControlFeatures;
 
 signals:
     void displayUnitChanged(int unit);
     void coinControlFeaturesChanged(bool);
-
-public slots:
-
->>>>>>> 543f4ee0
 };
 
 #endif // OPTIONSMODEL_H
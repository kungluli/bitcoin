#include "overviewpage.h"
#include "ui_overviewpage.h"

#include "walletmodel.h"
#include "bitcoinunits.h"
#include "optionsmodel.h"
#include "transactiontablemodel.h"
#include "transactionfilterproxy.h"
#include "guiutil.h"
#include "guiconstants.h"

#include <QAbstractItemDelegate>
#include <QPainter>

#define DECORATION_SIZE 64
#define NUM_ITEMS 3

class TxViewDelegate : public QAbstractItemDelegate
{
    Q_OBJECT
public:
    TxViewDelegate(): QAbstractItemDelegate(), unit(BitcoinUnits::BTC)
    {

    }

    inline void paint(QPainter *painter, const QStyleOptionViewItem &option,
                      const QModelIndex &index ) const
    {
        painter->save();

        QIcon icon = qvariant_cast<QIcon>(index.data(Qt::DecorationRole));
        QRect mainRect = option.rect;
        QRect decorationRect(mainRect.topLeft(), QSize(DECORATION_SIZE, DECORATION_SIZE));
        int xspace = DECORATION_SIZE + 8;
        int ypad = 6;
        int halfheight = (mainRect.height() - 2*ypad)/2;
        QRect amountRect(mainRect.left() + xspace, mainRect.top()+ypad, mainRect.width() - xspace, halfheight);
        QRect addressRect(mainRect.left() + xspace, mainRect.top()+ypad+halfheight, mainRect.width() - xspace, halfheight);
        icon.paint(painter, decorationRect);

        QDateTime date = index.data(TransactionTableModel::DateRole).toDateTime();
        QString address = index.data(Qt::DisplayRole).toString();
        qint64 amount = index.data(TransactionTableModel::AmountRole).toLongLong();
        bool confirmed = index.data(TransactionTableModel::ConfirmedRole).toBool();
        QVariant value = index.data(Qt::ForegroundRole);
        QColor foreground = option.palette.color(QPalette::Text);
        if(qVariantCanConvert<QColor>(value))
        {
            foreground = qvariant_cast<QColor>(value);
        }

        painter->setPen(foreground);
        painter->drawText(addressRect, Qt::AlignLeft|Qt::AlignVCenter, address);

        if(amount < 0)
        {
            foreground = COLOR_NEGATIVE;
        }
        else if(!confirmed)
        {
            foreground = COLOR_UNCONFIRMED;
        }
        else
        {
            foreground = option.palette.color(QPalette::Text);
        }
        painter->setPen(foreground);
        QString amountText = BitcoinUnits::formatWithUnit(unit, amount, true);
        if(!confirmed)
        {
            amountText = QString("[") + amountText + QString("]");
        }
        painter->drawText(amountRect, Qt::AlignRight|Qt::AlignVCenter, amountText);

        painter->setPen(option.palette.color(QPalette::Text));
        painter->drawText(amountRect, Qt::AlignLeft|Qt::AlignVCenter, GUIUtil::dateTimeStr(date));

        painter->restore();
    }

    inline QSize sizeHint(const QStyleOptionViewItem &option, const QModelIndex &index) const
    {
        return QSize(DECORATION_SIZE, DECORATION_SIZE);
    }

    int unit;

};
#include "overviewpage.moc"

OverviewPage::OverviewPage(QWidget *parent) :
    QWidget(parent),
    ui(new Ui::OverviewPage),
    currentBalance(-1),
    currentUnconfirmedBalance(-1),
    currentImmatureBalance(-1),
    txdelegate(new TxViewDelegate())
{
    ui->setupUi(this);

<<<<<<< HEAD
    // Balance: <balance>
    ui->labelBalance->setFont(QFont("Monospace", -1, QFont::Bold));
    ui->labelBalance->setToolTip(tr("Your current balance"));
    ui->labelBalance->setTextInteractionFlags(Qt::TextSelectableByMouse|Qt::TextSelectableByKeyboard);

    // Unconfirmed balance: <balance>
    ui->labelUnconfirmed->setFont(QFont("Monospace", -1, QFont::Bold));
    ui->labelUnconfirmed->setToolTip(tr("Total of transactions that have yet to be confirmed, and do not yet count toward the current balance"));
    ui->labelUnconfirmed->setTextInteractionFlags(Qt::TextSelectableByMouse|Qt::TextSelectableByKeyboard);

    // Immature balance: <balance>
    ui->labelImmature->setFont(QFont("Monospace", -1, QFont::Bold));
    ui->labelImmature->setToolTip(tr("Mined but not yet deep enough in the block chain"));
    ui->labelImmature->setTextInteractionFlags(Qt::TextSelectableByMouse|Qt::TextSelectableByKeyboard);

    ui->labelNumTransactions->setToolTip(tr("Total number of transactions in wallet"));

=======
>>>>>>> 4295311d
    // Recent transactions
    ui->listTransactions->setItemDelegate(txdelegate);
    ui->listTransactions->setIconSize(QSize(DECORATION_SIZE, DECORATION_SIZE));
    ui->listTransactions->setMinimumHeight(NUM_ITEMS * (DECORATION_SIZE + 2));
    ui->listTransactions->setAttribute(Qt::WA_MacShowFocusRect, false);

    connect(ui->listTransactions, SIGNAL(clicked(QModelIndex)), this, SIGNAL(transactionClicked(QModelIndex)));
}

OverviewPage::~OverviewPage()
{
    delete ui;
}

void OverviewPage::setBalance(qint64 balance, qint64 unconfirmedBalance, qint64 immatureBalance)
{
    int unit = model->getOptionsModel()->getDisplayUnit();
    currentBalance = balance;
    currentUnconfirmedBalance = unconfirmedBalance;
    currentImmatureBalance = immatureBalance;
    ui->labelBalance->setText(BitcoinUnits::formatWithUnit(unit, balance));
    ui->labelUnconfirmed->setText(BitcoinUnits::formatWithUnit(unit, unconfirmedBalance));
    ui->labelImmature->setText(BitcoinUnits::formatWithUnit(unit, immatureBalance));

    // only show immature (newly mined) balance if it's non-zero, so as not to complicate things
    // for the non-mining users
    bool showImmature = immatureBalance != 0;
    ui->labelImmature->setVisible(showImmature);
    ui->labelImmatureText->setVisible(showImmature);
}

void OverviewPage::setNumTransactions(int count)
{
    ui->labelNumTransactions->setText(QLocale::system().toString(count));
}

void OverviewPage::setModel(WalletModel *model)
{
    this->model = model;
    if(model)
    {
        // Set up transaction list
        TransactionFilterProxy *filter = new TransactionFilterProxy();
        filter->setSourceModel(model->getTransactionTableModel());
        filter->setLimit(NUM_ITEMS);
        filter->setDynamicSortFilter(true);
        filter->setSortRole(Qt::EditRole);
        filter->sort(TransactionTableModel::Status, Qt::DescendingOrder);

        ui->listTransactions->setModel(filter);
        ui->listTransactions->setModelColumn(TransactionTableModel::ToAddress);

        // Keep up to date with wallet
        setBalance(model->getBalance(), model->getUnconfirmedBalance(), model->getImmatureBalance());
        connect(model, SIGNAL(balanceChanged(qint64, qint64, qint64)), this, SLOT(setBalance(qint64, qint64, qint64)));

        setNumTransactions(model->getNumTransactions());
        connect(model, SIGNAL(numTransactionsChanged(int)), this, SLOT(setNumTransactions(int)));

        connect(model->getOptionsModel(), SIGNAL(displayUnitChanged(int)), this, SLOT(displayUnitChanged()));
    }
}

void OverviewPage::displayUnitChanged()
{
    if(!model || !model->getOptionsModel())
        return;
    if(currentBalance != -1)
        setBalance(currentBalance, currentUnconfirmedBalance, currentImmatureBalance);

    txdelegate->unit = model->getOptionsModel()->getDisplayUnit();
    ui->listTransactions->update();
}<|MERGE_RESOLUTION|>--- conflicted
+++ resolved
@@ -99,26 +99,11 @@
 {
     ui->setupUi(this);
 
-<<<<<<< HEAD
-    // Balance: <balance>
-    ui->labelBalance->setFont(QFont("Monospace", -1, QFont::Bold));
-    ui->labelBalance->setToolTip(tr("Your current balance"));
-    ui->labelBalance->setTextInteractionFlags(Qt::TextSelectableByMouse|Qt::TextSelectableByKeyboard);
-
-    // Unconfirmed balance: <balance>
-    ui->labelUnconfirmed->setFont(QFont("Monospace", -1, QFont::Bold));
-    ui->labelUnconfirmed->setToolTip(tr("Total of transactions that have yet to be confirmed, and do not yet count toward the current balance"));
-    ui->labelUnconfirmed->setTextInteractionFlags(Qt::TextSelectableByMouse|Qt::TextSelectableByKeyboard);
-
     // Immature balance: <balance>
     ui->labelImmature->setFont(QFont("Monospace", -1, QFont::Bold));
     ui->labelImmature->setToolTip(tr("Mined but not yet deep enough in the block chain"));
     ui->labelImmature->setTextInteractionFlags(Qt::TextSelectableByMouse|Qt::TextSelectableByKeyboard);
 
-    ui->labelNumTransactions->setToolTip(tr("Total number of transactions in wallet"));
-
-=======
->>>>>>> 4295311d
     // Recent transactions
     ui->listTransactions->setItemDelegate(txdelegate);
     ui->listTransactions->setIconSize(QSize(DECORATION_SIZE, DECORATION_SIZE));

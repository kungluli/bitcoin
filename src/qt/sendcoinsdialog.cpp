#include "sendcoinsdialog.h"
#include "ui_sendcoinsdialog.h"
#include "walletmodel.h"
#include "bitcoinunits.h"
#include "addressbookpage.h"
#include "optionsmodel.h"
#include "sendcoinsentry.h"
#include "guiutil.h"
#include "askpassphrasedialog.h"

#include <QMessageBox>
#include <QLocale>
#include <QTextDocument>
#include <QScrollBar>

SendCoinsDialog::SendCoinsDialog(QWidget *parent) :
    QDialog(parent),
    ui(new Ui::SendCoinsDialog),
    model(0)
{
    ui->setupUi(this);

#ifdef Q_WS_MAC // Icons on push buttons are very uncommon on Mac
    ui->addButton->setIcon(QIcon());
    ui->clearButton->setIcon(QIcon());
    ui->sendButton->setIcon(QIcon());
#endif

    addEntry();

    connect(ui->addButton, SIGNAL(clicked()), this, SLOT(addEntry()));
    connect(ui->clearButton, SIGNAL(clicked()), this, SLOT(clear()));

    fNewRecipientAllowed = true;

    ui->sendFrom->setFont(GUIUtil::bitcoinAddressFont());
}

void SendCoinsDialog::setSendFromAddress(std::string address)
{
    ui->sendFrom->setText(QString::fromStdString(address));
}

void SendCoinsDialog::setModel(WalletModel *model)
{
    this->model = model;

    for(int i = 0; i < ui->entries->count(); ++i)
    {
        SendCoinsEntry *entry = qobject_cast<SendCoinsEntry*>(ui->entries->itemAt(i)->widget());
        if(entry)
        {
            entry->setModel(model);
        }
    }
    if(model)
    {
<<<<<<< HEAD
        setBalance(model->getBalance(), model->getUnconfirmedBalance(), model->getImmatureBalance());
        connect(model, SIGNAL(balanceChanged(qint64, qint64, qint64)), this, SLOT(setBalance(qint64, qint64, qint64)));
=======
        setBalance(model->getBalance(), model->getUnconfirmedBalance());
        connect(model, SIGNAL(balanceChanged(qint64, qint64)), this, SLOT(setBalance(qint64, qint64)));
        connect(model->getOptionsModel(), SIGNAL(coinControlFeaturesChanged(bool)), this, SLOT(toggleSendFrom(bool)));
        toggleSendFrom(model->getOptionsModel()->getCoinControlFeatures());
>>>>>>> bd895349
    }
}

SendCoinsDialog::~SendCoinsDialog()
{
    delete ui;
}

void SendCoinsDialog::toggleSendFrom(bool show)
{
    ui->labelSendFrom->setVisible(show);
    ui->sendFrom->setVisible(show);
    if (!show)
        ui->sendFrom->clear();
}

void SendCoinsDialog::on_sendButton_clicked()
{
    QList<SendCoinsRecipient> recipients;
    bool valid = true;

    if(!model)
        return;

    for(int i = 0; i < ui->entries->count(); ++i)
    {
        SendCoinsEntry *entry = qobject_cast<SendCoinsEntry*>(ui->entries->itemAt(i)->widget());
        if(entry)
        {
            if(entry->validate())
            {
                recipients.append(entry->getValue());
            }
            else
            {
                valid = false;
            }
        }
    }

    if(!valid || recipients.isEmpty())
    {
        return;
    }

    // Format confirmation message
    QStringList formatted;
    foreach(const SendCoinsRecipient &rcp, recipients)
    {
        formatted.append(tr("<b>%1</b> to %2 (%3)").arg(BitcoinUnits::formatWithUnit(BitcoinUnits::BTC, rcp.amount), Qt::escape(rcp.label), rcp.address));
    }

    fNewRecipientAllowed = false;

    QMessageBox::StandardButton retval = QMessageBox::question(this, tr("Confirm send coins"),
                          tr("Are you sure you want to send %1?").arg(formatted.join(tr(" and "))),
          QMessageBox::Yes|QMessageBox::Cancel,
          QMessageBox::Cancel);

    if(retval != QMessageBox::Yes)
    {
        fNewRecipientAllowed = true;
        return;
    }

    WalletModel::UnlockContext ctx(model->requestUnlock());
    if(!ctx.isValid())
    {
        // Unlock wallet was cancelled
        fNewRecipientAllowed = true;
        return;
    }

    model->setSendFromAddressRestriction(((QString)ui->sendFrom->text()).toStdString());
    WalletModel::SendCoinsReturn sendstatus = model->sendCoins(recipients);
    switch(sendstatus.status)
    {
    case WalletModel::InvalidAddress:
        QMessageBox::warning(this, tr("Send Coins"),
            tr("The recepient address is not valid, please recheck."),
            QMessageBox::Ok, QMessageBox::Ok);
        break;
    case WalletModel::InvalidAmount:
        QMessageBox::warning(this, tr("Send Coins"),
            tr("The amount to pay must be larger than 0."),
            QMessageBox::Ok, QMessageBox::Ok);
        break;
    case WalletModel::AmountExceedsBalance:
        QMessageBox::warning(this, tr("Send Coins"),
            tr("Amount exceeds your balance"),
            QMessageBox::Ok, QMessageBox::Ok);
        break;
    case WalletModel::AmountWithFeeExceedsBalance:
        QMessageBox::warning(this, tr("Send Coins"),
            tr("Total exceeds your balance when the %1 transaction fee is included").
            arg(BitcoinUnits::formatWithUnit(BitcoinUnits::BTC, sendstatus.fee)),
            QMessageBox::Ok, QMessageBox::Ok);
        break;
    case WalletModel::DuplicateAddress:
        QMessageBox::warning(this, tr("Send Coins"),
            tr("Duplicate address found, can only send to each address once in one send operation"),
            QMessageBox::Ok, QMessageBox::Ok);
        break;
    case WalletModel::TransactionCreationFailed:
        QMessageBox::warning(this, tr("Send Coins"),
            tr("Error: Transaction creation failed  "),
            QMessageBox::Ok, QMessageBox::Ok);
        break;
    case WalletModel::TransactionCommitFailed:
        QMessageBox::warning(this, tr("Send Coins"),
            tr("Error: The transaction was rejected.  This might happen if some of the coins in your wallet were already spent, such as if you used a copy of wallet.dat and coins were spent in the copy but not marked as spent here."),
            QMessageBox::Ok, QMessageBox::Ok);
        break;
    case WalletModel::Aborted: // User aborted, nothing to do
        break;
    case WalletModel::OK:
        accept();
        break;
    }
    fNewRecipientAllowed = true;
}

void SendCoinsDialog::clear()
{
    // Remove entries until only one left
    while(ui->entries->count())
    {
        delete ui->entries->takeAt(0)->widget();
    }
    addEntry();

    updateRemoveEnabled();

    ui->sendFrom->clear();
    ui->sendButton->setDefault(true);
}

void SendCoinsDialog::reject()
{
    clear();
}

void SendCoinsDialog::accept()
{
    clear();
}

SendCoinsEntry *SendCoinsDialog::addEntry()
{
    SendCoinsEntry *entry = new SendCoinsEntry(this);
    entry->setModel(model);
    ui->entries->addWidget(entry);
    connect(entry, SIGNAL(removeEntry(SendCoinsEntry*)), this, SLOT(removeEntry(SendCoinsEntry*)));

    updateRemoveEnabled();

    // Focus the field, so that entry can start immediately
    entry->clear();
    entry->setFocus();
    ui->scrollAreaWidgetContents->resize(ui->scrollAreaWidgetContents->sizeHint());
    QCoreApplication::instance()->processEvents();
    QScrollBar* bar = ui->scrollArea->verticalScrollBar();
    if (bar)
        bar->setSliderPosition(bar->maximum());
    return entry;
}

void SendCoinsDialog::updateRemoveEnabled()
{
    // Remove buttons are enabled as soon as there is more than one send-entry
    bool enabled = (ui->entries->count() > 1);
    for(int i = 0; i < ui->entries->count(); ++i)
    {
        SendCoinsEntry *entry = qobject_cast<SendCoinsEntry*>(ui->entries->itemAt(i)->widget());
        if(entry)
        {
            entry->setRemoveEnabled(enabled);
        }
    }
    setupTabChain(0);
}

void SendCoinsDialog::removeEntry(SendCoinsEntry* entry)
{
    delete entry;
    updateRemoveEnabled();
}

QWidget *SendCoinsDialog::setupTabChain(QWidget *prev)
{
    for(int i = 0; i < ui->entries->count(); ++i)
    {
        SendCoinsEntry *entry = qobject_cast<SendCoinsEntry*>(ui->entries->itemAt(i)->widget());
        if(entry)
        {
            prev = entry->setupTabChain(prev);
        }
    }
    QWidget::setTabOrder(prev, ui->addButton);
    QWidget::setTabOrder(ui->addButton, ui->sendButton);
    return ui->sendButton;
}

void SendCoinsDialog::pasteEntry(const SendCoinsRecipient &rv)
{
    if (!fNewRecipientAllowed)
        return;

    SendCoinsEntry *entry = 0;
    // Replace the first entry if it is still unused
    if(ui->entries->count() == 1)
    {
        SendCoinsEntry *first = qobject_cast<SendCoinsEntry*>(ui->entries->itemAt(0)->widget());
        if(first->isClear())
        {
            entry = first;
        }
    }
    if(!entry)
    {
        entry = addEntry();
    }

    entry->setValue(rv);
}


void SendCoinsDialog::handleURI(const QString &uri)
{
    SendCoinsRecipient rv;
    if(!GUIUtil::parseBitcoinURI(uri, &rv))
    {
        return;
    }
    pasteEntry(rv);
}

void SendCoinsDialog::setBalance(qint64 balance, qint64 unconfirmedBalance, qint64 immatureBalance)
{
    Q_UNUSED(unconfirmedBalance);
    Q_UNUSED(immatureBalance);
    if(!model || !model->getOptionsModel())
        return;

    int unit = model->getOptionsModel()->getDisplayUnit();
    ui->labelBalance->setText(BitcoinUnits::formatWithUnit(unit, balance));
}<|MERGE_RESOLUTION|>--- conflicted
+++ resolved
@@ -55,15 +55,10 @@
     }
     if(model)
     {
-<<<<<<< HEAD
         setBalance(model->getBalance(), model->getUnconfirmedBalance(), model->getImmatureBalance());
         connect(model, SIGNAL(balanceChanged(qint64, qint64, qint64)), this, SLOT(setBalance(qint64, qint64, qint64)));
-=======
-        setBalance(model->getBalance(), model->getUnconfirmedBalance());
-        connect(model, SIGNAL(balanceChanged(qint64, qint64)), this, SLOT(setBalance(qint64, qint64)));
         connect(model->getOptionsModel(), SIGNAL(coinControlFeaturesChanged(bool)), this, SLOT(toggleSendFrom(bool)));
         toggleSendFrom(model->getOptionsModel()->getCoinControlFeatures());
->>>>>>> bd895349
     }
 }
 

/*
 * Qt4 bitcoin GUI.
 *
 * W.J. van der Laan 20011-2012
 * The Bitcoin Developers 20011-2012
 */
#include "bitcoingui.h"
#include "transactiontablemodel.h"
#include "addressbookpage.h"
#include "sendcoinsdialog.h"
#include "messagepage.h"
#include "verifymessagedialog.h"
#include "optionsdialog.h"
#include "aboutdialog.h"
#include "clientmodel.h"
#include "walletmodel.h"
#include "editaddressdialog.h"
#include "optionsmodel.h"
#include "transactiondescdialog.h"
#include "addresstablemodel.h"
#include "transactionview.h"
#include "overviewpage.h"
#include "bitcoinunits.h"
#include "guiconstants.h"
#include "askpassphrasedialog.h"
#include "notificator.h"
#include "coincontrolpage.h"
#include "guiutil.h"
#include "rpcconsole.h"

#ifdef Q_WS_MAC
#include "macdockiconhandler.h"
#endif

#include <QApplication>
#include <QMainWindow>
#include <QMenuBar>
#include <QMenu>
#include <QIcon>
#include <QTabWidget>
#include <QVBoxLayout>
#include <QToolBar>
#include <QStatusBar>
#include <QLabel>
#include <QLineEdit>
#include <QPushButton>
#include <QLocale>
#include <QMessageBox>
#include <QProgressBar>
#include <QStackedWidget>
#include <QDateTime>
#include <QMovie>
#include <QFileDialog>
#include <QDesktopServices>
#include <QTimer>
#include <QTableWidget>

#include <QDragEnterEvent>
#include <QUrl>

#include <iostream>

BitcoinGUI::BitcoinGUI(QWidget *parent):
    QMainWindow(parent),
    clientModel(0),
    walletModel(0),
    encryptWalletAction(0),
    changePassphraseAction(0),
    aboutQtAction(0),
    trayIcon(0),
    notificator(0),
    rpcConsole(0)
{
    resize(850, 550);
    setWindowTitle(tr("Bitcoin Wallet"));
#ifndef Q_WS_MAC
    setWindowIcon(QIcon(":icons/bitcoin"));
#else
    setUnifiedTitleAndToolBarOnMac(true);
    QApplication::setAttribute(Qt::AA_DontShowIconsInMenus);
#endif
    // Accept D&D of URIs
    setAcceptDrops(true);

    // Create actions for the toolbar, menu bar and tray/dock icon
    createActions();

    // Create application menu bar
    createMenuBar();

    // Create the toolbars
    createToolBars();

    // Create the tray icon (or setup the dock icon)
    createTrayIcon();

    // Create tabs
    overviewPage = new OverviewPage();

    transactionsPage = new QWidget(this);
    QVBoxLayout *vbox = new QVBoxLayout();
    transactionView = new TransactionView(this);
    vbox->addWidget(transactionView);
    transactionsPage->setLayout(vbox);

    addressBookPage = new AddressBookPage(AddressBookPage::ForEditing, AddressBookPage::SendingTab);

    receiveCoinsPage = new AddressBookPage(AddressBookPage::ForEditing, AddressBookPage::ReceivingTab);

    sendCoinsPage = new SendCoinsDialog(this);

    coinControlPage = new CoinControlPage(this);
    coinControlPage->setFont(GUIUtil::bitcoinAddressFont());
    messagePage = new MessagePage(this);

    centralWidget = new QStackedWidget(this);
    centralWidget->addWidget(overviewPage);
    centralWidget->addWidget(transactionsPage);
    centralWidget->addWidget(addressBookPage);
    centralWidget->addWidget(receiveCoinsPage);
    centralWidget->addWidget(sendCoinsPage);
    centralWidget->addWidget(coinControlPage);
#ifdef FIRST_CLASS_MESSAGING
    centralWidget->addWidget(messagePage);
#endif
    setCentralWidget(centralWidget);

    // Create status bar
    statusBar();

    // Status bar notification icons
    QFrame *frameBlocks = new QFrame();
    frameBlocks->setContentsMargins(0,0,0,0);
    frameBlocks->setMinimumWidth(56);
    frameBlocks->setMaximumWidth(56);
    QHBoxLayout *frameBlocksLayout = new QHBoxLayout(frameBlocks);
    frameBlocksLayout->setContentsMargins(3,0,3,0);
    frameBlocksLayout->setSpacing(3);
    labelEncryptionIcon = new QLabel();
    labelConnectionsIcon = new QLabel();
    labelBlocksIcon = new QLabel();
    frameBlocksLayout->addStretch();
    frameBlocksLayout->addWidget(labelEncryptionIcon);
    frameBlocksLayout->addStretch();
    frameBlocksLayout->addWidget(labelConnectionsIcon);
    frameBlocksLayout->addStretch();
    frameBlocksLayout->addWidget(labelBlocksIcon);
    frameBlocksLayout->addStretch();

    // Progress bar and label for blocks download
    progressBarLabel = new QLabel();
    progressBarLabel->setVisible(false);
    progressBar = new QProgressBar();
    progressBar->setAlignment(Qt::AlignCenter);
    progressBar->setVisible(false);

    statusBar()->addWidget(progressBarLabel);
    statusBar()->addWidget(progressBar);
    statusBar()->addPermanentWidget(frameBlocks);

    syncIconMovie = new QMovie(":/movies/update_spinner", "mng", this);

    // Clicking on a transaction on the overview page simply sends you to transaction history page
    connect(overviewPage, SIGNAL(transactionClicked(QModelIndex)), this, SLOT(gotoHistoryPage()));

    // Doubleclicking on a transaction on the transaction history page shows details
    connect(transactionView, SIGNAL(doubleClicked(QModelIndex)), transactionView, SLOT(showDetails()));

    rpcConsole = new RPCConsole(this);
    connect(openRPCConsoleAction, SIGNAL(triggered()), rpcConsole, SLOT(show()));

    gotoOverviewPage();
}

BitcoinGUI::~BitcoinGUI()
{
    if(trayIcon) // Hide tray icon, as deleting will let it linger until quit (on Ubuntu)
        trayIcon->hide();
#ifdef Q_WS_MAC
    delete appMenuBar;
#endif
}

void BitcoinGUI::createActions()
{
    QActionGroup *tabGroup = new QActionGroup(this);

    overviewAction = new QAction(QIcon(":/icons/overview"), tr("&Overview"), this);
    overviewAction->setToolTip(tr("Show general overview of wallet"));
    overviewAction->setCheckable(true);
    overviewAction->setShortcut(QKeySequence(Qt::ALT + Qt::Key_1));
    tabGroup->addAction(overviewAction);

    historyAction = new QAction(QIcon(":/icons/history"), tr("&Transactions"), this);
    historyAction->setToolTip(tr("Browse transaction history"));
    historyAction->setCheckable(true);
    historyAction->setShortcut(QKeySequence(Qt::ALT + Qt::Key_4));
    tabGroup->addAction(historyAction);

    addressBookAction = new QAction(QIcon(":/icons/address-book"), tr("&Address Book"), this);
    addressBookAction->setToolTip(tr("Edit the list of stored addresses and labels"));
    addressBookAction->setCheckable(true);
    addressBookAction->setShortcut(QKeySequence(Qt::ALT + Qt::Key_5));
    tabGroup->addAction(addressBookAction);

    receiveCoinsAction = new QAction(QIcon(":/icons/receiving_addresses"), tr("&Receive coins"), this);
    receiveCoinsAction->setToolTip(tr("Show the list of addresses for receiving payments"));
    receiveCoinsAction->setCheckable(true);
    receiveCoinsAction->setShortcut(QKeySequence(Qt::ALT + Qt::Key_3));
    tabGroup->addAction(receiveCoinsAction);

    sendCoinsAction = new QAction(QIcon(":/icons/send"), tr("&Send coins"), this);
    sendCoinsAction->setToolTip(tr("Send coins to a bitcoin address"));
    sendCoinsAction->setCheckable(true);
    sendCoinsAction->setShortcut(QKeySequence(Qt::ALT + Qt::Key_2));
    tabGroup->addAction(sendCoinsAction);

<<<<<<< HEAD
    coinControlAction = new QAction(QIcon(":/icons/history"), tr("&Coin Control"), this);
    coinControlAction->setToolTip(tr("See address linkages"));
    coinControlAction->setCheckable(true);
    coinControlAction->setShortcut(QKeySequence(Qt::ALT + Qt::Key_6));
    tabGroup->addAction(coinControlAction);

    messageAction = new QAction(QIcon(":/icons/edit"), tr("Sign &message"), this);
=======
    messageAction = new QAction(QIcon(":/icons/edit"), tr("Sign &message..."), this);
>>>>>>> 4451ec2d
    messageAction->setToolTip(tr("Prove you control an address"));
#ifdef FIRST_CLASS_MESSAGING
    messageAction->setCheckable(true);
#endif
    tabGroup->addAction(messageAction);

    connect(overviewAction, SIGNAL(triggered()), this, SLOT(showNormalIfMinimized()));
    connect(overviewAction, SIGNAL(triggered()), this, SLOT(gotoOverviewPage()));
    connect(historyAction, SIGNAL(triggered()), this, SLOT(showNormalIfMinimized()));
    connect(historyAction, SIGNAL(triggered()), this, SLOT(gotoHistoryPage()));
    connect(addressBookAction, SIGNAL(triggered()), this, SLOT(showNormalIfMinimized()));
    connect(addressBookAction, SIGNAL(triggered()), this, SLOT(gotoAddressBookPage()));
    connect(receiveCoinsAction, SIGNAL(triggered()), this, SLOT(showNormalIfMinimized()));
    connect(receiveCoinsAction, SIGNAL(triggered()), this, SLOT(gotoReceiveCoinsPage()));
    connect(sendCoinsAction, SIGNAL(triggered()), this, SLOT(showNormalIfMinimized()));
    connect(sendCoinsAction, SIGNAL(triggered()), this, SLOT(gotoSendCoinsPage()));
    connect(messageAction, SIGNAL(triggered()), this, SLOT(showNormalIfMinimized()));
    connect(messageAction, SIGNAL(triggered()), this, SLOT(gotoMessagePage()));
    connect(coinControlAction, SIGNAL(triggered()), this, SLOT(gotoCoinControlPage()));

    quitAction = new QAction(QIcon(":/icons/quit"), tr("E&xit"), this);
    quitAction->setToolTip(tr("Quit application"));
    quitAction->setShortcut(QKeySequence(Qt::CTRL + Qt::Key_Q));
    quitAction->setMenuRole(QAction::QuitRole);
    aboutAction = new QAction(QIcon(":/icons/bitcoin"), tr("&About %1").arg(qApp->applicationName()), this);
    aboutAction->setToolTip(tr("Show information about Bitcoin"));
    aboutAction->setMenuRole(QAction::AboutRole);
    aboutQtAction = new QAction(tr("About &Qt"), this);
    aboutQtAction->setToolTip(tr("Show information about Qt"));
    aboutQtAction->setMenuRole(QAction::AboutQtRole);
    optionsAction = new QAction(QIcon(":/icons/options"), tr("&Options..."), this);
    optionsAction->setToolTip(tr("Modify configuration options for bitcoin"));
    optionsAction->setMenuRole(QAction::PreferencesRole);
    toggleHideAction = new QAction(QIcon(":/icons/bitcoin"), tr("Show/Hide &Bitcoin"), this);
    toggleHideAction->setToolTip(tr("Show or hide the Bitcoin window"));
    exportAction = new QAction(QIcon(":/icons/export"), tr("&Export..."), this);
    exportAction->setToolTip(tr("Export the data in the current tab to a file"));
    encryptWalletAction = new QAction(QIcon(":/icons/lock_closed"), tr("&Encrypt Wallet..."), this);
    encryptWalletAction->setToolTip(tr("Encrypt or decrypt wallet"));
    encryptWalletAction->setCheckable(true);
    backupWalletAction = new QAction(QIcon(":/icons/filesave"), tr("&Backup Wallet..."), this);
    backupWalletAction->setToolTip(tr("Backup wallet to another location"));
    changePassphraseAction = new QAction(QIcon(":/icons/key"), tr("&Change Passphrase..."), this);
    changePassphraseAction->setToolTip(tr("Change the passphrase used for wallet encryption"));
    openRPCConsoleAction = new QAction(tr("&Debug window"), this);
    openRPCConsoleAction->setToolTip(tr("Open debugging and diagnostic console"));
    verifyMessageAction = new QAction(QIcon(":/icons/transaction_0"), tr("&Verify message"), this);
    verifyMessageAction->setToolTip(tr("Verify a message signature"));

    connect(quitAction, SIGNAL(triggered()), qApp, SLOT(quit()));
    connect(optionsAction, SIGNAL(triggered()), this, SLOT(optionsClicked()));
    connect(aboutAction, SIGNAL(triggered()), this, SLOT(aboutClicked()));
    connect(aboutQtAction, SIGNAL(triggered()), qApp, SLOT(aboutQt()));
    connect(toggleHideAction, SIGNAL(triggered()), this, SLOT(toggleHidden()));
    connect(encryptWalletAction, SIGNAL(triggered(bool)), this, SLOT(encryptWallet(bool)));
    connect(backupWalletAction, SIGNAL(triggered()), this, SLOT(backupWallet()));
    connect(changePassphraseAction, SIGNAL(triggered()), this, SLOT(changePassphrase()));
    connect(verifyMessageAction, SIGNAL(triggered()), this, SLOT(verifyMessage()));
}

void BitcoinGUI::createMenuBar()
{
#ifdef Q_WS_MAC
    // Create a decoupled menu bar on Mac which stays even if the window is closed
    appMenuBar = new QMenuBar();
#else
    // Get the main window's menu bar on other platforms
    appMenuBar = menuBar();
#endif

    // Configure the menus
    QMenu *file = appMenuBar->addMenu(tr("&File"));
    file->addAction(backupWalletAction);
    file->addAction(exportAction);
#ifndef FIRST_CLASS_MESSAGING
    file->addAction(messageAction);
#endif
    file->addAction(verifyMessageAction);
    file->addSeparator();
    file->addAction(quitAction);

    QMenu *settings = appMenuBar->addMenu(tr("&Settings"));
    settings->addAction(encryptWalletAction);
    settings->addAction(changePassphraseAction);
    settings->addSeparator();
    settings->addAction(optionsAction);

    QMenu *help = appMenuBar->addMenu(tr("&Help"));
    help->addAction(openRPCConsoleAction);
    help->addSeparator();
    help->addAction(aboutAction);
    help->addAction(aboutQtAction);
}

void BitcoinGUI::createToolBars()
{
    QToolBar *toolbar = addToolBar(tr("Tabs toolbar"));
    toolbar->setToolButtonStyle(Qt::ToolButtonTextBesideIcon);
    toolbar->addAction(overviewAction);
    toolbar->addAction(sendCoinsAction);
    toolbar->addAction(receiveCoinsAction);
    toolbar->addAction(historyAction);
    toolbar->addAction(addressBookAction);
#ifdef FIRST_CLASS_MESSAGING
    toolbar->addAction(messageAction);
#endif
    toolbar->addAction(coinControlAction);

    QToolBar *toolbar2 = addToolBar(tr("Actions toolbar"));
    toolbar2->setToolButtonStyle(Qt::ToolButtonTextBesideIcon);
    toolbar2->addAction(exportAction);
}

void BitcoinGUI::setClientModel(ClientModel *clientModel)
{
    this->clientModel = clientModel;
    if(clientModel)
    {
        if(clientModel->isTestNet())
        {
            QString title_testnet = windowTitle() + QString(" ") + tr("[testnet]");
            setWindowTitle(title_testnet);
#ifndef Q_WS_MAC
            setWindowIcon(QIcon(":icons/bitcoin_testnet"));
#else
            MacDockIconHandler::instance()->setIcon(QIcon(":icons/bitcoin_testnet"));
#endif
            if(trayIcon)
            {
                trayIcon->setToolTip(title_testnet);
                trayIcon->setIcon(QIcon(":/icons/toolbar_testnet"));
            }
        }

        // Keep up to date with client
        setNumConnections(clientModel->getNumConnections());
        connect(clientModel, SIGNAL(numConnectionsChanged(int)), this, SLOT(setNumConnections(int)));

        setNumBlocks(clientModel->getNumBlocks(), clientModel->getNumBlocksOfPeers());
        connect(clientModel, SIGNAL(numBlocksChanged(int,int)), this, SLOT(setNumBlocks(int,int)));

        // Report errors from network/worker thread
        connect(clientModel, SIGNAL(error(QString,QString,bool)), this, SLOT(error(QString,QString,bool)));

        rpcConsole->setClientModel(clientModel);
    }
}

void BitcoinGUI::setWalletModel(WalletModel *walletModel)
{
    this->walletModel = walletModel;
    if(walletModel)
    {
        // Report errors from wallet thread
        connect(walletModel, SIGNAL(error(QString,QString,bool)), this, SLOT(error(QString,QString,bool)));

        // Put transaction list in tabs
        transactionView->setModel(walletModel);

        overviewPage->setModel(walletModel);
        addressBookPage->setModel(walletModel->getAddressTableModel());
        receiveCoinsPage->setModel(walletModel->getAddressTableModel());
        sendCoinsPage->setModel(walletModel);
        messagePage->setModel(walletModel);

        setEncryptionStatus(walletModel->getEncryptionStatus());
        connect(walletModel, SIGNAL(encryptionStatusChanged(int)), this, SLOT(setEncryptionStatus(int)));

        // Balloon popup for new transaction
        connect(walletModel->getTransactionTableModel(), SIGNAL(rowsInserted(QModelIndex,int,int)),
                this, SLOT(incomingTransaction(QModelIndex,int,int)));

        // Ask for passphrase if needed
        connect(walletModel, SIGNAL(requireUnlock()), this, SLOT(unlockWallet()));

        connect(walletModel->getOptionsModel(), SIGNAL(coinControlFeaturesChanged(bool)), this, SLOT(toggleCoinControlTab(bool)));
        toggleCoinControlTab(walletModel->getOptionsModel()->getCoinControlFeatures());
    }
}

void BitcoinGUI::toggleCoinControlTab(bool show)
{
    coinControlAction->setVisible(show);
}

void BitcoinGUI::createTrayIcon()
{
    QMenu *trayIconMenu;
#ifndef Q_WS_MAC
    trayIcon = new QSystemTrayIcon(this);
    trayIconMenu = new QMenu(this);
    trayIcon->setContextMenu(trayIconMenu);
    trayIcon->setToolTip(tr("Bitcoin client"));
    trayIcon->setIcon(QIcon(":/icons/toolbar"));
    connect(trayIcon, SIGNAL(activated(QSystemTrayIcon::ActivationReason)),
            this, SLOT(trayIconActivated(QSystemTrayIcon::ActivationReason)));
    trayIcon->show();
#else
    // Note: On Mac, the dock icon is used to provide the tray's functionality.
    MacDockIconHandler *dockIconHandler = MacDockIconHandler::instance();
    connect(dockIconHandler, SIGNAL(dockIconClicked()), toggleHideAction, SLOT(trigger()));
    trayIconMenu = dockIconHandler->dockMenu();
#endif

    // Configuration of the tray icon (or dock icon) icon menu
    trayIconMenu->addAction(toggleHideAction);
    trayIconMenu->addSeparator();
    trayIconMenu->addAction(messageAction);
    trayIconMenu->addAction(verifyMessageAction);
#ifndef FIRST_CLASS_MESSAGING
    trayIconMenu->addSeparator();
#endif
    trayIconMenu->addAction(receiveCoinsAction);
    trayIconMenu->addAction(sendCoinsAction);
    trayIconMenu->addSeparator();
    trayIconMenu->addAction(optionsAction);
#ifndef Q_WS_MAC // This is built-in on Mac
    trayIconMenu->addSeparator();
    trayIconMenu->addAction(quitAction);
#endif

    notificator = new Notificator(tr("bitcoin-qt"), trayIcon);
}

#ifndef Q_WS_MAC
void BitcoinGUI::trayIconActivated(QSystemTrayIcon::ActivationReason reason)
{
    if(reason == QSystemTrayIcon::Trigger)
    {
        // Click on system tray icon triggers "show/hide bitcoin"
        toggleHideAction->trigger();
    }
}
#endif

void BitcoinGUI::toggleHidden()
{
    // activateWindow() (sometimes) helps with keyboard focus on Windows
    if (isHidden())
    {
        show();
        activateWindow();
    }
    else if (isMinimized())
    {
        showNormal();
        activateWindow();
    }
    else if (GUIUtil::isObscured(this))
    {
        raise();
        activateWindow();
    }
    else
        hide();
}

void BitcoinGUI::optionsClicked()
{
    if(!clientModel || !clientModel->getOptionsModel())
        return;
    OptionsDialog dlg;
    dlg.setModel(clientModel->getOptionsModel());
    dlg.exec();
}

void BitcoinGUI::aboutClicked()
{
    AboutDialog dlg;
    dlg.setModel(clientModel);
    dlg.exec();
}

void BitcoinGUI::setNumConnections(int count)
{
    QString icon;
    switch(count)
    {
    case 0: icon = ":/icons/connect_0"; break;
    case 1: case 2: case 3: icon = ":/icons/connect_1"; break;
    case 4: case 5: case 6: icon = ":/icons/connect_2"; break;
    case 7: case 8: case 9: icon = ":/icons/connect_3"; break;
    default: icon = ":/icons/connect_4"; break;
    }
    labelConnectionsIcon->setPixmap(QIcon(icon).pixmap(STATUSBAR_ICONSIZE,STATUSBAR_ICONSIZE));
    labelConnectionsIcon->setToolTip(tr("%n active connection(s) to Bitcoin network", "", count));
}

void BitcoinGUI::setNumBlocks(int count, int nTotalBlocks)
{
    // don't show / hide progressBar and it's label if we have no connection(s) to the network
    if (!clientModel || clientModel->getNumConnections() == 0)
    {
        progressBarLabel->setVisible(false);
        progressBar->setVisible(false);

        return;
    }

    QString tooltip;

    if(count < nTotalBlocks)
    {
        int nRemainingBlocks = nTotalBlocks - count;
        float nPercentageDone = count / (nTotalBlocks * 0.01f);

        if (clientModel->getStatusBarWarnings() == "")
        {
            progressBarLabel->setText(tr("Synchronizing with network..."));
            progressBarLabel->setVisible(true);
            progressBar->setFormat(tr("~%n block(s) remaining", "", nRemainingBlocks));
            progressBar->setMaximum(nTotalBlocks);
            progressBar->setValue(count);
            progressBar->setVisible(true);
        }
        else
        {
            progressBarLabel->setText(clientModel->getStatusBarWarnings());
            progressBarLabel->setVisible(true);
            progressBar->setVisible(false);
        }
        tooltip = tr("Downloaded %1 of %2 blocks of transaction history (%3% done).").arg(count).arg(nTotalBlocks).arg(nPercentageDone, 0, 'f', 2);
    }
    else
    {
        if (clientModel->getStatusBarWarnings() == "")
            progressBarLabel->setVisible(false);
        else
        {
            progressBarLabel->setText(clientModel->getStatusBarWarnings());
            progressBarLabel->setVisible(true);
        }
        progressBar->setVisible(false);
        tooltip = tr("Downloaded %1 blocks of transaction history.").arg(count);
    }

    QDateTime now = QDateTime::currentDateTime();
    QDateTime lastBlockDate = clientModel->getLastBlockDate();
    int secs = lastBlockDate.secsTo(now);
    QString text;

    // Represent time from last generated block in human readable text
    if(secs <= 0)
    {
        // Fully up to date. Leave text empty.
    }
    else if(secs < 60)
    {
        text = tr("%n second(s) ago","",secs);
    }
    else if(secs < 60*60)
    {
        text = tr("%n minute(s) ago","",secs/60);
    }
    else if(secs < 24*60*60)
    {
        text = tr("%n hour(s) ago","",secs/(60*60));
    }
    else
    {
        text = tr("%n day(s) ago","",secs/(60*60*24));
    }

    // Set icon state: spinning if catching up, tick otherwise
    if(secs < 90*60 && count >= nTotalBlocks)
    {
        tooltip = tr("Up to date") + QString(".<br>") + tooltip;
        labelBlocksIcon->setPixmap(QIcon(":/icons/synced").pixmap(STATUSBAR_ICONSIZE, STATUSBAR_ICONSIZE));
    }
    else
    {
        tooltip = tr("Catching up...") + QString("<br>") + tooltip;
        labelBlocksIcon->setMovie(syncIconMovie);
        syncIconMovie->start();
    }

    if(!text.isEmpty())
    {
        tooltip += QString("<br>");
        tooltip += tr("Last received block was generated %1.").arg(text);
    }

    // Don't word-wrap this (fixed-width) tooltip
    tooltip = QString("<nobr>") + tooltip + QString("</nobr>");

    labelBlocksIcon->setToolTip(tooltip);
    progressBarLabel->setToolTip(tooltip);
    progressBar->setToolTip(tooltip);
}

void BitcoinGUI::error(const QString &title, const QString &message, bool modal)
{
    // Report errors from network/worker thread
    if(modal)
    {
        QMessageBox::critical(this, title, message, QMessageBox::Ok, QMessageBox::Ok);
    } else {
        notificator->notify(Notificator::Critical, title, message);
    }
}

void BitcoinGUI::changeEvent(QEvent *e)
{
    QMainWindow::changeEvent(e);
#ifndef Q_WS_MAC // Ignored on Mac
    if(e->type() == QEvent::WindowStateChange)
    {
        if(clientModel && clientModel->getOptionsModel()->getMinimizeToTray())
        {
            QWindowStateChangeEvent *wsevt = static_cast<QWindowStateChangeEvent*>(e);
            if(!(wsevt->oldState() & Qt::WindowMinimized) && isMinimized())
            {
                QTimer::singleShot(0, this, SLOT(hide()));
                e->ignore();
            }
        }
    }
#endif
}

void BitcoinGUI::closeEvent(QCloseEvent *event)
{
    if(clientModel)
    {
#ifndef Q_WS_MAC // Ignored on Mac
        if(!clientModel->getOptionsModel()->getMinimizeToTray() &&
           !clientModel->getOptionsModel()->getMinimizeOnClose())
        {
            qApp->quit();
        }
#endif
    }
    QMainWindow::closeEvent(event);
}

void BitcoinGUI::askFee(qint64 nFeeRequired, bool *payFee)
{
    QString strMessage =
        tr("This transaction is over the size limit.  You can still send it for a fee of %1, "
          "which goes to the nodes that process your transaction and helps to support the network.  "
          "Do you want to pay the fee?").arg(
                BitcoinUnits::formatWithUnit(BitcoinUnits::BTC, nFeeRequired));
    QMessageBox::StandardButton retval = QMessageBox::question(
          this, tr("Confirm transaction fee"), strMessage,
          QMessageBox::Yes|QMessageBox::Cancel, QMessageBox::Yes);
    *payFee = (retval == QMessageBox::Yes);
}

void BitcoinGUI::incomingTransaction(const QModelIndex & parent, int start, int end)
{
    if(!walletModel || !clientModel)
        return;
    TransactionTableModel *ttm = walletModel->getTransactionTableModel();
    qint64 amount = ttm->index(start, TransactionTableModel::Amount, parent)
                    .data(Qt::EditRole).toULongLong();
    if(!clientModel->inInitialBlockDownload())
    {
        // On new transaction, make an info balloon
        // Unless the initial block download is in progress, to prevent balloon-spam
        QString date = ttm->index(start, TransactionTableModel::Date, parent)
                        .data().toString();
        QString type = ttm->index(start, TransactionTableModel::Type, parent)
                        .data().toString();
        QString address = ttm->index(start, TransactionTableModel::ToAddress, parent)
                        .data().toString();
        QIcon icon = qvariant_cast<QIcon>(ttm->index(start,
                            TransactionTableModel::ToAddress, parent)
                        .data(Qt::DecorationRole));

        notificator->notify(Notificator::Information,
                            (amount)<0 ? tr("Sent transaction") :
                                         tr("Incoming transaction"),
                              tr("Date: %1\n"
                                 "Amount: %2\n"
                                 "Type: %3\n"
                                 "Address: %4\n")
                              .arg(date)
                              .arg(BitcoinUnits::formatWithUnit(walletModel->getOptionsModel()->getDisplayUnit(), amount, true))
                              .arg(type)
                              .arg(address), icon);
    }
}

void BitcoinGUI::gotoOverviewPage()
{
    overviewAction->setChecked(true);
    centralWidget->setCurrentWidget(overviewPage);

    exportAction->setEnabled(false);
    disconnect(exportAction, SIGNAL(triggered()), 0, 0);
}

void BitcoinGUI::gotoHistoryPage()
{
    historyAction->setChecked(true);
    centralWidget->setCurrentWidget(transactionsPage);

    exportAction->setEnabled(true);
    disconnect(exportAction, SIGNAL(triggered()), 0, 0);
    connect(exportAction, SIGNAL(triggered()), transactionView, SLOT(exportClicked()));
}

void BitcoinGUI::gotoAddressBookPage()
{
    addressBookAction->setChecked(true);
    centralWidget->setCurrentWidget(addressBookPage);

    exportAction->setEnabled(true);
    disconnect(exportAction, SIGNAL(triggered()), 0, 0);
    connect(exportAction, SIGNAL(triggered()), addressBookPage, SLOT(exportClicked()));
}

void BitcoinGUI::gotoReceiveCoinsPage()
{
    receiveCoinsAction->setChecked(true);
    centralWidget->setCurrentWidget(receiveCoinsPage);

    exportAction->setEnabled(true);
    disconnect(exportAction, SIGNAL(triggered()), 0, 0);
    connect(exportAction, SIGNAL(triggered()), receiveCoinsPage, SLOT(exportClicked()));
}

void BitcoinGUI::gotoSendCoinsPage()
{
    if (!coinControlPage->selectedAddresses().empty())
    {
        sendCoinsPage->setSendFromAddress(coinControlPage->selectedAddresses());
        coinControlPage->clearSelection();
    }

    show();  // TODOcoderrr: still need this?

    sendCoinsAction->setChecked(true);
    centralWidget->setCurrentWidget(sendCoinsPage);

    exportAction->setEnabled(false);
    disconnect(exportAction, SIGNAL(triggered()), 0, 0);
}

void BitcoinGUI::gotoCoinControlPage()
{
    show();
    coinControlAction->setChecked(true);
    centralWidget->setCurrentWidget(coinControlPage);
    coinControlPage->UpdateTable();

    exportAction->setEnabled(false);
    disconnect(exportAction, SIGNAL(triggered()), 0, 0);
}

void BitcoinGUI::gotoMessagePage()
{
#ifdef FIRST_CLASS_MESSAGING
    messageAction->setChecked(true);
    centralWidget->setCurrentWidget(messagePage);

    exportAction->setEnabled(false);
    disconnect(exportAction, SIGNAL(triggered()), 0, 0);
#else
    messagePage->show();
#endif
}

void BitcoinGUI::gotoMessagePage(QString addr)
{
    gotoMessagePage();
    messagePage->setAddress(addr);
}

void BitcoinGUI::dragEnterEvent(QDragEnterEvent *event)
{
    // Accept only URIs
    if(event->mimeData()->hasUrls())
        event->acceptProposedAction();
}

void BitcoinGUI::dropEvent(QDropEvent *event)
{
    if(event->mimeData()->hasUrls())
    {
        int nValidUrisFound = 0;
        QList<QUrl> uris = event->mimeData()->urls();
        foreach(const QUrl &uri, uris)
        {
            if (sendCoinsPage->handleURI(uri.toString()))
                nValidUrisFound++;
        }

        // if valid URIs were found
        if (nValidUrisFound)
            gotoSendCoinsPage();
        else
            notificator->notify(Notificator::Warning, tr("URI handling"), tr("URI can not be parsed! This can be caused by an invalid address or malformed parameters."));
    }

    event->acceptProposedAction();
}

void BitcoinGUI::handleURI(QString strURI)
{
    // URI has to be valid
    if (sendCoinsPage->handleURI(strURI))
    {
        gotoSendCoinsPage();

        if (!isActiveWindow())
            activateWindow();

        showNormalIfMinimized();
    }
    else
        notificator->notify(Notificator::Warning, tr("URI handling"), tr("URI can not be parsed! This can be caused by an invalid address or malformed parameters."));
}

void BitcoinGUI::setEncryptionStatus(int status)
{
    switch(status)
    {
    case WalletModel::Unencrypted:
        labelEncryptionIcon->hide();
        encryptWalletAction->setChecked(false);
        changePassphraseAction->setEnabled(false);
        encryptWalletAction->setEnabled(true);
        break;
    case WalletModel::Unlocked:
        labelEncryptionIcon->show();
        labelEncryptionIcon->setPixmap(QIcon(":/icons/lock_open").pixmap(STATUSBAR_ICONSIZE,STATUSBAR_ICONSIZE));
        labelEncryptionIcon->setToolTip(tr("Wallet is <b>encrypted</b> and currently <b>unlocked</b>"));
        encryptWalletAction->setChecked(true);
        changePassphraseAction->setEnabled(true);
        encryptWalletAction->setEnabled(false); // TODO: decrypt currently not supported
        break;
    case WalletModel::Locked:
        labelEncryptionIcon->show();
        labelEncryptionIcon->setPixmap(QIcon(":/icons/lock_closed").pixmap(STATUSBAR_ICONSIZE,STATUSBAR_ICONSIZE));
        labelEncryptionIcon->setToolTip(tr("Wallet is <b>encrypted</b> and currently <b>locked</b>"));
        encryptWalletAction->setChecked(true);
        changePassphraseAction->setEnabled(true);
        encryptWalletAction->setEnabled(false); // TODO: decrypt currently not supported
        break;
    }
}

void BitcoinGUI::encryptWallet(bool status)
{
    if(!walletModel)
        return;
    AskPassphraseDialog dlg(status ? AskPassphraseDialog::Encrypt:
                                     AskPassphraseDialog::Decrypt, this);
    dlg.setModel(walletModel);
    dlg.exec();

    setEncryptionStatus(walletModel->getEncryptionStatus());
}

void BitcoinGUI::backupWallet()
{
    QString saveDir = QDesktopServices::storageLocation(QDesktopServices::DocumentsLocation);
    QString filename = QFileDialog::getSaveFileName(this, tr("Backup Wallet"), saveDir, tr("Wallet Data (*.dat)"));
    if(!filename.isEmpty()) {
        if(!walletModel->backupWallet(filename)) {
            QMessageBox::warning(this, tr("Backup Failed"), tr("There was an error trying to save the wallet data to the new location."));
        }
    }
}

void BitcoinGUI::changePassphrase()
{
    AskPassphraseDialog dlg(AskPassphraseDialog::ChangePass, this);
    dlg.setModel(walletModel);
    dlg.exec();
}

void BitcoinGUI::verifyMessage()
{
    VerifyMessageDialog dlg(walletModel->getAddressTableModel(), this);
    dlg.exec();
}

void BitcoinGUI::unlockWallet()
{
    if(!walletModel)
        return;
    // Unlock wallet when requested by wallet model
    if(walletModel->getEncryptionStatus() == WalletModel::Locked)
    {
        AskPassphraseDialog dlg(AskPassphraseDialog::Unlock, this);
        dlg.setModel(walletModel);
        dlg.exec();
    }
}

void BitcoinGUI::showNormalIfMinimized()
{
    if(!isVisible()) // Show, if hidden
        show();
    if(isMinimized()) // Unminimize, if minimized
        showNormal();
}<|MERGE_RESOLUTION|>--- conflicted
+++ resolved
@@ -215,17 +215,13 @@
     sendCoinsAction->setShortcut(QKeySequence(Qt::ALT + Qt::Key_2));
     tabGroup->addAction(sendCoinsAction);
 
-<<<<<<< HEAD
     coinControlAction = new QAction(QIcon(":/icons/history"), tr("&Coin Control"), this);
     coinControlAction->setToolTip(tr("See address linkages"));
     coinControlAction->setCheckable(true);
     coinControlAction->setShortcut(QKeySequence(Qt::ALT + Qt::Key_6));
     tabGroup->addAction(coinControlAction);
 
-    messageAction = new QAction(QIcon(":/icons/edit"), tr("Sign &message"), this);
-=======
     messageAction = new QAction(QIcon(":/icons/edit"), tr("Sign &message..."), this);
->>>>>>> 4451ec2d
     messageAction->setToolTip(tr("Prove you control an address"));
 #ifdef FIRST_CLASS_MESSAGING
     messageAction->setCheckable(true);

#include "addresstablemodel.h"
#include "guiutil.h"
#include "walletmodel.h"

#include "wallet.h"
#include "base58.h"

#include <QFont>
#include <QColor>

const QString AddressTableModel::Send = "S";
const QString AddressTableModel::Receive = "R";

struct AddressTableEntry
{
    enum Type {
        Sending,
        Receiving
    };

    Type type;
    QString label;
    QString address;

    AddressTableEntry() {}
    AddressTableEntry(Type type, const QString &label, const QString &address):
        type(type), label(label), address(address) {}
};

struct AddressTableEntryLessThan
{
    bool operator()(const AddressTableEntry &a, const AddressTableEntry &b) const
    {
        return a.address < b.address;
    }
    bool operator()(const AddressTableEntry &a, const QString &b) const
    {
        return a.address < b;
    }
    bool operator()(const QString &a, const AddressTableEntry &b) const
    {
        return a < b.address;
    }
};

// Private implementation
class AddressTablePriv
{
public:
    CWallet *wallet;
    QList<AddressTableEntry> cachedAddressTable;
    AddressTableModel *parent;

    AddressTablePriv(CWallet *wallet, AddressTableModel *parent):
        wallet(wallet), parent(parent) {}

    void refreshAddressTable()
    {
        cachedAddressTable.clear();
        {
            LOCK(wallet->cs_wallet);
            BOOST_FOREACH(const PAIRTYPE(CTxDestination, std::string)& item, wallet->mapAddressBook)
            {
                const CBitcoinAddress& address = item.first;
                const std::string& strName = item.second;
                bool fMine = IsMine(*wallet, address.Get());
                cachedAddressTable.append(AddressTableEntry(fMine ? AddressTableEntry::Receiving : AddressTableEntry::Sending,
                                  QString::fromStdString(strName),
                                  QString::fromStdString(address.ToString())));
            }
        }
        // qLowerBound() and qUpperBound() require our cachedAddressTable list to be sorted in asc order
        qSort(cachedAddressTable.begin(), cachedAddressTable.end(), AddressTableEntryLessThan());
    }

    void updateEntry(const QString &address, const QString &label, bool isMine, int status)
    {
        // Find address / label in model
        QList<AddressTableEntry>::iterator lower = qLowerBound(
            cachedAddressTable.begin(), cachedAddressTable.end(), address, AddressTableEntryLessThan());
        QList<AddressTableEntry>::iterator upper = qUpperBound(
            cachedAddressTable.begin(), cachedAddressTable.end(), address, AddressTableEntryLessThan());
        int lowerIndex = (lower - cachedAddressTable.begin());
        int upperIndex = (upper - cachedAddressTable.begin());
        bool inModel = (lower != upper);
        AddressTableEntry::Type newEntryType = isMine ? AddressTableEntry::Receiving : AddressTableEntry::Sending;

        switch(status)
        {
        case CT_NEW:
            if(inModel)
            {
                OutputDebugStringF("Warning: AddressTablePriv::updateEntry: Got CT_NOW, but entry is already in model\n");
                break;
            }
            parent->beginInsertRows(QModelIndex(), lowerIndex, lowerIndex);
            cachedAddressTable.insert(lowerIndex, AddressTableEntry(newEntryType, label, address));
            parent->endInsertRows();
            break;
        case CT_UPDATED:
            if(!inModel)
            {
                OutputDebugStringF("Warning: AddressTablePriv::updateEntry: Got CT_UPDATED, but entry is not in model\n");
                break;
            }
            lower->type = newEntryType;
            lower->label = label;
            parent->emitDataChanged(lowerIndex);
            break;
        case CT_DELETED:
            if(!inModel)
            {
                OutputDebugStringF("Warning: AddressTablePriv::updateEntry: Got CT_DELETED, but entry is not in model\n");
                break;
            }
            parent->beginRemoveRows(QModelIndex(), lowerIndex, upperIndex-1);
            cachedAddressTable.erase(lower, upper);
            parent->endRemoveRows();
            break;
        }
    }

    int size()
    {
        return cachedAddressTable.size();
    }

    AddressTableEntry *index(int idx)
    {
        if(idx >= 0 && idx < cachedAddressTable.size())
        {
            return &cachedAddressTable[idx];
        }
        else
        {
            return 0;
        }
    }
};

AddressTableModel::AddressTableModel(CWallet *wallet, WalletModel *parent) :
    QAbstractTableModel(parent),walletModel(parent),wallet(wallet),priv(0)
{
    columns << tr("Label") << tr("Address");
    priv = new AddressTablePriv(wallet, this);
    priv->refreshAddressTable();
}

AddressTableModel::~AddressTableModel()
{
    delete priv;
}

int AddressTableModel::rowCount(const QModelIndex &parent) const
{
    Q_UNUSED(parent);
    return priv->size();
}

int AddressTableModel::columnCount(const QModelIndex &parent) const
{
    Q_UNUSED(parent);
    return columns.length();
}

QVariant AddressTableModel::data(const QModelIndex &index, int role) const
{
    if(!index.isValid())
        return QVariant();

    AddressTableEntry *rec = static_cast<AddressTableEntry*>(index.internalPointer());

    if(role == Qt::DisplayRole || role == Qt::EditRole)
    {
        switch(index.column())
        {
        case Label:
            if(rec->label.isEmpty() && role == Qt::DisplayRole)
            {
                return tr("(no label)");
            }
            else
            {
                return rec->label;
            }
        case Address:
            return rec->address;
        }
    }
    else if (role == Qt::FontRole)
    {
        QFont font;
        if(index.column() == Address)
        {
            font = GUIUtil::bitcoinAddressFont();
        }
        return font;
    }
    else if (role == TypeRole)
    {
        switch(rec->type)
        {
        case AddressTableEntry::Sending:
            return Send;
        case AddressTableEntry::Receiving:
            return Receive;
        default: break;
        }
    }
    return QVariant();
}

bool AddressTableModel::setData(const QModelIndex &index, const QVariant &value, int role)
{
    if(!index.isValid())
        return false;
    AddressTableEntry *rec = static_cast<AddressTableEntry*>(index.internalPointer());

    editStatus = OK;

    if(role == Qt::EditRole)
    {
        switch(index.column())
        {
        case Label:
<<<<<<< HEAD
            wallet->SetAddressBookName(CBitcoinAddress(rec->address.toStdString()).Get(), value.toString().toStdString());
            rec->label = value.toString();
=======
            // Do nothing, if old label == new label
            if(rec->label == value.toString())
            {
                editStatus = NO_CHANGES;
                return false;
            }
            wallet->SetAddressBookName(rec->address.toStdString(), value.toString().toStdString());
>>>>>>> 4d4c1bf6
            break;
        case Address:
            // Do nothing, if old address == new address
            if(CBitcoinAddress(rec->address.toStdString()) == CBitcoinAddress(value.toString().toStdString()))
            {
                editStatus = NO_CHANGES;
                return false;
            }
            // Refuse to set invalid address, set error status and return false
            else if(!walletModel->validateAddress(value.toString()))
            {
                editStatus = INVALID_ADDRESS;
                return false;
            }
            // Check for duplicate addresses to prevent accidental deletion of addresses, if you try
            // to paste an existing address over another address (with a different label)
            else if(wallet->mapAddressBook.count(value.toString().toStdString()))
            {
                editStatus = DUPLICATE_ADDRESS;
                return false;
            }
            // Double-check that we're not overwriting a receiving address
            else if(rec->type == AddressTableEntry::Sending)
            {
                {
                    LOCK(wallet->cs_wallet);
                    // Remove old entry
                    wallet->DelAddressBookName(CBitcoinAddress(rec->address.toStdString()).Get());
                    // Add new entry with new address
                    wallet->SetAddressBookName(CBitcoinAddress(value.toString().toStdString()).Get(), rec->label.toStdString());
                }
            }
            break;
        }
<<<<<<< HEAD

=======
        emit dataChanged(index, index);
>>>>>>> 4d4c1bf6
        return true;
    }
    return false;
}

QVariant AddressTableModel::headerData(int section, Qt::Orientation orientation, int role) const
{
    if(orientation == Qt::Horizontal)
    {
        if(role == Qt::DisplayRole)
        {
            return columns[section];
        }
    }
    return QVariant();
}

Qt::ItemFlags AddressTableModel::flags(const QModelIndex &index) const
{
    if(!index.isValid())
        return 0;
    AddressTableEntry *rec = static_cast<AddressTableEntry*>(index.internalPointer());

    Qt::ItemFlags retval = Qt::ItemIsSelectable | Qt::ItemIsEnabled;
    // Can edit address and label for sending addresses,
    // and only label for receiving addresses.
    if(rec->type == AddressTableEntry::Sending ||
      (rec->type == AddressTableEntry::Receiving && index.column()==Label))
    {
        retval |= Qt::ItemIsEditable;
    }
    return retval;
}

QModelIndex AddressTableModel::index(int row, int column, const QModelIndex &parent) const
{
    Q_UNUSED(parent);
    AddressTableEntry *data = priv->index(row);
    if(data)
    {
        return createIndex(row, column, priv->index(row));
    }
    else
    {
        return QModelIndex();
    }
}

void AddressTableModel::updateEntry(const QString &address, const QString &label, bool isMine, int status)
{
    // Update address book model from Bitcoin core
    priv->updateEntry(address, label, isMine, status);
}

QString AddressTableModel::addRow(const QString &type, const QString &label, const QString &address)
{
    std::string strLabel = label.toStdString();
    std::string strAddress = address.toStdString();

    editStatus = OK;

    if(type == Send)
    {
        if(!walletModel->validateAddress(address))
        {
            editStatus = INVALID_ADDRESS;
            return QString();
        }
        // Check for duplicate addresses
        {
            LOCK(wallet->cs_wallet);
            if(wallet->mapAddressBook.count(CBitcoinAddress(strAddress).Get()))
            {
                editStatus = DUPLICATE_ADDRESS;
                return QString();
            }
        }
    }
    else if(type == Receive)
    {
        // Generate a new address to associate with given label
        WalletModel::UnlockContext ctx(walletModel->requestUnlock());
        if(!ctx.isValid())
        {
            // Unlock wallet failed or was cancelled
            editStatus = WALLET_UNLOCK_FAILURE;
            return QString();
        }
        CPubKey newKey;
        if(!wallet->GetKeyFromPool(newKey, true))
        {
            editStatus = KEY_GENERATION_FAILURE;
            return QString();
        }
        strAddress = CBitcoinAddress(newKey.GetID()).ToString();
    }
    else
    {
        return QString();
    }

    // Add entry
    {
        LOCK(wallet->cs_wallet);
        wallet->SetAddressBookName(CBitcoinAddress(strAddress).Get(), strLabel);
    }
    return QString::fromStdString(strAddress);
}

bool AddressTableModel::removeRows(int row, int count, const QModelIndex &parent)
{
    Q_UNUSED(parent);
    AddressTableEntry *rec = priv->index(row);
    if(count != 1 || !rec || rec->type == AddressTableEntry::Receiving)
    {
        // Can only remove one row at a time, and cannot remove rows not in model.
        // Also refuse to remove receiving addresses.
        return false;
    }
    {
        LOCK(wallet->cs_wallet);
        wallet->DelAddressBookName(CBitcoinAddress(rec->address.toStdString()).Get());
    }
    return true;
}

/* Look up label for address in address book, if not found return empty string.
 */
QString AddressTableModel::labelForAddress(const QString &address) const
{
    {
        LOCK(wallet->cs_wallet);
        CBitcoinAddress address_parsed(address.toStdString());
        std::map<CTxDestination, std::string>::iterator mi = wallet->mapAddressBook.find(address_parsed.Get());
        if (mi != wallet->mapAddressBook.end())
        {
            return QString::fromStdString(mi->second);
        }
    }
    return QString();
}

int AddressTableModel::lookupAddress(const QString &address) const
{
    QModelIndexList lst = match(index(0, Address, QModelIndex()),
                                Qt::EditRole, address, 1, Qt::MatchExactly);
    if(lst.isEmpty())
    {
        return -1;
    }
    else
    {
        return lst.at(0).row();
    }
}

void AddressTableModel::emitDataChanged(int idx)
{
    emit dataChanged(index(idx, 0, QModelIndex()), index(idx, columns.length()-1, QModelIndex()));
}<|MERGE_RESOLUTION|>--- conflicted
+++ resolved
@@ -223,18 +223,13 @@
         switch(index.column())
         {
         case Label:
-<<<<<<< HEAD
-            wallet->SetAddressBookName(CBitcoinAddress(rec->address.toStdString()).Get(), value.toString().toStdString());
-            rec->label = value.toString();
-=======
             // Do nothing, if old label == new label
             if(rec->label == value.toString())
             {
                 editStatus = NO_CHANGES;
                 return false;
             }
-            wallet->SetAddressBookName(rec->address.toStdString(), value.toString().toStdString());
->>>>>>> 4d4c1bf6
+            wallet->SetAddressBookName(CBitcoinAddress(rec->address.toStdString()).Get(), value.toString().toStdString());
             break;
         case Address:
             // Do nothing, if old address == new address
@@ -251,7 +246,7 @@
             }
             // Check for duplicate addresses to prevent accidental deletion of addresses, if you try
             // to paste an existing address over another address (with a different label)
-            else if(wallet->mapAddressBook.count(value.toString().toStdString()))
+            else if(wallet->mapAddressBook.count(CBitcoinAddress(value.toString().toStdString()).Get()))
             {
                 editStatus = DUPLICATE_ADDRESS;
                 return false;
@@ -269,11 +264,6 @@
             }
             break;
         }
-<<<<<<< HEAD
-
-=======
-        emit dataChanged(index, index);
->>>>>>> 4d4c1bf6
         return true;
     }
     return false;

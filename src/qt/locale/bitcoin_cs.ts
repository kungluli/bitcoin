--- conflicted
+++ resolved
@@ -15,11 +15,7 @@
         <translation>&lt;b&gt;Bitcoin&lt;/b&gt; verze</translation>
     </message>
     <message>
-<<<<<<< HEAD
-        <location filename="../forms/aboutdialog.ui" line="91"/>
-=======
-        <location line="+32"/>
->>>>>>> 0f4c74f9
+        <location line="+38"/>
         <source>Copyright © 2009-2012 Bitcoin Developers
 
 This is experimental software.
@@ -79,16 +75,12 @@
         <translation>Zobraz &amp;QR kód</translation>
     </message>
     <message>
-<<<<<<< HEAD
-        <location filename="../forms/addressbookpage.ui" line="96"/>
+        <location line="+11"/>
         <source>Sign a message to prove you own this address</source>
         <translation>Podepiš zprávu, čímž prokážeš, že jsi vlastníkem této adresy</translation>
     </message>
     <message>
-        <location filename="../forms/addressbookpage.ui" line="99"/>
-=======
-        <location line="+14"/>
->>>>>>> 0f4c74f9
+        <location line="+3"/>
         <source>Sign &amp;Message</source>
         <translation>Po&amp;depiš zprávu</translation>
     </message>
@@ -103,79 +95,42 @@
         <translation>S&amp;maž</translation>
     </message>
     <message>
-<<<<<<< HEAD
-        <location filename="../addressbookpage.cpp" line="65"/>
-=======
-        <location line="-17"/>
-        <source>Sign a message to prove you own this address</source>
-        <translation>Podepiš zprávu, čímž prokážeš, že jsi vlastníkem této adresy</translation>
-    </message>
-    <message>
-        <location filename="../addressbookpage.cpp" line="+61"/>
->>>>>>> 0f4c74f9
+        <location filename="../addressbookpage.cpp" line="+65"/>
         <source>Copy address</source>
         <translation>Kopíruj adresu</translation>
     </message>
     <message>
-<<<<<<< HEAD
-        <location filename="../addressbookpage.cpp" line="66"/>
-=======
-        <location line="+1"/>
->>>>>>> 0f4c74f9
+        <location line="+1"/>
         <source>Copy label</source>
         <translation>Kopíruj označení</translation>
     </message>
     <message>
-<<<<<<< HEAD
-        <location filename="../addressbookpage.cpp" line="67"/>
-=======
-        <location line="+1"/>
->>>>>>> 0f4c74f9
+        <location line="+1"/>
         <source>Edit</source>
         <translation>Uprav</translation>
     </message>
     <message>
-<<<<<<< HEAD
-        <location filename="../addressbookpage.cpp" line="68"/>
-=======
-        <location line="+1"/>
->>>>>>> 0f4c74f9
+        <location line="+1"/>
         <source>Delete</source>
         <translation>Smaž</translation>
     </message>
     <message>
-<<<<<<< HEAD
-        <location filename="../addressbookpage.cpp" line="285"/>
-=======
-        <location line="+214"/>
->>>>>>> 0f4c74f9
+        <location line="+217"/>
         <source>Export Address Book Data</source>
         <translation>Exportuj data adresáře</translation>
     </message>
     <message>
-<<<<<<< HEAD
-        <location filename="../addressbookpage.cpp" line="286"/>
-=======
-        <location line="+1"/>
->>>>>>> 0f4c74f9
+        <location line="+1"/>
         <source>Comma separated file (*.csv)</source>
         <translation>CSV formát (*.csv)</translation>
     </message>
     <message>
-<<<<<<< HEAD
-        <location filename="../addressbookpage.cpp" line="299"/>
-=======
         <location line="+13"/>
->>>>>>> 0f4c74f9
         <source>Error exporting</source>
         <translation>Chyba při exportu</translation>
     </message>
     <message>
-<<<<<<< HEAD
-        <location filename="../addressbookpage.cpp" line="299"/>
-=======
         <location line="+0"/>
->>>>>>> 0f4c74f9
         <source>Could not write to file %1.</source>
         <translation>Nemohu zapisovat do souboru %1.</translation>
     </message>
@@ -221,16 +176,7 @@
         <translation>Totéž heslo ještě jednou</translation>
     </message>
     <message>
-<<<<<<< HEAD
-        <location filename="../askpassphrasedialog.cpp" line="34"/>
-=======
-        <location line="+19"/>
-        <source>TextLabel</source>
-        <translation>Textový popisek</translation>
-    </message>
-    <message>
         <location filename="../askpassphrasedialog.cpp" line="+34"/>
->>>>>>> 0f4c74f9
         <source>Enter the new passphrase to the wallet.&lt;br/&gt;Please use a passphrase of &lt;b&gt;10 or more random characters&lt;/b&gt;, or &lt;b&gt;eight or more words&lt;/b&gt;.</source>
         <translation>Zadej nové heslo k peněžence.&lt;br/&gt;Použij &lt;b&gt;alespoň 10 náhodných znaků&lt;/b&gt; nebo &lt;b&gt;alespoň osm slov&lt;/b&gt;.</translation>
     </message>
@@ -282,29 +228,24 @@
 Jsi si jistý, že chceš peněženku zašifrovat?</translation>
     </message>
     <message>
-<<<<<<< HEAD
-        <location filename="../askpassphrasedialog.cpp" line="117"/>
+        <location line="+15"/>
         <source>IMPORTANT: Any previous backups you have made of your wallet file should be replaced with the newly generated, encrypted wallet file. For security reasons, previous backups of the unencrypted wallet file will become useless as soon as you start using the new, encrypted wallet.</source>
         <translation>DŮLEŽITÉ: Všechny předchozí zálohy peněženky by měly být nahrazeny nově vygenerovanou, zašifrovanou peněženkou. Z bezpečnostních důvodů budou předchozí zálohy nešifrované peněženky nepoužitelné, jakmile zaneš používat novou zašifrovanou peněženku.</translation>
     </message>
     <message>
-        <location filename="../askpassphrasedialog.cpp" line="217"/>
-        <location filename="../askpassphrasedialog.cpp" line="241"/>
+        <location line="+100"/>
+        <location line="+24"/>
         <source>Warning: The Caps Lock key is on.</source>
         <translation>Upozornění: Caps Lock je zapnutý.</translation>
     </message>
     <message>
-        <location filename="../forms/askpassphrasedialog.ui" line="94"/>
+        <location filename="../forms/askpassphrasedialog.ui" line="+19"/>
         <source>TextLabel</source>
         <translation>Textový popisek</translation>
     </message>
     <message>
-        <location filename="../askpassphrasedialog.cpp" line="111"/>
-        <location filename="../askpassphrasedialog.cpp" line="169"/>
-=======
-        <location line="+9"/>
+        <location filename="../askpassphrasedialog.cpp" line="-130"/>
         <location line="+58"/>
->>>>>>> 0f4c74f9
         <source>Wallet encrypted</source>
         <translation>Peněženka je zašifrována</translation>
     </message>
@@ -314,22 +255,10 @@
         <translation>Bitcoin se teď ukončí, aby dokončil zašifrování. Pamatuj však, že pouhé zašifrování peněženky úplně nezabraňuje krádeži tvých bitcoinů malwarem, kterým se může počítač nakazit.</translation>
     </message>
     <message>
-<<<<<<< HEAD
-        <location filename="../askpassphrasedialog.cpp" line="126"/>
-        <location filename="../askpassphrasedialog.cpp" line="133"/>
-        <location filename="../askpassphrasedialog.cpp" line="175"/>
-        <location filename="../askpassphrasedialog.cpp" line="181"/>
-=======
-        <location line="+4"/>
-        <source>IMPORTANT: Any previous backups you have made of your wallet file should be replaced with the newly generated, encrypted wallet file. For security reasons, previous backups of the unencrypted wallet file will become useless as soon as you start using the new, encrypted wallet.</source>
-        <translation>DŮLEŽITÉ: Všechny předchozí zálohy peněženky by měly být nahrazeny nově vygenerovanou, zašifrovanou peněženkou. Z bezpečnostních důvodů budou předchozí zálohy nešifrované peněženky nepoužitelné, jakmile zaneš používat novou zašifrovanou peněženku.</translation>
-    </message>
-    <message>
-        <location line="+9"/>
+        <location line="+13"/>
         <location line="+7"/>
         <location line="+42"/>
         <location line="+6"/>
->>>>>>> 0f4c74f9
         <source>Wallet encryption failed</source>
         <translation>Zašifrování peněženky selhalo</translation>
     </message>
@@ -366,273 +295,126 @@
         <source>Wallet passphrase was successfully changed.</source>
         <translation>Heslo k peněžence bylo v pořádku změněno.</translation>
     </message>
-<<<<<<< HEAD
-=======
-    <message>
-        <location line="+47"/>
-        <location line="+24"/>
-        <source>Warning: The Caps Lock key is on.</source>
-        <translation>Upozornění: Caps Lock je zapnutý.</translation>
-    </message>
->>>>>>> 0f4c74f9
 </context>
 <context>
     <name>BitcoinGUI</name>
     <message>
-<<<<<<< HEAD
-        <location filename="../bitcoingui.cpp" line="204"/>
-=======
-        <location filename="../bitcoingui.cpp" line="+206"/>
->>>>>>> 0f4c74f9
+        <location filename="../bitcoingui.cpp" line="+204"/>
         <source>Show the list of addresses for receiving payments</source>
         <translation>Zobraz seznam adres pro příjem plateb</translation>
     </message>
     <message>
-<<<<<<< HEAD
-        <location filename="../bitcoingui.cpp" line="506"/>
-=======
-        <location line="-60"/>
-        <location line="+332"/>
->>>>>>> 0f4c74f9
+        <location line="+302"/>
         <source>Synchronizing with network...</source>
         <translation>Synchronizuji se sítí...</translation>
     </message>
     <message>
-<<<<<<< HEAD
-        <location filename="../bitcoingui.cpp" line="185"/>
-=======
-        <location line="-291"/>
->>>>>>> 0f4c74f9
+        <location line="-321"/>
         <source>&amp;Overview</source>
         <translation>&amp;Přehled</translation>
     </message>
     <message>
-<<<<<<< HEAD
-        <location filename="../bitcoingui.cpp" line="186"/>
-=======
-        <location line="+1"/>
->>>>>>> 0f4c74f9
+        <location line="+1"/>
         <source>Show general overview of wallet</source>
         <translation>Zobraz celkový přehled peněženky</translation>
     </message>
     <message>
-<<<<<<< HEAD
-        <location filename="../bitcoingui.cpp" line="191"/>
-=======
-        <location line="+5"/>
->>>>>>> 0f4c74f9
+        <location line="+5"/>
         <source>&amp;Transactions</source>
         <translation>&amp;Transakce</translation>
     </message>
     <message>
-<<<<<<< HEAD
-        <location filename="../bitcoingui.cpp" line="250"/>
-=======
         <location line="+59"/>
->>>>>>> 0f4c74f9
         <source>&amp;Export...</source>
         <translation>&amp;Export...</translation>
     </message>
     <message>
-<<<<<<< HEAD
-        <location filename="../bitcoingui.cpp" line="197"/>
-=======
         <location line="-53"/>
->>>>>>> 0f4c74f9
         <source>&amp;Address Book</source>
         <translation>&amp;Adresář</translation>
     </message>
     <message>
-<<<<<<< HEAD
-        <location filename="../bitcoingui.cpp" line="198"/>
-=======
-        <location line="-126"/>
+        <location line="+1"/>
+        <source>Edit the list of stored addresses and labels</source>
+        <translation>Uprav seznam uložených adres a jejich označení</translation>
+    </message>
+    <message>
+        <location line="+5"/>
+        <source>&amp;Receive coins</source>
+        <translation>Pří&amp;jem mincí</translation>
+    </message>
+    <message>
+        <location line="+32"/>
+        <source>E&amp;xit</source>
+        <translation>&amp;Konec</translation>
+    </message>
+    <message>
+        <location line="+5"/>
+        <source>Show information about Bitcoin</source>
+        <translation>Zobraz informace o Bitcoinu</translation>
+    </message>
+    <message>
+        <location line="+2"/>
+        <source>About &amp;Qt</source>
+        <translation>O &amp;Qt</translation>
+    </message>
+    <message>
+        <location line="+85"/>
+        <source>[testnet]</source>
+        <translation>[testnet]</translation>
+    </message>
+    <message>
+        <location line="-82"/>
+        <source>&amp;Options...</source>
+        <translation>&amp;Možnosti...</translation>
+    </message>
+    <message>
+        <location line="-53"/>
+        <source>Browse transaction history</source>
+        <translation>Procházet historii transakcí</translation>
+    </message>
+    <message>
+        <location line="-121"/>
         <source>Bitcoin Wallet</source>
         <translation>Bitcoinová peněženka</translation>
     </message>
     <message>
-        <location line="+127"/>
->>>>>>> 0f4c74f9
-        <source>Edit the list of stored addresses and labels</source>
-        <translation>Uprav seznam uložených adres a jejich označení</translation>
-    </message>
-    <message>
-<<<<<<< HEAD
-        <location filename="../bitcoingui.cpp" line="203"/>
-=======
-        <location line="+5"/>
->>>>>>> 0f4c74f9
-        <source>&amp;Receive coins</source>
-        <translation>Pří&amp;jem mincí</translation>
-    </message>
-    <message>
-<<<<<<< HEAD
-        <location filename="../bitcoingui.cpp" line="235"/>
-=======
-        <location line="+32"/>
->>>>>>> 0f4c74f9
-        <source>E&amp;xit</source>
-        <translation>&amp;Konec</translation>
-    </message>
-    <message>
-<<<<<<< HEAD
-        <location filename="../bitcoingui.cpp" line="240"/>
-=======
-        <location line="+1"/>
-        <source>Quit application</source>
-        <translation>Ukončit aplikaci</translation>
-    </message>
-    <message>
-        <location line="+4"/>
->>>>>>> 0f4c74f9
-        <source>Show information about Bitcoin</source>
-        <translation>Zobraz informace o Bitcoinu</translation>
-    </message>
-    <message>
-<<<<<<< HEAD
-        <location filename="../bitcoingui.cpp" line="242"/>
-=======
-        <location line="+2"/>
->>>>>>> 0f4c74f9
-        <source>About &amp;Qt</source>
-        <translation>O &amp;Qt</translation>
-    </message>
-    <message>
-<<<<<<< HEAD
-        <location filename="../bitcoingui.cpp" line="327"/>
-=======
-        <location line="+13"/>
-        <source>&amp;Backup Wallet</source>
-        <translation>&amp;Zazálohovat peněženku</translation>
-    </message>
-    <message>
-        <location line="+72"/>
->>>>>>> 0f4c74f9
-        <source>[testnet]</source>
-        <translation>[testnet]</translation>
-    </message>
-    <message>
-<<<<<<< HEAD
-        <location filename="../bitcoingui.cpp" line="245"/>
-=======
-        <location line="-82"/>
->>>>>>> 0f4c74f9
-        <source>&amp;Options...</source>
-        <translation>&amp;Možnosti...</translation>
-    </message>
-    <message>
-<<<<<<< HEAD
-        <location filename="../bitcoingui.cpp" line="192"/>
-=======
-        <location line="-53"/>
->>>>>>> 0f4c74f9
-        <source>Browse transaction history</source>
-        <translation>Procházet historii transakcí</translation>
-    </message>
-    <message>
-<<<<<<< HEAD
-        <location filename="../bitcoingui.cpp" line="71"/>
-        <source>Bitcoin Wallet</source>
-        <translation>Bitcoinová peněženka</translation>
-    </message>
-    <message>
-        <location filename="../bitcoingui.cpp" line="664"/>
-=======
-        <location line="+64"/>
-        <source>Backup wallet to another location</source>
-        <translation>Zazálohuj peněženku na jiné místo</translation>
-    </message>
-    <message>
-        <location line="-109"/>
-        <source>Block chain synchronization in progress</source>
-        <translation>Provádí se synchronizace řetězce bloků</translation>
-    </message>
-    <message>
-        <location line="+68"/>
-        <source>Sign &amp;message</source>
-        <translation>Po&amp;depiš zprávu</translation>
-    </message>
-    <message>
-        <location line="+430"/>
->>>>>>> 0f4c74f9
+        <location line="+593"/>
         <source>Incoming transaction</source>
         <translation>Příchozí transakce</translation>
     </message>
     <message>
-<<<<<<< HEAD
-        <location filename="../bitcoingui.cpp" line="253"/>
-=======
-        <location line="-406"/>
-        <source>&amp;About %1</source>
-        <translation>&amp;O %1</translation>
-    </message>
-    <message>
-        <location line="+14"/>
->>>>>>> 0f4c74f9
+        <location line="-411"/>
         <source>Encrypt or decrypt wallet</source>
         <translation>Zašifruj nebo dešifruj peněženku</translation>
     </message>
     <message>
-<<<<<<< HEAD
-        <location filename="../bitcoingui.cpp" line="798"/>
-=======
-        <location line="+526"/>
->>>>>>> 0f4c74f9
+        <location line="+545"/>
         <source>Wallet is &lt;b&gt;encrypted&lt;/b&gt; and currently &lt;b&gt;locked&lt;/b&gt;</source>
         <translation>Peněženka je &lt;b&gt;zašifrovaná&lt;/b&gt; a momentálně &lt;b&gt;zamčená&lt;/b&gt;</translation>
     </message>
     <message>
-<<<<<<< HEAD
-        <location filename="../bitcoingui.cpp" line="821"/>
-=======
-        <location line="-570"/>
-        <source>&amp;Send coins</source>
-        <translation>P&amp;oslání mincí</translation>
-    </message>
-    <message>
-        <location line="+48"/>
-        <source>&amp;Change Passphrase</source>
-        <translation>Změň &amp;heslo</translation>
-    </message>
-    <message>
-        <location line="+545"/>
->>>>>>> 0f4c74f9
+        <location line="+23"/>
         <source>Backup Wallet</source>
         <translation>Záloha peněženky</translation>
     </message>
     <message>
-<<<<<<< HEAD
-        <location filename="../bitcoingui.cpp" line="821"/>
-=======
         <location line="+0"/>
->>>>>>> 0f4c74f9
         <source>Wallet Data (*.dat)</source>
         <translation>Data peněženky (*.dat)</translation>
     </message>
     <message>
-<<<<<<< HEAD
-        <location filename="../bitcoingui.cpp" line="290"/>
-=======
-        <location line="-512"/>
->>>>>>> 0f4c74f9
+        <location line="-531"/>
         <source>&amp;Settings</source>
         <translation>&amp;Nastavení</translation>
     </message>
     <message>
-<<<<<<< HEAD
-        <location filename="../bitcoingui.cpp" line="296"/>
-=======
         <location line="+6"/>
->>>>>>> 0f4c74f9
         <source>&amp;Help</source>
         <translation>Ná&amp;pověda</translation>
     </message>
     <message numerus="yes">
-<<<<<<< HEAD
-        <location filename="../bitcoingui.cpp" line="558"/>
-=======
-        <location line="+230"/>
->>>>>>> 0f4c74f9
+        <location line="+262"/>
         <source>%n day(s) ago</source>
         <translation>
             <numerusform>včera</numerusform>
@@ -641,59 +423,27 @@
         </translation>
     </message>
     <message>
-<<<<<<< HEAD
-        <location filename="../bitcoingui.cpp" line="564"/>
-=======
         <location line="+6"/>
->>>>>>> 0f4c74f9
         <source>Up to date</source>
         <translation>Aktuální</translation>
     </message>
     <message>
-<<<<<<< HEAD
-        <location filename="../bitcoingui.cpp" line="236"/>
+        <location line="-328"/>
         <source>Quit application</source>
         <translation>Ukončit aplikaci</translation>
     </message>
     <message>
-        <location filename="../bitcoingui.cpp" line="255"/>
+        <location line="+19"/>
         <source>&amp;Backup Wallet</source>
         <translation>&amp;Zazálohovat peněženku</translation>
     </message>
     <message>
-        <location filename="../bitcoingui.cpp" line="663"/>
-=======
-        <location line="-218"/>
-        <source>Actions toolbar</source>
-        <translation>Panel akcí</translation>
-    </message>
-    <message>
-        <location line="-104"/>
-        <source>Send coins to a bitcoin address</source>
-        <translation>Pošli mince na Bitcoinovou adresu</translation>
-    </message>
-    <message>
-        <location line="+289"/>
-        <source>Downloaded %1 blocks of transaction history.</source>
-        <translation>Staženo %1 bloků transakční historie.</translation>
-    </message>
-    <message>
-        <location line="-283"/>
-        <source>Prove you control an address</source>
-        <translation>Prokaž vlastnictví adresy</translation>
-    </message>
-    <message>
-        <location line="+428"/>
->>>>>>> 0f4c74f9
+        <location line="+408"/>
         <source>Sent transaction</source>
         <translation>Odeslané transakce</translation>
     </message>
     <message>
-<<<<<<< HEAD
-        <location filename="../bitcoingui.cpp" line="665"/>
-=======
         <location line="+2"/>
->>>>>>> 0f4c74f9
         <source>Date: %1
 Amount: %2
 Type: %3
@@ -706,167 +456,27 @@
 </translation>
     </message>
     <message>
-<<<<<<< HEAD
-        <location filename="../bitcoingui.cpp" line="256"/>
+        <location line="-409"/>
         <source>Backup wallet to another location</source>
         <translation>Zazálohuj peněženku na jiné místo</translation>
     </message>
     <message>
-        <location filename="../bitcoingui.cpp" line="281"/>
+        <location line="+25"/>
         <source>&amp;File</source>
         <translation>&amp;Soubor</translation>
     </message>
     <message>
-        <location filename="../bitcoingui.cpp" line="391"/>
+        <location line="+110"/>
         <source>Bitcoin client</source>
         <translation>Bitcoin klient</translation>
     </message>
     <message>
-        <location filename="../bitcoingui.cpp" line="258"/>
-=======
-        <location line="-400"/>
-        <source>Modify configuration options for bitcoin</source>
-        <translation>Uprav nastavení Bitcoinu</translation>
-    </message>
-    <message>
-        <location line="-3"/>
-        <source>Show information about Qt</source>
-        <translation>Zobraz informace o Qt</translation>
-    </message>
-    <message>
-        <location line="+8"/>
-        <source>Export the data in the current tab to a file</source>
-        <translation>Exportovat data z tohoto panelu do souboru</translation>
-    </message>
-    <message>
-        <location line="+7"/>
->>>>>>> 0f4c74f9
+        <location line="-133"/>
         <source>Change the passphrase used for wallet encryption</source>
         <translation>Změň heslo k šifrování peněženky</translation>
     </message>
     <message numerus="yes">
-        <location filename="../bitcoingui.cpp" line="550"/>
-        <source>%n minute(s) ago</source>
-        <translation>
-            <numerusform>před minutou</numerusform>
-            <numerusform>před %n minutami</numerusform>
-            <numerusform>před %n minutami</numerusform>
-        </translation>
-    </message>
-    <message numerus="yes">
-        <location filename="../bitcoingui.cpp" line="554"/>
-        <source>%n hour(s) ago</source>
-        <translation>
-            <numerusform>před hodinou</numerusform>
-            <numerusform>před %n hodinami</numerusform>
-            <numerusform>před %n hodinami</numerusform>
-        </translation>
-    </message>
-    <message>
-<<<<<<< HEAD
-        <location filename="../bitcoingui.cpp" line="239"/>
-        <source>&amp;About %1</source>
-        <translation>&amp;O %1</translation>
-    </message>
-    <message>
-        <location filename="../bitcoingui.cpp" line="209"/>
-        <source>&amp;Send coins</source>
-        <translation>P&amp;oslání mincí</translation>
-    </message>
-    <message>
-        <location filename="../bitcoingui.cpp" line="215"/>
-        <source>Sign &amp;message</source>
-        <translation>Po&amp;depiš zprávu</translation>
-    </message>
-    <message>
-        <location filename="../bitcoingui.cpp" line="243"/>
-        <source>Show information about Qt</source>
-        <translation>Zobraz informace o Qt</translation>
-    </message>
-    <message>
-        <location filename="../bitcoingui.cpp" line="248"/>
-        <source>Show/Hide &amp;Bitcoin</source>
-        <translation>Zobrazit/Skrýt &amp;Bitcoin</translation>
-    </message>
-    <message>
-        <location filename="../bitcoingui.cpp" line="252"/>
-        <source>&amp;Encrypt Wallet</source>
-        <translation>Zaši&amp;fruj peněženku</translation>
-    </message>
-    <message>
-        <location filename="../bitcoingui.cpp" line="257"/>
-        <source>&amp;Change Passphrase</source>
-        <translation>Změň &amp;heslo</translation>
-    </message>
-    <message>
-        <location filename="../bitcoingui.cpp" line="303"/>
-=======
-        <location line="+23"/>
-        <source>&amp;File</source>
-        <translation>&amp;Soubor</translation>
-    </message>
-    <message>
-        <location line="+22"/>
->>>>>>> 0f4c74f9
-        <source>Tabs toolbar</source>
-        <translation>Panel s listy</translation>
-    </message>
-    <message>
-<<<<<<< HEAD
-        <location filename="../bitcoingui.cpp" line="314"/>
-        <source>Actions toolbar</source>
-        <translation>Panel akcí</translation>
-    </message>
-    <message>
-        <location filename="../bitcoingui.cpp" line="418"/>
-=======
-        <location line="+116"/>
->>>>>>> 0f4c74f9
-        <source>bitcoin-qt</source>
-        <translation>bitcoin-qt</translation>
-    </message>
-    <message numerus="yes">
-<<<<<<< HEAD
-        <location filename="../bitcoingui.cpp" line="482"/>
-=======
-        <location line="+42"/>
->>>>>>> 0f4c74f9
-        <source>%n active connection(s) to Bitcoin network</source>
-        <translation>
-            <numerusform>%n aktivní spojení do Bitcoinové sítě</numerusform>
-            <numerusform>%n aktivní spojení do Bitcoinové sítě</numerusform>
-            <numerusform>%n aktivních spojení do Bitcoinové sítě</numerusform>
-        </translation>
-    </message>
-    <message>
-<<<<<<< HEAD
-        <location filename="../bitcoingui.cpp" line="531"/>
-        <source>Downloaded %1 blocks of transaction history.</source>
-        <translation>Staženo %1 bloků transakční historie.</translation>
-    </message>
-    <message numerus="yes">
-        <location filename="../bitcoingui.cpp" line="546"/>
-=======
-        <location line="+26"/>
-        <source>Downloaded %1 of %2 blocks of transaction history.</source>
-        <translation>Staženo %1 z %2 bloků transakční historie.</translation>
-    </message>
-    <message numerus="yes">
-        <location line="+27"/>
->>>>>>> 0f4c74f9
-        <source>%n second(s) ago</source>
-        <translation>
-            <numerusform>před vteřinou</numerusform>
-            <numerusform>před %n vteřinami</numerusform>
-            <numerusform>před %n vteřinami</numerusform>
-        </translation>
-    </message>
-<<<<<<< HEAD
-    <message>
-        <location filename="../bitcoingui.cpp" line="569"/>
-=======
-    <message numerus="yes">
-        <location line="+4"/>
+        <location line="+292"/>
         <source>%n minute(s) ago</source>
         <translation>
             <numerusform>před minutou</numerusform>
@@ -884,63 +494,110 @@
         </translation>
     </message>
     <message>
+        <location line="-315"/>
+        <source>&amp;About %1</source>
+        <translation>&amp;O %1</translation>
+    </message>
+    <message>
+        <location line="-30"/>
+        <source>&amp;Send coins</source>
+        <translation>P&amp;oslání mincí</translation>
+    </message>
+    <message>
+        <location line="+6"/>
+        <source>Sign &amp;message</source>
+        <translation>Po&amp;depiš zprávu</translation>
+    </message>
+    <message>
+        <location line="+28"/>
+        <source>Show information about Qt</source>
+        <translation>Zobraz informace o Qt</translation>
+    </message>
+    <message>
+        <location line="+5"/>
+        <source>Show/Hide &amp;Bitcoin</source>
+        <translation>Zobrazit/Skrýt &amp;Bitcoin</translation>
+    </message>
+    <message>
+        <location line="+4"/>
+        <source>&amp;Encrypt Wallet</source>
+        <translation>Zaši&amp;fruj peněženku</translation>
+    </message>
+    <message>
+        <location line="+5"/>
+        <source>&amp;Change Passphrase</source>
+        <translation>Změň &amp;heslo</translation>
+    </message>
+    <message>
+        <location line="+46"/>
+        <source>Tabs toolbar</source>
+        <translation>Panel s listy</translation>
+    </message>
+    <message>
+        <location line="+11"/>
+        <source>Actions toolbar</source>
+        <translation>Panel akcí</translation>
+    </message>
+    <message>
+        <location line="+104"/>
+        <source>bitcoin-qt</source>
+        <translation>bitcoin-qt</translation>
+    </message>
+    <message numerus="yes">
+        <location line="+64"/>
+        <source>%n active connection(s) to Bitcoin network</source>
+        <translation>
+            <numerusform>%n aktivní spojení do Bitcoinové sítě</numerusform>
+            <numerusform>%n aktivní spojení do Bitcoinové sítě</numerusform>
+            <numerusform>%n aktivních spojení do Bitcoinové sítě</numerusform>
+        </translation>
+    </message>
+    <message>
+        <location line="+49"/>
+        <source>Downloaded %1 blocks of transaction history.</source>
+        <translation>Staženo %1 bloků transakční historie.</translation>
+    </message>
+    <message numerus="yes">
         <location line="+15"/>
->>>>>>> 0f4c74f9
+        <source>%n second(s) ago</source>
+        <translation>
+            <numerusform>před vteřinou</numerusform>
+            <numerusform>před %n vteřinami</numerusform>
+            <numerusform>před %n vteřinami</numerusform>
+        </translation>
+    </message>
+    <message>
+        <location line="+23"/>
         <source>Catching up...</source>
         <translation>Stahuji...</translation>
     </message>
     <message>
-<<<<<<< HEAD
-        <location filename="../bitcoingui.cpp" line="577"/>
-=======
         <location line="+8"/>
->>>>>>> 0f4c74f9
         <source>Last received block was generated %1.</source>
         <translation>Poslední stažený blok byl vygenerován %1.</translation>
     </message>
     <message>
-<<<<<<< HEAD
-        <location filename="../bitcoingui.cpp" line="632"/>
-=======
-        <location line="+68"/>
->>>>>>> 0f4c74f9
+        <location line="+55"/>
         <source>This transaction is over the size limit. You can still send it for a fee of %1, which goes to the nodes that process your transaction and helps to support the network. Do you want to pay the fee?</source>
         <translation>Tahle transakce přesahuje velikostní limit. I tak ji ale můžeš poslat, pokud za ni zaplatíš poplatek %1, který půjde uzlům, které tvou transakci zpracují, a navíc tak podpoříš síť. Chceš zaplatit poplatek?</translation>
     </message>
     <message>
-<<<<<<< HEAD
-        <location filename="../bitcoingui.cpp" line="790"/>
-=======
-        <location line="+4"/>
-        <source>Sending...</source>
-        <translation>Posílám...</translation>
-    </message>
-    <message>
-        <location line="+154"/>
->>>>>>> 0f4c74f9
+        <location line="+158"/>
         <source>Wallet is &lt;b&gt;encrypted&lt;/b&gt; and currently &lt;b&gt;unlocked&lt;/b&gt;</source>
         <translation>Peněženka je &lt;b&gt;zašifrovaná&lt;/b&gt; a momentálně &lt;b&gt;odemčená&lt;/b&gt;</translation>
     </message>
     <message>
-<<<<<<< HEAD
-        <location filename="../bitcoingui.cpp" line="824"/>
-=======
         <location line="+34"/>
->>>>>>> 0f4c74f9
         <source>Backup Failed</source>
         <translation>Zálohování selhalo</translation>
     </message>
     <message>
-<<<<<<< HEAD
-        <location filename="../bitcoingui.cpp" line="824"/>
-=======
         <location line="+0"/>
->>>>>>> 0f4c74f9
         <source>There was an error trying to save the wallet data to the new location.</source>
         <translation>Při ukládání peněženky na nové místo se přihodila nějaká chyba.</translation>
     </message>
     <message numerus="yes">
-        <location filename="../bitcoingui.cpp" line="508"/>
+        <location line="-316"/>
         <source>~%n block(s) remaining</source>
         <translation>
             <numerusform>zbývá ~%n blok</numerusform>
@@ -949,61 +606,42 @@
         </translation>
     </message>
     <message>
-<<<<<<< HEAD
-        <location filename="../bitcoingui.cpp" line="210"/>
+        <location line="-298"/>
         <source>Send coins to a bitcoin address</source>
         <translation>Pošli mince na Bitcoinovou adresu</translation>
     </message>
     <message>
-        <location filename="../bitcoingui.cpp" line="519"/>
+        <location line="+309"/>
         <source>Downloaded %1 of %2 blocks of transaction history (%3% done).</source>
         <translation>Staženo %1 z %2 bloků transakční historie (%3 % hotovo).</translation>
     </message>
     <message>
-        <location filename="../bitcoingui.cpp" line="216"/>
+        <location line="-303"/>
         <source>Prove you control an address</source>
         <translation>Prokaž vlastnictví adresy</translation>
     </message>
     <message>
-        <location filename="../bitcoingui.cpp" line="246"/>
+        <location line="+30"/>
         <source>Modify configuration options for bitcoin</source>
         <translation>Uprav nastavení Bitcoinu</translation>
     </message>
     <message>
-        <location filename="../bitcoingui.cpp" line="251"/>
+        <location line="+5"/>
         <source>Export the data in the current tab to a file</source>
         <translation>Exportovat data z tohoto panelu do souboru</translation>
     </message>
     <message>
-        <location filename="../bitcoingui.cpp" line="249"/>
+        <location line="-2"/>
         <source>Show or hide the Bitcoin window</source>
         <translation>Zobraz nebo skryj okno Bitcoinu</translation>
     </message>
     <message>
-        <location filename="../bitcoingui.cpp" line="636"/>
+        <location line="+387"/>
         <source>Sending...</source>
         <translation>Posílám...</translation>
     </message>
     <message>
-        <location filename="../bitcoin.cpp" line="127"/>
-=======
-        <location line="-553"/>
-        <source>&amp;Encrypt Wallet</source>
-        <translation>Zaši&amp;fruj peněženku</translation>
-    </message>
-    <message>
-        <location line="-4"/>
-        <source>Open &amp;Bitcoin</source>
-        <translation>Otevři &amp;Bitcoin</translation>
-    </message>
-    <message>
-        <location line="+1"/>
-        <source>Show the Bitcoin window</source>
-        <translation>Zobraz okno Bitcoinu</translation>
-    </message>
-    <message>
-        <location filename="../bitcoin.cpp" line="+144"/>
->>>>>>> 0f4c74f9
+        <location filename="../bitcoin.cpp" line="+127"/>
         <source>A fatal error occurred. Bitcoin can no longer continue safely and will quit.</source>
         <translation>Stala se fatální chyba. Bitcoin nemůže bezpečně pokračovat v činnosti, a proto skončí.</translation>
     </message>
@@ -1011,38 +649,22 @@
 <context>
     <name>DisplayOptionsPage</name>
     <message>
-<<<<<<< HEAD
-        <location filename="../optionsdialog.cpp" line="273"/>
-=======
-        <location filename="../optionsdialog.cpp" line="+269"/>
->>>>>>> 0f4c74f9
+        <location filename="../optionsdialog.cpp" line="+273"/>
         <source>&amp;Unit to show amounts in: </source>
         <translation>&amp;Jednotka pro částky: </translation>
     </message>
     <message>
-<<<<<<< HEAD
-        <location filename="../optionsdialog.cpp" line="277"/>
-=======
         <location line="+4"/>
->>>>>>> 0f4c74f9
         <source>Choose the default subdivision unit to show in the interface, and when sending coins</source>
         <translation>Zvol výchozí podjednotku, která se bude zobrazovat v programu a při posílání mincí</translation>
     </message>
     <message>
-<<<<<<< HEAD
-        <location filename="../optionsdialog.cpp" line="284"/>
-=======
         <location line="+7"/>
->>>>>>> 0f4c74f9
         <source>&amp;Display addresses in transaction list</source>
         <translation>&amp;Ukazovat adresy ve výpisu transakcí</translation>
     </message>
     <message>
-<<<<<<< HEAD
-        <location filename="../optionsdialog.cpp" line="285"/>
-=======
-        <location line="+1"/>
->>>>>>> 0f4c74f9
+        <location line="+1"/>
         <source>Whether to show Bitcoin addresses in the transaction list</source>
         <translation type="unfinished">Zda ukazovat bitcoinové adresy ve výpisu transakcí nebo ne</translation>
     </message>
@@ -1118,156 +740,92 @@
 <context>
     <name>MainOptionsPage</name>
     <message>
-<<<<<<< HEAD
-        <location filename="../optionsdialog.cpp" line="171"/>
-=======
-        <location filename="../optionsdialog.cpp" line="-111"/>
->>>>>>> 0f4c74f9
+        <location filename="../optionsdialog.cpp" line="-114"/>
         <source>&amp;Start Bitcoin on window system startup</source>
         <translation>&amp;Spustit Bitcoin při startu systému</translation>
     </message>
     <message>
-<<<<<<< HEAD
-        <location filename="../optionsdialog.cpp" line="172"/>
-=======
-        <location line="+1"/>
->>>>>>> 0f4c74f9
+        <location line="+1"/>
         <source>Automatically start Bitcoin after the computer is turned on</source>
         <translation>Automaticky spustí Bitcoin po zapnutí počítače</translation>
     </message>
     <message>
-<<<<<<< HEAD
-        <location filename="../optionsdialog.cpp" line="176"/>
-=======
         <location line="+4"/>
->>>>>>> 0f4c74f9
         <source>&amp;Minimize to the tray instead of the taskbar</source>
         <translation>&amp;Minimalizovávat do ikony v panelu</translation>
     </message>
     <message>
-<<<<<<< HEAD
-        <location filename="../optionsdialog.cpp" line="177"/>
-=======
-        <location line="+1"/>
->>>>>>> 0f4c74f9
+        <location line="+1"/>
         <source>Show only a tray icon after minimizing the window</source>
         <translation>Po minimalizaci okna zobrazí pouze ikonu v panelu</translation>
     </message>
     <message>
-<<<<<<< HEAD
-        <location filename="../optionsdialog.cpp" line="185"/>
-=======
-        <location line="+4"/>
->>>>>>> 0f4c74f9
+        <location line="+8"/>
         <source>Map port using &amp;UPnP</source>
         <translation>Namapovat port přes &amp;UPnP</translation>
     </message>
     <message>
-<<<<<<< HEAD
-        <location filename="../optionsdialog.cpp" line="186"/>
-=======
-        <location line="+1"/>
->>>>>>> 0f4c74f9
+        <location line="+1"/>
         <source>Automatically open the Bitcoin client port on the router. This only works when your router supports UPnP and it is enabled.</source>
         <translation>Automaticky otevře potřebný port na routeru. Tohle funguje jen za předpokladu, že tvůj router podporuje UPnP a že je UPnP povolené.</translation>
     </message>
     <message>
-<<<<<<< HEAD
-        <location filename="../optionsdialog.cpp" line="180"/>
-=======
-        <location line="+4"/>
->>>>>>> 0f4c74f9
+        <location line="-6"/>
         <source>M&amp;inimize on close</source>
         <translation>&amp;Zavřením minimalizovat</translation>
     </message>
     <message>
-<<<<<<< HEAD
-        <location filename="../optionsdialog.cpp" line="181"/>
-=======
-        <location line="+1"/>
->>>>>>> 0f4c74f9
+        <location line="+1"/>
         <source>Minimize instead of exit the application when the window is closed. When this option is enabled, the application will be closed only after selecting Quit in the menu.</source>
         <translation>Zavřením se aplikace minimalizuje. Pokud je tato volba zaškrtnuta, tak se aplikace ukončí pouze zvolením Konec v menu.</translation>
     </message>
     <message>
-<<<<<<< HEAD
-        <location filename="../optionsdialog.cpp" line="189"/>
-=======
-        <location line="+4"/>
->>>>>>> 0f4c74f9
+        <location line="+8"/>
         <source>&amp;Connect through SOCKS4 proxy:</source>
         <translation>&amp;Připojit přes SOCKS4 proxy:</translation>
     </message>
     <message>
-<<<<<<< HEAD
-        <location filename="../optionsdialog.cpp" line="190"/>
-=======
-        <location line="+1"/>
->>>>>>> 0f4c74f9
+        <location line="+1"/>
         <source>Connect to the Bitcoin network through a SOCKS4 proxy (e.g. when connecting through Tor)</source>
         <translation>Připojí se do Bitcoinové sítě přes SOCKS4 proxy (např. když se připojuje přes Tor)</translation>
     </message>
     <message>
-<<<<<<< HEAD
-        <location filename="../optionsdialog.cpp" line="195"/>
-=======
-        <location line="+5"/>
->>>>>>> 0f4c74f9
+        <location line="+5"/>
         <source>Proxy &amp;IP: </source>
         <translation>&amp;IP adresa proxy:</translation>
     </message>
     <message>
-<<<<<<< HEAD
-        <location filename="../optionsdialog.cpp" line="201"/>
-=======
         <location line="+6"/>
->>>>>>> 0f4c74f9
         <source>IP address of the proxy (e.g. 127.0.0.1)</source>
         <translation>IP adresa proxy (např. 127.0.0.1)</translation>
     </message>
     <message>
-<<<<<<< HEAD
-        <location filename="../optionsdialog.cpp" line="204"/>
-=======
         <location line="+3"/>
->>>>>>> 0f4c74f9
         <source>&amp;Port: </source>
         <translation>P&amp;ort: </translation>
     </message>
     <message>
-<<<<<<< HEAD
-        <location filename="../optionsdialog.cpp" line="210"/>
-=======
         <location line="+6"/>
->>>>>>> 0f4c74f9
         <source>Port of the proxy (e.g. 1234)</source>
         <translation>Port proxy (např. 1234)</translation>
     </message>
     <message>
-<<<<<<< HEAD
-        <location filename="../optionsdialog.cpp" line="222"/>
-=======
         <location line="+12"/>
->>>>>>> 0f4c74f9
         <source>Pay transaction &amp;fee</source>
         <translation>Platit &amp;transakční poplatek</translation>
     </message>
     <message>
-<<<<<<< HEAD
-        <location filename="../optionsdialog.cpp" line="232"/>
+        <location line="+10"/>
         <source>Detach databases at shutdown</source>
         <translation>Při ukončování odpojit databáze</translation>
     </message>
     <message>
-        <location filename="../optionsdialog.cpp" line="233"/>
+        <location line="+1"/>
         <source>Detach block and address databases at shutdown. This means they can be moved to another data directory, but it slows down shutdown. The wallet is always detached.</source>
         <translation>Při ukončování odpojit databáze bloků a adres. To znamená, že mohou být přesunuty do jiného adresáře, ale prodlužuje to čas potřebný k ukončení. Peněženka je vždy odpojená.</translation>
     </message>
     <message>
-        <location filename="../optionsdialog.cpp" line="216"/>
-=======
-        <location line="-6"/>
->>>>>>> 0f4c74f9
+        <location line="-17"/>
         <source>Optional transaction fee per kB that helps make sure your transactions are processed quickly. Most transactions are 1 kB. Fee 0.01 recommended.</source>
         <translation>Dobrovolný transakční poplatek za každý započatý kB dopomáhá k rychlému zpracování tvých transakcí. Většina transakcí má do 1 kB. Doporučená výše poplatku je 0.01.</translation>
     </message>
@@ -1327,7 +885,7 @@
     <message>
         <location line="+3"/>
         <source>Sign &amp;Message</source>
-        <translation type="unfinished">Po&amp;depiš zprávu</translation>
+        <translation>Po&amp;depiš zprávu</translation>
     </message>
     <message>
         <location line="+14"/>
@@ -1365,29 +923,17 @@
 <context>
     <name>OptionsDialog</name>
     <message>
-<<<<<<< HEAD
-        <location filename="../optionsdialog.cpp" line="80"/>
-=======
-        <location filename="../optionsdialog.cpp" line="-138"/>
->>>>>>> 0f4c74f9
+        <location filename="../optionsdialog.cpp" line="-136"/>
         <source>Main</source>
         <translation>Hlavní</translation>
     </message>
     <message>
-<<<<<<< HEAD
-        <location filename="../optionsdialog.cpp" line="85"/>
-=======
-        <location line="+5"/>
->>>>>>> 0f4c74f9
+        <location line="+5"/>
         <source>Display</source>
         <translation>Zobrazení</translation>
     </message>
     <message>
-<<<<<<< HEAD
-        <location filename="../optionsdialog.cpp" line="105"/>
-=======
         <location line="+20"/>
->>>>>>> 0f4c74f9
         <source>Options</source>
         <translation>Možnosti</translation>
     </message>
@@ -1410,37 +956,22 @@
         <translation>Stav účtu:</translation>
     </message>
     <message>
-<<<<<<< HEAD
-        <location filename="../forms/overviewpage.ui" line="88"/>
-=======
-        <location line="+21"/>
+        <location line="+48"/>
+        <source>Wallet</source>
+        <translation>Peněženka</translation>
+    </message>
+    <message>
+        <location line="-27"/>
         <source>0</source>
         <translation>0</translation>
     </message>
     <message>
-        <location line="+27"/>
->>>>>>> 0f4c74f9
-        <source>Wallet</source>
-        <translation>Peněženka</translation>
-    </message>
-    <message>
-<<<<<<< HEAD
-        <location filename="../forms/overviewpage.ui" line="61"/>
-        <source>0</source>
-        <translation>0</translation>
-=======
-        <location filename="../overviewpage.cpp" line="+103"/>
-        <source>Your current balance</source>
-        <translation>Aktuální stav tvého účtu</translation>
->>>>>>> 0f4c74f9
-    </message>
-    <message>
-        <location filename="../forms/overviewpage.ui" line="-20"/>
+        <location line="+7"/>
         <source>Unconfirmed:</source>
         <translation>Nepotvrzeno:</translation>
     </message>
     <message>
-        <location filename="../overviewpage.cpp" line="+5"/>
+        <location filename="../overviewpage.cpp" line="+108"/>
         <source>Total of transactions that have yet to be confirmed, and do not yet count toward the current balance</source>
         <translation>Celkem z transakcí, které ještě nejsou potvrzené a které se ještě nezapočítávají do celkového stavu účtu</translation>
     </message>
@@ -1455,7 +986,7 @@
         <translation>&lt;b&gt;Poslední transakce&lt;/b&gt;</translation>
     </message>
     <message>
-        <location filename="../overviewpage.cpp" line="103"/>
+        <location filename="../overviewpage.cpp" line="-8"/>
         <source>Your current balance</source>
         <translation>Aktuální stav tvého účtu</translation>
     </message>
@@ -1463,16 +994,12 @@
 <context>
     <name>QRCodeDialog</name>
     <message>
-<<<<<<< HEAD
-        <location filename="../forms/qrcodedialog.ui" line="144"/>
+        <location filename="../forms/qrcodedialog.ui" line="+144"/>
         <source>Message:</source>
         <translation>Zpráva:</translation>
     </message>
     <message>
-        <location filename="../forms/qrcodedialog.ui" line="14"/>
-=======
-        <location filename="../forms/qrcodedialog.ui" line="+14"/>
->>>>>>> 0f4c74f9
+        <location line="-130"/>
         <source>Dialog</source>
         <translation>Dialog</translation>
     </message>
@@ -1502,48 +1029,27 @@
         <translation>Označení:</translation>
     </message>
     <message>
-<<<<<<< HEAD
-        <location filename="../forms/qrcodedialog.ui" line="186"/>
-=======
-        <location line="+23"/>
-        <source>Message:</source>
-        <translation>Zpráva:</translation>
-    </message>
-    <message>
-        <location line="+42"/>
->>>>>>> 0f4c74f9
+        <location line="+65"/>
         <source>&amp;Save As...</source>
         <translation>&amp;Ulož jako...</translation>
     </message>
     <message>
-<<<<<<< HEAD
-        <location filename="../qrcodedialog.cpp" line="46"/>
-=======
-        <location filename="../qrcodedialog.cpp" line="+48"/>
->>>>>>> 0f4c74f9
+        <location filename="../qrcodedialog.cpp" line="+46"/>
         <source>Error encoding URI into QR Code.</source>
         <translation>Chyba při kódování URI do QR kódu.</translation>
     </message>
     <message>
-<<<<<<< HEAD
-        <location filename="../qrcodedialog.cpp" line="121"/>
-=======
-        <location line="+65"/>
->>>>>>> 0f4c74f9
+        <location line="+75"/>
         <source>Save Image...</source>
         <translation>Ulož obrázek...</translation>
     </message>
     <message>
-<<<<<<< HEAD
-        <location filename="../qrcodedialog.cpp" line="121"/>
-=======
         <location line="+0"/>
->>>>>>> 0f4c74f9
         <source>PNG Images (*.png)</source>
         <translation>PNG obrázky (*.png)</translation>
     </message>
     <message>
-        <location filename="../qrcodedialog.cpp" line="64"/>
+        <location line="-57"/>
         <source>Resulting URI too long, try to reduce the text for label / message.</source>
         <translation>Výsledná URI je příliš dlouhá, zkus zkrátit text označení / zprávy.</translation>
     </message>
@@ -1573,62 +1079,34 @@
         <translation>Při&amp;dej příjemce...</translation>
     </message>
     <message>
-<<<<<<< HEAD
-        <location filename="../forms/sendcoinsdialog.ui" line="87"/>
-=======
-        <location line="+17"/>
+        <location line="+20"/>
+        <source>Clear all</source>
+        <translation>Všechno smaž</translation>
+    </message>
+    <message>
+        <location line="+26"/>
+        <source>123.456 BTC</source>
+        <translation>123.456 BTC</translation>
+    </message>
+    <message>
+        <location line="+34"/>
+        <source>S&amp;end</source>
+        <translation>&amp;Pošli</translation>
+    </message>
+    <message>
+        <location line="-63"/>
         <source>Remove all transaction fields</source>
         <translation>Smaž všechny transakční formuláře</translation>
     </message>
     <message>
-        <location line="+3"/>
->>>>>>> 0f4c74f9
-        <source>Clear all</source>
-        <translation>Všechno smaž</translation>
-    </message>
-    <message>
-<<<<<<< HEAD
-        <location filename="../forms/sendcoinsdialog.ui" line="113"/>
-=======
-        <location line="+19"/>
+        <location line="+60"/>
+        <source>Confirm the send action</source>
+        <translation>Potvrď odeslání</translation>
+    </message>
+    <message>
+        <location line="-38"/>
         <source>Balance:</source>
         <translation>Stav účtu:</translation>
-    </message>
-    <message>
-        <location line="+7"/>
->>>>>>> 0f4c74f9
-        <source>123.456 BTC</source>
-        <translation>123.456 BTC</translation>
-    </message>
-    <message>
-<<<<<<< HEAD
-        <location filename="../forms/sendcoinsdialog.ui" line="147"/>
-        <source>S&amp;end</source>
-        <translation>&amp;Pošli</translation>
-    </message>
-    <message>
-        <location filename="../forms/sendcoinsdialog.ui" line="84"/>
-        <source>Remove all transaction fields</source>
-        <translation>Smaž všechny transakční formuláře</translation>
-    </message>
-    <message>
-        <location filename="../forms/sendcoinsdialog.ui" line="144"/>
-=======
-        <location line="+31"/>
->>>>>>> 0f4c74f9
-        <source>Confirm the send action</source>
-        <translation>Potvrď odeslání</translation>
-    </message>
-    <message>
-<<<<<<< HEAD
-        <location filename="../forms/sendcoinsdialog.ui" line="106"/>
-        <source>Balance:</source>
-        <translation>Stav účtu:</translation>
-=======
-        <location line="+3"/>
-        <source>S&amp;end</source>
-        <translation>&amp;Pošli</translation>
->>>>>>> 0f4c74f9
     </message>
     <message>
         <location filename="../sendcoinsdialog.cpp" line="-59"/>
@@ -1641,25 +1119,14 @@
         <translation>Potvrď odeslání mincí</translation>
     </message>
     <message>
-<<<<<<< HEAD
-        <location filename="../sendcoinsdialog.cpp" line="101"/>
+        <location line="+1"/>
         <source> and </source>
         <translation> a </translation>
     </message>
     <message>
-        <location filename="../sendcoinsdialog.cpp" line="101"/>
+        <location line="+0"/>
         <source>Are you sure you want to send %1?</source>
         <translation>Jsi si jistý, že chceš poslat %1?</translation>
-=======
-        <location line="+1"/>
-        <source>Are you sure you want to send %1?</source>
-        <translation>Jsi si jistý, že chceš poslat %1?</translation>
-    </message>
-    <message>
-        <location line="+0"/>
-        <source> and </source>
-        <translation> a </translation>
->>>>>>> 0f4c74f9
     </message>
     <message>
         <location line="+23"/>
@@ -1667,16 +1134,12 @@
         <translation>Adresa příjemce je neplatná, překontroluj ji prosím.</translation>
     </message>
     <message>
-<<<<<<< HEAD
-        <location filename="../sendcoinsdialog.cpp" line="129"/>
+        <location line="+5"/>
         <source>The amount to pay must be larger than 0.</source>
         <translation>Odesílaná částka musí být větší než 0.</translation>
     </message>
     <message>
-        <location filename="../sendcoinsdialog.cpp" line="134"/>
-=======
-        <location line="+10"/>
->>>>>>> 0f4c74f9
+        <location line="+5"/>
         <source>The amount exceeds your balance.</source>
         <translation>Částka překračuje stav účtu.</translation>
     </message>
@@ -1700,28 +1163,11 @@
         <source>Error: The transaction was rejected. This might happen if some of the coins in your wallet were already spent, such as if you used a copy of wallet.dat and coins were spent in the copy but not marked as spent here.</source>
         <translation>Chyba Transakce byla odmítnuta. Tohle může nastat, pokud nějaké mince z tvé peněženky už jednou byly utraceny, například pokud používáš kopii souboru wallet.dat a mince byly utraceny v druhé kopii, ale nebyly označeny jako utracené v této.</translation>
     </message>
-<<<<<<< HEAD
-=======
-    <message>
-        <location line="-26"/>
-        <source>The amount to pay must be larger than 0.</source>
-        <translation>Odesílaná částka musí být větší než 0.</translation>
-    </message>
->>>>>>> 0f4c74f9
 </context>
 <context>
     <name>SendCoinsEntry</name>
     <message>
-<<<<<<< HEAD
-        <location filename="../forms/sendcoinsentry.ui" line="14"/>
-=======
-        <location filename="../forms/sendcoinsentry.ui" line="+130"/>
-        <source>Alt+P</source>
-        <translation>Alt+P</translation>
-    </message>
-    <message>
-        <location line="-116"/>
->>>>>>> 0f4c74f9
+        <location filename="../forms/sendcoinsentry.ui" line="+14"/>
         <source>Form</source>
         <translation>Formulář</translation>
     </message>
@@ -1767,16 +1213,12 @@
         <translation>Vlož adresu ze schránky</translation>
     </message>
     <message>
-<<<<<<< HEAD
-        <location filename="../forms/sendcoinsentry.ui" line="130"/>
+        <location line="+10"/>
         <source>Alt+P</source>
         <translation>Alt+P</translation>
     </message>
     <message>
-        <location filename="../forms/sendcoinsentry.ui" line="137"/>
-=======
-        <location line="+17"/>
->>>>>>> 0f4c74f9
+        <location line="+7"/>
         <source>Remove this recipient</source>
         <translation>Smaž tohoto příjemce</translation>
     </message>
@@ -1789,63 +1231,80 @@
 <context>
     <name>TransactionDesc</name>
     <message>
-<<<<<<< HEAD
-        <location filename="../transactiondesc.cpp" line="30"/>
+        <location filename="../transactiondesc.cpp" line="+30"/>
         <source>%1/unconfirmed</source>
         <translation>%1/nepotvrzeno</translation>
     </message>
     <message>
-        <location filename="../transactiondesc.cpp" line="92"/>
+        <location line="+62"/>
         <source>unknown</source>
         <translation>neznámo</translation>
     </message>
     <message>
-        <location filename="../transactiondesc.cpp" line="22"/>
+        <location line="-70"/>
         <source>Open until %1</source>
         <translation>Otřevřeno dokud %1</translation>
     </message>
     <message>
-        <location filename="../transactiondesc.cpp" line="32"/>
-=======
-        <location filename="../transactiondesc.cpp" line="+20"/>
-        <source>Open until %1</source>
-        <translation>Otřevřeno dokud %1</translation>
-    </message>
-    <message>
-        <location line="+6"/>
+        <location line="-2"/>
+        <source>Open for %1 more blocks</source>
+        <translation>Otevřeno pro %1 bloků</translation>
+    </message>
+    <message>
+        <location line="+12"/>
+        <source>%1 confirmations</source>
+        <translation>%1 potvrzení</translation>
+    </message>
+    <message>
+        <location line="+23"/>
+        <source>, has not been successfully broadcast yet</source>
+        <translation>, ještě nebylo rozesláno</translation>
+    </message>
+    <message>
+        <location line="+15"/>
+        <source>&lt;b&gt;Source:&lt;/b&gt; Generated&lt;br&gt;</source>
+        <translation>&lt;b&gt;Zdroj:&lt;/b&gt; Vygenerováno&lt;br&gt;</translation>
+    </message>
+    <message>
+        <location line="+5"/>
+        <location line="+17"/>
+        <source>&lt;b&gt;From:&lt;/b&gt; </source>
+        <translation>&lt;b&gt;Od:&lt;/b&gt; </translation>
+    </message>
+    <message>
+        <location line="+1"/>
+        <location line="+23"/>
+        <location line="+59"/>
+        <source>&lt;b&gt;To:&lt;/b&gt; </source>
+        <translation>&lt;b&gt;Pro:&lt;/b&gt; </translation>
+    </message>
+    <message>
+        <location line="+48"/>
+        <source>Transaction ID:</source>
+        <translation>ID transakce:</translation>
+    </message>
+    <message>
+        <location line="+3"/>
+        <source>Generated coins must wait 120 blocks before they can be spent.  When you generated this block, it was broadcast to the network to be added to the block chain.  If it fails to get into the chain, it will change to &quot;not accepted&quot; and not be spendable.  This may occasionally happen if another node generates a block within a few seconds of yours.</source>
+        <translation>Vygenerované mince musí čekat 120 bloků, než mohou být utraceny.  Když jsi vygeneroval tenhle blok, tak byl rozposlán do sítě, aby byl přidán do řetězce bloků.  Pokud se mu nepodaří dostat se do řetězce, změní se na &quot;neakceptovaný&quot; a nepůjde utratit.  Občas se to může stát, když jiný uzel vygeneruje blok zhruba ve stejném okamžiku jako ty.</translation>
+    </message>
+    <message>
+        <location line="-130"/>
+        <source> (yours, label: </source>
+        <translation> (tvoje, označení: </translation>
+    </message>
+    <message>
+        <location line="-68"/>
         <source>%1/offline?</source>
         <translation>%1/offline?</translation>
     </message>
     <message>
-        <location line="+2"/>
-        <source>%1/unconfirmed</source>
-        <translation>%1/nepotvrzeno</translation>
-    </message>
-    <message>
-        <location line="+2"/>
->>>>>>> 0f4c74f9
-        <source>%1 confirmations</source>
-        <translation>%1 potvrzení</translation>
-    </message>
-    <message>
-<<<<<<< HEAD
-        <location filename="../transactiondesc.cpp" line="55"/>
-=======
-        <location line="+17"/>
+        <location line="+22"/>
         <source>&lt;b&gt;Status:&lt;/b&gt; </source>
         <translation>&lt;b&gt;Stav:&lt;/b&gt; </translation>
     </message>
     <message>
-        <location line="+5"/>
->>>>>>> 0f4c74f9
-        <source>, has not been successfully broadcast yet</source>
-        <translation>, ještě nebylo rozesláno</translation>
-    </message>
-    <message>
-<<<<<<< HEAD
-        <location filename="../transactiondesc.cpp" line="70"/>
-=======
-        <location line="+2"/>
+        <location line="+7"/>
         <source>, broadcast through %1 node</source>
         <translation>, rozesláno přes %1 uzel</translation>
     </message>
@@ -1860,85 +1319,12 @@
         <translation>&lt;b&gt;Datum:&lt;/b&gt; </translation>
     </message>
     <message>
-        <location line="+7"/>
->>>>>>> 0f4c74f9
-        <source>&lt;b&gt;Source:&lt;/b&gt; Generated&lt;br&gt;</source>
-        <translation>&lt;b&gt;Zdroj:&lt;/b&gt; Vygenerováno&lt;br&gt;</translation>
-    </message>
-    <message>
-<<<<<<< HEAD
-        <location filename="../transactiondesc.cpp" line="75"/>
-        <location filename="../transactiondesc.cpp" line="92"/>
-=======
-        <location line="+5"/>
-        <location line="+17"/>
->>>>>>> 0f4c74f9
-        <source>&lt;b&gt;From:&lt;/b&gt; </source>
-        <translation>&lt;b&gt;Od:&lt;/b&gt; </translation>
-    </message>
-    <message>
-<<<<<<< HEAD
-        <location filename="../transactiondesc.cpp" line="93"/>
-        <location filename="../transactiondesc.cpp" line="116"/>
-        <location filename="../transactiondesc.cpp" line="175"/>
-=======
-        <location line="+1"/>
-        <location line="+23"/>
-        <location line="+59"/>
->>>>>>> 0f4c74f9
-        <source>&lt;b&gt;To:&lt;/b&gt; </source>
-        <translation>&lt;b&gt;Pro:&lt;/b&gt; </translation>
-    </message>
-    <message>
-<<<<<<< HEAD
-        <location filename="../transactiondesc.cpp" line="223"/>
-        <source>Transaction ID:</source>
-        <translation>ID transakce:</translation>
-    </message>
-    <message>
-        <location filename="../transactiondesc.cpp" line="226"/>
-        <source>Generated coins must wait 120 blocks before they can be spent.  When you generated this block, it was broadcast to the network to be added to the block chain.  If it fails to get into the chain, it will change to &quot;not accepted&quot; and not be spendable.  This may occasionally happen if another node generates a block within a few seconds of yours.</source>
-        <translation>Vygenerované mince musí čekat 120 bloků, než mohou být utraceny.  Když jsi vygeneroval tenhle blok, tak byl rozposlán do sítě, aby byl přidán do řetězce bloků.  Pokud se mu nepodaří dostat se do řetězce, změní se na &quot;neakceptovaný&quot; a nepůjde utratit.  Občas se to může stát, když jiný uzel vygeneruje blok zhruba ve stejném okamžiku jako ty.</translation>
-    </message>
-    <message>
-        <location filename="../transactiondesc.cpp" line="96"/>
-        <source> (yours, label: </source>
-        <translation> (tvoje, označení: </translation>
-    </message>
-    <message>
-        <location filename="../transactiondesc.cpp" line="20"/>
-        <source>Open for %1 blocks</source>
-        <translation>Otevřeno pro %1 bloků</translation>
-    </message>
-    <message>
-        <location filename="../transactiondesc.cpp" line="28"/>
-        <source>%1/offline?</source>
-        <translation>%1/offline?</translation>
-    </message>
-    <message>
-        <location filename="../transactiondesc.cpp" line="50"/>
-        <source>&lt;b&gt;Status:&lt;/b&gt; </source>
-        <translation>&lt;b&gt;Stav:&lt;/b&gt; </translation>
-    </message>
-    <message>
-        <location filename="../transactiondesc.cpp" line="57"/>
-        <source>, broadcast through %1 node</source>
-        <translation>, rozesláno přes %1 uzel</translation>
-    </message>
-    <message>
-        <location filename="../transactiondesc.cpp" line="59"/>
-        <source>, broadcast through %1 nodes</source>
-        <translation>, rozesláno přes %1 uzlů</translation>
-    </message>
-    <message>
-        <location filename="../transactiondesc.cpp" line="63"/>
-        <source>&lt;b&gt;Date:&lt;/b&gt; </source>
-        <translation>&lt;b&gt;Datum:&lt;/b&gt; </translation>
-    </message>
-    <message>
-        <location filename="../transactiondesc.cpp" line="98"/>
-=======
-        <location line="-36"/>
+        <location line="+35"/>
+        <source> (yours)</source>
+        <translation> (tvoje)</translation>
+    </message>
+    <message>
+        <location line="+41"/>
         <source>(not accepted)</source>
         <translation>(neakceptováno)</translation>
     </message>
@@ -1953,103 +1339,32 @@
         <translation>Komentář:</translation>
     </message>
     <message>
-        <location line="+2"/>
-        <source>Transaction ID:</source>
-        <translation>ID transakce:</translation>
-    </message>
-    <message>
-        <location line="+3"/>
-        <source>Generated coins must wait 120 blocks before they can be spent.  When you generated this block, it was broadcast to the network to be added to the block chain.  If it fails to get into the chain, it will change to &quot;not accepted&quot; and not be spendable.  This may occasionally happen if another node generates a block within a few seconds of yours.</source>
-        <translation>Vygenerované mince musí čekat 120 bloků, než mohou být utraceny.  Když jsi vygeneroval tenhle blok, tak byl rozposlán do sítě, aby byl přidán do řetězce bloků.  Pokud se mu nepodaří dostat se do řetězce, změní se na &quot;neakceptovaný&quot; a nepůjde utratit.  Občas se to může stát, když jiný uzel vygeneruje blok zhruba ve stejném okamžiku jako ty.</translation>
-    </message>
-    <message>
-        <location line="-134"/>
-        <source>unknown</source>
-        <translation>neznámo</translation>
-    </message>
-    <message>
-        <location line="-71"/>
-        <source>Open for %1 more blocks</source>
-        <translation type="unfinished"></translation>
-    </message>
-    <message>
-        <location line="+75"/>
-        <source> (yours, label: </source>
-        <translation> (tvoje, označení: </translation>
-    </message>
-    <message>
-        <location line="+2"/>
->>>>>>> 0f4c74f9
-        <source> (yours)</source>
-        <translation> (tvoje)</translation>
-    </message>
-    <message>
-<<<<<<< HEAD
-        <location filename="../transactiondesc.cpp" line="139"/>
-        <source>(not accepted)</source>
-        <translation>(neakceptováno)</translation>
-    </message>
-    <message>
-        <location filename="../transactiondesc.cpp" line="219"/>
-        <source>Message:</source>
-        <translation>Zpráva:</translation>
-    </message>
-    <message>
-        <location filename="../transactiondesc.cpp" line="221"/>
-        <source>Comment:</source>
-        <translation>Komentář:</translation>
-    </message>
-    <message>
-        <location filename="../transactiondesc.cpp" line="133"/>
-        <location filename="../transactiondesc.cpp" line="147"/>
-        <location filename="../transactiondesc.cpp" line="192"/>
-        <location filename="../transactiondesc.cpp" line="209"/>
-=======
-        <location line="+35"/>
+        <location line="-88"/>
         <location line="+14"/>
         <location line="+45"/>
         <location line="+17"/>
->>>>>>> 0f4c74f9
         <source>&lt;b&gt;Credit:&lt;/b&gt; </source>
         <translation>&lt;b&gt;Příjem:&lt;/b&gt; </translation>
     </message>
     <message>
-<<<<<<< HEAD
-        <location filename="../transactiondesc.cpp" line="135"/>
-=======
         <location line="-74"/>
->>>>>>> 0f4c74f9
         <source>(%1 matures in %2 more blocks)</source>
         <translation>(%1 dozraje po %2 blocích)</translation>
     </message>
     <message>
-<<<<<<< HEAD
-        <location filename="../transactiondesc.cpp" line="183"/>
-        <location filename="../transactiondesc.cpp" line="191"/>
-        <location filename="../transactiondesc.cpp" line="206"/>
-=======
         <location line="+48"/>
         <location line="+8"/>
         <location line="+15"/>
->>>>>>> 0f4c74f9
         <source>&lt;b&gt;Debit:&lt;/b&gt; </source>
         <translation>&lt;b&gt;Výdaj:&lt;/b&gt; </translation>
     </message>
     <message>
-<<<<<<< HEAD
-        <location filename="../transactiondesc.cpp" line="197"/>
-=======
         <location line="-9"/>
->>>>>>> 0f4c74f9
         <source>&lt;b&gt;Transaction fee:&lt;/b&gt; </source>
         <translation>&lt;b&gt;Transakční poplatek:&lt;/b&gt; </translation>
     </message>
     <message>
-<<<<<<< HEAD
-        <location filename="../transactiondesc.cpp" line="213"/>
-=======
         <location line="+16"/>
->>>>>>> 0f4c74f9
         <source>&lt;b&gt;Net amount:&lt;/b&gt; </source>
         <translation>&lt;b&gt;Čistá částka:&lt;/b&gt; </translation>
     </message>
@@ -2070,105 +1385,7 @@
 <context>
     <name>TransactionTableModel</name>
     <message>
-<<<<<<< HEAD
-        <location filename="../transactiontablemodel.cpp" line="214"/>
-        <source>Amount</source>
-        <translation>Částka</translation>
-    </message>
-    <message>
-        <location filename="../transactiontablemodel.cpp" line="214"/>
-        <source>Address</source>
-        <translation>Adresa</translation>
-    </message>
-    <message>
-        <location filename="../transactiontablemodel.cpp" line="214"/>
-        <source>Date</source>
-        <translation>Datum</translation>
-    </message>
-    <message>
-        <location filename="../transactiontablemodel.cpp" line="280"/>
-        <source>Open until %1</source>
-        <translation>Otřevřeno dokud %1</translation>
-    </message>
-    <message>
-        <location filename="../transactiontablemodel.cpp" line="283"/>
-        <source>Offline (%1 confirmations)</source>
-        <translation>Offline (%1 potvrzení)</translation>
-    </message>
-    <message>
-        <location filename="../transactiontablemodel.cpp" line="286"/>
-        <source>Unconfirmed (%1 of %2 confirmations)</source>
-        <translation>Nepotvrzeno (%1 z %2 potvrzení)</translation>
-    </message>
-    <message>
-        <location filename="../transactiontablemodel.cpp" line="289"/>
-        <source>Confirmed (%1 confirmations)</source>
-        <translation>Potvrzeno (%1 potvrzení)</translation>
-    </message>
-    <message>
-        <location filename="../transactiontablemodel.cpp" line="303"/>
-        <source>This block was not received by any other nodes and will probably not be accepted!</source>
-        <translation>Tento blok nedostal žádný jiný uzel a pravděpodobně nebude akceptován!</translation>
-    </message>
-    <message>
-        <location filename="../transactiontablemodel.cpp" line="306"/>
-        <source>Generated but not accepted</source>
-        <translation>Vygenerováno, ale neakceptováno</translation>
-=======
-        <location filename="../transactiontablemodel.cpp" line="+303"/>
-        <source>This block was not received by any other nodes and will probably not be accepted!</source>
-        <translation>Tento blok nedostal žádný jiný uzel a pravděpodobně nebude akceptován!</translation>
-    </message>
-    <message>
-        <location line="+3"/>
-        <source>Generated but not accepted</source>
-        <translation>Vygenerováno, ale neakceptováno</translation>
-    </message>
-    <message>
-        <location line="+43"/>
-        <source>Received with</source>
-        <translation>Přijato do</translation>
-    </message>
-    <message>
-        <location line="+2"/>
-        <source>Received from</source>
-        <translation>Přijato od</translation>
-    </message>
-    <message>
-        <location line="+3"/>
-        <source>Sent to</source>
-        <translation>Posláno na</translation>
-    </message>
-    <message>
-        <location line="+241"/>
-        <source>Transaction status. Hover over this field to show number of confirmations.</source>
-        <translation>Stav transakce. Najetím myši na toto políčko si zobrazíš počet potvrzení.</translation>
-    </message>
-    <message>
-        <location line="+2"/>
-        <source>Date and time that the transaction was received.</source>
-        <translation>Datum a čas přijetí transakce.</translation>
-    </message>
-    <message>
-        <location line="+2"/>
-        <source>Type of transaction.</source>
-        <translation>Druh transakce.</translation>
-    </message>
-    <message>
-        <location line="-385"/>
-        <source>Date</source>
-        <translation>Datum</translation>
->>>>>>> 0f4c74f9
-    </message>
-    <message>
-        <location line="+0"/>
-        <source>Type</source>
-        <translation>Typ</translation>
-    </message>
-<<<<<<< HEAD
-=======
-    <message>
-        <location line="+0"/>
+        <location filename="../transactiontablemodel.cpp" line="+214"/>
         <source>Amount</source>
         <translation>Částka</translation>
     </message>
@@ -2177,7 +1394,11 @@
         <source>Address</source>
         <translation>Adresa</translation>
     </message>
->>>>>>> 0f4c74f9
+    <message>
+        <location line="+0"/>
+        <source>Date</source>
+        <translation>Datum</translation>
+    </message>
     <message numerus="yes">
         <location line="+63"/>
         <source>Open for %n more block(s)</source>
@@ -2187,8 +1408,6 @@
             <numerusform></numerusform>
         </translation>
     </message>
-<<<<<<< HEAD
-=======
     <message>
         <location line="+3"/>
         <source>Open until %1</source>
@@ -2209,9 +1428,23 @@
         <source>Confirmed (%1 confirmations)</source>
         <translation>Potvrzeno (%1 potvrzení)</translation>
     </message>
->>>>>>> 0f4c74f9
+    <message>
+        <location line="+14"/>
+        <source>This block was not received by any other nodes and will probably not be accepted!</source>
+        <translation>Tento blok nedostal žádný jiný uzel a pravděpodobně nebude akceptován!</translation>
+    </message>
+    <message>
+        <location line="+3"/>
+        <source>Generated but not accepted</source>
+        <translation>Vygenerováno, ale neakceptováno</translation>
+    </message>
+    <message>
+        <location line="-92"/>
+        <source>Type</source>
+        <translation>Typ</translation>
+    </message>
     <message numerus="yes">
-        <location line="+8"/>
+        <location line="+83"/>
         <source>Mined balance will be available in %n more blocks</source>
         <translation>
             <numerusform>Vytěžené mince budou použitelné po jednom bloku</numerusform>
@@ -2220,77 +1453,57 @@
         </translation>
     </message>
     <message>
-<<<<<<< HEAD
-        <location filename="../transactiontablemodel.cpp" line="349"/>
+        <location line="+52"/>
         <source>Received with</source>
         <translation>Přijato do</translation>
     </message>
     <message>
-        <location filename="../transactiontablemodel.cpp" line="356"/>
-=======
-        <location line="+59"/>
->>>>>>> 0f4c74f9
+        <location line="+7"/>
         <source>Payment to yourself</source>
         <translation>Platba sama sobě</translation>
     </message>
     <message>
-<<<<<<< HEAD
-        <location filename="../transactiontablemodel.cpp" line="351"/>
+        <location line="-5"/>
         <source>Received from</source>
         <translation>Přijato od</translation>
     </message>
     <message>
-        <location filename="../transactiontablemodel.cpp" line="358"/>
-=======
-        <location line="+2"/>
->>>>>>> 0f4c74f9
+        <location line="+7"/>
         <source>Mined</source>
         <translation>Vytěženo</translation>
     </message>
     <message>
-<<<<<<< HEAD
-        <location filename="../transactiontablemodel.cpp" line="354"/>
+        <location line="-4"/>
         <source>Sent to</source>
         <translation>Posláno na</translation>
     </message>
     <message>
-        <location filename="../transactiontablemodel.cpp" line="396"/>
-=======
-        <location line="+38"/>
->>>>>>> 0f4c74f9
+        <location line="+42"/>
         <source>(n/a)</source>
         <translation>(n/a)</translation>
     </message>
     <message>
-<<<<<<< HEAD
-        <location filename="../transactiontablemodel.cpp" line="595"/>
+        <location line="+199"/>
         <source>Transaction status. Hover over this field to show number of confirmations.</source>
         <translation>Stav transakce. Najetím myši na toto políčko si zobrazíš počet potvrzení.</translation>
     </message>
     <message>
-        <location filename="../transactiontablemodel.cpp" line="601"/>
-=======
-        <location line="+205"/>
->>>>>>> 0f4c74f9
+        <location line="+6"/>
         <source>Destination address of transaction.</source>
         <translation>Cílová adresa transakce.</translation>
     </message>
     <message>
-<<<<<<< HEAD
-        <location filename="../transactiontablemodel.cpp" line="597"/>
+        <location line="-4"/>
         <source>Date and time that the transaction was received.</source>
         <translation>Datum a čas přijetí transakce.</translation>
     </message>
     <message>
-        <location filename="../transactiontablemodel.cpp" line="603"/>
-=======
-        <location line="+2"/>
->>>>>>> 0f4c74f9
+        <location line="+6"/>
         <source>Amount removed from or added to balance.</source>
         <translation>Částka odečtená z nebo přičtená k účtu.</translation>
     </message>
     <message>
-        <location filename="../transactiontablemodel.cpp" line="599"/>
+        <location line="-4"/>
         <source>Type of transaction.</source>
         <translation>Druh transakce.</translation>
     </message>
@@ -2298,93 +1511,57 @@
 <context>
     <name>TransactionView</name>
     <message>
-<<<<<<< HEAD
-        <location filename="../transactionview.cpp" line="84"/>
+        <location filename="../transactionview.cpp" line="+84"/>
         <source>Enter address or label to search</source>
         <translation>Zadej adresu nebo označení pro její vyhledání</translation>
     </message>
     <message>
-        <location filename="../transactionview.cpp" line="124"/>
+        <location line="+40"/>
         <source>Copy address</source>
         <translation>Kopíruj adresu</translation>
     </message>
     <message>
-        <location filename="../transactionview.cpp" line="125"/>
+        <location line="+1"/>
         <source>Copy label</source>
         <translation>Kopíruj její označení</translation>
     </message>
     <message>
-        <location filename="../transactionview.cpp" line="126"/>
+        <location line="+1"/>
         <source>Copy amount</source>
         <translation>Kopíruj částku</translation>
     </message>
     <message>
-        <location filename="../transactionview.cpp" line="127"/>
+        <location line="+1"/>
         <source>Edit label</source>
         <translation>Uprav označení</translation>
     </message>
     <message>
-        <location filename="../transactionview.cpp" line="270"/>
+        <location line="+143"/>
         <source>Export Transaction Data</source>
         <translation>Exportuj transakční data</translation>
     </message>
     <message>
-        <location filename="../transactionview.cpp" line="279"/>
+        <location line="+9"/>
         <source>Confirmed</source>
         <translation>Potvrzeno</translation>
     </message>
     <message>
-        <location filename="../transactionview.cpp" line="90"/>
+        <location line="-189"/>
         <source>Min amount</source>
         <translation>Minimální částka</translation>
     </message>
     <message>
-        <location filename="../transactionview.cpp" line="281"/>
+        <location line="+191"/>
         <source>Type</source>
         <translation>Typ</translation>
     </message>
     <message>
-        <location filename="../transactionview.cpp" line="285"/>
+        <location line="+4"/>
         <source>ID</source>
         <translation>ID</translation>
-=======
-        <location filename="../transactionview.cpp" line="+281"/>
-        <source>Type</source>
-        <translation>Typ</translation>
-    </message>
-    <message>
-        <location line="+8"/>
-        <source>Could not write to file %1.</source>
-        <translation>Nemohu zapisovat do souboru %1.</translation>
-    </message>
-    <message>
-        <location line="-4"/>
-        <source>ID</source>
-        <translation>ID</translation>
-    </message>
-    <message>
-        <location line="+99"/>
-        <source>Range:</source>
-        <translation>Rozsah:</translation>
-    </message>
-    <message>
-        <location line="-326"/>
-        <source>This month</source>
-        <translation>Tento měsíc</translation>
-    </message>
-    <message>
-        <location line="+1"/>
-        <source>Last month</source>
-        <translation>Minulý měsíc</translation>
-    </message>
-    <message>
-        <location line="+1"/>
-        <source>This year</source>
-        <translation>Letos</translation>
->>>>>>> 0f4c74f9
-    </message>
-    <message>
-        <location line="+16"/>
+    </message>
+    <message>
+        <location line="-209"/>
         <source>To yourself</source>
         <translation>Sám sobě</translation>
     </message>
@@ -2394,18 +1571,8 @@
         <translation>Vytěženo</translation>
     </message>
     <message>
-<<<<<<< HEAD
-        <location filename="../transactionview.cpp" line="55"/>
-        <location filename="../transactionview.cpp" line="71"/>
-=======
-        <location line="+13"/>
-        <source>Min amount</source>
-        <translation>Minimální částka</translation>
-    </message>
-    <message>
-        <location line="-35"/>
+        <location line="-22"/>
         <location line="+16"/>
->>>>>>> 0f4c74f9
         <source>All</source>
         <translation>Vše</translation>
     </message>
@@ -2420,26 +1587,22 @@
         <translation>Tento týden</translation>
     </message>
     <message>
-<<<<<<< HEAD
-        <location filename="../transactionview.cpp" line="58"/>
+        <location line="+1"/>
         <source>This month</source>
         <translation>Tento měsíc</translation>
     </message>
     <message>
-        <location filename="../transactionview.cpp" line="59"/>
+        <location line="+1"/>
         <source>Last month</source>
         <translation>Minulý měsíc</translation>
     </message>
     <message>
-        <location filename="../transactionview.cpp" line="60"/>
+        <location line="+1"/>
         <source>This year</source>
         <translation>Letos</translation>
     </message>
     <message>
-        <location filename="../transactionview.cpp" line="61"/>
-=======
-        <location line="+4"/>
->>>>>>> 0f4c74f9
+        <location line="+1"/>
         <source>Range...</source>
         <translation>Rozsah...</translation>
     </message>
@@ -2459,64 +1622,17 @@
         <translation>Ostatní</translation>
     </message>
     <message>
-<<<<<<< HEAD
-        <location filename="../transactionview.cpp" line="128"/>
-=======
-        <location line="+6"/>
-        <source>Enter address or label to search</source>
-        <translation>Zadej adresu nebo označení pro její vyhledání</translation>
-    </message>
-    <message>
-        <location line="+40"/>
-        <source>Copy address</source>
-        <translation>Kopíruj adresu</translation>
-    </message>
-    <message>
-        <location line="+1"/>
-        <source>Copy label</source>
-        <translation>Kopíruj její označení</translation>
-    </message>
-    <message>
-        <location line="+1"/>
-        <source>Copy amount</source>
-        <translation>Kopíruj částku</translation>
-    </message>
-    <message>
-        <location line="+1"/>
-        <source>Edit label</source>
-        <translation>Uprav označení</translation>
-    </message>
-    <message>
-        <location line="+1"/>
->>>>>>> 0f4c74f9
+        <location line="+50"/>
         <source>Show details...</source>
         <translation>Zobraz detaily....</translation>
     </message>
     <message>
-<<<<<<< HEAD
-        <location filename="../transactionview.cpp" line="271"/>
-=======
-        <location line="+142"/>
-        <source>Export Transaction Data</source>
-        <translation>Exportuj transakční data</translation>
-    </message>
-    <message>
-        <location line="+1"/>
->>>>>>> 0f4c74f9
+        <location line="+143"/>
         <source>Comma separated file (*.csv)</source>
         <translation>CSV formát (*.csv)</translation>
     </message>
     <message>
-<<<<<<< HEAD
-        <location filename="../transactionview.cpp" line="280"/>
-=======
-        <location line="+8"/>
-        <source>Confirmed</source>
-        <translation>Potvrzeno</translation>
-    </message>
-    <message>
-        <location line="+1"/>
->>>>>>> 0f4c74f9
+        <location line="+9"/>
         <source>Date</source>
         <translation>Datum</translation>
     </message>
@@ -2541,21 +1657,17 @@
         <translation>Chyba při exportu</translation>
     </message>
     <message>
-<<<<<<< HEAD
-        <location filename="../transactionview.cpp" line="289"/>
+        <location line="+0"/>
         <source>Could not write to file %1.</source>
         <translation>Nemohu zapisovat do souboru %1.</translation>
     </message>
     <message>
-        <location filename="../transactionview.cpp" line="384"/>
+        <location line="+95"/>
         <source>Range:</source>
         <translation>Rozsah:</translation>
     </message>
     <message>
-        <location filename="../transactionview.cpp" line="392"/>
-=======
-        <location line="+103"/>
->>>>>>> 0f4c74f9
+        <location line="+8"/>
         <source>to</source>
         <translation>až</translation>
     </message>
@@ -2563,11 +1675,7 @@
 <context>
     <name>WalletModel</name>
     <message>
-<<<<<<< HEAD
-        <location filename="../walletmodel.cpp" line="142"/>
-=======
-        <location filename="../walletmodel.cpp" line="+145"/>
->>>>>>> 0f4c74f9
+        <location filename="../walletmodel.cpp" line="+142"/>
         <source>Sending...</source>
         <translation>Posílám...</translation>
     </message>
@@ -2575,209 +1683,172 @@
 <context>
     <name>bitcoin-core</name>
     <message>
-<<<<<<< HEAD
-        <location filename="../bitcoinstrings.cpp" line="53"/>
-=======
-        <location filename="../bitcoinstrings.cpp" line="+26"/>
-        <source>Maintain at most &lt;n&gt; connections to peers (default: 125)</source>
-        <translation>Povol nejvýše &lt;n&gt; připojení k uzlům (výchozí: 125)</translation>
-    </message>
-    <message>
-        <location line="-12"/>
-        <source>Specify configuration file (default: bitcoin.conf)</source>
-        <translation>Konfigurační soubor (výchozí: bitcoin.conf)</translation>
-    </message>
-    <message>
-        <location line="+8"/>
-        <source>Specify connection timeout (in milliseconds)</source>
-        <translation>Zadej časový limit spojení (v milisekundách)</translation>
-    </message>
-    <message>
-        <location line="-2"/>
->>>>>>> 0f4c74f9
+        <location filename="../bitcoinstrings.cpp" line="+53"/>
         <source>Specify data directory</source>
         <translation>Adresář pro data</translation>
     </message>
     <message>
-<<<<<<< HEAD
-        <location filename="../bitcoinstrings.cpp" line="67"/>
-=======
-        <location line="+13"/>
->>>>>>> 0f4c74f9
+        <location line="+14"/>
         <source>Threshold for disconnecting misbehaving peers (default: 100)</source>
         <translation>Práh pro odpojování nesprávně se chovajících uzlů (výchozí: 100)</translation>
     </message>
     <message>
-<<<<<<< HEAD
-        <location filename="../bitcoinstrings.cpp" line="43"/>
-=======
         <location line="-24"/>
-        <source>Usage:</source>
-        <translation>Užití:</translation>
-    </message>
-    <message>
-        <location line="+1"/>
->>>>>>> 0f4c74f9
         <source>Send command to -server or bitcoind</source>
         <translation>Poslat příkaz pro -server nebo bitcoind</translation>
     </message>
     <message>
-<<<<<<< HEAD
-        <location filename="../bitcoinstrings.cpp" line="46"/>
-=======
         <location line="+3"/>
->>>>>>> 0f4c74f9
         <source>Options:</source>
         <translation>Možnosti:</translation>
     </message>
     <message>
-<<<<<<< HEAD
-        <location filename="../bitcoinstrings.cpp" line="125"/>
+        <location line="+79"/>
         <source>Rescanning...</source>
         <translation>Přeskenovávám...</translation>
     </message>
     <message>
-        <location filename="../bitcoinstrings.cpp" line="82"/>
+        <location line="-43"/>
         <source>Prepend debug output with timestamp</source>
         <translation>Připojit před ladicí výstup časové razítko</translation>
     </message>
     <message>
-        <location filename="../bitcoinstrings.cpp" line="93"/>
+        <location line="+11"/>
         <source>Upgrade wallet to latest format</source>
         <translation>Převést peněženku na nejnovější formát</translation>
     </message>
     <message>
-        <location filename="../bitcoinstrings.cpp" line="77"/>
+        <location line="-16"/>
         <source>Fee per KB to add to transactions you send</source>
         <translation>Poplatek za KB, který se přidá ke každé odeslané transakci</translation>
     </message>
     <message>
-        <location filename="../bitcoinstrings.cpp" line="41"/>
+        <location line="-36"/>
         <source>Bitcoin version</source>
         <translation>Verze Bitcoinu</translation>
     </message>
     <message>
-        <location filename="../bitcoinstrings.cpp" line="85"/>
+        <location line="+44"/>
         <source>Username for JSON-RPC connections</source>
         <translation>Uživatelské jméno pro JSON-RPC spojení</translation>
     </message>
     <message>
-        <location filename="../bitcoinstrings.cpp" line="80"/>
+        <location line="-5"/>
         <source>Use the test network</source>
         <translation>Použít testovací síť (testnet)</translation>
     </message>
     <message>
-        <location filename="../bitcoinstrings.cpp" line="121"/>
+        <location line="+41"/>
         <source>Error loading wallet.dat</source>
         <translation>Chyba při načítání wallet.dat</translation>
     </message>
     <message>
-        <location filename="../bitcoinstrings.cpp" line="117"/>
+        <location line="-4"/>
         <source>Loading wallet...</source>
         <translation>Načítám peněženku...</translation>
     </message>
     <message>
-        <location filename="../bitcoinstrings.cpp" line="123"/>
+        <location line="+6"/>
         <source>Cannot initialize keypool</source>
         <translation>Nemohu inicializovat zásobník klíčů</translation>
     </message>
     <message>
-        <location filename="../bitcoinstrings.cpp" line="49"/>
+        <location line="-74"/>
         <source>Generate coins</source>
         <translation>Generovat mince</translation>
     </message>
     <message>
-        <location filename="../bitcoinstrings.cpp" line="8"/>
+        <location line="-41"/>
         <source>Error: Wallet locked, unable to create transaction.</source>
-        <translation type="unfinished"></translation>
-    </message>
-    <message>
-        <location filename="../bitcoinstrings.cpp" line="9"/>
+        <translation>Chyba: Peněženka je zamčená, nemohu vytvořit transakci</translation>
+    </message>
+    <message>
+        <location line="+1"/>
         <source>Error: This transaction requires a transaction fee of at least %s because of its amount, complexity, or use of recently received funds.</source>
-        <translation type="unfinished"></translation>
-    </message>
-    <message>
-        <location filename="../bitcoinstrings.cpp" line="12"/>
+        <translation>Chyba: Tahle transakce vyžaduje transakční poplatek nejméně %s kvůli velikosti zasílané částky, komplexnosti nebo použití nedávno přijatých mincí!</translation>
+    </message>
+    <message>
+        <location line="+3"/>
         <source>Error: Transaction creation failed.</source>
-        <translation type="unfinished">Chyba: Vytvoření transakce selhalo.</translation>
-    </message>
-    <message>
-        <location filename="../bitcoinstrings.cpp" line="14"/>
+        <translation>Chyba: Vytvoření transakce selhalo.</translation>
+    </message>
+    <message>
+        <location line="+2"/>
         <source>Error: The transaction was rejected. This might happen if some of the coins in your wallet were already spent, such as if you used a copy of wallet.dat and coins were spent in the copy but not marked as spent here.</source>
-        <translation type="unfinished">Chyba Transakce byla odmítnuta. Tohle může nastat, pokud nějaké mince z tvé peněženky už jednou byly utraceny, například pokud používáš kopii souboru wallet.dat a mince byly utraceny v druhé kopii, ale nebyly označeny jako utracené v této.</translation>
-    </message>
-    <message>
-        <location filename="../bitcoinstrings.cpp" line="32"/>
+        <translation>Chyba: Transakce byla odmítnuta. Tohle může nastat, pokud nějaké mince z tvé peněženky už jednou byly utraceny, například pokud používáš kopii souboru wallet.dat a mince byly utraceny v druhé kopii, ale nebyly označeny jako utracené v této.</translation>
+    </message>
+    <message>
+        <location line="+18"/>
         <source>An error occurred while setting up the RPC port %u for listening: %s</source>
         <translation>Při nastavování naslouchacího RPC portu %u nastala chyba: %s</translation>
     </message>
     <message>
-        <location filename="../bitcoinstrings.cpp" line="62"/>
+        <location line="+30"/>
         <source>Connect only to the specified node</source>
         <translation>Připojovat se pouze k udanému uzlu</translation>
     </message>
     <message>
-        <location filename="../bitcoinstrings.cpp" line="112"/>
+        <location line="+50"/>
         <source>Bitcoin</source>
         <translation>Bitcoin</translation>
     </message>
     <message>
-        <location filename="../bitcoinstrings.cpp" line="116"/>
+        <location line="+4"/>
         <source>Error loading blkindex.dat</source>
         <translation>Chyba při načítání blkindex.dat</translation>
     </message>
     <message>
-        <location filename="../bitcoinstrings.cpp" line="118"/>
+        <location line="+2"/>
         <source>Error loading wallet.dat: Wallet corrupted</source>
         <translation>Chyba při načítání wallet.dat: peněženka je poškozená</translation>
     </message>
     <message>
-        <location filename="../bitcoinstrings.cpp" line="122"/>
+        <location line="+4"/>
         <source>Cannot downgrade wallet</source>
         <translation>Nemohu převést peněženku do staršího formátu</translation>
     </message>
     <message>
-        <location filename="../bitcoinstrings.cpp" line="126"/>
+        <location line="+4"/>
         <source>Done loading</source>
         <translation>Načítání dokončeno</translation>
     </message>
     <message>
-        <location filename="../bitcoinstrings.cpp" line="84"/>
+        <location line="-42"/>
         <source>Send trace/debug info to debugger</source>
         <translation>Posílat stopovací/ladicí informace do debuggeru</translation>
     </message>
     <message>
-        <location filename="../bitcoinstrings.cpp" line="50"/>
+        <location line="-34"/>
         <source>Don&apos;t generate coins</source>
         <translation>Negenerovat mince</translation>
     </message>
     <message>
-        <location filename="../bitcoinstrings.cpp" line="115"/>
+        <location line="+65"/>
         <source>Loading block index...</source>
         <translation>Načítám index bloků...</translation>
     </message>
     <message>
-        <location filename="../bitcoinstrings.cpp" line="101"/>
+        <location line="-14"/>
         <source>Use OpenSSL (https) for JSON-RPC connections</source>
         <translation>Použít OpenSSL (https) pro JSON-RPC spojení</translation>
     </message>
     <message>
-        <location filename="../bitcoinstrings.cpp" line="102"/>
+        <location line="+1"/>
         <source>Server certificate file (default: server.cert)</source>
         <translation>Soubor se serverovým certifikátem (výchozí: server.cert)</translation>
     </message>
     <message>
-        <location filename="../bitcoinstrings.cpp" line="103"/>
+        <location line="+1"/>
         <source>Server private key (default: server.pem)</source>
         <translation>Soubor se serverovým soukromým klíčem (výchozí: server.pem)</translation>
     </message>
     <message>
-        <location filename="../bitcoinstrings.cpp" line="120"/>
+        <location line="+17"/>
         <source>Wallet needed to be rewritten: restart Bitcoin to complete</source>
         <translation>Soubor s peněženkou potřeboval přepsat: restartuj Bitcoin, aby se operace dokončila</translation>
     </message>
     <message>
-        <location filename="../bitcoinstrings.cpp" line="22"/>
+        <location line="-98"/>
         <source>%s, you must set a rpcpassword in the configuration file:
  %s
 It is recommended you use the following random password:
@@ -2796,7 +1867,7 @@
 </translation>
     </message>
     <message>
-        <location filename="../bitcoinstrings.cpp" line="33"/>
+        <location line="+11"/>
         <source>You must set rpcpassword=&lt;password&gt; in the configuration file:
 %s
 If the file does not exist, create it with owner-readable-only file permissions.</source>
@@ -2805,104 +1876,77 @@
 Pokud konfigurační soubor ještě neexistuje, vytvoř ho tak, aby ho mohl číst pouze vlastník.</translation>
     </message>
     <message>
-        <location filename="../bitcoinstrings.cpp" line="31"/>
+        <location line="-2"/>
         <source>Error</source>
         <translation>Chyba</translation>
     </message>
     <message>
-        <location filename="../bitcoinstrings.cpp" line="13"/>
+        <location line="-18"/>
         <source>Sending...</source>
         <translation>Posílám...</translation>
     </message>
     <message>
-        <location filename="../bitcoinstrings.cpp" line="19"/>
+        <location line="+6"/>
         <source>Insufficient funds</source>
         <translation>Nedostatek prostředků</translation>
     </message>
     <message>
-        <location filename="../bitcoinstrings.cpp" line="21"/>
+        <location line="+2"/>
         <source>To use the %s option</source>
         <translation>K použití volby %s</translation>
     </message>
     <message>
-        <location filename="../bitcoinstrings.cpp" line="63"/>
-=======
-        <location line="+34"/>
-        <source>Send trace/debug info to console instead of debug.log file</source>
-        <translation>Posílat stopovací/ladicí informace do konzole místo do souboru debug.log</translation>
-    </message>
-    <message>
-        <location line="+1"/>
-        <source>Send trace/debug info to debugger</source>
-        <translation>Posílat stopovací/ladicí informace do debuggeru</translation>
-    </message>
-    <message>
-        <location line="+5"/>
-        <source>Send commands to node running on &lt;ip&gt; (default: 127.0.0.1)</source>
-        <translation>Posílat příkazy uzlu běžícím na &lt;ip&gt; (výchozí: 127.0.0.1)</translation>
-    </message>
-    <message>
-        <location line="+15"/>
-        <source>Acceptable ciphers (default: TLSv1+HIGH:!SSLv2:!aNULL:!eNULL:!AH:!3DES:@STRENGTH)</source>
-        <translation>Akceptovatelné šifry (výchozí: TLSv1+HIGH:!SSLv2:!aNULL:!eNULL:!AH:!3DES:@STRENGTH)</translation>
-    </message>
-    <message>
-        <location line="+4"/>
-        <source>Cannot obtain a lock on data directory %s. Bitcoin is probably already running.</source>
-        <translation>Nedaří se mi získat zámek na datový adresář %s. Bitcoin pravděpodobně už jednou běží.</translation>
-    </message>
-    <message>
-        <location line="+8"/>
-        <source>Error loading wallet.dat: Wallet corrupted</source>
-        <translation>Chyba při načítání wallet.dat: peněženka je poškozená</translation>
-    </message>
-    <message>
-        <location line="+4"/>
-        <source>Cannot downgrade wallet</source>
-        <translation>Nemohu převést peněženku do staršího formátu</translation>
-    </message>
-    <message>
-        <location line="+2"/>
-        <source>Cannot write default address</source>
-        <translation>Nemohu napsat výchozí adresu</translation>
-    </message>
-    <message>
-        <location line="+2"/>
-        <source>Done loading</source>
-        <translation>Načítání dokončeno</translation>
-    </message>
-    <message>
-        <location line="-1"/>
-        <source>Rescanning...</source>
-        <translation>Přeskenovávám...</translation>
-    </message>
-    <message>
-        <location line="-10"/>
-        <source>Loading block index...</source>
-        <translation>Načítám index bloků...</translation>
-    </message>
-    <message>
-        <location line="-43"/>
+        <location line="+42"/>
+        <source>Find peers using internet relay chat (default: 0)</source>
+        <translation>Hledat uzly přes IRC (výchozí: 0)</translation>
+    </message>
+    <message>
+        <location line="-9"/>
+        <source>Set database cache size in megabytes (default: 25)</source>
+        <translation>Nastavit velikost databázové vyrovnávací paměti v megabajtech (výchozí: 25)</translation>
+    </message>
+    <message>
+        <location line="+1"/>
+        <source>Set database disk log size in megabytes (default: 100)</source>
+        <translation>Nastavit velikost databázového souboru s logy v megabajtech (výchozí: 100)</translation>
+    </message>
+    <message>
+        <location line="+5"/>
+        <source>Maintain at most &lt;n&gt; connections to peers (default: 125)</source>
+        <translation>Povol nejvýše &lt;n&gt; připojení k uzlům (výchozí: 125)</translation>
+    </message>
+    <message>
+        <location line="-13"/>
+        <source>Specify configuration file (default: bitcoin.conf)</source>
+        <translation>Konfigurační soubor (výchozí: bitcoin.conf)</translation>
+    </message>
+    <message>
+        <location line="+9"/>
+        <source>Specify connection timeout (in milliseconds)</source>
+        <translation>Zadej časový limit spojení (v milisekundách)</translation>
+    </message>
+    <message>
+        <location line="-14"/>
+        <source>Usage:</source>
+        <translation>Užití:</translation>
+    </message>
+    <message>
+        <location line="+26"/>
         <source>Number of seconds to keep misbehaving peers from reconnecting (default: 86400)</source>
         <translation>Doba ve vteřinách, po kterou se nebudou moci nesprávně se chovající uzly znovu připojit (výchozí: 86400)</translation>
     </message>
     <message>
-        <location line="+8"/>
-        <source>Accept command line and JSON-RPC commands</source>
-        <translation>Akceptovat příkazy z příkazové řádky a přes JSON-RPC</translation>
-    </message>
-    <message>
-        <location line="+12"/>
+        <location line="+41"/>
+        <source>Cannot obtain a lock on data directory %s.  Bitcoin is probably already running.</source>
+        <translation>Nedaří se mi získat zámek na datový adresář %s. Bitcoin pravděpodobně už jednou běží.</translation>
+    </message>
+    <message>
+        <location line="-19"/>
         <source>Execute command when the best block changes (%s in cmd is replaced by block hash)</source>
         <translation>Spustit příkaz, když se změní nejlepší blok (%s se v příkazu nahradí hashem bloku)</translation>
     </message>
     <message>
-        <location line="-8"/>
-        <source>Prepend debug output with timestamp</source>
-        <translation>Připojit před ladicí výstup časové razítko</translation>
-    </message>
-    <message>
-        <location line="+4"/>
+        <location line="-4"/>
         <source>Password for JSON-RPC connections</source>
         <translation>Heslo pro JSON-RPC spojení</translation>
     </message>
@@ -2922,17 +1966,7 @@
         <translation>Přeskenovat řetězec bloků na chybějící transakce tvé pěněženky</translation>
     </message>
     <message>
-        <location line="+19"/>
-        <source>Error loading blkindex.dat</source>
-        <translation>Chyba při načítání blkindex.dat</translation>
-    </message>
-    <message>
-        <location line="-21"/>
-        <source>Upgrade wallet to latest format</source>
-        <translation>Převést peněženku na nejnovější formát</translation>
-    </message>
-    <message>
-        <location line="-46"/>
+        <location line="-51"/>
         <source>List commands</source>
         <translation>Výpis příkazů</translation>
     </message>
@@ -2942,136 +1976,72 @@
         <translation>Získat nápovědu pro příkaz</translation>
     </message>
     <message>
-        <location line="+9"/>
-        <source>Set database cache size in megabytes (default: 25)</source>
-        <translation>Nastavit velikost databázové vyrovnávací paměti v megabajtech (výchozí: 25)</translation>
-    </message>
-    <message>
-        <location line="+8"/>
->>>>>>> 0f4c74f9
-        <source>Find peers using internet relay chat (default: 0)</source>
-        <translation>Hledat uzly přes IRC (výchozí: 0)</translation>
-    </message>
-    <message>
-<<<<<<< HEAD
-        <location filename="../bitcoinstrings.cpp" line="54"/>
-        <source>Set database cache size in megabytes (default: 25)</source>
-        <translation>Nastavit velikost databázové vyrovnávací paměti v megabajtech (výchozí: 25)</translation>
-    </message>
-    <message>
-        <location filename="../bitcoinstrings.cpp" line="55"/>
-        <source>Set database disk log size in megabytes (default: 100)</source>
-        <translation>Nastavit velikost databázového souboru s logy v megabajtech (výchozí: 100)</translation>
-    </message>
-    <message>
-        <location filename="../bitcoinstrings.cpp" line="60"/>
-        <source>Maintain at most &lt;n&gt; connections to peers (default: 125)</source>
-        <translation>Povol nejvýše &lt;n&gt; připojení k uzlům (výchozí: 125)</translation>
-    </message>
-    <message>
-        <location filename="../bitcoinstrings.cpp" line="47"/>
-        <source>Specify configuration file (default: bitcoin.conf)</source>
-        <translation>Konfigurační soubor (výchozí: bitcoin.conf)</translation>
-    </message>
-    <message>
-        <location filename="../bitcoinstrings.cpp" line="56"/>
-        <source>Specify connection timeout (in milliseconds)</source>
-        <translation>Zadej časový limit spojení (v milisekundách)</translation>
-    </message>
-    <message>
-        <location filename="../bitcoinstrings.cpp" line="42"/>
-        <source>Usage:</source>
-        <translation>Užití:</translation>
-    </message>
-    <message>
-        <location filename="../bitcoinstrings.cpp" line="68"/>
-        <source>Number of seconds to keep misbehaving peers from reconnecting (default: 86400)</source>
-        <translation>Doba ve vteřinách, po kterou se nebudou moci nesprávně se chovající uzly znovu připojit (výchozí: 86400)</translation>
-    </message>
-    <message>
-        <location filename="../bitcoinstrings.cpp" line="109"/>
-        <source>Cannot obtain a lock on data directory %s.  Bitcoin is probably already running.</source>
-        <translation>Nedaří se mi získat zámek na datový adresář %s. Bitcoin pravděpodobně už jednou běží.</translation>
-    </message>
-    <message>
-        <location filename="../bitcoinstrings.cpp" line="90"/>
-        <source>Execute command when the best block changes (%s in cmd is replaced by block hash)</source>
-        <translation>Spustit příkaz, když se změní nejlepší blok (%s se v příkazu nahradí hashem bloku)</translation>
-    </message>
-    <message>
-        <location filename="../bitcoinstrings.cpp" line="86"/>
-        <source>Password for JSON-RPC connections</source>
-        <translation>Heslo pro JSON-RPC spojení</translation>
-    </message>
-    <message>
-        <location filename="../bitcoinstrings.cpp" line="87"/>
-        <source>Listen for JSON-RPC connections on &lt;port&gt; (default: 8332)</source>
-        <translation>Čekat na JSON-RPC spojení na &lt;portu&gt; (výchozí: 8332)</translation>
-    </message>
-    <message>
-        <location filename="../bitcoinstrings.cpp" line="94"/>
-        <source>Set key pool size to &lt;n&gt; (default: 100)</source>
-        <translation>Nastavit zásobník klíčů na velikost &lt;n&gt; (výchozí: 100)</translation>
-    </message>
-    <message>
-        <location filename="../bitcoinstrings.cpp" line="95"/>
-        <source>Rescan the block chain for missing wallet transactions</source>
-        <translation>Přeskenovat řetězec bloků na chybějící transakce tvé pěněženky</translation>
-    </message>
-    <message>
-        <location filename="../bitcoinstrings.cpp" line="44"/>
-        <source>List commands</source>
-        <translation>Výpis příkazů</translation>
-    </message>
-    <message>
-        <location filename="../bitcoinstrings.cpp" line="45"/>
-        <source>Get help for a command</source>
-        <translation>Získat nápovědu pro příkaz</translation>
-    </message>
-    <message>
-        <location filename="../bitcoinstrings.cpp" line="59"/>
+        <location line="+14"/>
         <source>Listen for connections on &lt;port&gt; (default: 8333 or testnet: 18333)</source>
         <translation>Čekat na spojení na &lt;portu&gt; (výchozí: 8333 nebo testnet: 18333)</translation>
     </message>
     <message>
-        <location filename="../bitcoinstrings.cpp" line="79"/>
+        <location line="+20"/>
         <source>Run in the background as a daemon and accept commands</source>
         <translation>Běžet na pozadí jako démon a akceptovat příkazy</translation>
     </message>
     <message>
-        <location filename="../bitcoinstrings.cpp" line="48"/>
+        <location line="-31"/>
         <source>Specify pid file (default: bitcoind.pid)</source>
         <translation>PID soubor (výchozí: bitcoind.pid)</translation>
     </message>
     <message>
-        <location filename="../bitcoinstrings.cpp" line="107"/>
+        <location line="+59"/>
         <source>This help message</source>
         <translation>Tato nápověda</translation>
     </message>
     <message>
-        <location filename="../bitcoinstrings.cpp" line="108"/>
+        <location line="+1"/>
         <source>Usage</source>
         <translation>Užití</translation>
     </message>
     <message>
-        <location filename="../bitcoinstrings.cpp" line="113"/>
+        <location line="+5"/>
         <source>Loading addresses...</source>
         <translation>Načítám adresy...</translation>
     </message>
     <message>
-        <location filename="../bitcoinstrings.cpp" line="58"/>
+        <location line="-55"/>
         <source>Allow DNS lookups for addnode and connect</source>
         <translation>Povolit DNS dotazy pro addnode (přidání uzlu) a connect (připojení)</translation>
     </message>
     <message>
-        <location filename="../bitcoinstrings.cpp" line="64"/>
-=======
-        <location line="+12"/>
-        <source>Fee per KB to add to transactions you send</source>
-        <translation>Poplatek za KB, který se přidá ke každé odeslané transakci</translation>
-    </message>
-    <message>
-        <location line="+19"/>
+        <location line="+6"/>
+        <source>Accept connections from outside (default: 1)</source>
+        <translation>Přijímat spojení zvenčí (výchozí: 1)</translation>
+    </message>
+    <message>
+        <location line="+1"/>
+        <source>Set language, for example &quot;de_DE&quot; (default: system locale)</source>
+        <translation>Nastavit jazyk, například &quot;de_DE&quot; (výchozí: systémové nastavení)</translation>
+    </message>
+    <message>
+        <location line="+1"/>
+        <source>Find peers using DNS lookup (default: 1)</source>
+        <translation type="unfinished">Hledat uzly přes DNS (výchozí: 1)</translation>
+    </message>
+    <message>
+        <location line="+7"/>
+        <source>Use Universal Plug and Play to map the listening port (default: 1)</source>
+        <translation type="unfinished">Použít UPnP k namapování naslouchacího portu (výchozí: 1)</translation>
+    </message>
+    <message>
+        <location line="-21"/>
+        <source>Show splash screen on startup (default: 1)</source>
+        <translation>Zobrazovat startovací obrazovku (výchozí: 1)</translation>
+    </message>
+    <message>
+        <location line="+29"/>
+        <source>Output extra debugging information</source>
+        <translation>Tisknout speciální ladící informace</translation>
+    </message>
+    <message>
+        <location line="+15"/>
         <source>How many blocks to check at startup (default: 2500, 0 = all)</source>
         <translation>Kolik bloků při startu zkontrolovat (výchozí: 2500, 0 = všechny)</translation>
     </message>
@@ -3081,368 +2051,126 @@
         <translation>Jak moc důkladná má verifikace bloků být (0-6, výchozí: 1)</translation>
     </message>
     <message>
-        <location line="-53"/>
-        <source>Bitcoin version</source>
-        <translation>Verze Bitcoinu</translation>
+        <location line="-77"/>
+        <source>Warning: Disk space is low</source>
+        <translation>Upozornění: Na disku je málo místa</translation>
+    </message>
+    <message>
+        <location line="+104"/>
+        <source>Cannot write default address</source>
+        <translation>Nemohu napsat výchozí adresu</translation>
+    </message>
+    <message>
+        <location line="+3"/>
+        <source>Invalid -proxy address</source>
+        <translation>Neplatná -proxy adresa</translation>
+    </message>
+    <message>
+        <location line="+1"/>
+        <source>Invalid amount for -paytxfee=&lt;amount&gt;</source>
+        <translation>Neplatná částka pro -paytxfee=&lt;částka&gt;</translation>
+    </message>
+    <message>
+        <location line="+4"/>
+        <source>Error: CreateThread(StartNode) failed</source>
+        <translation>Chyba: Selhalo CreateThread(StartNode)</translation>
+    </message>
+    <message>
+        <location line="+1"/>
+        <source>Unable to bind to port %d on this computer.  Bitcoin is probably already running.</source>
+        <translation>Nedaří se mi připojit na port %d na tomhle počítači.  Bitcoin už pravděpodobně jednou běží.</translation>
+    </message>
+    <message>
+        <location line="-95"/>
+        <source>Warning: Please check that your computer&apos;s date and time are correct.  If your clock is wrong Bitcoin will not work properly.</source>
+        <translation>Upozornění: Zkontroluj, že máš v počítači správně nastavený datum a čas.  Pokud jsou nastaveny špatně, Bitcoin nebude fungovat správně.</translation>
+    </message>
+    <message>
+        <location line="+40"/>
+        <source>Accept command line and JSON-RPC commands</source>
+        <translation>Akceptovat příkazy z příkazové řádky a přes JSON-RPC</translation>
+    </message>
+    <message>
+        <location line="-6"/>
+        <source>Maximum per-connection send buffer, &lt;n&gt;*1000 bytes (default: 10000)</source>
+        <translation>Maximální velikost odesílacího bufferu pro každé spojení, &lt;n&gt;*1000 bytů (výchozí: 10000)</translation>
+    </message>
+    <message>
+        <location line="-21"/>
+        <source>Start minimized</source>
+        <translation>Startovat minimalizovaně</translation>
+    </message>
+    <message>
+        <location line="+6"/>
+        <source>Connect through socks4 proxy</source>
+        <translation>Připojovat se přes socks4 proxy</translation>
     </message>
     <message>
         <location line="+17"/>
-        <source>Listen for connections on &lt;port&gt; (default: 8333 or testnet: 18333)</source>
-        <translation>Čekat na spojení na &lt;portu&gt; (výchozí: 8333 nebo testnet: 18333)</translation>
-    </message>
-    <message>
-        <location line="+18"/>
-        <source>Run in the background as a daemon and accept commands</source>
-        <translation>Běžet na pozadí jako démon a akceptovat příkazy</translation>
-    </message>
-    <message>
-        <location line="-28"/>
-        <source>Specify pid file (default: bitcoind.pid)</source>
-        <translation>PID soubor (výchozí: bitcoind.pid)</translation>
-    </message>
-    <message>
-        <location line="+34"/>
-        <source>Username for JSON-RPC connections</source>
-        <translation>Uživatelské jméno pro JSON-RPC spojení</translation>
-    </message>
-    <message>
-        <location line="-5"/>
-        <source>Use the test network</source>
-        <translation>Použít testovací síť (testnet)</translation>
-    </message>
-    <message>
-        <location line="+27"/>
-        <source>This help message</source>
-        <translation>Tato nápověda</translation>
-    </message>
-    <message>
-        <location line="+4"/>
-        <source>Loading addresses...</source>
-        <translation>Načítám adresy...</translation>
-    </message>
-    <message>
-        <location line="+6"/>
-        <source>Error loading wallet.dat: Wallet requires newer version of Bitcoin</source>
-        <translation>Chyba při načítání wallet.dat: peněženka vyžaduje novější verzi Bitcoinu</translation>
-    </message>
-    <message>
-        <location line="+2"/>
-        <source>Error loading wallet.dat</source>
-        <translation>Chyba při načítání wallet.dat</translation>
-    </message>
-    <message>
-        <location line="-4"/>
-        <source>Loading wallet...</source>
-        <translation>Načítám peněženku...</translation>
-    </message>
-    <message>
-        <location line="+6"/>
-        <source>Cannot initialize keypool</source>
-        <translation>Nemohu inicializovat zásobník klíčů</translation>
-    </message>
-    <message>
-        <location line="-69"/>
-        <source>Generate coins</source>
-        <translation>Generovat mince</translation>
-    </message>
-    <message>
-        <location line="+8"/>
-        <source>Allow DNS lookups for addnode and connect</source>
-        <translation>Povolit DNS dotazy pro addnode (přidání uzlu) a connect (připojení)</translation>
-    </message>
-    <message>
-        <location line="+4"/>
-        <source>Connect only to the specified node</source>
-        <translation>Připojovat se pouze k udanému uzlu</translation>
-    </message>
-    <message>
-        <location line="+2"/>
->>>>>>> 0f4c74f9
-        <source>Accept connections from outside (default: 1)</source>
-        <translation>Přijímat spojení zvenčí (výchozí: 1)</translation>
-    </message>
-    <message>
-<<<<<<< HEAD
-        <location filename="../bitcoinstrings.cpp" line="65"/>
-=======
-        <location line="+1"/>
->>>>>>> 0f4c74f9
-        <source>Set language, for example &quot;de_DE&quot; (default: system locale)</source>
-        <translation>Nastavit jazyk, například &quot;de_DE&quot; (výchozí: systémové nastavení)</translation>
-    </message>
-    <message>
-<<<<<<< HEAD
-        <location filename="../bitcoinstrings.cpp" line="66"/>
-=======
-        <location line="+1"/>
->>>>>>> 0f4c74f9
-        <source>Find peers using DNS lookup (default: 1)</source>
-        <translation type="unfinished">Hledat uzly přes DNS (výchozí: 1)</translation>
-    </message>
-    <message>
-<<<<<<< HEAD
-        <location filename="../bitcoinstrings.cpp" line="73"/>
-=======
-        <location line="+5"/>
+        <source>Use Universal Plug and Play to map the listening port (default: 0)</source>
+        <translation type="unfinished">Použít UPnP k namapování naslouchacího portu (výchozí: 0)</translation>
+    </message>
+    <message>
+        <location line="+55"/>
+        <source>Warning: -paytxfee is set very high.  This is the transaction fee you will pay if you send a transaction.</source>
+        <translation>Upozornění: -paytxfee je nastaveno velmi vysoko.  Toto je transakční poplatek, který zaplatíš za každou poslanou transakci.</translation>
+    </message>
+    <message>
+        <location line="-41"/>
+        <source>Allow JSON-RPC connections from specified IP address</source>
+        <translation>Povolit JSON-RPC spojení ze specifikované IP adresy</translation>
+    </message>
+    <message>
+        <location line="-17"/>
         <source>Maximum per-connection receive buffer, &lt;n&gt;*1000 bytes (default: 10000)</source>
         <translation>Maximální velikost přijímacího bufferu pro každé spojení, &lt;n&gt;*1000 bytů (výchozí: 10000)</translation>
     </message>
     <message>
-        <location line="+2"/>
->>>>>>> 0f4c74f9
-        <source>Use Universal Plug and Play to map the listening port (default: 1)</source>
-        <translation type="unfinished">Použít UPnP k namapování naslouchacího portu (výchozí: 1)</translation>
-    </message>
-    <message>
-<<<<<<< HEAD
-        <location filename="../bitcoinstrings.cpp" line="52"/>
-=======
-        <location line="-20"/>
->>>>>>> 0f4c74f9
-        <source>Show splash screen on startup (default: 1)</source>
-        <translation>Zobrazovat startovací obrazovku (výchozí: 1)</translation>
-    </message>
-    <message>
-<<<<<<< HEAD
-        <location filename="../bitcoinstrings.cpp" line="81"/>
-=======
-        <location line="+26"/>
->>>>>>> 0f4c74f9
-        <source>Output extra debugging information</source>
-        <translation>Tisknout speciální ladící informace</translation>
-    </message>
-    <message>
-<<<<<<< HEAD
-        <location filename="../bitcoinstrings.cpp" line="96"/>
-        <source>How many blocks to check at startup (default: 2500, 0 = all)</source>
-        <translation>Kolik bloků při startu zkontrolovat (výchozí: 2500, 0 = všechny)</translation>
-    </message>
-    <message>
-        <location filename="../bitcoinstrings.cpp" line="97"/>
-        <source>How thorough the block verification is (0-6, default: 1)</source>
-        <translation>Jak moc důkladná má verifikace bloků být (0-6, výchozí: 1)</translation>
-    </message>
-    <message>
-        <location filename="../bitcoinstrings.cpp" line="20"/>
-        <source>Warning: Disk space is low</source>
-        <translation>Upozornění: Na disku je málo místa</translation>
-    </message>
-    <message>
-        <location filename="../bitcoinstrings.cpp" line="124"/>
-        <source>Cannot write default address</source>
-        <translation>Nemohu napsat výchozí adresu</translation>
-    </message>
-    <message>
-        <location filename="../bitcoinstrings.cpp" line="127"/>
-=======
-        <location line="+17"/>
+        <location line="-53"/>
+        <source>Invalid amount</source>
+        <translation>Neplatná částka</translation>
+    </message>
+    <message>
+        <location line="+86"/>
+        <source>Acceptable ciphers (default: TLSv1+HIGH:!SSLv2:!aNULL:!eNULL:!AH:!3DES:@STRENGTH)</source>
+        <translation>Akceptovatelné šifry (výchozí: TLSv1+HIGH:!SSLv2:!aNULL:!eNULL:!AH:!3DES:@STRENGTH)</translation>
+    </message>
+    <message>
+        <location line="-43"/>
+        <source>Add a node to connect to and attempt to keep the connection open</source>
+        <translation>Přidat uzel, ke kterému se připojit a snažit se spojení udržet</translation>
+    </message>
+    <message>
+        <location line="+37"/>
         <source>
 SSL options: (see the Bitcoin Wiki for SSL setup instructions)</source>
         <translation>
 Možnosti SSL: (viz instrukce nastavení SSL v Bitcoin Wiki)</translation>
     </message>
     <message>
-        <location line="+14"/>
+        <location line="-23"/>
+        <source>Detach block and address databases. Increases shutdown time (default: 0)</source>
+        <translation>Odpojit databázi bloků a adres. Prodlužuje čas potřebný k ukončení (výchozí: 0)</translation>
+    </message>
+    <message>
+        <location line="+39"/>
         <source>Error loading addr.dat</source>
         <translation>Chyba při načítání addr.dat</translation>
     </message>
     <message>
-        <location line="+13"/>
->>>>>>> 0f4c74f9
-        <source>Invalid -proxy address</source>
-        <translation>Neplatná -proxy adresa</translation>
-    </message>
-    <message>
-<<<<<<< HEAD
-        <location filename="../bitcoinstrings.cpp" line="128"/>
-=======
-        <location line="+1"/>
->>>>>>> 0f4c74f9
-        <source>Invalid amount for -paytxfee=&lt;amount&gt;</source>
-        <translation>Neplatná částka pro -paytxfee=&lt;částka&gt;</translation>
-    </message>
-    <message>
-<<<<<<< HEAD
-        <location filename="../bitcoinstrings.cpp" line="132"/>
-=======
-        <location line="+5"/>
-        <source>Warning: Disk space is low</source>
-        <translation>Upozornění: Na disku je málo místa</translation>
-    </message>
-    <message>
-        <location line="-1"/>
->>>>>>> 0f4c74f9
-        <source>Error: CreateThread(StartNode) failed</source>
-        <translation>Chyba: Selhalo CreateThread(StartNode)</translation>
-    </message>
-    <message>
-<<<<<<< HEAD
-        <location filename="../bitcoinstrings.cpp" line="133"/>
-=======
-        <location line="+2"/>
->>>>>>> 0f4c74f9
-        <source>Unable to bind to port %d on this computer.  Bitcoin is probably already running.</source>
-        <translation>Nedaří se mi připojit na port %d na tomhle počítači.  Bitcoin už pravděpodobně jednou běží.</translation>
-    </message>
-    <message>
-<<<<<<< HEAD
-        <location filename="../bitcoinstrings.cpp" line="38"/>
-=======
-        <location line="+3"/>
->>>>>>> 0f4c74f9
-        <source>Warning: Please check that your computer&apos;s date and time are correct.  If your clock is wrong Bitcoin will not work properly.</source>
-        <translation>Upozornění: Zkontroluj, že máš v počítači správně nastavený datum a čas.  Pokud jsou nastaveny špatně, Bitcoin nebude fungovat správně.</translation>
-    </message>
-    <message>
-<<<<<<< HEAD
-        <location filename="../bitcoinstrings.cpp" line="78"/>
-        <source>Accept command line and JSON-RPC commands</source>
-        <translation>Akceptovat příkazy z příkazové řádky a přes JSON-RPC</translation>
-    </message>
-    <message>
-        <location filename="../bitcoinstrings.cpp" line="72"/>
-        <source>Maximum per-connection send buffer, &lt;n&gt;*1000 bytes (default: 10000)</source>
-        <translation>Maximální velikost odesílacího bufferu pro každé spojení, &lt;n&gt;*1000 bytů (výchozí: 10000)</translation>
-    </message>
-    <message>
-        <location filename="../bitcoinstrings.cpp" line="51"/>
-=======
-        <location line="-61"/>
-        <source>Maximum per-connection send buffer, &lt;n&gt;*1000 bytes (default: 10000)</source>
-        <translation>Maximální velikost odesílacího bufferu pro každé spojení, &lt;n&gt;*1000 bytů (výchozí: 10000)</translation>
-    </message>
-    <message>
-        <location line="-21"/>
-        <source>Don&apos;t generate coins</source>
-        <translation>Negenerovat mince</translation>
-    </message>
-    <message>
-        <location line="+1"/>
->>>>>>> 0f4c74f9
-        <source>Start minimized</source>
-        <translation>Startovat minimalizovaně</translation>
-    </message>
-    <message>
-<<<<<<< HEAD
-        <location filename="../bitcoinstrings.cpp" line="57"/>
-        <source>Connect through socks4 proxy</source>
-        <translation>Připojovat se přes socks4 proxy</translation>
-    </message>
-    <message>
-        <location filename="../bitcoinstrings.cpp" line="74"/>
-        <source>Use Universal Plug and Play to map the listening port (default: 0)</source>
-        <translation type="unfinished">Použít UPnP k namapování naslouchacího portu (výchozí: 0)</translation>
-    </message>
-    <message>
-        <location filename="../bitcoinstrings.cpp" line="129"/>
-        <source>Warning: -paytxfee is set very high.  This is the transaction fee you will pay if you send a transaction.</source>
-        <translation>Upozornění: -paytxfee je nastaveno velmi vysoko.  Toto je transakční poplatek, který zaplatíš za každou poslanou transakci.</translation>
-    </message>
-    <message>
-        <location filename="../bitcoinstrings.cpp" line="88"/>
-=======
-        <location line="+34"/>
->>>>>>> 0f4c74f9
-        <source>Allow JSON-RPC connections from specified IP address</source>
-        <translation>Povolit JSON-RPC spojení ze specifikované IP adresy</translation>
-    </message>
-    <message>
-<<<<<<< HEAD
-        <location filename="../bitcoinstrings.cpp" line="71"/>
-        <source>Maximum per-connection receive buffer, &lt;n&gt;*1000 bytes (default: 10000)</source>
-        <translation>Maximální velikost přijímacího bufferu pro každé spojení, &lt;n&gt;*1000 bytů (výchozí: 10000)</translation>
-    </message>
-    <message>
-        <location filename="../bitcoinstrings.cpp" line="18"/>
-        <source>Invalid amount</source>
-        <translation>Neplatná částka</translation>
-    </message>
-    <message>
-        <location filename="../bitcoinstrings.cpp" line="104"/>
-        <source>Acceptable ciphers (default: TLSv1+HIGH:!SSLv2:!aNULL:!eNULL:!AH:!3DES:@STRENGTH)</source>
-        <translation>Akceptovatelné šifry (výchozí: TLSv1+HIGH:!SSLv2:!aNULL:!eNULL:!AH:!3DES:@STRENGTH)</translation>
-    </message>
-    <message>
-        <location filename="../bitcoinstrings.cpp" line="61"/>
-        <source>Add a node to connect to and attempt to keep the connection open</source>
-        <translation>Přidat uzel, ke kterému se připojit a snažit se spojení udržet</translation>
-    </message>
-    <message>
-        <location filename="../bitcoinstrings.cpp" line="98"/>
-        <source>
-SSL options: (see the Bitcoin Wiki for SSL setup instructions)</source>
-        <translation>
-Možnosti SSL: (viz instrukce nastavení SSL v Bitcoin Wiki)</translation>
-    </message>
-    <message>
-        <location filename="../bitcoinstrings.cpp" line="75"/>
-        <source>Detach block and address databases. Increases shutdown time (default: 0)</source>
-        <translation>Odpojit databázi bloků a adres. Prodlužuje čas potřebný k ukončení (výchozí: 0)</translation>
-    </message>
-    <message>
-        <location filename="../bitcoinstrings.cpp" line="114"/>
-        <source>Error loading addr.dat</source>
-        <translation>Chyba při načítání addr.dat</translation>
-    </message>
-    <message>
-        <location filename="../bitcoinstrings.cpp" line="119"/>
+        <location line="+5"/>
         <source>Error loading wallet.dat: Wallet requires newer version of Bitcoin</source>
         <translation>Chyba při načítání wallet.dat: peněženka vyžaduje novější verzi Bitcoinu</translation>
     </message>
     <message>
-        <location filename="../bitcoinstrings.cpp" line="89"/>
+        <location line="-30"/>
         <source>Send commands to node running on &lt;ip&gt; (default: 127.0.0.1)</source>
         <translation>Posílat příkazy uzlu běžícím na &lt;ip&gt; (výchozí: 127.0.0.1)</translation>
     </message>
     <message>
-        <location filename="../bitcoinstrings.cpp" line="83"/>
+        <location line="-6"/>
         <source>Send trace/debug info to console instead of debug.log file</source>
         <translation>Posílat stopovací/ladicí informace do konzole místo do souboru debug.log</translation>
-=======
-        <location line="-29"/>
-        <source>Connect through socks4 proxy</source>
-        <translation>Připojovat se přes socks4 proxy</translation>
-    </message>
-    <message>
-        <location line="+4"/>
-        <source>Add a node to connect to and attempt to keep the connection open</source>
-        <translation>Přidat uzel, ke kterému se připojit a snažit se spojení udržet</translation>
-    </message>
-    <message>
-        <location line="+38"/>
-        <source>Use OpenSSL (https) for JSON-RPC connections</source>
-        <translation>Použít OpenSSL (https) pro JSON-RPC spojení</translation>
-    </message>
-    <message>
-        <location line="+1"/>
-        <source>Server certificate file (default: server.cert)</source>
-        <translation>Soubor se serverovým certifikátem (výchozí: server.cert)</translation>
-    </message>
-    <message>
-        <location line="+1"/>
-        <source>Server private key (default: server.pem)</source>
-        <translation>Soubor se serverovým soukromým klíčem (výchozí: server.pem)</translation>
-    </message>
-    <message>
-        <location line="-27"/>
-        <source>Use Universal Plug and Play to map the listening port (default: 0)</source>
-        <translation type="unfinished">Použít UPnP k namapování naslouchacího portu (výchozí: 0)</translation>
-    </message>
-    <message>
-        <location line="+51"/>
-        <source>Warning: -paytxfee is set very high.  This is the transaction fee you will pay if you send a transaction.</source>
-        <translation>Upozornění: -paytxfee je nastaveno velmi vysoko.  Toto je transakční poplatek, který zaplatíš za každou poslanou transakci.</translation>
-    </message>
-    <message>
-        <location line="+11"/>
-        <source>beta</source>
-        <translation>beta</translation>
-    </message>
-    <message>
-        <location line="-20"/>
-        <source>Wallet needed to be rewritten: restart Bitcoin to complete</source>
-        <translation>Soubor s peněženkou potřeboval přepsat: restartuj Bitcoin, aby se operace dokončila</translation>
->>>>>>> 0f4c74f9
     </message>
 </context>
 </TS>
--- conflicted
+++ resolved
@@ -15,11 +15,7 @@
         <translation>&lt;b&gt;Bitcoin&lt;/b&gt;-version</translation>
     </message>
     <message>
-<<<<<<< HEAD
-        <location filename="../forms/aboutdialog.ui" line="91"/>
-=======
-        <location line="+32"/>
->>>>>>> 0f4c74f9
+        <location line="+38"/>
         <source>Copyright © 2009-2012 Bitcoin Developers
 
 This is experimental software.
@@ -99,79 +95,44 @@
         <translation>Visa &amp;QR-kod</translation>
     </message>
     <message>
-<<<<<<< HEAD
-        <location filename="../addressbookpage.cpp" line="66"/>
+        <location filename="../addressbookpage.cpp" line="+66"/>
         <source>Copy label</source>
         <translation>Kopiera etikett</translation>
     </message>
     <message>
-        <location filename="../addressbookpage.cpp" line="67"/>
-=======
-        <location filename="../addressbookpage.cpp" line="+61"/>
+        <location line="+1"/>
+        <source>Edit</source>
+        <translation>Editera</translation>
+    </message>
+    <message>
+        <location line="+1"/>
+        <source>Delete</source>
+        <translation>Ta bort</translation>
+    </message>
+    <message>
+        <location line="+217"/>
+        <source>Export Address Book Data</source>
+        <translation>Exportera Adressbok</translation>
+    </message>
+    <message>
+        <location line="+1"/>
+        <source>Comma separated file (*.csv)</source>
+        <translation>Kommaseparerad fil (*.csv)</translation>
+    </message>
+    <message>
+        <location line="+13"/>
+        <source>Error exporting</source>
+        <translation>Fel vid export</translation>
+    </message>
+    <message>
+        <location line="+0"/>
+        <source>Could not write to file %1.</source>
+        <translation>Kunde inte skriva till filen %1.</translation>
+    </message>
+    <message>
+        <location line="-234"/>
         <source>Copy address</source>
         <translation>Kopiera adress</translation>
-    </message>
-    <message>
-        <location line="+2"/>
->>>>>>> 0f4c74f9
-        <source>Edit</source>
-        <translation>Editera</translation>
-    </message>
-    <message>
-<<<<<<< HEAD
-        <location filename="../addressbookpage.cpp" line="68"/>
-=======
-        <location line="+1"/>
->>>>>>> 0f4c74f9
-        <source>Delete</source>
-        <translation>Ta bort</translation>
-    </message>
-    <message>
-<<<<<<< HEAD
-        <location filename="../addressbookpage.cpp" line="285"/>
-=======
-        <location line="+214"/>
->>>>>>> 0f4c74f9
-        <source>Export Address Book Data</source>
-        <translation>Exportera Adressbok</translation>
-    </message>
-    <message>
-<<<<<<< HEAD
-        <location filename="../addressbookpage.cpp" line="286"/>
-=======
-        <location line="+1"/>
->>>>>>> 0f4c74f9
-        <source>Comma separated file (*.csv)</source>
-        <translation>Kommaseparerad fil (*.csv)</translation>
-    </message>
-    <message>
-<<<<<<< HEAD
-        <location filename="../addressbookpage.cpp" line="299"/>
-=======
-        <location line="+13"/>
->>>>>>> 0f4c74f9
-        <source>Error exporting</source>
-        <translation>Fel vid export</translation>
-    </message>
-    <message>
-<<<<<<< HEAD
-        <location filename="../addressbookpage.cpp" line="299"/>
-=======
-        <location line="+0"/>
->>>>>>> 0f4c74f9
-        <source>Could not write to file %1.</source>
-        <translation>Kunde inte skriva till filen %1.</translation>
-    </message>
-    <message>
-<<<<<<< HEAD
-        <location filename="../addressbookpage.cpp" line="65"/>
-        <source>Copy address</source>
-        <translation>Kopiera adress</translation>
-=======
-        <location line="-230"/>
-        <source>Copy label</source>
-        <translation>Kopiera etikett</translation>
->>>>>>> 0f4c74f9
     </message>
 </context>
 <context>
@@ -195,16 +156,12 @@
 <context>
     <name>AskPassphraseDialog</name>
     <message>
-<<<<<<< HEAD
-        <location filename="../forms/askpassphrasedialog.ui" line="26"/>
+        <location filename="../forms/askpassphrasedialog.ui" line="+26"/>
         <source>Dialog</source>
         <translation>Dialog</translation>
     </message>
     <message>
-        <location filename="../forms/askpassphrasedialog.ui" line="47"/>
-=======
-        <location filename="../forms/askpassphrasedialog.ui" line="+47"/>
->>>>>>> 0f4c74f9
+        <location line="+21"/>
         <source>Enter passphrase</source>
         <translation>Ange lösenord</translation>
     </message>
@@ -234,16 +191,7 @@
         <translation>Kryptera plånbok</translation>
     </message>
     <message>
-<<<<<<< HEAD
-        <location filename="../askpassphrasedialog.cpp" line="38"/>
-=======
-        <location filename="../forms/askpassphrasedialog.ui" line="-68"/>
-        <source>Dialog</source>
-        <translation>Dialog</translation>
-    </message>
-    <message>
-        <location filename="../askpassphrasedialog.cpp" line="+3"/>
->>>>>>> 0f4c74f9
+        <location line="+3"/>
         <source>This operation needs your wallet passphrase to unlock the wallet.</source>
         <translation>Denna operation behöver din plånboks lösenord för att låsa upp plånboken.</translation>
     </message>
@@ -350,164 +298,282 @@
 <context>
     <name>BitcoinGUI</name>
     <message>
-<<<<<<< HEAD
-        <location filename="../bitcoingui.cpp" line="253"/>
-=======
-        <location filename="../bitcoingui.cpp" line="+247"/>
+        <location filename="../bitcoingui.cpp" line="+253"/>
+        <source>Encrypt or decrypt wallet</source>
+        <translation>Kryptera eller dekryptera plånbok</translation>
+    </message>
+    <message>
+        <location line="+253"/>
+        <source>Synchronizing with network...</source>
+        <translation>Synkroniserar med nätverk...</translation>
+    </message>
+    <message>
+        <location line="-321"/>
+        <source>&amp;Overview</source>
+        <translation>&amp;Översikt</translation>
+    </message>
+    <message>
+        <location line="-114"/>
+        <source>Bitcoin Wallet</source>
+        <translation>Bitcoin-plånbok</translation>
+    </message>
+    <message>
+        <location line="+115"/>
+        <source>Show general overview of wallet</source>
+        <translation>Visa översiktsvy av plånbok</translation>
+    </message>
+    <message>
+        <location line="+5"/>
+        <source>&amp;Transactions</source>
+        <translation>&amp;Transaktioner</translation>
+    </message>
+    <message>
+        <location line="+1"/>
+        <source>Browse transaction history</source>
+        <translation>Bläddra i transaktionshistorik</translation>
+    </message>
+    <message>
+        <location line="+11"/>
+        <source>&amp;Receive coins</source>
+        <translation>&amp;Ta emot bitcoins</translation>
+    </message>
+    <message>
+        <location line="+6"/>
+        <source>&amp;Send coins</source>
+        <translation>&amp;Skicka bitcoins</translation>
+    </message>
+    <message>
+        <location line="+1"/>
+        <source>Send coins to a bitcoin address</source>
+        <translation>Skicka bitcoins till en bitcoinadress</translation>
+    </message>
+    <message>
+        <location line="+5"/>
+        <source>Sign &amp;message</source>
+        <translation>Signera &amp;meddelande</translation>
+    </message>
+    <message>
+        <location line="+1"/>
+        <source>Prove you control an address</source>
+        <translation type="unfinished"></translation>
+    </message>
+    <message>
+        <location line="+19"/>
+        <source>E&amp;xit</source>
+        <translation>&amp;Avsluta</translation>
+    </message>
+    <message>
+        <location line="+17"/>
+        <source>&amp;Encrypt Wallet</source>
+        <translation>&amp;Kryptera plånbok</translation>
+    </message>
+    <message>
+        <location line="+3"/>
+        <source>&amp;Backup Wallet</source>
+        <translation>&amp;Säkerhetskopiera Plånbok</translation>
+    </message>
+    <message>
+        <location line="+2"/>
+        <source>&amp;Change Passphrase</source>
+        <translation>&amp;Byt lösenfras</translation>
+    </message>
+    <message>
+        <location line="+274"/>
+        <source>Downloaded %1 blocks of transaction history.</source>
+        <translation>Laddat ner %1 block från transaktionshistoriken.</translation>
+    </message>
+    <message>
+        <location line="-283"/>
+        <source>Show/Hide &amp;Bitcoin</source>
+        <translation>Visa/Göm &amp;Bitcoin</translation>
+    </message>
+    <message>
+        <location line="+8"/>
+        <source>Backup wallet to another location</source>
+        <translation>Säkerhetskopiera plånboken till en annan plats</translation>
+    </message>
+    <message>
+        <location line="-52"/>
+        <source>Show the list of addresses for receiving payments</source>
+        <translation>Visa listan med adresser för att ta emot betalningar</translation>
+    </message>
+    <message>
+        <location line="+586"/>
+        <source>Wallet is &lt;b&gt;encrypted&lt;/b&gt; and currently &lt;b&gt;unlocked&lt;/b&gt;</source>
+        <translation>Denna plånbok är &lt;b&gt;krypterad&lt;/b&gt; och för närvarande &lt;b&gt;olåst&lt;/b&gt;</translation>
+    </message>
+    <message>
+        <location line="-592"/>
+        <source>Edit the list of stored addresses and labels</source>
+        <translation>Redigera listan med lagrade adresser och etiketter</translation>
+    </message>
+    <message>
+        <location line="-1"/>
+        <source>&amp;Address Book</source>
+        <translation>&amp;Adressbok</translation>
+    </message>
+    <message>
+        <location line="+43"/>
+        <source>Show information about Bitcoin</source>
+        <translation>Visa information om Bitcoin</translation>
+    </message>
+    <message>
+        <location line="-1"/>
+        <source>&amp;About %1</source>
+        <translation>&amp;Om %1</translation>
+    </message>
+    <message>
+        <location line="+12"/>
+        <source>Export the data in the current tab to a file</source>
+        <translation>Exportera informationen i den nuvarande fliken till en fil</translation>
+    </message>
+    <message>
+        <location line="+30"/>
+        <source>&amp;File</source>
+        <translation>&amp;Arkiv</translation>
+    </message>
+    <message>
+        <location line="+22"/>
+        <source>Tabs toolbar</source>
+        <translation>Verktygsfält för Tabbar</translation>
+    </message>
+    <message>
+        <location line="-45"/>
+        <source>Change the passphrase used for wallet encryption</source>
+        <translation>Byt lösenord för kryptering av plånbok</translation>
+    </message>
+    <message>
+        <location line="+32"/>
+        <source>&amp;Settings</source>
+        <translation>&amp;Inställningar</translation>
+    </message>
+    <message>
+        <location line="+24"/>
+        <source>Actions toolbar</source>
+        <translation>Verktygsfältet för Handlingar</translation>
+    </message>
+    <message>
+        <location line="+13"/>
+        <source>[testnet]</source>
+        <translation>[testnet]</translation>
+    </message>
+    <message>
+        <location line="+64"/>
+        <source>Bitcoin client</source>
+        <translation>Bitcoin-klient</translation>
+    </message>
+    <message numerus="yes">
+        <location line="+163"/>
+        <source>%n hour(s) ago</source>
+        <translation>
+            <numerusform>%n timme sedan</numerusform>
+            <numerusform>%n timmar sedan</numerusform>
+        </translation>
+    </message>
+    <message numerus="yes">
+        <location line="+4"/>
+        <source>%n day(s) ago</source>
+        <translation>
+            <numerusform>%n dag sedan</numerusform>
+            <numerusform>%n dagar sedan</numerusform>
+        </translation>
+    </message>
+    <message>
+        <location line="-262"/>
+        <source>&amp;Help</source>
+        <translation>&amp;Hjälp</translation>
+    </message>
+    <message>
+        <location line="+528"/>
+        <source>Backup Failed</source>
+        <translation>Säkerhetskopiering misslyckades</translation>
+    </message>
+    <message>
+        <location line="-588"/>
+        <source>Quit application</source>
+        <translation>Avsluta programmet</translation>
+    </message>
+    <message>
+        <location line="+396"/>
+        <source>This transaction is over the size limit. You can still send it for a fee of %1, which goes to the nodes that process your transaction and helps to support the network. Do you want to pay the fee?</source>
+        <translation>Transaktionen överskrider storleksgränsen. Du kan dock fortfarande skicka den mot en kostnad av %1, som går till noderna som behandlar din transaktion och bidrar till nätverket. Vill du betala denna avgift?</translation>
+    </message>
+    <message>
+        <location line="+32"/>
+        <source>Incoming transaction</source>
+        <translation>Inkommande transaktion</translation>
+    </message>
+    <message>
+        <location line="+157"/>
+        <source>Backup Wallet</source>
+        <translation>Säkerhetskopiera Plånbok</translation>
+    </message>
+    <message>
+        <location line="+0"/>
+        <source>Wallet Data (*.dat)</source>
+        <translation>Plånboks-data (*.dat)</translation>
+    </message>
+    <message>
+        <location line="+3"/>
+        <source>There was an error trying to save the wallet data to the new location.</source>
+        <translation>Det inträffade ett fel när plånboken skulle sparas till den nya platsen.</translation>
+    </message>
+    <message>
+        <location line="-582"/>
+        <source>About &amp;Qt</source>
+        <translation>Om &amp;Qt</translation>
+    </message>
+    <message>
+        <location line="+1"/>
+        <source>Show information about Qt</source>
+        <translation>Visa information om Qt</translation>
+    </message>
+    <message>
+        <location line="+2"/>
         <source>&amp;Options...</source>
         <translation>&amp;Alternativ...</translation>
     </message>
     <message>
-        <location line="+8"/>
->>>>>>> 0f4c74f9
-        <source>Encrypt or decrypt wallet</source>
-        <translation>Kryptera eller dekryptera plånbok</translation>
-    </message>
-    <message>
-<<<<<<< HEAD
-        <location filename="../bitcoingui.cpp" line="506"/>
-=======
-        <location line="-109"/>
-        <location line="+332"/>
->>>>>>> 0f4c74f9
-        <source>Synchronizing with network...</source>
-        <translation>Synkroniserar med nätverk...</translation>
-    </message>
-    <message>
-<<<<<<< HEAD
-        <location filename="../bitcoingui.cpp" line="185"/>
-=======
-        <location line="-329"/>
-        <source>Block chain synchronization in progress</source>
-        <translation>Synkronisering av blockkedja  pågår</translation>
-    </message>
-    <message>
-        <location line="+38"/>
->>>>>>> 0f4c74f9
-        <source>&amp;Overview</source>
-        <translation>&amp;Översikt</translation>
-    </message>
-    <message>
-<<<<<<< HEAD
-        <location filename="../bitcoingui.cpp" line="71"/>
-        <source>Bitcoin Wallet</source>
-        <translation>Bitcoin-plånbok</translation>
-    </message>
-    <message>
-        <location filename="../bitcoingui.cpp" line="186"/>
-=======
-        <location line="+1"/>
->>>>>>> 0f4c74f9
-        <source>Show general overview of wallet</source>
-        <translation>Visa översiktsvy av plånbok</translation>
-    </message>
-    <message>
-<<<<<<< HEAD
-        <location filename="../bitcoingui.cpp" line="191"/>
-        <source>&amp;Transactions</source>
-        <translation>&amp;Transaktioner</translation>
-    </message>
-    <message>
-        <location filename="../bitcoingui.cpp" line="192"/>
-=======
-        <location line="+6"/>
->>>>>>> 0f4c74f9
-        <source>Browse transaction history</source>
-        <translation>Bläddra i transaktionshistorik</translation>
-    </message>
-    <message>
-<<<<<<< HEAD
-        <location filename="../bitcoingui.cpp" line="203"/>
-        <source>&amp;Receive coins</source>
-        <translation>&amp;Ta emot bitcoins</translation>
-    </message>
-    <message>
-        <location filename="../bitcoingui.cpp" line="209"/>
-        <source>&amp;Send coins</source>
-        <translation>&amp;Skicka bitcoins</translation>
-    </message>
-    <message>
-        <location filename="../bitcoingui.cpp" line="210"/>
-=======
-        <location line="+18"/>
->>>>>>> 0f4c74f9
-        <source>Send coins to a bitcoin address</source>
-        <translation>Skicka bitcoins till en bitcoinadress</translation>
-    </message>
-    <message>
-<<<<<<< HEAD
-        <location filename="../bitcoingui.cpp" line="215"/>
-        <source>Sign &amp;message</source>
-        <translation>Signera &amp;meddelande</translation>
-    </message>
-    <message>
-        <location filename="../bitcoingui.cpp" line="216"/>
-=======
-        <location line="+6"/>
->>>>>>> 0f4c74f9
-        <source>Prove you control an address</source>
-        <translation type="unfinished"></translation>
-    </message>
-    <message>
-<<<<<<< HEAD
-        <location filename="../bitcoingui.cpp" line="235"/>
-        <source>E&amp;xit</source>
-        <translation>&amp;Avsluta</translation>
-    </message>
-    <message>
-        <location filename="../bitcoingui.cpp" line="252"/>
-        <source>&amp;Encrypt Wallet</source>
-        <translation>&amp;Kryptera plånbok</translation>
-    </message>
-    <message>
-        <location filename="../bitcoingui.cpp" line="255"/>
-        <source>&amp;Backup Wallet</source>
-        <translation>&amp;Säkerhetskopiera Plånbok</translation>
-    </message>
-    <message>
-        <location filename="../bitcoingui.cpp" line="257"/>
-        <source>&amp;Change Passphrase</source>
-        <translation>&amp;Byt lösenfras</translation>
-    </message>
-    <message>
-        <location filename="../bitcoingui.cpp" line="531"/>
-        <source>Downloaded %1 blocks of transaction history.</source>
-        <translation>Laddat ner %1 block från transaktionshistoriken.</translation>
-    </message>
-    <message>
-        <location filename="../bitcoingui.cpp" line="248"/>
-        <source>Show/Hide &amp;Bitcoin</source>
-        <translation>Visa/Göm &amp;Bitcoin</translation>
-    </message>
-    <message>
-        <location filename="../bitcoingui.cpp" line="256"/>
-=======
-        <location line="+23"/>
-        <source>&amp;About %1</source>
-        <translation>&amp;Om %1</translation>
-    </message>
-    <message>
-        <location line="+9"/>
-        <source>Open &amp;Bitcoin</source>
-        <translation>Öppna &amp;Bitcoin</translation>
-    </message>
-    <message>
-        <location line="+1"/>
-        <source>Show the Bitcoin window</source>
-        <translation>Visa Bitcoin-fönster</translation>
-    </message>
-    <message>
-        <location line="+238"/>
-        <source>Downloaded %1 of %2 blocks of transaction history.</source>
-        <translation>Laddat ner %1 av %2 block från transaktionshistoriken.</translation>
-    </message>
-    <message>
-        <location line="+12"/>
-        <source>Downloaded %1 blocks of transaction history.</source>
-        <translation>Laddat ner %1 block från transaktionshistoriken.</translation>
+        <location line="+4"/>
+        <source>Show or hide the Bitcoin window</source>
+        <translation>Visa eller göm Bitcoin-fönstret</translation>
+    </message>
+    <message>
+        <location line="+1"/>
+        <source>&amp;Export...</source>
+        <translation>&amp;Exportera...</translation>
     </message>
     <message numerus="yes">
-        <location line="+15"/>
+        <location line="+232"/>
+        <source>%n active connection(s) to Bitcoin network</source>
+        <translation>
+            <numerusform>%n aktiv anslutning till Bitcoin-nätverket</numerusform>
+            <numerusform>%n aktiva anslutningar till Bitcoin-nätverket</numerusform>
+        </translation>
+    </message>
+    <message numerus="yes">
+        <location line="+26"/>
+        <source>~%n block(s) remaining</source>
+        <translation>
+            <numerusform>~%n block återstår</numerusform>
+            <numerusform>~%n block återstår</numerusform>
+        </translation>
+    </message>
+    <message>
+        <location line="+11"/>
+        <source>Downloaded %1 of %2 blocks of transaction history (%3% done).</source>
+        <translation>Laddat ner %1 av %2 block från transaktionshistoriken (%3% klart).</translation>
+    </message>
+    <message numerus="yes">
+        <location line="+31"/>
+        <source>%n minute(s) ago</source>
+        <translation>
+            <numerusform>%n minut sedan</numerusform>
+            <numerusform>%n minuter sedan</numerusform>
+        </translation>
+    </message>
+    <message numerus="yes">
+        <location line="-4"/>
         <source>%n second(s) ago</source>
         <translation>
             <numerusform>%n sekund sedan</numerusform>
@@ -515,45 +581,27 @@
         </translation>
     </message>
     <message>
-        <location line="-258"/>
->>>>>>> 0f4c74f9
-        <source>Backup wallet to another location</source>
-        <translation>Säkerhetskopiera plånboken till en annan plats</translation>
-    </message>
-    <message>
-<<<<<<< HEAD
-        <location filename="../bitcoingui.cpp" line="204"/>
-=======
-        <location line="+40"/>
-        <source>&amp;Help</source>
-        <translation>&amp;Hjälp</translation>
-    </message>
-    <message>
-        <location line="-92"/>
->>>>>>> 0f4c74f9
-        <source>Show the list of addresses for receiving payments</source>
-        <translation>Visa listan med adresser för att ta emot betalningar</translation>
-    </message>
-    <message>
-<<<<<<< HEAD
-        <location filename="../bitcoingui.cpp" line="790"/>
-=======
-        <location line="+601"/>
-        <source>Backup Failed</source>
-        <translation>Säkerhetskopiering misslyckades</translation>
-    </message>
-    <message>
-        <location line="-273"/>
+        <location line="+18"/>
         <source>Up to date</source>
         <translation>Uppdaterad</translation>
     </message>
     <message>
-        <location line="+81"/>
-        <source>This transaction is over the size limit. You can still send it for a fee of %1, which goes to the nodes that process your transaction and helps to support the network. Do you want to pay the fee?</source>
-        <translation>Transaktionen överskrider storleksgränsen. Du kan dock fortfarande skicka den mot en kostnad av %1, som går till noderna som behandlar din transaktion och bidrar till nätverket. Vill du betala denna avgift?</translation>
-    </message>
-    <message>
-        <location line="+33"/>
+        <location line="+5"/>
+        <source>Catching up...</source>
+        <translation>Hämtar senaste...</translation>
+    </message>
+    <message>
+        <location line="+8"/>
+        <source>Last received block was generated %1.</source>
+        <translation>Senast mottagna block genererades %1.</translation>
+    </message>
+    <message>
+        <location line="+86"/>
+        <source>Sent transaction</source>
+        <translation>Transaktion skickad</translation>
+    </message>
+    <message>
+        <location line="+2"/>
         <source>Date: %1
 Amount: %2
 Type: %3
@@ -566,429 +614,27 @@
 </translation>
     </message>
     <message>
-        <location line="+125"/>
->>>>>>> 0f4c74f9
-        <source>Wallet is &lt;b&gt;encrypted&lt;/b&gt; and currently &lt;b&gt;unlocked&lt;/b&gt;</source>
-        <translation>Denna plånbok är &lt;b&gt;krypterad&lt;/b&gt; och för närvarande &lt;b&gt;olåst&lt;/b&gt;</translation>
-    </message>
-    <message>
-<<<<<<< HEAD
-        <location filename="../bitcoingui.cpp" line="198"/>
-        <source>Edit the list of stored addresses and labels</source>
-        <translation>Redigera listan med lagrade adresser och etiketter</translation>
-    </message>
-    <message>
-        <location filename="../bitcoingui.cpp" line="197"/>
-        <source>&amp;Address Book</source>
-        <translation>&amp;Adressbok</translation>
-    </message>
-    <message>
-        <location filename="../bitcoingui.cpp" line="240"/>
-=======
-        <location line="+8"/>
+        <location line="+133"/>
         <source>Wallet is &lt;b&gt;encrypted&lt;/b&gt; and currently &lt;b&gt;locked&lt;/b&gt;</source>
         <translation>Denna plånbok är &lt;b&gt;krypterad&lt;/b&gt; och för närvarande &lt;b&gt;låst&lt;/b&gt;</translation>
     </message>
     <message>
-        <location line="-588"/>
-        <source>&amp;Transactions</source>
-        <translation>&amp;Transaktioner</translation>
-    </message>
-    <message>
-        <location line="+45"/>
-        <source>Quit application</source>
-        <translation>Avsluta programmet</translation>
-    </message>
-    <message>
-        <location line="+4"/>
->>>>>>> 0f4c74f9
-        <source>Show information about Bitcoin</source>
-        <translation>Visa information om Bitcoin</translation>
-    </message>
-    <message>
-<<<<<<< HEAD
-        <location filename="../bitcoingui.cpp" line="239"/>
-        <source>&amp;About %1</source>
-        <translation>&amp;Om %1</translation>
-    </message>
-    <message>
-        <location filename="../bitcoingui.cpp" line="251"/>
-=======
-        <location line="+3"/>
-        <source>Show information about Qt</source>
-        <translation>Visa information om Qt</translation>
-    </message>
-    <message>
-        <location line="-1"/>
-        <source>About &amp;Qt</source>
-        <translation>Om &amp;Qt</translation>
-    </message>
-    <message>
-        <location line="+8"/>
-        <source>&amp;Export...</source>
-        <translation>&amp;Exportera...</translation>
-    </message>
-    <message>
-        <location line="+1"/>
->>>>>>> 0f4c74f9
-        <source>Export the data in the current tab to a file</source>
-        <translation>Exportera informationen i den nuvarande fliken till en fil</translation>
-    </message>
-    <message>
-<<<<<<< HEAD
-        <location filename="../bitcoingui.cpp" line="281"/>
-=======
-        <location line="+30"/>
->>>>>>> 0f4c74f9
-        <source>&amp;File</source>
-        <translation>&amp;Arkiv</translation>
-    </message>
-    <message>
-<<<<<<< HEAD
-        <location filename="../bitcoingui.cpp" line="303"/>
-=======
-        <location line="+22"/>
->>>>>>> 0f4c74f9
-        <source>Tabs toolbar</source>
-        <translation>Verktygsfält för Tabbar</translation>
-    </message>
-    <message>
-<<<<<<< HEAD
-        <location filename="../bitcoingui.cpp" line="258"/>
-=======
-        <location line="-45"/>
->>>>>>> 0f4c74f9
-        <source>Change the passphrase used for wallet encryption</source>
-        <translation>Byt lösenord för kryptering av plånbok</translation>
-    </message>
-    <message>
-<<<<<<< HEAD
-        <location filename="../bitcoingui.cpp" line="290"/>
-=======
-        <location line="+32"/>
->>>>>>> 0f4c74f9
-        <source>&amp;Settings</source>
-        <translation>&amp;Inställningar</translation>
-    </message>
-    <message>
-<<<<<<< HEAD
-        <location filename="../bitcoingui.cpp" line="314"/>
-=======
-        <location line="+24"/>
->>>>>>> 0f4c74f9
-        <source>Actions toolbar</source>
-        <translation>Verktygsfältet för Handlingar</translation>
-    </message>
-    <message>
-<<<<<<< HEAD
-        <location filename="../bitcoingui.cpp" line="327"/>
-        <source>[testnet]</source>
-        <translation>[testnet]</translation>
-    </message>
-    <message>
-        <location filename="../bitcoingui.cpp" line="391"/>
-        <source>Bitcoin client</source>
-        <translation>Bitcoin-klient</translation>
-    </message>
-    <message numerus="yes">
-        <location filename="../bitcoingui.cpp" line="554"/>
-=======
-        <location line="+13"/>
-        <source>[testnet]</source>
-        <translation>[testnet]</translation>
-    </message>
-    <message numerus="yes">
-        <location line="+134"/>
-        <source>%n active connection(s) to Bitcoin network</source>
-        <translation>
-            <numerusform>%n aktiv anslutning till Bitcoin-nätverket</numerusform>
-            <numerusform>%n aktiva anslutningar till Bitcoin-nätverket</numerusform>
-        </translation>
-    </message>
-    <message numerus="yes">
-        <location line="+57"/>
-        <source>%n minute(s) ago</source>
-        <translation>
-            <numerusform>%n minut sedan</numerusform>
-            <numerusform>%n minuter sedan</numerusform>
-        </translation>
-    </message>
-    <message numerus="yes">
-        <location line="+4"/>
->>>>>>> 0f4c74f9
-        <source>%n hour(s) ago</source>
-        <translation>
-            <numerusform>%n timme sedan</numerusform>
-            <numerusform>%n timmar sedan</numerusform>
-        </translation>
-    </message>
-    <message numerus="yes">
-<<<<<<< HEAD
-        <location filename="../bitcoingui.cpp" line="558"/>
-=======
-        <location line="+4"/>
->>>>>>> 0f4c74f9
-        <source>%n day(s) ago</source>
-        <translation>
-            <numerusform>%n dag sedan</numerusform>
-            <numerusform>%n dagar sedan</numerusform>
-        </translation>
-    </message>
-    <message>
-<<<<<<< HEAD
-        <location filename="../bitcoingui.cpp" line="296"/>
-        <source>&amp;Help</source>
-        <translation>&amp;Hjälp</translation>
-    </message>
-    <message>
-        <location filename="../bitcoingui.cpp" line="824"/>
-        <source>Backup Failed</source>
-        <translation>Säkerhetskopiering misslyckades</translation>
-    </message>
-    <message>
-        <location filename="../bitcoingui.cpp" line="236"/>
-        <source>Quit application</source>
-        <translation>Avsluta programmet</translation>
-    </message>
-    <message>
-        <location filename="../bitcoingui.cpp" line="632"/>
-        <source>This transaction is over the size limit. You can still send it for a fee of %1, which goes to the nodes that process your transaction and helps to support the network. Do you want to pay the fee?</source>
-        <translation type="unfinished"></translation>
-    </message>
-    <message>
-        <location filename="../bitcoingui.cpp" line="664"/>
-=======
-        <location line="+11"/>
-        <source>Catching up...</source>
-        <translation>Hämtar senaste...</translation>
-    </message>
-    <message>
-        <location line="+8"/>
-        <source>Last received block was generated %1.</source>
-        <translation>Senast mottagna block genererades %1.</translation>
-    </message>
-    <message>
-        <location line="+99"/>
-        <source>Sent transaction</source>
-        <translation>Transaktion skickad</translation>
-    </message>
-    <message>
-        <location line="+1"/>
->>>>>>> 0f4c74f9
-        <source>Incoming transaction</source>
-        <translation>Inkommande transaktion</translation>
-    </message>
-    <message>
-<<<<<<< HEAD
-        <location filename="../bitcoingui.cpp" line="821"/>
-=======
-        <location line="+157"/>
->>>>>>> 0f4c74f9
-        <source>Backup Wallet</source>
-        <translation>Säkerhetskopiera Plånbok</translation>
-    </message>
-    <message>
-<<<<<<< HEAD
-        <location filename="../bitcoingui.cpp" line="821"/>
-=======
-        <location line="+0"/>
->>>>>>> 0f4c74f9
-        <source>Wallet Data (*.dat)</source>
-        <translation>Plånboks-data (*.dat)</translation>
-    </message>
-    <message>
-<<<<<<< HEAD
-        <location filename="../bitcoingui.cpp" line="824"/>
-=======
-        <location line="+3"/>
->>>>>>> 0f4c74f9
-        <source>There was an error trying to save the wallet data to the new location.</source>
-        <translation>Det inträffade ett fel när plånboken skulle sparas till den nya platsen.</translation>
-    </message>
-    <message>
-<<<<<<< HEAD
-        <location filename="../bitcoingui.cpp" line="242"/>
-        <source>About &amp;Qt</source>
-        <translation>Om &amp;Qt</translation>
-    </message>
-    <message>
-        <location filename="../bitcoingui.cpp" line="243"/>
-        <source>Show information about Qt</source>
-        <translation>Visa information om Qt</translation>
-    </message>
-    <message>
-        <location filename="../bitcoingui.cpp" line="245"/>
-        <source>&amp;Options...</source>
-        <translation>&amp;Alternativ...</translation>
-    </message>
-    <message>
-        <location filename="../bitcoingui.cpp" line="249"/>
-        <source>Show or hide the Bitcoin window</source>
-        <translation>Visa eller göm Bitcoin-fönstret</translation>
-    </message>
-    <message>
-        <location filename="../bitcoingui.cpp" line="250"/>
-        <source>&amp;Export...</source>
-        <translation>&amp;Exportera...</translation>
-    </message>
-    <message numerus="yes">
-        <location filename="../bitcoingui.cpp" line="482"/>
-        <source>%n active connection(s) to Bitcoin network</source>
-        <translation>
-            <numerusform>%n aktiv anslutning till Bitcoin-nätverket</numerusform>
-            <numerusform>%n aktiva anslutningar till Bitcoin-nätverket</numerusform>
-        </translation>
-    </message>
-    <message numerus="yes">
-        <location filename="../bitcoingui.cpp" line="508"/>
-        <source>~%n block(s) remaining</source>
-        <translation>
-            <numerusform>~%n block återstår</numerusform>
-            <numerusform>~%n block återstår</numerusform>
-        </translation>
-    </message>
-    <message>
-        <location filename="../bitcoingui.cpp" line="519"/>
-        <source>Downloaded %1 of %2 blocks of transaction history (%3% done).</source>
-        <translation>Laddat ner %1 av %2 block från transaktionshistoriken (%3% klart).</translation>
-    </message>
-    <message numerus="yes">
-        <location filename="../bitcoingui.cpp" line="550"/>
-        <source>%n minute(s) ago</source>
-        <translation>
-            <numerusform>%n minut sedan</numerusform>
-            <numerusform>%n minuter sedan</numerusform>
-        </translation>
-    </message>
-    <message numerus="yes">
-        <location filename="../bitcoingui.cpp" line="546"/>
-        <source>%n second(s) ago</source>
-        <translation>
-            <numerusform>%n sekund sedan</numerusform>
-            <numerusform>%n sekunder sedan</numerusform>
-        </translation>
-    </message>
-    <message>
-        <location filename="../bitcoingui.cpp" line="564"/>
-        <source>Up to date</source>
-        <translation>Uppdaterad</translation>
-    </message>
-    <message>
-        <location filename="../bitcoingui.cpp" line="569"/>
-        <source>Catching up...</source>
-        <translation>Hämtar senaste...</translation>
-    </message>
-    <message>
-        <location filename="../bitcoingui.cpp" line="577"/>
-        <source>Last received block was generated %1.</source>
-        <translation>Senast mottagna block genererades %1.</translation>
-    </message>
-    <message>
-        <location filename="../bitcoingui.cpp" line="663"/>
-        <source>Sent transaction</source>
-        <translation>Transaktion skickad</translation>
-    </message>
-    <message>
-        <location filename="../bitcoingui.cpp" line="665"/>
-        <source>Date: %1
-Amount: %2
-Type: %3
-Address: %4
-</source>
-        <translation>Datum: %1
-Belopp: %2
-Typ: %3
-Adress: %4
-</translation>
-    </message>
-    <message>
-        <location filename="../bitcoingui.cpp" line="798"/>
-        <source>Wallet is &lt;b&gt;encrypted&lt;/b&gt; and currently &lt;b&gt;locked&lt;/b&gt;</source>
-        <translation>Denna plånbok är &lt;b&gt;krypterad&lt;/b&gt; och för närvarande &lt;b&gt;låst&lt;/b&gt;</translation>
-    </message>
-    <message>
-        <location filename="../bitcoingui.cpp" line="246"/>
+        <location line="-552"/>
         <source>Modify configuration options for bitcoin</source>
         <translation>Ändra konfigurationsalternativ för bitcoin</translation>
     </message>
     <message>
-        <location filename="../bitcoingui.cpp" line="418"/>
-=======
-        <location line="-602"/>
-        <source>&amp;Receive coins</source>
-        <translation>&amp;Ta emot bitcoins</translation>
-    </message>
-    <message>
-        <location line="-5"/>
-        <source>Edit the list of stored addresses and labels</source>
-        <translation>Redigera listan med lagrade adresser och etiketter</translation>
-    </message>
-    <message>
-        <location line="+37"/>
-        <source>E&amp;xit</source>
-        <translation>&amp;Avsluta</translation>
-    </message>
-    <message>
-        <location line="-26"/>
-        <source>&amp;Send coins</source>
-        <translation>&amp;Skicka bitcoins</translation>
-    </message>
-    <message>
-        <location line="+37"/>
-        <source>Modify configuration options for bitcoin</source>
-        <translation>Ändra konfigurationsalternativ för bitcoin</translation>
-    </message>
-    <message>
-        <location line="+6"/>
-        <source>&amp;Encrypt Wallet</source>
-        <translation>&amp;Kryptera plånbok</translation>
-    </message>
-    <message>
-        <location line="-181"/>
-        <source>Bitcoin Wallet</source>
-        <translation>Bitcoin-plånbok</translation>
-    </message>
-    <message>
-        <location line="+126"/>
-        <source>&amp;Address Book</source>
-        <translation>&amp;Adressbok</translation>
-    </message>
-    <message>
-        <location line="+18"/>
-        <source>Sign &amp;message</source>
-        <translation>Signera &amp;meddelande</translation>
-    </message>
-    <message>
-        <location line="+42"/>
-        <source>&amp;Change Passphrase</source>
-        <translation>&amp;Byt lösenfras</translation>
-    </message>
-    <message>
-        <location line="-2"/>
-        <source>&amp;Backup Wallet</source>
-        <translation>&amp;Säkerhetskopiera Plånbok</translation>
-    </message>
-    <message>
-        <location line="+164"/>
->>>>>>> 0f4c74f9
+        <location line="+172"/>
         <source>bitcoin-qt</source>
         <translation>bitcoin-qt</translation>
     </message>
     <message>
-<<<<<<< HEAD
-        <location filename="../bitcoingui.cpp" line="636"/>
-=======
-        <location line="+198"/>
->>>>>>> 0f4c74f9
+        <location line="+218"/>
         <source>Sending...</source>
         <translation>Skickar...</translation>
     </message>
     <message>
-<<<<<<< HEAD
-        <location filename="../bitcoin.cpp" line="127"/>
-=======
-        <location filename="../bitcoin.cpp" line="+144"/>
->>>>>>> 0f4c74f9
+        <location filename="../bitcoin.cpp" line="+127"/>
         <source>A fatal error occurred. Bitcoin can no longer continue safely and will quit.</source>
         <translation>Ett allvarligt fel har uppstått. Bitcoin kan inte längre köras säkert och kommer att avslutas.</translation>
     </message>
@@ -996,38 +642,22 @@
 <context>
     <name>DisplayOptionsPage</name>
     <message>
-<<<<<<< HEAD
-        <location filename="../optionsdialog.cpp" line="273"/>
-=======
-        <location filename="../optionsdialog.cpp" line="+269"/>
->>>>>>> 0f4c74f9
+        <location filename="../optionsdialog.cpp" line="+273"/>
         <source>&amp;Unit to show amounts in: </source>
         <translation>&amp;Enhet att visa belopp i:</translation>
     </message>
     <message>
-<<<<<<< HEAD
-        <location filename="../optionsdialog.cpp" line="277"/>
-=======
         <location line="+4"/>
->>>>>>> 0f4c74f9
         <source>Choose the default subdivision unit to show in the interface, and when sending coins</source>
         <translation>Välj en standard för enhets mått, att visa när du skickar mynt</translation>
     </message>
     <message>
-<<<<<<< HEAD
-        <location filename="../optionsdialog.cpp" line="284"/>
-=======
         <location line="+7"/>
->>>>>>> 0f4c74f9
         <source>&amp;Display addresses in transaction list</source>
         <translation>&amp;Visa adresser i transaktionslistan</translation>
     </message>
     <message>
-<<<<<<< HEAD
-        <location filename="../optionsdialog.cpp" line="285"/>
-=======
-        <location line="+1"/>
->>>>>>> 0f4c74f9
+        <location line="+1"/>
         <source>Whether to show Bitcoin addresses in the transaction list</source>
         <translation type="unfinished">Anger om Bitcoin-adresser skall visas i transaktionslistan</translation>
     </message>
@@ -1103,156 +733,92 @@
 <context>
     <name>MainOptionsPage</name>
     <message>
-<<<<<<< HEAD
-        <location filename="../optionsdialog.cpp" line="171"/>
-=======
-        <location filename="../optionsdialog.cpp" line="-111"/>
->>>>>>> 0f4c74f9
+        <location filename="../optionsdialog.cpp" line="-114"/>
         <source>&amp;Start Bitcoin on window system startup</source>
         <translation>&amp;Starta Bitcoin vid systemstart</translation>
     </message>
     <message>
-<<<<<<< HEAD
-        <location filename="../optionsdialog.cpp" line="172"/>
-=======
-        <location line="+1"/>
->>>>>>> 0f4c74f9
+        <location line="+1"/>
         <source>Automatically start Bitcoin after the computer is turned on</source>
         <translation>Starta Bitcoin automatiskt när datorn startas.</translation>
     </message>
     <message>
-<<<<<<< HEAD
-        <location filename="../optionsdialog.cpp" line="176"/>
-=======
         <location line="+4"/>
->>>>>>> 0f4c74f9
         <source>&amp;Minimize to the tray instead of the taskbar</source>
         <translation>&amp;Minimera till systemfältet istället för aktivitetsfältet</translation>
     </message>
     <message>
-<<<<<<< HEAD
-        <location filename="../optionsdialog.cpp" line="177"/>
-=======
-        <location line="+1"/>
->>>>>>> 0f4c74f9
+        <location line="+1"/>
         <source>Show only a tray icon after minimizing the window</source>
         <translation>Visa endast en systemfältsikon vid minimering</translation>
     </message>
     <message>
-<<<<<<< HEAD
-        <location filename="../optionsdialog.cpp" line="185"/>
-=======
-        <location line="+4"/>
->>>>>>> 0f4c74f9
+        <location line="+8"/>
         <source>Map port using &amp;UPnP</source>
         <translation>Tilldela port med hjälp av &amp;UPnP</translation>
     </message>
     <message>
-<<<<<<< HEAD
-        <location filename="../optionsdialog.cpp" line="186"/>
-=======
-        <location line="+1"/>
->>>>>>> 0f4c74f9
+        <location line="+1"/>
         <source>Automatically open the Bitcoin client port on the router. This only works when your router supports UPnP and it is enabled.</source>
         <translation>Öppna automatiskt Bitcoin-klientens port på routern. Detta fungerar endast om din router har UPnP aktiverat.</translation>
     </message>
     <message>
-<<<<<<< HEAD
-        <location filename="../optionsdialog.cpp" line="180"/>
-=======
-        <location line="+4"/>
->>>>>>> 0f4c74f9
+        <location line="-6"/>
         <source>M&amp;inimize on close</source>
         <translation>M&amp;inimera vid stängning</translation>
     </message>
     <message>
-<<<<<<< HEAD
-        <location filename="../optionsdialog.cpp" line="181"/>
-=======
-        <location line="+1"/>
->>>>>>> 0f4c74f9
+        <location line="+1"/>
         <source>Minimize instead of exit the application when the window is closed. When this option is enabled, the application will be closed only after selecting Quit in the menu.</source>
         <translation>Minimera applikationen istället för att stänga ner den när fönstret stängs. Detta innebär att programmet fotrsätter att köras tills du väljer Avsluta i menyn.</translation>
     </message>
     <message>
-<<<<<<< HEAD
-        <location filename="../optionsdialog.cpp" line="189"/>
-=======
-        <location line="+4"/>
->>>>>>> 0f4c74f9
+        <location line="+8"/>
         <source>&amp;Connect through SOCKS4 proxy:</source>
         <translation>&amp;Anslut via SOCKS4 proxy:</translation>
     </message>
     <message>
-<<<<<<< HEAD
-        <location filename="../optionsdialog.cpp" line="190"/>
-=======
-        <location line="+1"/>
->>>>>>> 0f4c74f9
+        <location line="+1"/>
         <source>Connect to the Bitcoin network through a SOCKS4 proxy (e.g. when connecting through Tor)</source>
         <translation>Anslut till Bitcoin-nätverket genom en SOCKS4-proxy (t.ex. när du ansluter genom Tor)</translation>
     </message>
     <message>
-<<<<<<< HEAD
-        <location filename="../optionsdialog.cpp" line="195"/>
-=======
         <location line="+5"/>
->>>>>>> 0f4c74f9
         <source>Proxy &amp;IP: </source>
         <translation>Proxy &amp;IP: </translation>
     </message>
     <message>
-<<<<<<< HEAD
-        <location filename="../optionsdialog.cpp" line="201"/>
-=======
         <location line="+6"/>
->>>>>>> 0f4c74f9
         <source>IP address of the proxy (e.g. 127.0.0.1)</source>
         <translation>Proxyns IP-adress (t.ex. 127.0.0.1).</translation>
     </message>
     <message>
-<<<<<<< HEAD
-        <location filename="../optionsdialog.cpp" line="204"/>
-=======
-        <location line="+3"/>
->>>>>>> 0f4c74f9
+        <location line="+3"/>
         <source>&amp;Port: </source>
         <translation>&amp;Port: </translation>
     </message>
     <message>
-<<<<<<< HEAD
-        <location filename="../optionsdialog.cpp" line="210"/>
-=======
         <location line="+6"/>
->>>>>>> 0f4c74f9
         <source>Port of the proxy (e.g. 1234)</source>
         <translation>Proxyns port (t.ex. 1234)</translation>
     </message>
     <message>
-<<<<<<< HEAD
-        <location filename="../optionsdialog.cpp" line="216"/>
-=======
         <location line="+6"/>
->>>>>>> 0f4c74f9
         <source>Optional transaction fee per kB that helps make sure your transactions are processed quickly. Most transactions are 1 kB. Fee 0.01 recommended.</source>
         <translation>Valfri transaktionsavgift per kB som ser till att dina transaktioner behandlas snabbt. De flesta transaktioner är 1 kB. Avgift 0.01 rekommenderas.</translation>
     </message>
     <message>
-<<<<<<< HEAD
-        <location filename="../optionsdialog.cpp" line="222"/>
-=======
         <location line="+6"/>
->>>>>>> 0f4c74f9
         <source>Pay transaction &amp;fee</source>
         <translation>Betala överförings &amp;avgift</translation>
     </message>
     <message>
-        <location filename="../optionsdialog.cpp" line="232"/>
+        <location line="+10"/>
         <source>Detach databases at shutdown</source>
         <translation>Frigör databaser vid nedstängning</translation>
     </message>
     <message>
-        <location filename="../optionsdialog.cpp" line="233"/>
+        <location line="+1"/>
         <source>Detach block and address databases at shutdown. This means they can be moved to another data directory, but it slows down shutdown. The wallet is always detached.</source>
         <translation>Frigör block- och adressdatabaser vid nedstängning. Detta innebär att de kan flyttas till en annan data katalog, men det saktar ner avstängningen. Plånboken är alltid frigjord.</translation>
     </message>
@@ -1312,7 +878,7 @@
     <message>
         <location line="+3"/>
         <source>Sign &amp;Message</source>
-        <translation type="unfinished">Signera &amp;meddelande</translation>
+        <translation>Signera &amp;Meddelande</translation>
     </message>
     <message>
         <location line="+11"/>
@@ -1350,29 +916,17 @@
 <context>
     <name>OptionsDialog</name>
     <message>
-<<<<<<< HEAD
-        <location filename="../optionsdialog.cpp" line="80"/>
-=======
-        <location filename="../optionsdialog.cpp" line="-144"/>
->>>>>>> 0f4c74f9
+        <location filename="../optionsdialog.cpp" line="-153"/>
         <source>Main</source>
         <translation>Allmänt</translation>
     </message>
     <message>
-<<<<<<< HEAD
-        <location filename="../optionsdialog.cpp" line="85"/>
-=======
         <location line="+5"/>
->>>>>>> 0f4c74f9
         <source>Display</source>
         <translation>Visa</translation>
     </message>
     <message>
-<<<<<<< HEAD
-        <location filename="../optionsdialog.cpp" line="105"/>
-=======
         <location line="+20"/>
->>>>>>> 0f4c74f9
         <source>Options</source>
         <translation>Alternativ</translation>
     </message>
@@ -1468,43 +1022,27 @@
         <translation>&amp;Spara som...</translation>
     </message>
     <message>
-<<<<<<< HEAD
-        <location filename="../qrcodedialog.cpp" line="46"/>
-=======
-        <location filename="../qrcodedialog.cpp" line="+48"/>
->>>>>>> 0f4c74f9
+        <location filename="../qrcodedialog.cpp" line="+46"/>
         <source>Error encoding URI into QR Code.</source>
         <translation>Fel vid skapande av QR-kod från URI.</translation>
     </message>
     <message>
-<<<<<<< HEAD
-        <location filename="../qrcodedialog.cpp" line="121"/>
-=======
-        <location line="+65"/>
->>>>>>> 0f4c74f9
+        <location line="+75"/>
         <source>PNG Images (*.png)</source>
         <translation>PNG-bilder (*.png)</translation>
     </message>
     <message>
-<<<<<<< HEAD
-        <location filename="../qrcodedialog.cpp" line="121"/>
-=======
         <location line="+0"/>
->>>>>>> 0f4c74f9
         <source>Save Image...</source>
         <translation type="unfinished">Spara QR-kod</translation>
     </message>
     <message>
-<<<<<<< HEAD
-        <location filename="../qrcodedialog.cpp" line="64"/>
+        <location line="-57"/>
         <source>Resulting URI too long, try to reduce the text for label / message.</source>
         <translation>URI:n är för lång, försöka minska texten för etikett / meddelande.</translation>
     </message>
     <message>
-        <location filename="../forms/qrcodedialog.ui" line="14"/>
-=======
         <location filename="../forms/qrcodedialog.ui" line="-172"/>
->>>>>>> 0f4c74f9
         <source>Dialog</source>
         <translation>Dialog</translation>
     </message>
@@ -1539,16 +1077,12 @@
         <translation>Ta bort alla transaktions-fält</translation>
     </message>
     <message>
-<<<<<<< HEAD
-        <location filename="../forms/sendcoinsdialog.ui" line="87"/>
+        <location line="+3"/>
         <source>Clear all</source>
         <translation>Rensa alla</translation>
     </message>
     <message>
-        <location filename="../forms/sendcoinsdialog.ui" line="106"/>
-=======
-        <location line="+22"/>
->>>>>>> 0f4c74f9
+        <location line="+19"/>
         <source>Balance:</source>
         <translation>Balans:</translation>
     </message>
@@ -1568,16 +1102,7 @@
         <translation>&amp;Skicka</translation>
     </message>
     <message>
-<<<<<<< HEAD
-        <location filename="../sendcoinsdialog.cpp" line="95"/>
-=======
-        <location line="-60"/>
-        <source>Clear all</source>
-        <translation>Rensa alla</translation>
-    </message>
-    <message>
         <location filename="../sendcoinsdialog.cpp" line="-59"/>
->>>>>>> 0f4c74f9
         <source>&lt;b&gt;%1&lt;/b&gt; to %2 (%3)</source>
         <translation>&lt;b&gt;%1&lt;/b&gt; till %2 (%3)</translation>
     </message>
@@ -1635,16 +1160,12 @@
 <context>
     <name>SendCoinsEntry</name>
     <message>
-<<<<<<< HEAD
-        <location filename="../forms/sendcoinsentry.ui" line="130"/>
+        <location filename="../forms/sendcoinsentry.ui" line="+130"/>
         <source>Alt+P</source>
         <translation>Alt+P</translation>
     </message>
     <message>
-        <location filename="../forms/sendcoinsentry.ui" line="14"/>
-=======
-        <location filename="../forms/sendcoinsentry.ui" line="+14"/>
->>>>>>> 0f4c74f9
+        <location line="-116"/>
         <source>Form</source>
         <translation>Formulär</translation>
     </message>
@@ -1690,16 +1211,7 @@
         <translation>Klistra in adress från Urklipp</translation>
     </message>
     <message>
-<<<<<<< HEAD
-        <location filename="../forms/sendcoinsentry.ui" line="137"/>
-=======
-        <location line="+10"/>
-        <source>Alt+P</source>
-        <translation>Alt+P</translation>
-    </message>
-    <message>
-        <location line="+7"/>
->>>>>>> 0f4c74f9
+        <location line="+17"/>
         <source>Remove this recipient</source>
         <translation>Ta bort denna mottagare</translation>
     </message>
@@ -1712,106 +1224,85 @@
 <context>
     <name>TransactionDesc</name>
     <message>
-<<<<<<< HEAD
-        <location filename="../transactiondesc.cpp" line="92"/>
+        <location filename="../transactiondesc.cpp" line="+92"/>
         <source>unknown</source>
         <translation>okänd</translation>
     </message>
     <message>
-        <location filename="../transactiondesc.cpp" line="20"/>
-        <source>Open for %1 blocks</source>
-        <translation>Öppen för %1 block</translation>
-    </message>
-    <message>
-        <location filename="../transactiondesc.cpp" line="22"/>
-=======
-        <location filename="../transactiondesc.cpp" line="+20"/>
->>>>>>> 0f4c74f9
+        <location line="-70"/>
         <source>Open until %1</source>
         <translation>Öppet till %1</translation>
     </message>
     <message>
-<<<<<<< HEAD
-        <location filename="../transactiondesc.cpp" line="28"/>
-=======
         <location line="+6"/>
->>>>>>> 0f4c74f9
         <source>%1/offline?</source>
         <translation>%1/nerkopplad?</translation>
     </message>
     <message>
-<<<<<<< HEAD
-        <location filename="../transactiondesc.cpp" line="30"/>
-=======
         <location line="+2"/>
->>>>>>> 0f4c74f9
         <source>%1/unconfirmed</source>
         <translation>%1/okonfirmerad</translation>
     </message>
     <message>
-<<<<<<< HEAD
-        <location filename="../transactiondesc.cpp" line="32"/>
-=======
         <location line="+2"/>
->>>>>>> 0f4c74f9
         <source>%1 confirmations</source>
         <translation>%1 bekräftelser</translation>
     </message>
     <message>
-<<<<<<< HEAD
-        <location filename="../transactiondesc.cpp" line="50"/>
-=======
-        <location line="+17"/>
->>>>>>> 0f4c74f9
+        <location line="+18"/>
         <source>&lt;b&gt;Status:&lt;/b&gt; </source>
         <translation>&lt;b&gt;Status:&lt;/b&gt;</translation>
     </message>
     <message>
-<<<<<<< HEAD
-        <location filename="../transactiondesc.cpp" line="55"/>
-=======
         <location line="+5"/>
->>>>>>> 0f4c74f9
         <source>, has not been successfully broadcast yet</source>
         <translation>, har inte lyckats skickas ännu</translation>
     </message>
     <message>
-<<<<<<< HEAD
-        <location filename="../transactiondesc.cpp" line="57"/>
-=======
         <location line="+2"/>
->>>>>>> 0f4c74f9
         <source>, broadcast through %1 node</source>
         <translation>, sänd genom %1 nod</translation>
     </message>
     <message>
-<<<<<<< HEAD
-        <location filename="../transactiondesc.cpp" line="59"/>
-=======
         <location line="+2"/>
->>>>>>> 0f4c74f9
         <source>, broadcast through %1 nodes</source>
         <translation>, sänd genom %1 noder</translation>
     </message>
     <message>
-<<<<<<< HEAD
-        <location filename="../transactiondesc.cpp" line="63"/>
-=======
         <location line="+4"/>
->>>>>>> 0f4c74f9
         <source>&lt;b&gt;Date:&lt;/b&gt; </source>
         <translation>&lt;b&gt;Datum:&lt;/b&gt;</translation>
     </message>
     <message>
-<<<<<<< HEAD
-        <location filename="../transactiondesc.cpp" line="96"/>
-=======
-        <location line="+7"/>
-        <source>&lt;b&gt;Source:&lt;/b&gt; Generated&lt;br&gt;</source>
-        <translation>&lt;b&gt;Källa:&lt;/b&gt; Genererade&lt;br&gt;</translation>
-    </message>
-    <message>
-        <location line="+113"/>
+        <location line="+33"/>
+        <source> (yours, label: </source>
+        <translation> (din, etikett: </translation>
+    </message>
+    <message>
+        <location line="+2"/>
+        <source> (yours)</source>
+        <translation>(dina)</translation>
+    </message>
+    <message>
+        <location line="+35"/>
+        <location line="+14"/>
+        <location line="+45"/>
+        <location line="+17"/>
+        <source>&lt;b&gt;Credit:&lt;/b&gt; </source>
+        <translation>&lt;b&gt;Kredit:&lt;/b&gt; </translation>
+    </message>
+    <message>
+        <location line="-74"/>
+        <source>(%1 matures in %2 more blocks)</source>
+        <translation type="unfinished"></translation>
+    </message>
+    <message>
+        <location line="+4"/>
+        <source>(not accepted)</source>
+        <translation>(inte accepterad)</translation>
+    </message>
+    <message>
+        <location line="+44"/>
         <location line="+8"/>
         <location line="+15"/>
         <source>&lt;b&gt;Debit:&lt;/b&gt; </source>
@@ -1823,148 +1314,50 @@
         <translation>&lt;b&gt;Transaktionsavgift:&lt;/b&gt;</translation>
     </message>
     <message>
-        <location line="-122"/>
+        <location line="+16"/>
+        <source>&lt;b&gt;Net amount:&lt;/b&gt; </source>
+        <translation>&lt;b&gt;Nettobelopp:&lt;/b&gt; </translation>
+    </message>
+    <message>
+        <location line="+6"/>
+        <source>Message:</source>
+        <translation>Meddelande:</translation>
+    </message>
+    <message>
+        <location line="-144"/>
         <location line="+17"/>
         <source>&lt;b&gt;From:&lt;/b&gt; </source>
         <translation>&lt;b&gt;Från:&lt;/b&gt;</translation>
     </message>
     <message>
-        <location line="-71"/>
+        <location line="-72"/>
         <source>Open for %1 more blocks</source>
-        <translation type="unfinished"></translation>
-    </message>
-    <message>
-        <location line="+71"/>
-        <source>unknown</source>
-        <translation>okänd</translation>
-    </message>
-    <message>
-        <location line="+1"/>
+        <translation>Öppen för %1 block</translation>
+    </message>
+    <message>
+        <location line="+73"/>
         <location line="+23"/>
         <location line="+59"/>
         <source>&lt;b&gt;To:&lt;/b&gt; </source>
         <translation>&lt;b&gt;Till:&lt;/b&gt;</translation>
     </message>
     <message>
-        <location line="-79"/>
->>>>>>> 0f4c74f9
-        <source> (yours, label: </source>
-        <translation> (din, etikett: </translation>
-    </message>
-    <message>
-<<<<<<< HEAD
-        <location filename="../transactiondesc.cpp" line="98"/>
-=======
-        <location line="+2"/>
->>>>>>> 0f4c74f9
-        <source> (yours)</source>
-        <translation>(dina)</translation>
-    </message>
-    <message>
-<<<<<<< HEAD
-        <location filename="../transactiondesc.cpp" line="133"/>
-        <location filename="../transactiondesc.cpp" line="147"/>
-        <location filename="../transactiondesc.cpp" line="192"/>
-        <location filename="../transactiondesc.cpp" line="209"/>
-=======
-        <location line="+35"/>
-        <location line="+14"/>
-        <location line="+45"/>
-        <location line="+17"/>
->>>>>>> 0f4c74f9
-        <source>&lt;b&gt;Credit:&lt;/b&gt; </source>
-        <translation>&lt;b&gt;Kredit:&lt;/b&gt; </translation>
-    </message>
-    <message>
-<<<<<<< HEAD
-        <location filename="../transactiondesc.cpp" line="135"/>
-=======
-        <location line="-74"/>
->>>>>>> 0f4c74f9
-        <source>(%1 matures in %2 more blocks)</source>
-        <translation type="unfinished"></translation>
-    </message>
-    <message>
-<<<<<<< HEAD
-        <location filename="../transactiondesc.cpp" line="139"/>
-=======
-        <location line="+4"/>
->>>>>>> 0f4c74f9
-        <source>(not accepted)</source>
-        <translation>(inte accepterad)</translation>
-    </message>
-    <message>
-<<<<<<< HEAD
-        <location filename="../transactiondesc.cpp" line="183"/>
-        <location filename="../transactiondesc.cpp" line="191"/>
-        <location filename="../transactiondesc.cpp" line="206"/>
-        <source>&lt;b&gt;Debit:&lt;/b&gt; </source>
-        <translation>&lt;b&gt;Debet:&lt;/b&gt;</translation>
-    </message>
-    <message>
-        <location filename="../transactiondesc.cpp" line="197"/>
-        <source>&lt;b&gt;Transaction fee:&lt;/b&gt; </source>
-        <translation>&lt;b&gt;Transaktionsavgift:&lt;/b&gt;</translation>
-    </message>
-    <message>
-        <location filename="../transactiondesc.cpp" line="213"/>
-=======
-        <location line="+74"/>
->>>>>>> 0f4c74f9
-        <source>&lt;b&gt;Net amount:&lt;/b&gt; </source>
-        <translation>&lt;b&gt;Nettobelopp:&lt;/b&gt; </translation>
-    </message>
-    <message>
-<<<<<<< HEAD
-        <location filename="../transactiondesc.cpp" line="219"/>
-=======
-        <location line="+6"/>
->>>>>>> 0f4c74f9
-        <source>Message:</source>
-        <translation>Meddelande:</translation>
-    </message>
-    <message>
-<<<<<<< HEAD
-        <location filename="../transactiondesc.cpp" line="75"/>
-        <location filename="../transactiondesc.cpp" line="92"/>
-        <source>&lt;b&gt;From:&lt;/b&gt; </source>
-        <translation>&lt;b&gt;Från:&lt;/b&gt;</translation>
-    </message>
-    <message>
-        <location filename="../transactiondesc.cpp" line="93"/>
-        <location filename="../transactiondesc.cpp" line="116"/>
-        <location filename="../transactiondesc.cpp" line="175"/>
-        <source>&lt;b&gt;To:&lt;/b&gt; </source>
-        <translation>&lt;b&gt;Till:&lt;/b&gt;</translation>
-    </message>
-    <message>
-        <location filename="../transactiondesc.cpp" line="221"/>
-=======
-        <location line="+2"/>
->>>>>>> 0f4c74f9
+        <location line="+46"/>
         <source>Comment:</source>
         <translation>Kommentar:</translation>
     </message>
     <message>
-<<<<<<< HEAD
-        <location filename="../transactiondesc.cpp" line="223"/>
-=======
         <location line="+2"/>
->>>>>>> 0f4c74f9
         <source>Transaction ID:</source>
         <translation>Transaktions-ID:</translation>
     </message>
     <message>
-<<<<<<< HEAD
-        <location filename="../transactiondesc.cpp" line="226"/>
-=======
-        <location line="+3"/>
->>>>>>> 0f4c74f9
+        <location line="+3"/>
         <source>Generated coins must wait 120 blocks before they can be spent.  When you generated this block, it was broadcast to the network to be added to the block chain.  If it fails to get into the chain, it will change to &quot;not accepted&quot; and not be spendable.  This may occasionally happen if another node generates a block within a few seconds of yours.</source>
         <translation>Genererade mynt måste vänta 120 block innan de kan användas. När du skapade detta block sändes det till nätverket för att läggas till i blockkedjan. Om blocket inte kommer in i kedjan kommer det att ändras till &quot;accepteras inte&quot; och kommer ej att gå att spendera. Detta kan ibland hända om en annan nod genererar ett block nästan samtidigt som dig.</translation>
     </message>
     <message>
-        <location filename="../transactiondesc.cpp" line="70"/>
+        <location line="-156"/>
         <source>&lt;b&gt;Source:&lt;/b&gt; Generated&lt;br&gt;</source>
         <translation>&lt;b&gt;Källa:&lt;/b&gt; Genererade&lt;br&gt;</translation>
     </message>
@@ -1985,43 +1378,32 @@
 <context>
     <name>TransactionTableModel</name>
     <message>
-<<<<<<< HEAD
-        <location filename="../transactiontablemodel.cpp" line="280"/>
+        <location filename="../transactiontablemodel.cpp" line="+280"/>
         <source>Open until %1</source>
         <translation>Öppet till %1</translation>
     </message>
     <message>
-        <location filename="../transactiontablemodel.cpp" line="283"/>
+        <location line="+3"/>
         <source>Offline (%1 confirmations)</source>
         <translation>Offline (%1 bekräftelser)</translation>
     </message>
     <message>
-        <location filename="../transactiontablemodel.cpp" line="286"/>
+        <location line="+3"/>
         <source>Unconfirmed (%1 of %2 confirmations)</source>
         <translation>Obekräftad (%1 av %2 bekräftelser)</translation>
     </message>
     <message>
-        <location filename="../transactiontablemodel.cpp" line="601"/>
+        <location line="+315"/>
         <source>Destination address of transaction.</source>
         <translation>Transaktionens destinationsadress.</translation>
     </message>
     <message>
-        <location filename="../transactiontablemodel.cpp" line="595"/>
+        <location line="-6"/>
         <source>Transaction status. Hover over this field to show number of confirmations.</source>
         <translation>Transaktionsstatus. Håll muspekaren över för att se antal bekräftelser.</translation>
-=======
-        <location filename="../transactiontablemodel.cpp" line="+303"/>
-        <source>This block was not received by any other nodes and will probably not be accepted!</source>
-        <translation>Det här blocket togs inte emot av några andra noder och kommer antagligen inte att bli godkänt.</translation>
-    </message>
-    <message>
-        <location line="+46"/>
-        <source>Received with</source>
-        <translation>Mottagen med</translation>
->>>>>>> 0f4c74f9
-    </message>
-    <message>
-        <location line="+5"/>
+    </message>
+    <message>
+        <location line="-241"/>
         <source>Sent to</source>
         <translation>Skickad till</translation>
     </message>
@@ -2031,16 +1413,7 @@
         <translation>Betalning till dig själv</translation>
     </message>
     <message>
-<<<<<<< HEAD
-        <location filename="../transactiontablemodel.cpp" line="214"/>
-=======
-        <location line="+40"/>
-        <source>(n/a)</source>
-        <translation>(n/a)</translation>
-    </message>
-    <message>
-        <location line="-182"/>
->>>>>>> 0f4c74f9
+        <location line="-142"/>
         <source>Date</source>
         <translation>Datum</translation>
     </message>
@@ -2060,26 +1433,7 @@
         <translation>Mängd</translation>
     </message>
     <message>
-<<<<<<< HEAD
-        <location filename="../transactiontablemodel.cpp" line="289"/>
-=======
-        <location line="+66"/>
-        <source>Open until %1</source>
-        <translation>Öppet till %1</translation>
-    </message>
-    <message>
-        <location line="+3"/>
-        <source>Offline (%1 confirmations)</source>
-        <translation>Offline (%1 bekräftelser)</translation>
-    </message>
-    <message>
-        <location line="+3"/>
-        <source>Unconfirmed (%1 of %2 confirmations)</source>
-        <translation>Obekräftad (%1 av %2 bekräftelser)</translation>
-    </message>
-    <message>
-        <location line="+3"/>
->>>>>>> 0f4c74f9
+        <location line="+75"/>
         <source>Confirmed (%1 confirmations)</source>
         <translation>Bekräftad (%1 bekräftelser)</translation>
     </message>
@@ -2097,84 +1451,22 @@
         <translation>Genererad men inte accepterad</translation>
     </message>
     <message>
-<<<<<<< HEAD
-        <location filename="../transactiontablemodel.cpp" line="303"/>
+        <location line="-3"/>
         <source>This block was not received by any other nodes and will probably not be accepted!</source>
         <translation>Det här blocket togs inte emot av några andra noder och kommer antagligen inte att bli godkänt.</translation>
     </message>
     <message>
-        <location filename="../transactiontablemodel.cpp" line="351"/>
-=======
-        <location line="+45"/>
->>>>>>> 0f4c74f9
+        <location line="+48"/>
         <source>Received from</source>
         <translation>Mottaget från</translation>
     </message>
     <message>
-<<<<<<< HEAD
-        <location filename="../transactiontablemodel.cpp" line="349"/>
+        <location line="-2"/>
         <source>Received with</source>
         <translation>Mottagen med</translation>
     </message>
-    <message>
-        <location filename="../transactiontablemodel.cpp" line="358"/>
-=======
-        <location line="+7"/>
->>>>>>> 0f4c74f9
-        <source>Mined</source>
-        <translation>Skapad</translation>
-    </message>
-    <message>
-<<<<<<< HEAD
-        <location filename="../transactiontablemodel.cpp" line="396"/>
-        <source>(n/a)</source>
-        <translation>(n/a)</translation>
-    </message>
-    <message>
-        <location filename="../transactiontablemodel.cpp" line="599"/>
-=======
-        <location line="+241"/>
->>>>>>> 0f4c74f9
-        <source>Type of transaction.</source>
-        <translation>Transaktionstyp.</translation>
-    </message>
-    <message>
-<<<<<<< HEAD
-        <location filename="../transactiontablemodel.cpp" line="597"/>
-        <source>Date and time that the transaction was received.</source>
-        <translation>Tidpunkt då transaktionen mottogs.</translation>
-=======
-        <location line="+2"/>
-        <source>Destination address of transaction.</source>
-        <translation>Transaktionens destinationsadress.</translation>
->>>>>>> 0f4c74f9
-    </message>
-    <message>
-        <location line="+2"/>
-        <source>Amount removed from or added to balance.</source>
-        <translation>Belopp draget eller tillagt till balans.</translation>
-    </message>
-</context>
-<context>
-    <name>TransactionView</name>
-    <message>
-        <location filename="../transactionview.cpp" line="84"/>
-        <source>Enter address or label to search</source>
-        <translation>Sök efter adress eller etikett </translation>
-    </message>
-    <message>
-<<<<<<< HEAD
-        <location filename="../transactionview.cpp" line="126"/>
-        <source>Copy amount</source>
-        <translation>Kopiera belopp</translation>
-=======
-        <location line="-8"/>
-        <source>Transaction status. Hover over this field to show number of confirmations.</source>
-        <translation>Transaktionsstatus. Håll muspekaren över för att se antal bekräftelser.</translation>
->>>>>>> 0f4c74f9
-    </message>
     <message numerus="yes">
-        <location line="-318"/>
+        <location line="-72"/>
         <source>Open for %n more block(s)</source>
         <translation type="unfinished">
             <numerusform></numerusform>
@@ -2182,54 +1474,75 @@
         </translation>
     </message>
     <message>
-<<<<<<< HEAD
-        <location filename="../transactionview.cpp" line="281"/>
+        <location line="+81"/>
+        <source>Mined</source>
+        <translation>Skapad</translation>
+    </message>
+    <message>
+        <location line="+38"/>
+        <source>(n/a)</source>
+        <translation>(n/a)</translation>
+    </message>
+    <message>
+        <location line="+203"/>
+        <source>Type of transaction.</source>
+        <translation>Transaktionstyp.</translation>
+    </message>
+    <message>
+        <location line="-2"/>
+        <source>Date and time that the transaction was received.</source>
+        <translation>Tidpunkt då transaktionen mottogs.</translation>
+    </message>
+    <message>
+        <location line="+6"/>
+        <source>Amount removed from or added to balance.</source>
+        <translation>Belopp draget eller tillagt till balans.</translation>
+    </message>
+</context>
+<context>
+    <name>TransactionView</name>
+    <message>
+        <location filename="../transactionview.cpp" line="+84"/>
+        <source>Enter address or label to search</source>
+        <translation>Sök efter adress eller etikett </translation>
+    </message>
+    <message>
+        <location line="+42"/>
+        <source>Copy amount</source>
+        <translation>Kopiera belopp</translation>
+    </message>
+    <message>
+        <location line="+155"/>
         <source>Type</source>
         <translation>Typ</translation>
     </message>
     <message>
-        <location filename="../transactionview.cpp" line="282"/>
+        <location line="+1"/>
         <source>Label</source>
         <translation>Etikett</translation>
     </message>
     <message>
-        <location filename="../transactionview.cpp" line="285"/>
+        <location line="+3"/>
         <source>ID</source>
         <translation>ID</translation>
-=======
-        <location line="+320"/>
-        <source>Date and time that the transaction was received.</source>
-        <translation>Tidpunkt då transaktionen mottogs.</translation>
->>>>>>> 0f4c74f9
-    </message>
-    <message>
-<<<<<<< HEAD
-        <location filename="../transactionview.cpp" line="289"/>
+    </message>
+    <message>
+        <location line="+4"/>
         <source>Could not write to file %1.</source>
         <translation>Kunde inte skriva till filen %1.</translation>
     </message>
     <message>
-        <location filename="../transactionview.cpp" line="384"/>
+        <location line="+95"/>
         <source>Range:</source>
         <translation>Intervall:</translation>
     </message>
     <message>
-        <location filename="../transactionview.cpp" line="392"/>
+        <location line="+8"/>
         <source>to</source>
         <translation>till</translation>
-=======
-        <location filename="../transactionview.cpp" line="+289"/>
-        <source>Error exporting</source>
-        <translation>Fel vid export</translation>
-    </message>
-    <message>
-        <location line="-9"/>
-        <source>Date</source>
-        <translation>Datum</translation>
->>>>>>> 0f4c74f9
-    </message>
-    <message>
-        <location line="-1"/>
+    </message>
+    <message>
+        <location line="-113"/>
         <source>Confirmed</source>
         <translation>Bekräftad</translation>
     </message>
@@ -2239,16 +1552,12 @@
         <translation>Adress</translation>
     </message>
     <message>
-<<<<<<< HEAD
-        <location filename="../transactionview.cpp" line="289"/>
+        <location line="+6"/>
         <source>Error exporting</source>
         <translation>Fel vid export</translation>
     </message>
     <message>
-        <location filename="../transactionview.cpp" line="284"/>
-=======
-        <location line="+1"/>
->>>>>>> 0f4c74f9
+        <location line="-5"/>
         <source>Amount</source>
         <translation>Mängd</translation>
     </message>
@@ -2289,30 +1598,17 @@
         <translation>Period...</translation>
     </message>
     <message>
-<<<<<<< HEAD
-        <location filename="../transactionview.cpp" line="74"/>
-=======
-        <location line="+11"/>
+        <location line="+13"/>
+        <source>Sent to</source>
+        <translation>Skickad till</translation>
+    </message>
+    <message>
+        <location line="-2"/>
         <source>Received with</source>
         <translation>Mottagen med</translation>
     </message>
     <message>
-        <location line="+2"/>
->>>>>>> 0f4c74f9
-        <source>Sent to</source>
-        <translation>Skickad till</translation>
-    </message>
-    <message>
-<<<<<<< HEAD
-        <location filename="../transactionview.cpp" line="72"/>
-        <source>Received with</source>
-        <translation>Mottagen med</translation>
-    </message>
-    <message>
-        <location filename="../transactionview.cpp" line="76"/>
-=======
-        <location line="+2"/>
->>>>>>> 0f4c74f9
+        <location line="+4"/>
         <source>To yourself</source>
         <translation>Till dig själv</translation>
     </message>
@@ -2327,16 +1623,7 @@
         <translation>Övriga</translation>
     </message>
     <message>
-<<<<<<< HEAD
-        <location filename="../transactionview.cpp" line="90"/>
-=======
-        <location line="+6"/>
-        <source>Enter address or label to search</source>
-        <translation>Sök efter adress eller etikett </translation>
-    </message>
-    <message>
-        <location line="+6"/>
->>>>>>> 0f4c74f9
+        <location line="+12"/>
         <source>Min amount</source>
         <translation>Minsta mängd</translation>
     </message>
@@ -2351,16 +1638,7 @@
         <translation>Kopiera etikett</translation>
     </message>
     <message>
-<<<<<<< HEAD
-        <location filename="../transactionview.cpp" line="127"/>
-=======
-        <location line="+1"/>
-        <source>Copy amount</source>
-        <translation>Kopiera belopp</translation>
-    </message>
-    <message>
-        <location line="+1"/>
->>>>>>> 0f4c74f9
+        <location line="+2"/>
         <source>Edit label</source>
         <translation>Editera etikett</translation>
     </message>
@@ -2375,173 +1653,128 @@
         <translation>Kommaseparerad fil (*. csv)</translation>
     </message>
     <message>
-<<<<<<< HEAD
-        <location filename="../transactionview.cpp" line="128"/>
+        <location line="-143"/>
         <source>Show details...</source>
         <translation>Visa detaljer...</translation>
     </message>
     <message>
-        <location filename="../transactionview.cpp" line="280"/>
+        <location line="+152"/>
         <source>Date</source>
         <translation>Datum</translation>
-=======
-        <location line="+10"/>
-        <source>Type</source>
-        <translation>Typ</translation>
-    </message>
-    <message>
-        <location line="+1"/>
-        <source>Label</source>
-        <translation>Etikett</translation>
->>>>>>> 0f4c74f9
     </message>
 </context>
 <context>
     <name>WalletModel</name>
     <message>
-<<<<<<< HEAD
-        <location filename="../walletmodel.cpp" line="142"/>
+        <location filename="../walletmodel.cpp" line="+142"/>
         <source>Sending...</source>
         <translation>Skickar...</translation>
-=======
-        <location line="+3"/>
-        <source>ID</source>
-        <translation>ID</translation>
->>>>>>> 0f4c74f9
     </message>
 </context>
 <context>
     <name>bitcoin-core</name>
     <message>
-<<<<<<< HEAD
-        <location filename="../bitcoinstrings.cpp" line="86"/>
+        <location filename="../bitcoinstrings.cpp" line="+86"/>
         <source>Password for JSON-RPC connections</source>
         <translation>Lösenord för JSON-RPC-anslutningar</translation>
     </message>
     <message>
-        <location filename="../bitcoinstrings.cpp" line="113"/>
+        <location line="+27"/>
         <source>Loading addresses...</source>
         <translation>Laddar adresser...</translation>
     </message>
     <message>
-        <location filename="../bitcoinstrings.cpp" line="61"/>
+        <location line="-52"/>
         <source>Add a node to connect to and attempt to keep the connection open</source>
         <translation>Lägg till en nod att koppla upp mot och försök att hålla anslutningen öppen</translation>
     </message>
     <message>
-        <location filename="../bitcoinstrings.cpp" line="104"/>
+        <location line="+43"/>
         <source>Acceptable ciphers (default: TLSv1+HIGH:!SSLv2:!aNULL:!eNULL:!AH:!3DES:@STRENGTH)</source>
         <translation>Accepterade krypteringsalgoritmer (förval: TLSv1+HIGH:!SSLv2:!aNULL:!eNULL:!AH:!3DES:@STRENGTH)</translation>
-=======
-        <location line="+4"/>
-        <source>Could not write to file %1.</source>
-        <translation>Kunde inte skriva till filen %1.</translation>
-    </message>
-    <message>
-        <location line="+95"/>
-        <source>Range:</source>
-        <translation>Intervall:</translation>
     </message>
     <message>
         <location line="+8"/>
-        <source>to</source>
-        <translation>till</translation>
-    </message>
-    <message>
-        <location line="-264"/>
-        <source>Show details...</source>
-        <translation>Visa detaljer...</translation>
->>>>>>> 0f4c74f9
-    </message>
-    <message>
-<<<<<<< HEAD
-        <location filename="../bitcoinstrings.cpp" line="112"/>
         <source>Bitcoin</source>
         <translation>Bitcoin</translation>
-=======
-        <location filename="../walletmodel.cpp" line="+145"/>
-        <source>Sending...</source>
-        <translation>Skickar...</translation>
->>>>>>> 0f4c74f9
-    </message>
-    <message>
-<<<<<<< HEAD
-        <location filename="../bitcoinstrings.cpp" line="115"/>
+    </message>
+    <message>
+        <location line="+3"/>
         <source>Loading block index...</source>
         <translation>Laddar blockindex...</translation>
     </message>
     <message>
-        <location filename="../bitcoinstrings.cpp" line="124"/>
+        <location line="+9"/>
         <source>Cannot write default address</source>
         <translation>Kan inte skriva standardadress</translation>
     </message>
     <message>
-        <location filename="../bitcoinstrings.cpp" line="121"/>
+        <location line="-3"/>
         <source>Error loading wallet.dat</source>
         <translation>Fel vid inläsning av plånboksfilen wallet.dat</translation>
     </message>
     <message>
-        <location filename="../bitcoinstrings.cpp" line="122"/>
+        <location line="+1"/>
         <source>Cannot downgrade wallet</source>
         <translation>Kan inte nedgradera plånboken</translation>
     </message>
     <message>
-        <location filename="../bitcoinstrings.cpp" line="123"/>
+        <location line="+1"/>
         <source>Cannot initialize keypool</source>
         <translation>Kan inte initiera keypool</translation>
     </message>
     <message>
-        <location filename="../bitcoinstrings.cpp" line="102"/>
+        <location line="-21"/>
         <source>Server certificate file (default: server.cert)</source>
         <translation>Serverns certifikatfil (förval: server.cert)</translation>
     </message>
     <message>
-        <location filename="../bitcoinstrings.cpp" line="54"/>
+        <location line="-48"/>
         <source>Set database cache size in megabytes (default: 25)</source>
         <translation>Sätt databas cache storleken i megabyte (standard: 25)</translation>
     </message>
     <message>
-        <location filename="../bitcoinstrings.cpp" line="94"/>
+        <location line="+40"/>
         <source>Set key pool size to &lt;n&gt; (default: 100)</source>
         <translation>Sätt storleken på nyckelpoolen till &lt;n&gt; (förval: 100)</translation>
     </message>
     <message>
-        <location filename="../bitcoinstrings.cpp" line="93"/>
+        <location line="-1"/>
         <source>Upgrade wallet to latest format</source>
         <translation>Uppgradera plånboken till senaste formatet</translation>
     </message>
     <message>
-        <location filename="../bitcoinstrings.cpp" line="59"/>
+        <location line="-34"/>
         <source>Listen for connections on &lt;port&gt; (default: 8333 or testnet: 18333)</source>
         <translation>Lyssna efter anslutningar på &lt;port&gt; (förval: 8333 eller testnet: 18333)</translation>
     </message>
     <message>
-        <location filename="../bitcoinstrings.cpp" line="97"/>
+        <location line="+38"/>
         <source>How thorough the block verification is (0-6, default: 1)</source>
         <translation>Hur grundlig blockverifikationen är (0-6, standardvärde: 1)</translation>
     </message>
     <message>
-        <location filename="../bitcoinstrings.cpp" line="109"/>
+        <location line="+12"/>
         <source>Cannot obtain a lock on data directory %s.  Bitcoin is probably already running.</source>
         <translation>Kan inte låsa data-mappen %s.  Bitcoin körs förmodligen redan.</translation>
     </message>
     <message>
-        <location filename="../bitcoinstrings.cpp" line="116"/>
+        <location line="+7"/>
         <source>Error loading blkindex.dat</source>
         <translation>Fel vid inläsning av blkindex.dat</translation>
     </message>
     <message>
-        <location filename="../bitcoinstrings.cpp" line="77"/>
+        <location line="-39"/>
         <source>Fee per KB to add to transactions you send</source>
         <translation>Avgift per KB att lägga till på transaktioner du skickar</translation>
     </message>
     <message>
-        <location filename="../bitcoinstrings.cpp" line="96"/>
+        <location line="+19"/>
         <source>How many blocks to check at startup (default: 2500, 0 = all)</source>
         <translation>Hur många block att kontrollera vid uppstart (standardvärde: 2500, 0 = alla)</translation>
     </message>
     <message>
-        <location filename="../bitcoinstrings.cpp" line="22"/>
+        <location line="-74"/>
         <source>%s, you must set a rpcpassword in the configuration file:
  %s
 It is recommended you use the following random password:
@@ -2560,17 +1793,17 @@
 </translation>
     </message>
     <message>
-        <location filename="../bitcoinstrings.cpp" line="43"/>
+        <location line="+21"/>
         <source>Send command to -server or bitcoind</source>
         <translation>Skicka kommando till -server eller bitcoind</translation>
     </message>
     <message>
-        <location filename="../bitcoinstrings.cpp" line="50"/>
+        <location line="+7"/>
         <source>Don&apos;t generate coins</source>
         <translation>Generera inte mynt</translation>
     </message>
     <message>
-        <location filename="../bitcoinstrings.cpp" line="33"/>
+        <location line="-17"/>
         <source>You must set rpcpassword=&lt;password&gt; in the configuration file:
 %s
 If the file does not exist, create it with owner-readable-only file permissions.</source>
@@ -2579,44 +1812,52 @@
 Om filen inte existerar, skapa den med filrättigheten endast läsbar för ägaren.</translation>
     </message>
     <message>
-        <location filename="../bitcoinstrings.cpp" line="13"/>
+        <location line="-20"/>
         <source>Sending...</source>
         <translation>Skickar...</translation>
     </message>
     <message>
-        <location filename="../bitcoinstrings.cpp" line="19"/>
+        <location line="+6"/>
         <source>Insufficient funds</source>
         <translation>Otillräckligt med bitcoins</translation>
     </message>
     <message>
-        <location filename="../bitcoinstrings.cpp" line="31"/>
+        <location line="+12"/>
         <source>Error</source>
         <translation>Fel</translation>
     </message>
     <message>
-        <location filename="../bitcoinstrings.cpp" line="21"/>
+        <location line="-10"/>
         <source>To use the %s option</source>
         <translation>Att använda %s alternativet</translation>
     </message>
     <message>
-        <location filename="../bitcoinstrings.cpp" line="63"/>
-=======
-        <location filename="../bitcoinstrings.cpp" line="+88"/>
+        <location line="+42"/>
+        <source>Find peers using internet relay chat (default: 0)</source>
+        <translation>Sök efter klienter med internet relay chat (standard: 0)</translation>
+    </message>
+    <message>
+        <location line="-3"/>
+        <source>Maintain at most &lt;n&gt; connections to peers (default: 125)</source>
+        <translation>Ha som mest &lt;n&gt; anslutningar till andra klienter (förval: 125)</translation>
+    </message>
+    <message>
+        <location line="+27"/>
+        <source>Listen for JSON-RPC connections on &lt;port&gt; (default: 8332)</source>
+        <translation>Lyssna på JSON-RPC-anslutningar på &lt;port&gt; (förval: 8332)</translation>
+    </message>
+    <message>
+        <location line="+39"/>
         <source>Done loading</source>
         <translation>Klar med laddning</translation>
     </message>
     <message>
-        <location line="-80"/>
+        <location line="-85"/>
         <source>Bitcoin version</source>
         <translation>Bitcoin version</translation>
     </message>
     <message>
-        <location line="+2"/>
-        <source>Send command to -server or bitcoind</source>
-        <translation>Skicka kommando till -server eller bitcoind</translation>
-    </message>
-    <message>
-        <location line="+1"/>
+        <location line="+3"/>
         <source>List commands</source>
         <translation>Lista kommandon</translation>
     </message>
@@ -2631,7 +1872,7 @@
         <translation>Generera mynt</translation>
     </message>
     <message>
-        <location line="+38"/>
+        <location line="+41"/>
         <source>Execute command when the best block changes (%s in cmd is replaced by block hash)</source>
         <translation>Exekvera kommando när bästa blocket ändras (%s i cmd är utbytt av blockhash)</translation>
     </message>
@@ -2641,656 +1882,286 @@
         <translation>Det här hjälp medelandet</translation>
     </message>
     <message>
-        <location line="-21"/>
-        <source>Password for JSON-RPC connections</source>
-        <translation>Lösenord för JSON-RPC-anslutningar</translation>
-    </message>
-    <message>
-        <location line="-4"/>
-        <source>Prepend debug output with timestamp</source>
-        <translation>Skriv ut tid i felsökningsinformationen</translation>
-    </message>
-    <message>
-        <location line="-24"/>
-        <source>Specify connection timeout (in milliseconds)</source>
-        <translation>Ange timeout för uppkoppling (i millisekunder)</translation>
-    </message>
-    <message>
-        <location line="+46"/>
-        <source>Acceptable ciphers (default: TLSv1+HIGH:!SSLv2:!aNULL:!eNULL:!AH:!3DES:@STRENGTH)</source>
-        <translation>Accepterade krypteringsalgoritmer (förval: TLSv1+HIGH:!SSLv2:!aNULL:!eNULL:!AH:!3DES:@STRENGTH)</translation>
-    </message>
-    <message>
-        <location line="-39"/>
->>>>>>> 0f4c74f9
-        <source>Find peers using internet relay chat (default: 0)</source>
-        <translation>Sök efter klienter med internet relay chat (standard: 0)</translation>
-    </message>
-    <message>
-<<<<<<< HEAD
-        <location filename="../bitcoinstrings.cpp" line="60"/>
-=======
-        <location line="-3"/>
->>>>>>> 0f4c74f9
-        <source>Maintain at most &lt;n&gt; connections to peers (default: 125)</source>
-        <translation>Ha som mest &lt;n&gt; anslutningar till andra klienter (förval: 125)</translation>
-    </message>
-    <message>
-<<<<<<< HEAD
-        <location filename="../bitcoinstrings.cpp" line="87"/>
-        <source>Listen for JSON-RPC connections on &lt;port&gt; (default: 8332)</source>
-        <translation>Lyssna på JSON-RPC-anslutningar på &lt;port&gt; (förval: 8332)</translation>
-    </message>
-    <message>
-        <location filename="../bitcoinstrings.cpp" line="126"/>
-        <source>Done loading</source>
-        <translation>Klar med laddning</translation>
-    </message>
-    <message>
-        <location filename="../bitcoinstrings.cpp" line="41"/>
-        <source>Bitcoin version</source>
-        <translation>Bitcoin version</translation>
-    </message>
-    <message>
-        <location filename="../bitcoinstrings.cpp" line="44"/>
-        <source>List commands</source>
-        <translation>Lista kommandon</translation>
-    </message>
-    <message>
-        <location filename="../bitcoinstrings.cpp" line="46"/>
-        <source>Options:</source>
-        <translation>Inställningar:</translation>
-    </message>
-    <message>
-        <location filename="../bitcoinstrings.cpp" line="49"/>
-        <source>Generate coins</source>
-        <translation>Generera mynt</translation>
-    </message>
-    <message>
-        <location filename="../bitcoinstrings.cpp" line="90"/>
-        <source>Execute command when the best block changes (%s in cmd is replaced by block hash)</source>
-        <translation>Exekvera kommando när bästa blocket ändras (%s i cmd är utbytt av blockhash)</translation>
-    </message>
-    <message>
-        <location filename="../bitcoinstrings.cpp" line="107"/>
-        <source>This help message</source>
-        <translation>Det här hjälp medelandet</translation>
-    </message>
-    <message>
-        <location filename="../bitcoinstrings.cpp" line="80"/>
-=======
-        <location line="+60"/>
-        <source>Cannot write default address</source>
-        <translation>Kan inte skriva standardadress</translation>
-    </message>
-    <message>
-        <location line="-3"/>
-        <source>Error loading wallet.dat</source>
-        <translation>Fel vid inläsning av plånboksfilen wallet.dat</translation>
-    </message>
-    <message>
-        <location line="+1"/>
-        <source>Cannot downgrade wallet</source>
-        <translation>Kan inte nedgradera plånboken</translation>
-    </message>
-    <message>
-        <location line="+1"/>
-        <source>Cannot initialize keypool</source>
-        <translation>Kan inte initiera keypool</translation>
-    </message>
-    <message>
-        <location line="-34"/>
-        <source>Listen for JSON-RPC connections on &lt;port&gt; (default: 8332)</source>
-        <translation>Lyssna på JSON-RPC-anslutningar på &lt;port&gt; (förval: 8332)</translation>
-    </message>
-    <message>
-        <location line="-34"/>
-        <source>Don&apos;t generate coins</source>
-        <translation>Generera inte mynt</translation>
-    </message>
-    <message>
-        <location line="+27"/>
->>>>>>> 0f4c74f9
+        <location line="-27"/>
         <source>Use the test network</source>
         <translation>Använd testnätverket</translation>
     </message>
     <message>
-<<<<<<< HEAD
-        <location filename="../bitcoinstrings.cpp" line="95"/>
-=======
         <location line="+15"/>
->>>>>>> 0f4c74f9
         <source>Rescan the block chain for missing wallet transactions</source>
         <translation>Sök i block-kedjan efter saknade wallet transaktioner</translation>
     </message>
     <message>
-<<<<<<< HEAD
-        <location filename="../bitcoinstrings.cpp" line="78"/>
-=======
         <location line="-17"/>
->>>>>>> 0f4c74f9
         <source>Accept command line and JSON-RPC commands</source>
         <translation>Tillåt kommandon från kommandotolken och JSON-RPC-kommandon</translation>
     </message>
     <message>
-<<<<<<< HEAD
-        <location filename="../bitcoinstrings.cpp" line="88"/>
-=======
-        <location line="+33"/>
-        <source>Loading addresses...</source>
-        <translation>Laddar adresser...</translation>
-    </message>
-    <message>
-        <location line="-48"/>
-        <source>Add a node to connect to and attempt to keep the connection open</source>
-        <translation>Lägg till en nod att koppla upp mot och försök att hålla anslutningen öppen</translation>
-    </message>
-    <message>
-        <location line="+25"/>
->>>>>>> 0f4c74f9
+        <location line="+10"/>
         <source>Allow JSON-RPC connections from specified IP address</source>
         <translation>Tillåt JSON-RPC-anslutningar från specifika IP-adresser</translation>
     </message>
     <message>
-<<<<<<< HEAD
-        <location filename="../bitcoinstrings.cpp" line="118"/>
-=======
-        <location line="+28"/>
->>>>>>> 0f4c74f9
+        <location line="+30"/>
         <source>Error loading wallet.dat: Wallet corrupted</source>
         <translation>Fel vid inläsningen av wallet.dat: Plånboken är skadad</translation>
     </message>
     <message>
-<<<<<<< HEAD
-        <location filename="../bitcoinstrings.cpp" line="119"/>
-=======
-        <location line="+1"/>
->>>>>>> 0f4c74f9
+        <location line="+1"/>
         <source>Error loading wallet.dat: Wallet requires newer version of Bitcoin</source>
         <translation>Fel vid inläsningen av wallet.dat: Plånboken kräver en senare version av Bitcoin</translation>
     </message>
     <message>
-<<<<<<< HEAD
-        <location filename="../bitcoinstrings.cpp" line="117"/>
-=======
-        <location line="+1"/>
-        <source>Wallet needed to be rewritten: restart Bitcoin to complete</source>
-        <translation>Plånboken behöver skrivas om: Starta om Bitcoin för att färdigställa</translation>
-    </message>
-    <message>
-        <location line="-5"/>
-        <source>Loading block index...</source>
-        <translation>Laddar blockindex...</translation>
-    </message>
-    <message>
-        <location line="+2"/>
->>>>>>> 0f4c74f9
+        <location line="-2"/>
         <source>Loading wallet...</source>
         <translation>Laddar plånbok...</translation>
     </message>
     <message>
-<<<<<<< HEAD
-        <location filename="../bitcoinstrings.cpp" line="125"/>
-=======
         <location line="+8"/>
->>>>>>> 0f4c74f9
         <source>Rescanning...</source>
         <translation>Söker igen...</translation>
     </message>
     <message>
-<<<<<<< HEAD
-        <location filename="../bitcoinstrings.cpp" line="79"/>
-=======
-        <location line="-44"/>
->>>>>>> 0f4c74f9
+        <location line="-46"/>
         <source>Run in the background as a daemon and accept commands</source>
         <translation>Kör i bakgrunden som tjänst och acceptera kommandon</translation>
     </message>
     <message>
-<<<<<<< HEAD
-        <location filename="../bitcoinstrings.cpp" line="89"/>
-=======
         <location line="+10"/>
->>>>>>> 0f4c74f9
         <source>Send commands to node running on &lt;ip&gt; (default: 127.0.0.1)</source>
         <translation>Skicka kommandon till klient på &lt;ip&gt; (förval: 127.0.0.1)</translation>
     </message>
     <message>
-<<<<<<< HEAD
-        <location filename="../bitcoinstrings.cpp" line="83"/>
-=======
         <location line="-6"/>
->>>>>>> 0f4c74f9
         <source>Send trace/debug info to console instead of debug.log file</source>
         <translation>Skicka trace-/debuginformation till terminalen istället för till debug.log</translation>
     </message>
     <message>
-<<<<<<< HEAD
-        <location filename="../bitcoinstrings.cpp" line="84"/>
-=======
-        <location line="+1"/>
->>>>>>> 0f4c74f9
+        <location line="+1"/>
         <source>Send trace/debug info to debugger</source>
         <translation>Skicka trace-/debuginformation till debugger</translation>
     </message>
     <message>
-<<<<<<< HEAD
-        <location filename="../bitcoinstrings.cpp" line="103"/>
-=======
-        <location line="+18"/>
-        <source>Server certificate file (default: server.cert)</source>
-        <translation>Serverns certifikatfil (förval: server.cert)</translation>
-    </message>
-    <message>
-        <location line="+1"/>
->>>>>>> 0f4c74f9
+        <location line="+19"/>
         <source>Server private key (default: server.pem)</source>
         <translation>Serverns privata nyckel (förval: server.pem)</translation>
     </message>
     <message>
-<<<<<<< HEAD
-        <location filename="../bitcoinstrings.cpp" line="67"/>
+        <location line="-36"/>
         <source>Threshold for disconnecting misbehaving peers (default: 100)</source>
         <translation>Tröskelvärde för att koppla ifrån klienter som missköter sig (förval: 100)</translation>
     </message>
     <message>
-        <location filename="../bitcoinstrings.cpp" line="8"/>
+        <location line="-59"/>
         <source>Error: Wallet locked, unable to create transaction.</source>
-        <translation type="unfinished"></translation>
-    </message>
-    <message>
-        <location filename="../bitcoinstrings.cpp" line="9"/>
+        <translation>Fel: Plånboken är låst, det går ej att skapa en transaktion  </translation>
+    </message>
+    <message>
+        <location line="+1"/>
         <source>Error: This transaction requires a transaction fee of at least %s because of its amount, complexity, or use of recently received funds.</source>
-        <translation type="unfinished"></translation>
-    </message>
-    <message>
-        <location filename="../bitcoinstrings.cpp" line="12"/>
+        <translation>Fel: Denna transaktion kräver en transaktionsavgift på minst %s på grund av dess storlek, komplexitet, eller användning av senast mottagna bitcoins  </translation>
+    </message>
+    <message>
+        <location line="+3"/>
         <source>Error: Transaction creation failed.</source>
-        <translation type="unfinished">Fel: Transaktionen gick inte att skapa.</translation>
-    </message>
-    <message>
-        <location filename="../bitcoinstrings.cpp" line="14"/>
+        <translation>Fel: Transaktionen gick inte att skapa.</translation>
+    </message>
+    <message>
+        <location line="+2"/>
         <source>Error: The transaction was rejected. This might happen if some of the coins in your wallet were already spent, such as if you used a copy of wallet.dat and coins were spent in the copy but not marked as spent here.</source>
-        <translation type="unfinished">Fel: Transaktionen avslogs. Detta kan hända om några av mynten i plånboken redan spenderats, t.ex om du använt en kopia av wallet.dat och mynt spenderades i kopian men inte markerats som spenderas här.</translation>
-    </message>
-    <message>
-        <location filename="../bitcoinstrings.cpp" line="32"/>
+        <translation>Fel: Transaktionen avslogs. Detta kan hända om några av mynten i plånboken redan spenderats, t.ex om du använt en kopia av wallet.dat och mynt spenderades i kopian men inte markerats som spenderas här.</translation>
+    </message>
+    <message>
+        <location line="+18"/>
         <source>An error occurred while setting up the RPC port %u for listening: %s</source>
         <translation>Ett fel uppstod vid upprättandet av RPC port %u för att lyssna: %s</translation>
     </message>
     <message>
-        <location filename="../bitcoinstrings.cpp" line="42"/>
-=======
-        <location line="-46"/>
-        <source>Set database cache size in megabytes (default: 25)</source>
-        <translation>Sätt databas cache storleken i megabyte (standard: 25)</translation>
-    </message>
-    <message>
-        <location line="+37"/>
-        <source>Set key pool size to &lt;n&gt; (default: 100)</source>
-        <translation>Sätt storleken på nyckelpoolen till &lt;n&gt; (förval: 100)</translation>
-    </message>
-    <message>
-        <location line="-25"/>
-        <source>Threshold for disconnecting misbehaving peers (default: 100)</source>
-        <translation>Tröskelvärde för att koppla ifrån klienter som missköter sig (förval: 100)</translation>
-    </message>
-    <message>
-        <location line="+24"/>
-        <source>Upgrade wallet to latest format</source>
-        <translation>Uppgradera plånboken till senaste formatet</translation>
-    </message>
-    <message>
-        <location line="+8"/>
-        <source>Use OpenSSL (https) for JSON-RPC connections</source>
-        <translation>Använd OpenSSL (https) för JSON-RPC-anslutningar</translation>
-    </message>
-    <message>
-        <location line="-16"/>
-        <source>Username for JSON-RPC connections</source>
-        <translation>Användarnamn för JSON-RPC-anslutningar</translation>
-    </message>
-    <message>
-        <location line="-40"/>
->>>>>>> 0f4c74f9
+        <location line="+10"/>
         <source>Usage:</source>
         <translation>Användning:</translation>
     </message>
     <message>
-<<<<<<< HEAD
-        <location filename="../bitcoinstrings.cpp" line="45"/>
-=======
-        <location line="+3"/>
->>>>>>> 0f4c74f9
+        <location line="+3"/>
         <source>Get help for a command</source>
         <translation>Få hjälp med ett kommando</translation>
     </message>
     <message>
-<<<<<<< HEAD
-        <location filename="../bitcoinstrings.cpp" line="47"/>
-=======
         <location line="+2"/>
->>>>>>> 0f4c74f9
         <source>Specify configuration file (default: bitcoin.conf)</source>
         <translation>Ange konfigurationsfil (standard: bitcoin.conf)</translation>
     </message>
     <message>
-<<<<<<< HEAD
-        <location filename="../bitcoinstrings.cpp" line="48"/>
-=======
-        <location line="+1"/>
->>>>>>> 0f4c74f9
+        <location line="+1"/>
         <source>Specify pid file (default: bitcoind.pid)</source>
         <translation>Ange pid fil (standard: bitcoind.pid)</translation>
     </message>
     <message>
-<<<<<<< HEAD
-        <location filename="../bitcoinstrings.cpp" line="62"/>
-=======
-        <location line="+5"/>
-        <source>Specify data directory</source>
-        <translation>Ange katalog för data</translation>
-    </message>
-    <message>
-        <location line="+3"/>
-        <source>Connect through socks4 proxy</source>
-        <translation>Koppla upp genom socks4 proxy</translation>
-    </message>
-    <message>
-        <location line="+1"/>
-        <source>Allow DNS lookups for addnode and connect</source>
-        <translation>Tillåt DNS-sökningar för -addnode och -connect</translation>
-    </message>
-    <message>
-        <location line="+4"/>
->>>>>>> 0f4c74f9
+        <location line="+14"/>
         <source>Connect only to the specified node</source>
         <translation>Koppla enbart upp till den specifierade noden</translation>
     </message>
     <message>
-<<<<<<< HEAD
-        <location filename="../bitcoinstrings.cpp" line="64"/>
-=======
-        <location line="-9"/>
-        <source>Show splash screen on startup (default: 1)</source>
-        <translation>Visa startbilden vid uppstart (standard: 1)</translation>
-    </message>
-    <message>
-        <location line="+11"/>
->>>>>>> 0f4c74f9
+        <location line="+2"/>
         <source>Accept connections from outside (default: 1)</source>
         <translation>Acceptera anslutningar utifrån (standard: 1)</translation>
     </message>
     <message>
-<<<<<<< HEAD
-        <location filename="../bitcoinstrings.cpp" line="129"/>
-=======
-        <location line="-5"/>
-        <source>Listen for connections on &lt;port&gt; (default: 8333 or testnet: 18333)</source>
-        <translation>Lyssna efter anslutningar på &lt;port&gt; (förval: 8333 eller testnet: 18333)</translation>
-    </message>
-    <message>
-        <location line="+6"/>
-        <source>Set language, for example &quot;de_DE&quot; (default: system locale)</source>
-        <translation>Ändra språk, till exempel &quot;de_DE&quot; (standard: systemets språk)</translation>
-    </message>
-    <message>
-        <location line="+1"/>
+        <location line="+65"/>
+        <source>Warning: -paytxfee is set very high.  This is the transaction fee you will pay if you send a transaction.</source>
+        <translation>Varning: -paytxfee är satt väldigt hög. Detta är avgiften du kommer betala för varje transaktion.</translation>
+    </message>
+    <message>
+        <location line="+3"/>
+        <source>Error: CreateThread(StartNode) failed</source>
+        <translation type="unfinished"></translation>
+    </message>
+    <message>
+        <location line="+1"/>
+        <source>Unable to bind to port %d on this computer.  Bitcoin is probably already running.</source>
+        <translation>Det går inte att binda till %s på den här datorn. Bitcoin är förmodligen redan igång.</translation>
+    </message>
+    <message>
+        <location line="-67"/>
         <source>Find peers using DNS lookup (default: 1)</source>
         <translation>Söl efter klienter med DNS sökningen (standard: 1)</translation>
     </message>
     <message>
-        <location line="+2"/>
-        <source>Number of seconds to keep misbehaving peers from reconnecting (default: 86400)</source>
-        <translation>Antal sekunder att hindra klienter som missköter sig från att ansluta (förval: 86400)</translation>
-    </message>
-    <message>
-        <location line="+38"/>
-        <source>Cannot obtain a lock on data directory %s. Bitcoin is probably already running.</source>
-        <translation>Kan inte låsa data-mappen %s. Bitcoin körs förmodligen redan.</translation>
-    </message>
-    <message>
-        <location line="+19"/>
->>>>>>> 0f4c74f9
-        <source>Warning: -paytxfee is set very high.  This is the transaction fee you will pay if you send a transaction.</source>
-        <translation>Varning: -paytxfee är satt väldigt hög. Detta är avgiften du kommer betala för varje transaktion.</translation>
-    </message>
-    <message>
-<<<<<<< HEAD
-        <location filename="../bitcoinstrings.cpp" line="132"/>
-=======
-        <location line="+3"/>
->>>>>>> 0f4c74f9
-        <source>Error: CreateThread(StartNode) failed</source>
-        <translation type="unfinished"></translation>
-    </message>
-    <message>
-<<<<<<< HEAD
-        <location filename="../bitcoinstrings.cpp" line="133"/>
-=======
-        <location line="+2"/>
->>>>>>> 0f4c74f9
-        <source>Unable to bind to port %d on this computer.  Bitcoin is probably already running.</source>
-        <translation>Det går inte att binda till %s på den här datorn. Bitcoin är förmodligen redan igång.</translation>
-    </message>
-    <message>
-<<<<<<< HEAD
-        <location filename="../bitcoinstrings.cpp" line="66"/>
-        <source>Find peers using DNS lookup (default: 1)</source>
-        <translation>Söl efter klienter med DNS sökningen (standard: 1)</translation>
-    </message>
-    <message>
-        <location filename="../bitcoinstrings.cpp" line="20"/>
-=======
-        <location line="-57"/>
-        <source>Use Universal Plug and Play to map the listening port (default: 1)</source>
-        <translation type="unfinished">Use UPnP to map the listening port (default: 1)</translation>
-    </message>
-    <message>
-        <location line="+56"/>
->>>>>>> 0f4c74f9
+        <location line="-46"/>
         <source>Warning: Disk space is low</source>
         <translation>Varning: Hårddiskutrymme är lågt</translation>
     </message>
     <message>
-<<<<<<< HEAD
-        <location filename="../bitcoinstrings.cpp" line="38"/>
-=======
-        <location line="+4"/>
->>>>>>> 0f4c74f9
+        <location line="+18"/>
         <source>Warning: Please check that your computer&apos;s date and time are correct.  If your clock is wrong Bitcoin will not work properly.</source>
         <translation>Varning: Vänligen kolla så att din dators datum och tid är korrekt! Om din klocka går fel kommer Bitcoin inte fungera korrekt.</translation>
     </message>
     <message>
-<<<<<<< HEAD
-        <location filename="../bitcoinstrings.cpp" line="81"/>
-=======
-        <location line="-54"/>
->>>>>>> 0f4c74f9
+        <location line="+43"/>
         <source>Output extra debugging information</source>
         <translation type="unfinished">Skriv ut extra felsökningsinformation</translation>
     </message>
     <message>
-<<<<<<< HEAD
-        <location filename="../bitcoinstrings.cpp" line="98"/>
-=======
-        <location line="+16"/>
-        <source>How thorough the block verification is (0-6, default: 1)</source>
-        <translation>Hur grundlig blockverifikationen är (0-6, standardvärde: 1)</translation>
-    </message>
-    <message>
-        <location line="+1"/>
->>>>>>> 0f4c74f9
+        <location line="+17"/>
         <source>
 SSL options: (see the Bitcoin Wiki for SSL setup instructions)</source>
         <translation>
 SSL-inställningar: (se Bitcoin-wikin för SSL-setup instruktioner)</translation>
     </message>
     <message>
-<<<<<<< HEAD
-        <location filename="../bitcoinstrings.cpp" line="114"/>
-=======
-        <location line="+14"/>
->>>>>>> 0f4c74f9
+        <location line="+16"/>
         <source>Error loading addr.dat</source>
         <translation>Fel vid inläsning av plånboksfilen addr.dat</translation>
     </message>
     <message>
-<<<<<<< HEAD
-        <location filename="../bitcoinstrings.cpp" line="127"/>
-=======
         <location line="+13"/>
->>>>>>> 0f4c74f9
         <source>Invalid -proxy address</source>
         <translation>Ogiltig proxyadress</translation>
     </message>
     <message>
-<<<<<<< HEAD
-        <location filename="../bitcoinstrings.cpp" line="71"/>
-=======
-        <location line="+1"/>
+        <location line="-56"/>
+        <source>Maximum per-connection receive buffer, &lt;n&gt;*1000 bytes (default: 10000)</source>
+        <translation type="unfinished">Maximal buffert för mottagning per anslutning, &lt;n&gt;*1000 byte (förval: 5000) {1000 ?} {10000)?}</translation>
+    </message>
+    <message>
+        <location line="+3"/>
+        <source>Use Universal Plug and Play to map the listening port (default: 0)</source>
+        <translation type="unfinished">Use UPnP to map the listening port (default: 0)</translation>
+    </message>
+    <message>
+        <location line="-21"/>
+        <source>Specify data directory</source>
+        <translation>Ange katalog för data</translation>
+    </message>
+    <message>
+        <location line="-2"/>
+        <source>Start minimized</source>
+        <translation>Starta som minimerad</translation>
+    </message>
+    <message>
+        <location line="+57"/>
+        <source>Usage</source>
+        <translation>Användning</translation>
+    </message>
+    <message>
+        <location line="-90"/>
+        <source>Invalid amount</source>
+        <translation>Ogiltig mängd</translation>
+    </message>
+    <message>
+        <location line="+47"/>
+        <source>Set language, for example &quot;de_DE&quot; (default: system locale)</source>
+        <translation>Ändra språk, till exempel &quot;de_DE&quot; (standard: systemets språk)</translation>
+    </message>
+    <message>
+        <location line="+3"/>
+        <source>Number of seconds to keep misbehaving peers from reconnecting (default: 86400)</source>
+        <translation>Antal sekunder att hindra klienter som missköter sig från att ansluta (förval: 86400)</translation>
+    </message>
+    <message>
+        <location line="-16"/>
+        <source>Show splash screen on startup (default: 1)</source>
+        <translation>Visa startbilden vid uppstart (standard: 1)</translation>
+    </message>
+    <message>
+        <location line="+3"/>
+        <source>Set database disk log size in megabytes (default: 100)</source>
+        <translation>Sätt databasens loggfil storlek i megabyte (standard: 100)</translation>
+    </message>
+    <message>
+        <location line="+1"/>
+        <source>Specify connection timeout (in milliseconds)</source>
+        <translation>Ange timeout för uppkoppling (i millisekunder)</translation>
+    </message>
+    <message>
+        <location line="+1"/>
+        <source>Connect through socks4 proxy</source>
+        <translation>Koppla upp genom socks4 proxy</translation>
+    </message>
+    <message>
+        <location line="+1"/>
+        <source>Allow DNS lookups for addnode and connect</source>
+        <translation>Tillåt DNS-sökningar för -addnode och -connect</translation>
+    </message>
+    <message>
+        <location line="+17"/>
+        <source>Detach block and address databases. Increases shutdown time (default: 0)</source>
+        <translation>Frigör block- och adressdatabaser vid nedstängning. Detta ökar tiden för nedstängning (standard: 0)</translation>
+    </message>
+    <message>
+        <location line="+7"/>
+        <source>Prepend debug output with timestamp</source>
+        <translation>Skriv ut tid i felsökningsinformationen</translation>
+    </message>
+    <message>
+        <location line="+19"/>
+        <source>Use OpenSSL (https) for JSON-RPC connections</source>
+        <translation>Använd OpenSSL (https) för JSON-RPC-anslutningar</translation>
+    </message>
+    <message>
+        <location line="-16"/>
+        <source>Username for JSON-RPC connections</source>
+        <translation>Användarnamn för JSON-RPC-anslutningar</translation>
+    </message>
+    <message>
+        <location line="+35"/>
+        <source>Wallet needed to be rewritten: restart Bitcoin to complete</source>
+        <translation>Plånboken behöver skrivas om: Starta om Bitcoin för att färdigställa</translation>
+    </message>
+    <message>
+        <location line="-47"/>
+        <source>Use Universal Plug and Play to map the listening port (default: 1)</source>
+        <translation type="unfinished">Use UPnP to map the listening port (default: 1)</translation>
+    </message>
+    <message>
+        <location line="+55"/>
         <source>Invalid amount for -paytxfee=&lt;amount&gt;</source>
         <translation>Ogiltigt belopp för -paytxfee=&lt;belopp&gt;</translation>
     </message>
     <message>
-        <location line="-53"/>
->>>>>>> 0f4c74f9
-        <source>Maximum per-connection receive buffer, &lt;n&gt;*1000 bytes (default: 10000)</source>
-        <translation type="unfinished">Maximal buffert för mottagning per anslutning, &lt;n&gt;*1000 byte (förval: 5000) {1000 ?} {10000)?}</translation>
-    </message>
-    <message>
-<<<<<<< HEAD
-        <location filename="../bitcoinstrings.cpp" line="74"/>
-=======
-        <location line="+1"/>
+        <location line="-56"/>
         <source>Maximum per-connection send buffer, &lt;n&gt;*1000 bytes (default: 10000)</source>
         <translation type="unfinished">Maximal buffert för sändning per anslutning, &lt;n&gt;*1000 byte (förval: 5000) {1000 ?} {10000)?}</translation>
     </message>
-    <message>
-        <location line="+2"/>
->>>>>>> 0f4c74f9
-        <source>Use Universal Plug and Play to map the listening port (default: 0)</source>
-        <translation type="unfinished">Use UPnP to map the listening port (default: 0)</translation>
-    </message>
-    <message>
-<<<<<<< HEAD
-        <location filename="../bitcoinstrings.cpp" line="53"/>
-        <source>Specify data directory</source>
-        <translation>Ange katalog för data</translation>
-    </message>
-    <message>
-        <location filename="../bitcoinstrings.cpp" line="51"/>
-=======
-        <location line="-22"/>
->>>>>>> 0f4c74f9
-        <source>Start minimized</source>
-        <translation>Starta som minimerad</translation>
-    </message>
-    <message>
-<<<<<<< HEAD
-        <location filename="../bitcoinstrings.cpp" line="108"/>
-        <source>Usage</source>
-        <translation>Användning</translation>
-    </message>
-    <message>
-        <location filename="../bitcoinstrings.cpp" line="18"/>
-        <source>Invalid amount</source>
-        <translation>Ogiltig mängd</translation>
-    </message>
-    <message>
-        <location filename="../bitcoinstrings.cpp" line="65"/>
-        <source>Set language, for example &quot;de_DE&quot; (default: system locale)</source>
-        <translation>Ändra språk, till exempel &quot;de_DE&quot; (standard: systemets språk)</translation>
-    </message>
-    <message>
-        <location filename="../bitcoinstrings.cpp" line="68"/>
-        <source>Number of seconds to keep misbehaving peers from reconnecting (default: 86400)</source>
-        <translation>Antal sekunder att hindra klienter som missköter sig från att ansluta (förval: 86400)</translation>
-    </message>
-    <message>
-        <location filename="../bitcoinstrings.cpp" line="52"/>
-        <source>Show splash screen on startup (default: 1)</source>
-        <translation>Visa startbilden vid uppstart (standard: 1)</translation>
-    </message>
-    <message>
-        <location filename="../bitcoinstrings.cpp" line="55"/>
-        <source>Set database disk log size in megabytes (default: 100)</source>
-        <translation>Sätt databasens loggfil storlek i megabyte (standard: 100)</translation>
-    </message>
-    <message>
-        <location filename="../bitcoinstrings.cpp" line="56"/>
-        <source>Specify connection timeout (in milliseconds)</source>
-        <translation>Ange timeout för uppkoppling (i millisekunder)</translation>
-    </message>
-    <message>
-        <location filename="../bitcoinstrings.cpp" line="57"/>
-        <source>Connect through socks4 proxy</source>
-        <translation>Koppla upp genom socks4 proxy</translation>
-    </message>
-    <message>
-        <location filename="../bitcoinstrings.cpp" line="58"/>
-        <source>Allow DNS lookups for addnode and connect</source>
-        <translation>Tillåt DNS-sökningar för -addnode och -connect</translation>
-    </message>
-    <message>
-        <location filename="../bitcoinstrings.cpp" line="75"/>
-        <source>Detach block and address databases. Increases shutdown time (default: 0)</source>
-        <translation>Frigör block- och adressdatabaser vid nedstängning. Detta ökar tiden för nedstängning (standard: 0)</translation>
-    </message>
-    <message>
-        <location filename="../bitcoinstrings.cpp" line="82"/>
-        <source>Prepend debug output with timestamp</source>
-        <translation>Skriv ut tid i felsökningsinformationen</translation>
-    </message>
-    <message>
-        <location filename="../bitcoinstrings.cpp" line="101"/>
-        <source>Use OpenSSL (https) for JSON-RPC connections</source>
-        <translation>Använd OpenSSL (https) för JSON-RPC-anslutningar</translation>
-    </message>
-    <message>
-        <location filename="../bitcoinstrings.cpp" line="85"/>
-        <source>Username for JSON-RPC connections</source>
-        <translation>Användarnamn för JSON-RPC-anslutningar</translation>
-    </message>
-    <message>
-        <location filename="../bitcoinstrings.cpp" line="120"/>
-        <source>Wallet needed to be rewritten: restart Bitcoin to complete</source>
-        <translation>Plånboken behöver skrivas om: Starta om Bitcoin för att färdigställa</translation>
-    </message>
-    <message>
-        <location filename="../bitcoinstrings.cpp" line="73"/>
-        <source>Use Universal Plug and Play to map the listening port (default: 1)</source>
-        <translation type="unfinished">Use UPnP to map the listening port (default: 1)</translation>
-    </message>
-    <message>
-        <location filename="../bitcoinstrings.cpp" line="128"/>
-        <source>Invalid amount for -paytxfee=&lt;amount&gt;</source>
-        <translation>Ogiltigt belopp för -paytxfee=&lt;belopp&gt;</translation>
-    </message>
-    <message>
-        <location filename="../bitcoinstrings.cpp" line="72"/>
-        <source>Maximum per-connection send buffer, &lt;n&gt;*1000 bytes (default: 10000)</source>
-        <translation type="unfinished">Maximal buffert för sändning per anslutning, &lt;n&gt;*1000 byte (förval: 5000) {1000 ?} {10000)?}</translation>
-=======
-        <location line="+60"/>
-        <source>Error loading blkindex.dat</source>
-        <translation>Fel vid inläsning av blkindex.dat</translation>
-    </message>
-    <message>
-        <location line="-37"/>
-        <source>Fee per KB to add to transactions you send</source>
-        <translation>Avgift per KB att lägga till på transaktioner du skickar</translation>
-    </message>
-    <message>
-        <location line="+19"/>
-        <source>How many blocks to check at startup (default: 2500, 0 = all)</source>
-        <translation>Hur många block att kontrollera vid uppstart (standardvärde: 2500, 0 = alla)</translation>
-    </message>
-    <message>
-        <location line="+42"/>
-        <source>beta</source>
-        <translation>beta</translation>
->>>>>>> 0f4c74f9
-    </message>
 </context>
 </TS>
--- conflicted
+++ resolved
@@ -5,16 +5,11 @@
 #include "transactiontablemodel.h"
 
 #include "main.h"
-<<<<<<< HEAD
 #include "ui_interface.h"
-=======
 #include "util.h"
->>>>>>> e9558a2b
 
 #include <QDateTime>
 #include <QTimer>
-
-static const int64 nClientStartupTime = GetTime();
 
 ClientModel::ClientModel(OptionsModel *optionsModel, QObject *parent) :
     QObject(parent), optionsModel(optionsModel),

--- conflicted
+++ resolved
@@ -22,6 +22,7 @@
     numBlocksAtStartup = -1;
 
     // Read our specific settings from the wallet db
+    /*
     CWalletDB walletdb(optionsModel->getWallet()->strWalletFile);
     walletdb.ReadSetting("miningDebug", miningDebug);
     walletdb.ReadSetting("miningScanTime", miningScanTime);
@@ -34,18 +35,18 @@
     miningUsername = QString::fromStdString(str);
     walletdb.ReadSetting("miningPassword", str);
     miningPassword = QString::fromStdString(str);
-
-    if (fGenerateBitcoins)
-    {
+    */
+//    if (fGenerateBitcoins)
+//    {
         miningType = SoloMining;
         miningStarted = true;
-    }
-    else
-    {
-        miningType = PoolMining;
-        walletdb.ReadSetting("miningStarted", miningStarted);
-    }
-    miningThreads = nLimitProcessors;
+//    }
+//    else
+//    {
+//        miningType = PoolMining;
+//        walletdb.ReadSetting("miningStarted", miningStarted);
+//    }
+//    miningThreads = nLimitProcessors;
 }
 
 int ClientModel::getNumConnections() const
@@ -87,7 +88,7 @@
 void ClientModel::setMiningDebug(bool debug)
 {
     miningDebug = debug;
-    WriteSetting("miningDebug", miningDebug);
+//    WriteSetting("miningDebug", miningDebug);
 }
 
 int ClientModel::getMiningScanTime() const
@@ -98,7 +99,7 @@
 void ClientModel::setMiningScanTime(int scantime)
 {
     miningScanTime = scantime;
-    WriteSetting("miningScanTime", miningScanTime);
+//    WriteSetting("miningScanTime", miningScanTime);
 }
 
 QString ClientModel::getMiningServer() const
@@ -109,7 +110,7 @@
 void ClientModel::setMiningServer(QString server)
 {
     miningServer = server;
-    WriteSetting("miningServer", miningServer.toStdString());
+//    WriteSetting("miningServer", miningServer.toStdString());
 }
 
 QString ClientModel::getMiningPort() const
@@ -120,7 +121,7 @@
 void ClientModel::setMiningPort(QString port)
 {
     miningPort = port;
-    WriteSetting("miningPort", miningPort.toStdString());
+//    WriteSetting("miningPort", miningPort.toStdString());
 }
 
 QString ClientModel::getMiningUsername() const
@@ -131,7 +132,7 @@
 void ClientModel::setMiningUsername(QString username)
 {
     miningUsername = username;
-    WriteSetting("miningUsername", miningUsername.toStdString());
+//    WriteSetting("miningUsername", miningUsername.toStdString());
 }
 
 QString ClientModel::getMiningPassword() const
@@ -142,7 +143,7 @@
 void ClientModel::setMiningPassword(QString password)
 {
     miningPassword = password;
-    WriteSetting("miningPassword", miningPassword.toStdString());
+//    WriteSetting("miningPassword", miningPassword.toStdString());
 }
 
 int ClientModel::getHashrate() const
@@ -222,24 +223,23 @@
     return GetNumBlocksOfPeers();
 }
 
-<<<<<<< HEAD
 void ClientModel::setMining(MiningType type, bool mining, int threads, int hashrate)
 {
     if (type == SoloMining && mining != miningStarted)
     {
-            GenerateBitcoins(mining ? 1 : 0, getOptionsModel()->getWallet());
+//            GenerateBitcoins(mining ? 1 : 0, getOptionsModel()->getWallet());
     }
     miningType = type;
     miningStarted = mining;
-    WriteSetting("miningStarted", mining);
-    WriteSetting("fLimitProcessors", 1);
-    WriteSetting("nLimitProcessors", threads);
+//    WriteSetting("miningStarted", mining);
+//    WriteSetting("fLimitProcessors", 1);
+//    WriteSetting("nLimitProcessors", threads);
     emit miningChanged(mining, hashrate);
-=======
+}
+
 QString ClientModel::getStatusBarWarnings() const
 {
     return QString::fromStdString(GetWarnings("statusbar"));
->>>>>>> f9417736
 }
 
 OptionsModel *ClientModel::getOptionsModel()

<?xml version="1.0" encoding="UTF-8"?>
<ui version="4.0">
 <class>AddressBookPage</class>
 <widget class="QWidget" name="AddressBookPage">
  <property name="geometry">
   <rect>
    <x>0</x>
    <y>0</y>
<<<<<<< HEAD
    <width>691</width>
    <height>347</height>
=======
    <width>760</width>
    <height>380</height>
>>>>>>> 35dd1ed5
   </rect>
  </property>
  <property name="windowTitle">
   <string>Address Book</string>
  </property>
  <layout class="QVBoxLayout" name="verticalLayout">
   <item>
    <widget class="QLabel" name="labelExplanation">
     <property name="text">
      <string>These are your Bitcoin addresses for receiving payments. You may want to give a different one to each sender so you can keep track of who is paying you.</string>
     </property>
     <property name="textFormat">
      <enum>Qt::PlainText</enum>
     </property>
     <property name="wordWrap">
      <bool>true</bool>
     </property>
    </widget>
   </item>
   <item>
    <widget class="QTableView" name="tableView">
     <property name="contextMenuPolicy">
      <enum>Qt::CustomContextMenu</enum>
     </property>
     <property name="toolTip">
      <string>Double-click to edit address or label</string>
     </property>
     <property name="tabKeyNavigation">
      <bool>false</bool>
     </property>
     <property name="alternatingRowColors">
      <bool>true</bool>
     </property>
     <property name="selectionMode">
      <enum>QAbstractItemView::SingleSelection</enum>
     </property>
     <property name="selectionBehavior">
      <enum>QAbstractItemView::SelectRows</enum>
     </property>
     <property name="sortingEnabled">
      <bool>true</bool>
     </property>
     <attribute name="verticalHeaderVisible">
      <bool>false</bool>
     </attribute>
    </widget>
   </item>
   <item>
    <layout class="QHBoxLayout" name="horizontalLayout">
     <item>
      <widget class="QPushButton" name="newAddressButton">
       <property name="toolTip">
        <string>Create a new address</string>
       </property>
       <property name="text">
        <string>&amp;New Address</string>
       </property>
       <property name="icon">
        <iconset resource="../bitcoin.qrc">
         <normaloff>:/icons/add</normaloff>:/icons/add</iconset>
       </property>
      </widget>
     </item>
     <item>
      <widget class="QPushButton" name="copyToClipboard">
       <property name="toolTip">
        <string>Copy the currently selected address to the system clipboard</string>
       </property>
       <property name="text">
        <string>&amp;Copy Address</string>
       </property>
       <property name="icon">
        <iconset resource="../bitcoin.qrc">
         <normaloff>:/icons/editcopy</normaloff>:/icons/editcopy</iconset>
       </property>
      </widget>
     </item>
     <item>
      <widget class="QPushButton" name="showQRCode">
       <property name="text">
        <string>Show &amp;QR Code</string>
       </property>
       <property name="icon">
        <iconset resource="../bitcoin.qrc">
         <normaloff>:/icons/qrcode</normaloff>:/icons/qrcode</iconset>
       </property>
      </widget>
     </item>
     <item>
      <widget class="QPushButton" name="signMessage">
       <property name="toolTip">
        <string>Sign a message to prove you own a Bitcoin address</string>
       </property>
       <property name="text">
        <string>&amp;Sign Message</string>
       </property>
       <property name="icon">
        <iconset resource="../bitcoin.qrc">
         <normaloff>:/icons/edit</normaloff>:/icons/edit</iconset>
       </property>
      </widget>
     </item>
     <item>
      <widget class="QPushButton" name="verifyMessage">
       <property name="toolTip">
        <string>Verify a message to ensure it was signed with a specified Bitcoin address</string>
       </property>
       <property name="text">
        <string>&amp;Verify Message</string>
       </property>
       <property name="icon">
        <iconset resource="../bitcoin.qrc">
         <normaloff>:/icons/transaction_0</normaloff>:/icons/transaction_0</iconset>
       </property>
      </widget>
     </item>
     <item>
      <widget class="QPushButton" name="deleteButton">
       <property name="toolTip">
        <string>Delete the currently selected address from the list. Only sending addresses can be deleted.</string>
       </property>
       <property name="text">
        <string>&amp;Delete</string>
       </property>
       <property name="icon">
        <iconset resource="../bitcoin.qrc">
         <normaloff>:/icons/remove</normaloff>:/icons/remove</iconset>
       </property>
      </widget>
     </item>
     <item>
      <spacer name="horizontalSpacer">
       <property name="orientation">
        <enum>Qt::Horizontal</enum>
       </property>
       <property name="sizeHint" stdset="0">
        <size>
         <width>40</width>
         <height>20</height>
        </size>
       </property>
      </spacer>
     </item>
     <item>
      <widget class="QDialogButtonBox" name="buttonBox">
       <property name="sizePolicy">
        <sizepolicy hsizetype="Maximum" vsizetype="Fixed">
         <horstretch>0</horstretch>
         <verstretch>0</verstretch>
        </sizepolicy>
       </property>
       <property name="standardButtons">
        <set>QDialogButtonBox::Ok</set>
       </property>
      </widget>
     </item>
    </layout>
   </item>
  </layout>
 </widget>
 <resources>
  <include location="../bitcoin.qrc"/>
 </resources>
 <connections/>
</ui><|MERGE_RESOLUTION|>--- conflicted
+++ resolved
@@ -6,13 +6,8 @@
    <rect>
     <x>0</x>
     <y>0</y>
-<<<<<<< HEAD
-    <width>691</width>
-    <height>347</height>
-=======
-    <width>760</width>
+    <width>824</width>
     <height>380</height>
->>>>>>> 35dd1ed5
    </rect>
   </property>
   <property name="windowTitle">

<?xml version="1.0" encoding="UTF-8"?>
<ui version="4.0">
 <class>TransactionDescDialog</class>
 <widget class="QDialog" name="TransactionDescDialog">
  <property name="geometry">
   <rect>
    <x>0</x>
    <y>0</y>
    <width>400</width>
    <height>300</height>
   </rect>
  </property>
  <property name="windowTitle">
   <string>Transaction details</string>
  </property>
  <layout class="QVBoxLayout" name="verticalLayout">
   <item>
    <widget class="QTextEdit" name="detailText">
     <property name="toolTip">
      <string>This pane shows a detailed description of the transaction</string>
     </property>
     <property name="readOnly">
<<<<<<< HEAD
      <bool>true</bool>	
    </property>
=======
      <bool>true</bool>
     </property>
>>>>>>> f9417736
    </widget>
   </item>
   <item>
    <widget class="QDialogButtonBox" name="buttonBox">
     <property name="orientation">
      <enum>Qt::Horizontal</enum>
     </property>
     <property name="standardButtons">
      <set>QDialogButtonBox::Close</set>
     </property>
    </widget>
   </item>
  </layout>
 </widget>
 <resources/>
 <connections>
  <connection>
   <sender>buttonBox</sender>
   <signal>accepted()</signal>
   <receiver>TransactionDescDialog</receiver>
   <slot>accept()</slot>
   <hints>
    <hint type="sourcelabel">
     <x>248</x>
     <y>254</y>
    </hint>
    <hint type="destinationlabel">
     <x>157</x>
     <y>274</y>
    </hint>
   </hints>
  </connection>
  <connection>
   <sender>buttonBox</sender>
   <signal>rejected()</signal>
   <receiver>TransactionDescDialog</receiver>
   <slot>reject()</slot>
   <hints>
    <hint type="sourcelabel">
     <x>316</x>
     <y>260</y>
    </hint>
    <hint type="destinationlabel">
     <x>286</x>
     <y>274</y>
    </hint>
   </hints>
  </connection>
 </connections>
</ui><|MERGE_RESOLUTION|>--- conflicted
+++ resolved
@@ -20,13 +20,8 @@
       <string>This pane shows a detailed description of the transaction</string>
      </property>
      <property name="readOnly">
-<<<<<<< HEAD
-      <bool>true</bool>	
-    </property>
-=======
       <bool>true</bool>
      </property>
->>>>>>> f9417736
     </widget>
    </item>
    <item>

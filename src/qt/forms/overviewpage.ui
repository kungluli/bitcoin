--- conflicted
+++ resolved
@@ -39,6 +39,7 @@
           <property name="font">
            <font>
             <pointsize>11</pointsize>
+            <weight>75</weight>
             <bold>true</bold>
            </font>
           </property>
@@ -83,42 +84,7 @@
           </property>
          </widget>
         </item>
-<<<<<<< HEAD
         <item row="2" column="1">
-         <widget class="QLabel" name="labelUnconfirmed">
-=======
-        <item row="4" column="1">
-         <widget class="QLabel" name="labelNumTransactions">
-          <property name="toolTip">
-           <string>Total number of transactions in wallet</string>
-          </property>
->>>>>>> 4295311d
-          <property name="text">
-           <string>0 BTC</string>
-          </property>
-         </widget>
-        </item>
-        <item row="3" column="0">
-         <widget class="QLabel" name="labelImmatureText">
-          <property name="text">
-           <string>Immature:</string>
-          </property>
-         </widget>
-        </item>
-<<<<<<< HEAD
-        <item row="4" column="0">
-         <widget class="QLabel" name="label_2">
-          <property name="text">
-           <string>Number of transactions:</string>
-          </property>
-         </widget>
-        </item>
-        <item row="4" column="1">
-         <widget class="QLabel" name="labelNumTransactions">
-          <property name="text">
-           <string>0</string>
-=======
-        <item row="3" column="1">
          <widget class="QLabel" name="labelUnconfirmed">
           <property name="font">
            <font>
@@ -140,15 +106,27 @@
           </property>
          </widget>
         </item>
-        <item row="1" column="0">
-         <widget class="QLabel" name="label_5">
-          <property name="font">
-           <font>
-            <pointsize>11</pointsize>
-            <weight>75</weight>
-            <bold>true</bold>
-           </font>
->>>>>>> 4295311d
+        <item row="3" column="0">
+         <widget class="QLabel" name="labelImmatureText">
+          <property name="text">
+           <string>Immature:</string>
+          </property>
+         </widget>
+        </item>
+        <item row="4" column="0">
+         <widget class="QLabel" name="label_2">
+          <property name="text">
+           <string>Number of transactions:</string>
+          </property>
+         </widget>
+        </item>
+        <item row="4" column="1">
+         <widget class="QLabel" name="labelNumTransactions">
+          <property name="toolTip">
+           <string>Total number of transactions in wallet</string>
+          </property>
+          <property name="text">
+           <string>0</string>
           </property>
          </widget>
         </item>

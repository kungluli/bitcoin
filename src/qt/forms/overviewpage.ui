<?xml version="1.0" encoding="UTF-8"?>
<ui version="4.0">
 <class>OverviewPage</class>
 <widget class="QWidget" name="OverviewPage">
  <property name="geometry">
   <rect>
    <x>0</x>
    <y>0</y>
    <width>552</width>
    <height>342</height>
   </rect>
  </property>
  <property name="windowTitle">
   <string>Form</string>
  </property>
  <layout class="QHBoxLayout" name="horizontalLayout" stretch="1,1">
   <item>
    <layout class="QVBoxLayout" name="verticalLayout_2">
     <item>
      <widget class="QFrame" name="frame">
       <property name="frameShape">
        <enum>QFrame::StyledPanel</enum>
       </property>
       <property name="frameShadow">
        <enum>QFrame::Raised</enum>
       </property>
       <layout class="QFormLayout" name="formLayout_2">
        <property name="fieldGrowthPolicy">
         <enum>QFormLayout::AllNonFixedFieldsGrow</enum>
        </property>
        <property name="horizontalSpacing">
         <number>12</number>
        </property>
        <property name="verticalSpacing">
         <number>12</number>
        </property>
        <item row="0" column="0">
         <widget class="QLabel" name="label_5">
          <property name="text">
           <string>&lt;!DOCTYPE HTML PUBLIC &quot;-//W3C//DTD HTML 4.0//EN&quot; &quot;http://www.w3.org/TR/REC-html40/strict.dtd&quot;&gt;
&lt;html&gt;&lt;head&gt;&lt;meta name=&quot;qrichtext&quot; content=&quot;1&quot; /&gt;&lt;style type=&quot;text/css&quot;&gt;
p, li { white-space: pre-wrap; }
&lt;/style&gt;&lt;/head&gt;&lt;body style=&quot; font-family:'Ubuntu'; font-size:11pt; font-weight:400; font-style:normal;&quot;&gt;
&lt;p style=&quot; margin-top:0px; margin-bottom:0px; margin-left:0px; margin-right:0px; -qt-block-indent:0; text-indent:0px;&quot;&gt;&lt;span style=&quot; font-weight:600;&quot;&gt;Wallet&lt;/span&gt;&lt;/p&gt;&lt;/body&gt;&lt;/html&gt;</string>
          </property>
         </widget>
        </item>
        <item row="1" column="0">
         <widget class="QLabel" name="label">
          <property name="text">
           <string>Balance:</string>
          </property>
         </widget>
        </item>
        <item row="1" column="1">
         <widget class="QLabel" name="labelBalance">
          <property name="text">
           <string>123.456 BTC</string>
          </property>
         </widget>
        </item>
        <item row="2" column="0">
         <widget class="QLabel" name="label_3">
          <property name="text">
           <string>Unconfirmed:</string>
          </property>
         </widget>
        </item>
        <item row="2" column="1">
         <widget class="QLabel" name="labelUnconfirmed">
          <property name="text">
           <string>0 BTC</string>
          </property>
         </widget>
        </item>
        <item row="3" column="0">
         <widget class="QLabel" name="labelImmatureText">
          <property name="text">
           <string>Immature:</string>
          </property>
         </widget>
        </item>
        <item row="4" column="0">
         <widget class="QLabel" name="label_2">
          <property name="text">
           <string>Number of transactions:</string>
          </property>
         </widget>
        </item>
<<<<<<< HEAD
        <item row="1" column="0">
         <widget class="QLabel" name="label_5">
          <property name="font">
           <font>
            <pointsize>11</pointsize>
            <bold>true</bold>
           </font>
          </property>
          <property name="text">
           <string>Wallet</string>
=======
        <item row="4" column="1">
         <widget class="QLabel" name="labelNumTransactions">
          <property name="text">
           <string>0</string>
          </property>
         </widget>
        </item>
        <item row="3" column="1">
         <widget class="QLabel" name="labelImmature">
          <property name="text">
           <string>0 BTC</string>
>>>>>>> a3b8de35
          </property>
         </widget>
        </item>
       </layout>
      </widget>
     </item>
     <item>
      <spacer name="verticalSpacer">
       <property name="orientation">
        <enum>Qt::Vertical</enum>
       </property>
       <property name="sizeHint" stdset="0">
        <size>
         <width>20</width>
         <height>40</height>
        </size>
       </property>
      </spacer>
     </item>
    </layout>
   </item>
   <item>
    <layout class="QVBoxLayout" name="verticalLayout_3">
     <item>
      <widget class="QFrame" name="frame_2">
       <property name="frameShape">
        <enum>QFrame::StyledPanel</enum>
       </property>
       <property name="frameShadow">
        <enum>QFrame::Raised</enum>
       </property>
       <layout class="QVBoxLayout" name="verticalLayout">
        <item>
         <widget class="QLabel" name="label_4">
          <property name="text">
           <string>&lt;b&gt;Recent transactions&lt;/b&gt;</string>
          </property>
         </widget>
        </item>
        <item>
         <widget class="QListView" name="listTransactions">
          <property name="frameShape">
           <enum>QFrame::NoFrame</enum>
          </property>
          <property name="verticalScrollBarPolicy">
           <enum>Qt::ScrollBarAlwaysOff</enum>
          </property>
          <property name="horizontalScrollBarPolicy">
           <enum>Qt::ScrollBarAlwaysOff</enum>
          </property>
         </widget>
        </item>
       </layout>
      </widget>
     </item>
     <item>
      <spacer name="verticalSpacer_2">
       <property name="orientation">
        <enum>Qt::Vertical</enum>
       </property>
       <property name="sizeHint" stdset="0">
        <size>
         <width>20</width>
         <height>40</height>
        </size>
       </property>
      </spacer>
     </item>
    </layout>
   </item>
  </layout>
 </widget>
 <resources/>
 <connections/>
</ui><|MERGE_RESOLUTION|>--- conflicted
+++ resolved
@@ -36,12 +36,14 @@
         </property>
         <item row="0" column="0">
          <widget class="QLabel" name="label_5">
+          <property name="font">
+           <font>
+            <pointsize>11</pointsize>
+            <bold>true</bold>
+           </font>
+          </property>
           <property name="text">
-           <string>&lt;!DOCTYPE HTML PUBLIC &quot;-//W3C//DTD HTML 4.0//EN&quot; &quot;http://www.w3.org/TR/REC-html40/strict.dtd&quot;&gt;
-&lt;html&gt;&lt;head&gt;&lt;meta name=&quot;qrichtext&quot; content=&quot;1&quot; /&gt;&lt;style type=&quot;text/css&quot;&gt;
-p, li { white-space: pre-wrap; }
-&lt;/style&gt;&lt;/head&gt;&lt;body style=&quot; font-family:'Ubuntu'; font-size:11pt; font-weight:400; font-style:normal;&quot;&gt;
-&lt;p style=&quot; margin-top:0px; margin-bottom:0px; margin-left:0px; margin-right:0px; -qt-block-indent:0; text-indent:0px;&quot;&gt;&lt;span style=&quot; font-weight:600;&quot;&gt;Wallet&lt;/span&gt;&lt;/p&gt;&lt;/body&gt;&lt;/html&gt;</string>
+           <string>Wallet</string>
           </property>
          </widget>
         </item>
@@ -87,18 +89,6 @@
           </property>
          </widget>
         </item>
-<<<<<<< HEAD
-        <item row="1" column="0">
-         <widget class="QLabel" name="label_5">
-          <property name="font">
-           <font>
-            <pointsize>11</pointsize>
-            <bold>true</bold>
-           </font>
-          </property>
-          <property name="text">
-           <string>Wallet</string>
-=======
         <item row="4" column="1">
          <widget class="QLabel" name="labelNumTransactions">
           <property name="text">
@@ -110,7 +100,6 @@
          <widget class="QLabel" name="labelImmature">
           <property name="text">
            <string>0 BTC</string>
->>>>>>> a3b8de35
           </property>
          </widget>
         </item>

--- conflicted
+++ resolved
@@ -319,12 +319,8 @@
                 // index 7 is limited to 16 characters
                 // could get full length name at index 10, but would be different from join messages
                 strlcpy(pszName, vWords[7].c_str(), sizeof(pszName));
-<<<<<<< HEAD
-                if (!fQuietInitial || CaughtUp())
+                if (fDebug && (!fQuietInitial || CaughtUp()))
                     printf("IRC got who\n");
-=======
-                if (fDebug) printf("IRC got who\n");
->>>>>>> f6747697
             }
 
             if (vWords[1] == "JOIN" && vWords[0].size() > 1)

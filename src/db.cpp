--- conflicted
+++ resolved
@@ -83,7 +83,7 @@
     dbenv.set_cachesize(nDbCache / 1024, (nDbCache % 1024)*1048576, 1);
     dbenv.set_lg_bsize(1048576);
     dbenv.set_lg_max(10485760);
-    dbenv.set_lk_max_locks(10000);
+    dbenv.set_lk_max_locks(537000);
     dbenv.set_lk_max_objects(10000);
     dbenv.set_errfile(fopen(pathErrorFile.string().c_str(), "a")); /// debug
     dbenv.set_flags(DB_AUTO_COMMIT, 1);
@@ -104,6 +104,29 @@
 
     fDbEnvInit = true;
     fMockDb = false;
+
+    // Check that the number of locks is sufficient
+    u_int32_t nMaxLocks;
+    if (!dbenv.get_lk_max_locks(&nMaxLocks))
+    {
+        int nBlocks, nDeepReorg;
+        std::string strMessage;
+
+        nBlocks = nMaxLocks / 48768;
+        nDeepReorg = (nBlocks - 1) / 2;
+        printf("Final lk_max_locks is %lu, sufficient for (worst case) %d block%s in a single transaction (up to a %d-deep reorganization)\n", (unsigned long)nMaxLocks, nBlocks, (nBlocks == 1) ? "" : "s", nDeepReorg);
+        if (nDeepReorg < 3)
+        {
+            if (nBlocks < 1)
+                strMessage = strprintf(_("Warning: DB_CONFIG has set_lk_max_locks %lu, which may be too low for a single block. If this limit is reached, Bitcoin may stop working."), (unsigned long)nMaxLocks);
+            else
+                strMessage = strprintf(_("Warning: DB_CONFIG has set_lk_max_locks %lu, which may be too low for a common blockchain reorganization. If this limit is reached, Bitcoin may stop working."), (unsigned long)nMaxLocks);
+
+            strMiscWarning = strMessage;
+            printf("*** %s\n", strMessage.c_str());
+        }
+    }
+
     return true;
 }
 
@@ -120,7 +143,7 @@
     dbenv.set_cachesize(1, 0, 1);
     dbenv.set_lg_bsize(10485760*4);
     dbenv.set_lg_max(10485760);
-    dbenv.set_lk_max_locks(10000);
+    dbenv.set_lk_max_locks(537000);
     dbenv.set_lk_max_objects(10000);
     dbenv.set_flags(DB_AUTO_COMMIT, 1);
     dbenv.log_set_config(DB_LOG_IN_MEMORY, 1);
@@ -226,69 +249,9 @@
         nFlags |= DB_CREATE;
 
     {
-<<<<<<< HEAD
         LOCK(bitdb.cs_db);
         if (!bitdb.Open(GetDataDir()))
             throw runtime_error("env open failed");
-=======
-        LOCK(cs_db);
-        if (!fDbEnvInit)
-        {
-            if (fShutdown)
-                return;
-            filesystem::path pathDataDir = GetDataDir();
-            filesystem::path pathLogDir = pathDataDir / "database";
-            filesystem::create_directory(pathLogDir);
-            filesystem::path pathErrorFile = pathDataDir / "db.log";
-            printf("dbenv.open LogDir=%s ErrorFile=%s\n", pathLogDir.string().c_str(), pathErrorFile.string().c_str());
-
-            int nDbCache = GetArg("-dbcache", 25);
-            dbenv.set_lg_dir(pathLogDir.string().c_str());
-            dbenv.set_cachesize(nDbCache / 1024, (nDbCache % 1024)*1048576, 1);
-            dbenv.set_lg_bsize(1048576);
-            dbenv.set_lg_max(10485760);
-            dbenv.set_lk_max_locks(537000);
-            dbenv.set_lk_max_objects(10000);
-            dbenv.set_errfile(fopen(pathErrorFile.string().c_str(), "a")); /// debug
-            dbenv.set_flags(DB_TXN_WRITE_NOSYNC, 1);
-            dbenv.set_flags(DB_AUTO_COMMIT, 1);
-            dbenv.log_set_config(DB_LOG_AUTO_REMOVE, 1);
-            ret = dbenv.open(pathDataDir.string().c_str(),
-                             DB_CREATE     |
-                             DB_INIT_LOCK  |
-                             DB_INIT_LOG   |
-                             DB_INIT_MPOOL |
-                             DB_INIT_TXN   |
-                             DB_THREAD     |
-                             DB_RECOVER,
-                             S_IRUSR | S_IWUSR);
-            if (ret > 0)
-                throw runtime_error(strprintf("CDB() : error %d opening database environment", ret));
-            fDbEnvInit = true;
-
-            // Check that the number of locks is sufficient
-            u_int32_t nMaxLocks;
-            if (!dbenv.get_lk_max_locks(&nMaxLocks))
-            {
-                int nBlocks, nDeepReorg;
-                std::string strMessage;
-
-                nBlocks = nMaxLocks / 48768;
-                nDeepReorg = (nBlocks - 1) / 2;
-                printf("Final lk_max_locks is %lu, sufficient for (worst case) %d block%s in a single transaction (up to a %d-deep reorganization)\n", (unsigned long)nMaxLocks, nBlocks, (nBlocks == 1) ? "" : "s", nDeepReorg);
-                if (nDeepReorg < 3)
-                {
-                    if (nBlocks < 1)
-                        strMessage = strprintf(_("Warning: DB_CONFIG has set_lk_max_locks %lu, which may be too low for a single block. If this limit is reached, Bitcoin may stop working."), (unsigned long)nMaxLocks);
-                    else
-                        strMessage = strprintf(_("Warning: DB_CONFIG has set_lk_max_locks %lu, which may be too low for a common blockchain reorganization. If this limit is reached, Bitcoin may stop working."), (unsigned long)nMaxLocks);
-
-                    strMiscWarning = strMessage;
-                    printf("*** %s\n", strMessage.c_str());
-                }
-            }
-        }
->>>>>>> 11820d15
 
         strFile = pszFile;
         ++bitdb.mapFileUseCount[strFile];

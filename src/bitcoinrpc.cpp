--- conflicted
+++ resolved
@@ -534,22 +534,6 @@
             "Returns an object containing various state info.");
 
     Object obj;
-<<<<<<< HEAD
-    obj.push_back(Pair("version",       (int)CLIENT_VERSION));
-    obj.push_back(Pair("protocolversion",(int)PROTOCOL_VERSION));
-    obj.push_back(Pair("walletversion", pwalletMain->GetVersion()));
-    obj.push_back(Pair("balance",       ValueFromAmount(pwalletMain->GetBalance())));
-    obj.push_back(Pair("blocks",        (int)nBestHeight));
-    obj.push_back(Pair("connections",   (int)vNodes.size()));
-    obj.push_back(Pair("proxy",         (fUseProxy ? addrProxy.ToStringIPPort() : string())));
-    obj.push_back(Pair("difficulty",    (double)GetDifficulty()));
-    obj.push_back(Pair("testnet",       fTestNet));
-    obj.push_back(Pair("keypoololdest", (boost::int64_t)pwalletMain->GetOldestKeyPoolTime()));
-    obj.push_back(Pair("keypoolsize",   pwalletMain->GetKeyPoolSize()));
-    obj.push_back(Pair("paytxfee",      ValueFromAmount(nTransactionFee)));
-    obj.push_back(Pair("maxtxfee",      ValueFromAmount(nTransactionFeeMax)));
-    obj.push_back(Pair("forcetxfee",    fForceFee));
-=======
     obj.push_back(Pair("version",         (int)CLIENT_VERSION));
     obj.push_back(Pair("protocolversion", (int)PROTOCOL_VERSION));
     obj.push_back(Pair("walletversion",   pwalletMain->GetVersion()));
@@ -562,7 +546,8 @@
     obj.push_back(Pair("keypoololdest",   (boost::int64_t)pwalletMain->GetOldestKeyPoolTime()));
     obj.push_back(Pair("keypoolsize",     pwalletMain->GetKeyPoolSize()));
     obj.push_back(Pair("paytxfee",        ValueFromAmount(nTransactionFee)));
->>>>>>> e9558a2b
+    obj.push_back(Pair("maxtxfee",        ValueFromAmount(nTransactionFeeMax)));
+    obj.push_back(Pair("forcetxfee",      fForceFee));
     if (pwalletMain->IsCrypted())
         obj.push_back(Pair("unlocked_until", (boost::int64_t)nWalletUnlockTime / 1000));
     obj.push_back(Pair("errors",          GetWarnings("statusbar")));

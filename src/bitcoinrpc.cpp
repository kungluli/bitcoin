// Copyright (c) 2010 Satoshi Nakamoto
// Copyright (c) 2009-2012 The Bitcoin developers
// Distributed under the MIT/X11 software license, see the accompanying
// file COPYING or http://www.opensource.org/licenses/mit-license.php.

#include "main.h"
#include "wallet.h"
#include "db.h"
#include "walletdb.h"
#include "net.h"
#include "init.h"
#include "ui_interface.h"
#include "bitcoinrpc.h"

#undef printf
#include <boost/asio.hpp>
#include <boost/filesystem.hpp>
#include <boost/iostreams/concepts.hpp>
#include <boost/iostreams/stream.hpp>
#include <boost/algorithm/string.hpp>
#include <boost/lexical_cast.hpp>
#include <boost/asio/ssl.hpp>
#include <boost/filesystem/fstream.hpp>
#include <boost/thread/locks.hpp>

typedef boost::asio::ssl::stream<boost::asio::ip::tcp::socket> SSLStream;

#define printf OutputDebugStringF
// MinGW 3.4.5 gets "fatal error: had to relocate PCH" if the json headers are
// precompiled in headers.h.  The problem might be when the pch file goes over
// a certain size around 145MB.  If we need access to json_spirit outside this
// file, we could use the compiled json_spirit option.

using namespace std;
using namespace boost;
using namespace boost::asio;
using namespace json_spirit;

void ThreadRPCServer2(void* parg);

static std::string strRPCUserColonPass;

static int64 nWalletUnlockTime;
static CCriticalSection cs_nWalletUnlockTime;

extern Value dumpprivkey(const Array& params, bool fHelp);
extern Value importprivkey(const Array& params, bool fHelp);

const Object emptyobj;

void ThreadRPCServer3(void* parg);

Object JSONRPCError(int code, const string& message)
{
    Object error;
    error.push_back(Pair("code", code));
    error.push_back(Pair("message", message));
    return error;
}

double GetDifficulty(const CBlockIndex* blockindex = NULL)
{
    // Floating point number that is a multiple of the minimum difficulty,
    // minimum difficulty = 1.0.
    if (blockindex == NULL)
    {
        if (pindexBest == NULL)
            return 1.0;
        else
            blockindex = pindexBest;
    }

    int nShift = (blockindex->nBits >> 24) & 0xff;

    double dDiff =
        (double)0x0000ffff / (double)(blockindex->nBits & 0x00ffffff);

    while (nShift < 29)
    {
        dDiff *= 256.0;
        nShift++;
    }
    while (nShift > 29)
    {
        dDiff /= 256.0;
        nShift--;
    }

    return dDiff;
}


int64 AmountFromValue(const Value& value)
{
    double dAmount = value.get_real();
    if (dAmount <= 0.0 || dAmount > 21000000.0)
        throw JSONRPCError(-3, "Invalid amount");
    int64 nAmount = roundint64(dAmount * COIN);
    if (!MoneyRange(nAmount))
        throw JSONRPCError(-3, "Invalid amount");
    return nAmount;
}

Value ValueFromAmount(int64 amount)
{
    return (double)amount / (double)COIN;
}

std::string
HexBits(unsigned int nBits)
{
    union {
        int32_t nBits;
        char cBits[4];
    } uBits;
    uBits.nBits = htonl((int32_t)nBits);
    return HexStr(BEGIN(uBits.cBits), END(uBits.cBits));
}

static std::string
HelpRequiringPassphrase()
{
    return pwalletMain->IsCrypted()
        ? "\nrequires wallet passphrase to be set with walletpassphrase first"
        : "";
}

static inline void
EnsureWalletIsUnlocked()
{
    if (pwalletMain->IsLocked())
        throw JSONRPCError(-13, "Error: Please enter the wallet passphrase with walletpassphrase first.");
}

enum DecomposeMode {
    DM_NONE = 0,
    DM_HASH,
    DM_HEX,
    DM_ASM,
    DM_OBJ,
};

enum DecomposeMode
FindDecompose(const Object& decompositions, const char* pcType, const char* pcDefault)
{
    Value val = find_value(decompositions, pcType);
    std::string strDecompose = (val.type() == null_type) ? pcDefault : val.get_str();

    if (strDecompose == "no")
        return DM_NONE;
    if (strDecompose == "hash")
        return DM_HASH;
    if (strDecompose == "hex")
        return DM_HEX;
    if (strDecompose == "asm")
        return DM_ASM;
    if (strDecompose == "obj")
        return DM_OBJ;
    throw JSONRPCError(-18, "Invalid decomposition");
}

void WalletTxToJSON(const CWalletTx& wtx, Object& entry)
{
    int confirms = wtx.GetDepthInMainChain();
    entry.push_back(Pair("confirmations", confirms));
    if (confirms)
    {
        entry.push_back(Pair("blockhash", wtx.hashBlock.GetHex()));
        entry.push_back(Pair("blockindex", wtx.nIndex));
    }
    entry.push_back(Pair("txid", wtx.GetHash().GetHex()));
    entry.push_back(Pair("time", (boost::int64_t)wtx.GetTxTime()));
    BOOST_FOREACH(const PAIRTYPE(string,string)& item, wtx.mapValue)
        entry.push_back(Pair(item.first, item.second));
}

void
ScriptSigToJSON(const CTxIn& txin, Object& out)
{
    out.push_back(Pair("asm", txin.scriptSig.ToString()));
    out.push_back(Pair("hex", HexStr(txin.scriptSig.begin(), txin.scriptSig.end())));

    CTransaction txprev;
    uint256 hashTxprevBlock;
    if (!GetTransaction(txin.prevout.hash, txprev, hashTxprevBlock))
        return;

    txnouttype type;
    vector<CBitcoinAddress> addresses;
    int nRequired;

    if (!ExtractAddresses(txprev.vout[txin.prevout.n].scriptPubKey, type,
                          addresses, nRequired))
    {
        out.push_back(Pair("type", GetTxnOutputType(TX_NONSTANDARD)));
        return;
    }

    out.push_back(Pair("type", GetTxnOutputType(type)));
    if (type == TX_MULTISIG)
    {
        // TODO: Need to handle this specially since not all input addresses are required...
        return;
    }

    Array a;
    BOOST_FOREACH(const CBitcoinAddress& addr, addresses)
        a.push_back(addr.ToString());
    out.push_back(Pair("addresses", a));
}

void
ScriptPubKeyToJSON(const CScript& scriptPubKey, Object& out)
{
    txnouttype type;
    vector<CBitcoinAddress> addresses;
    int nRequired;

    out.push_back(Pair("asm", scriptPubKey.ToString()));
    out.push_back(Pair("hex", HexStr(scriptPubKey.begin(), scriptPubKey.end())));

    if (!ExtractAddresses(scriptPubKey, type, addresses, nRequired))
    {
        out.push_back(Pair("type", GetTxnOutputType(TX_NONSTANDARD)));
        return;
    }

    out.push_back(Pair("reqSigs", nRequired));
    out.push_back(Pair("type", GetTxnOutputType(type)));

    Array a;
    BOOST_FOREACH(const CBitcoinAddress& addr, addresses)
        a.push_back(addr.ToString());
    out.push_back(Pair("addresses", a));
}

void TxToJSON(const CTransaction &tx, Object& entry, const Object& decompositions)
{
    entry.push_back(Pair("version", tx.nVersion));
    entry.push_back(Pair("locktime", (boost::int64_t)tx.nLockTime));
    entry.push_back(Pair("size", (boost::int64_t)::GetSerializeSize(tx, SER_NETWORK, PROTOCOL_VERSION)));

    enum DecomposeMode decomposeScript = FindDecompose(decompositions, "script", "asm");

    Array vin;
    BOOST_FOREACH(const CTxIn& txin, tx.vin)
    {
        Object in;
        if (tx.IsCoinBase())
            in.push_back(Pair("coinbase", HexStr(txin.scriptSig.begin(), txin.scriptSig.end())));
        else
        {
            Object prevout;
            prevout.push_back(Pair("hash", txin.prevout.hash.GetHex()));
            prevout.push_back(Pair("n", (boost::int64_t)txin.prevout.n));
            in.push_back(Pair("prevout", prevout));
            switch (decomposeScript) {
            case DM_NONE:
                break;
            case DM_HEX:
                in.push_back(Pair("scriptSig", HexStr(txin.scriptSig.begin(), txin.scriptSig.end())));
                break;
            case DM_ASM:
                in.push_back(Pair("scriptSig", txin.scriptSig.ToString()));
                break;
            case DM_OBJ:
            {
                Object o;
                ScriptSigToJSON(txin, o);
                in.push_back(Pair("scriptSig", o));
                break;
            }
            default:
                throw JSONRPCError(-18, "Invalid script decomposition");
            }
        }
        in.push_back(Pair("sequence", (boost::int64_t)txin.nSequence));
        vin.push_back(in);
    }
    entry.push_back(Pair("vin", vin));
    Array vout;
    BOOST_FOREACH(const CTxOut& txout, tx.vout)
    {
        Object out;
        out.push_back(Pair("value", ValueFromAmount(txout.nValue)));
        switch (decomposeScript) {
        case DM_NONE:
            break;
        case DM_HEX:
            out.push_back(Pair("scriptPubKey", HexStr(txout.scriptPubKey.begin(), txout.scriptPubKey.end())));
            break;
        case DM_ASM:
            out.push_back(Pair("scriptPubKey", txout.scriptPubKey.ToString()));
            break;
        case DM_OBJ:
        {
            Object o;
            ScriptPubKeyToJSON(txout.scriptPubKey, o);
            out.push_back(Pair("scriptPubKey", o));
            break;
        }
        default:
            throw JSONRPCError(-18, "Invalid script decomposition");
        }
        vout.push_back(out);
    }
    entry.push_back(Pair("vout", vout));
}

void AnyTxToJSON(const uint256 hash, const CTransaction* ptx, Object& entry, const Object& decompositions);

string AccountFromValue(const Value& value)
{
    string strAccount = value.get_str();
    if (strAccount == "*")
        throw JSONRPCError(-11, "Invalid account name");
    return strAccount;
}

Object blockToJSON(const CBlock& block, const CBlockIndex* blockindex, const Object& decompositions)
{
    Object result;
    result.push_back(Pair("hash", block.GetHash().GetHex()));
    CMerkleTx txGen(block.vtx[0]);
    txGen.SetMerkleBranch(&block);
    result.push_back(Pair("confirmations", (int)txGen.GetDepthInMainChain()));
    result.push_back(Pair("size", (int)::GetSerializeSize(block, SER_NETWORK, PROTOCOL_VERSION)));
    result.push_back(Pair("height", blockindex->nHeight));
    result.push_back(Pair("version", block.nVersion));
    result.push_back(Pair("merkleroot", block.hashMerkleRoot.GetHex()));
    result.push_back(Pair("time", (boost::int64_t)block.GetBlockTime()));
    result.push_back(Pair("nonce", (boost::uint64_t)block.nNonce));
    result.push_back(Pair("bits", HexBits(block.nBits)));
    result.push_back(Pair("difficulty", GetDifficulty(blockindex)));

    enum DecomposeMode decomposeTxn = FindDecompose(decompositions, "tx", "hash");
    if (decomposeTxn)
    {
        Array txs;
        switch (decomposeTxn) {
        case DM_OBJ:
            BOOST_FOREACH (const CTransaction&tx, block.vtx)
            {
                Object entry;
                AnyTxToJSON(tx.GetHash(), &tx, entry, decompositions);
                txs.push_back(entry);
            }
            break;
        case DM_HEX:
            BOOST_FOREACH (const CTransaction&tx, block.vtx)
            {
                CDataStream ssTx(SER_NETWORK, PROTOCOL_VERSION);
                ssTx << tx;

                txs.push_back(HexStr(ssTx.begin(), ssTx.end()));
            }
            break;
        case DM_HASH:
            BOOST_FOREACH (const CTransaction&tx, block.vtx)
                txs.push_back(tx.GetHash().GetHex());
            break;
        default:
            throw JSONRPCError(-18, "Invalid transaction decomposition");
        }
        result.push_back(Pair("tx", txs));
    }

    if (blockindex->pprev)
        result.push_back(Pair("previousblockhash", blockindex->pprev->GetBlockHash().GetHex()));
    if (blockindex->pnext)
        result.push_back(Pair("nextblockhash", blockindex->pnext->GetBlockHash().GetHex()));
    return result;
}




///
/// Note: This interface may still be subject to change.
///

string CRPCTable::help(string strCommand) const
{
    string strRet;
    set<rpcfn_type> setDone;
    for (map<string, const CRPCCommand*>::const_iterator mi = mapCommands.begin(); mi != mapCommands.end(); ++mi)
    {
        const CRPCCommand *pcmd = mi->second;
        string strMethod = mi->first;
        // We already filter duplicates, but these deprecated screw up the sort order
        if (strMethod.find("label") != string::npos)
            continue;
        if (strCommand != "" && strMethod != strCommand)
            continue;
        try
        {
            Array params;
            rpcfn_type pfn = pcmd->actor;
            if (setDone.insert(pfn).second)
                (*pfn)(params, true);
        }
        catch (std::exception& e)
        {
            // Help text is returned in an exception
            string strHelp = string(e.what());
            if (strCommand == "")
                if (strHelp.find('\n') != string::npos)
                    strHelp = strHelp.substr(0, strHelp.find('\n'));
            strRet += strHelp + "\n";
        }
    }
    if (strRet == "")
        strRet = strprintf("help: unknown command: %s\n", strCommand.c_str());
    strRet = strRet.substr(0,strRet.size()-1);
    return strRet;
}

Value help(const Array& params, bool fHelp)
{
    if (fHelp || params.size() > 1)
        throw runtime_error(
            "help [command]\n"
            "List commands, or get help for a command.");

    string strCommand;
    if (params.size() > 0)
        strCommand = params[0].get_str();

    return tableRPC.help(strCommand);
}


Value stop(const Array& params, bool fHelp)
{
    if (fHelp || params.size() != 0)
        throw runtime_error(
            "stop\n"
            "Stop Bitcoin server.");
    // Shutdown will take long enough that the response should get back
    uiInterface.QueueShutdown();
    return "Bitcoin server stopping";
}


Value getblockcount(const Array& params, bool fHelp)
{
    if (fHelp || params.size() != 0)
        throw runtime_error(
            "getblockcount\n"
            "Returns the number of blocks in the longest block chain.");

    return nBestHeight;
}


Value getconnectioncount(const Array& params, bool fHelp)
{
    if (fHelp || params.size() != 0)
        throw runtime_error(
            "getconnectioncount\n"
            "Returns the number of connections to other nodes.");

    return (int)vNodes.size();
}


Value getdifficulty(const Array& params, bool fHelp)
{
    if (fHelp || params.size() != 0)
        throw runtime_error(
            "getdifficulty\n"
            "Returns the proof-of-work difficulty as a multiple of the minimum difficulty.");

    return GetDifficulty();
}


Value getgenerate(const Array& params, bool fHelp)
{
    if (fHelp || params.size() != 0)
        throw runtime_error(
            "getgenerate\n"
            "Returns true or false.");

    return GetBoolArg("-gen");
}


Value setgenerate(const Array& params, bool fHelp)
{
    if (fHelp || params.size() < 1 || params.size() > 2)
        throw runtime_error(
            "setgenerate <generate> [genproclimit]\n"
            "<generate> is true or false to turn generation on or off.\n"
            "Generation is limited to [genproclimit] processors, -1 is unlimited.");

    bool fGenerate = true;
    if (params.size() > 0)
        fGenerate = params[0].get_bool();

    if (params.size() > 1)
    {
        int nGenProcLimit = params[1].get_int();
        mapArgs["-genproclimit"] = itostr(nGenProcLimit);
        if (nGenProcLimit == 0)
            fGenerate = false;
    }
    mapArgs["-gen"] = (fGenerate ? "1" : "0");

    GenerateBitcoins(fGenerate, pwalletMain);
    return Value::null;
}


Value gethashespersec(const Array& params, bool fHelp)
{
    if (fHelp || params.size() != 0)
        throw runtime_error(
            "gethashespersec\n"
            "Returns a recent hashes per second performance measurement while generating.");

    if (GetTimeMillis() - nHPSTimerStart > 8000)
        return (boost::int64_t)0;
    return (boost::int64_t)dHashesPerSec;
}


Value getinfo(const Array& params, bool fHelp)
{
    if (fHelp || params.size() != 0)
        throw runtime_error(
            "getinfo\n"
            "Returns an object containing various state info.");

    Object obj;
    obj.push_back(Pair("version",       (int)CLIENT_VERSION));
    obj.push_back(Pair("protocolversion",(int)PROTOCOL_VERSION));
    obj.push_back(Pair("walletversion", pwalletMain->GetVersion()));
    obj.push_back(Pair("balance",       ValueFromAmount(pwalletMain->GetBalance())));
    obj.push_back(Pair("blocks",        (int)nBestHeight));
    obj.push_back(Pair("connections",   (int)vNodes.size()));
    obj.push_back(Pair("proxy",         (fUseProxy ? addrProxy.ToStringIPPort() : string())));
    obj.push_back(Pair("difficulty",    (double)GetDifficulty()));
    obj.push_back(Pair("testnet",       fTestNet));
    obj.push_back(Pair("keypoololdest", (boost::int64_t)pwalletMain->GetOldestKeyPoolTime()));
    obj.push_back(Pair("keypoolsize",   pwalletMain->GetKeyPoolSize()));
    obj.push_back(Pair("paytxfee",      ValueFromAmount(nTransactionFee)));
    obj.push_back(Pair("maxtxfee",      ValueFromAmount(nTransactionFeeMax)));
    obj.push_back(Pair("forcetxfee",    fForceFee));
    if (pwalletMain->IsCrypted())
        obj.push_back(Pair("unlocked_until", (boost::int64_t)nWalletUnlockTime / 1000));
    obj.push_back(Pair("errors",        GetWarnings("statusbar")));
    return obj;
}


Value getmininginfo(const Array& params, bool fHelp)
{
    if (fHelp || params.size() != 0)
        throw runtime_error(
            "getmininginfo\n"
            "Returns an object containing mining-related information.");

    Object obj;
    obj.push_back(Pair("blocks",        (int)nBestHeight));
    obj.push_back(Pair("currentblocksize",(uint64_t)nLastBlockSize));
    obj.push_back(Pair("currentblocktx",(uint64_t)nLastBlockTx));
    obj.push_back(Pair("difficulty",    (double)GetDifficulty()));
    obj.push_back(Pair("errors",        GetWarnings("statusbar")));
    obj.push_back(Pair("generate",      GetBoolArg("-gen")));
    obj.push_back(Pair("genproclimit",  (int)GetArg("-genproclimit", -1)));
    obj.push_back(Pair("hashespersec",  gethashespersec(params, false)));
    obj.push_back(Pair("pooledtx",      (uint64_t)mempool.size()));
    obj.push_back(Pair("minfee",        ValueFromAmount(nMinFeeBase)));
    obj.push_back(Pair("minfeeper",     (uint64_t)nMinFeePer));
    obj.push_back(Pair("testnet",       fTestNet));
    return obj;
}


Value getnewaddress(const Array& params, bool fHelp)
{
    if (fHelp || params.size() > 1)
        throw runtime_error(
            "getnewaddress [account]\n"
            "Returns a new Bitcoin address for receiving payments.  "
            "If [account] is specified (recommended), it is added to the address book "
            "so payments received with the address will be credited to [account].");

    // Parse the account first so we don't generate a key if there's an error
    string strAccount;
    if (params.size() > 0)
        strAccount = AccountFromValue(params[0]);

    if (!pwalletMain->IsLocked())
        pwalletMain->TopUpKeyPool();

    // Generate a new key that is added to wallet
    std::vector<unsigned char> newKey;
    if (!pwalletMain->GetKeyFromPool(newKey, false))
        throw JSONRPCError(-12, "Error: Keypool ran out, please call keypoolrefill first");
    CBitcoinAddress address(newKey);

    pwalletMain->SetAddressBookName(address, strAccount);

    return address.ToString();
}


CBitcoinAddress GetAccountAddress(string strAccount, bool bForceNew=false)
{
    CWalletDB walletdb(pwalletMain->strWalletFile);

    CAccount account;
    walletdb.ReadAccount(strAccount, account);

    bool bKeyUsed = false;

    // Check if the current key has been used
    if (!account.vchPubKey.empty())
    {
        CScript scriptPubKey;
        scriptPubKey.SetBitcoinAddress(account.vchPubKey);
        for (map<uint256, CWalletTx>::iterator it = pwalletMain->mapWallet.begin();
             it != pwalletMain->mapWallet.end() && !account.vchPubKey.empty();
             ++it)
        {
            const CWalletTx& wtx = (*it).second;
            BOOST_FOREACH(const CTxOut& txout, wtx.vout)
                if (txout.scriptPubKey == scriptPubKey)
                    bKeyUsed = true;
        }
    }

    // Generate a new key
    if (account.vchPubKey.empty() || bForceNew || bKeyUsed)
    {
        if (!pwalletMain->GetKeyFromPool(account.vchPubKey, false))
            throw JSONRPCError(-12, "Error: Keypool ran out, please call keypoolrefill first");

        pwalletMain->SetAddressBookName(CBitcoinAddress(account.vchPubKey), strAccount);
        walletdb.WriteAccount(strAccount, account);
    }

    return CBitcoinAddress(account.vchPubKey);
}

Value getaccountaddress(const Array& params, bool fHelp)
{
    if (fHelp || params.size() != 1)
        throw runtime_error(
            "getaccountaddress <account>\n"
            "Returns the current Bitcoin address for receiving payments to this account.");

    // Parse the account first so we don't generate a key if there's an error
    string strAccount = AccountFromValue(params[0]);

    Value ret;

    ret = GetAccountAddress(strAccount).ToString();

    return ret;
}



Value setaccount(const Array& params, bool fHelp)
{
    if (fHelp || params.size() < 1 || params.size() > 2)
        throw runtime_error(
            "setaccount <bitcoinaddress> <account>\n"
            "Sets the account associated with the given address.");

    CBitcoinAddress address(params[0].get_str());
    if (!address.IsValid())
        throw JSONRPCError(-5, "Invalid Bitcoin address");


    string strAccount;
    if (params.size() > 1)
        strAccount = AccountFromValue(params[1]);

    // Detect when changing the account of an address that is the 'unused current key' of another account:
    if (pwalletMain->mapAddressBook.count(address))
    {
        string strOldAccount = pwalletMain->mapAddressBook[address];
        if (address == GetAccountAddress(strOldAccount))
            GetAccountAddress(strOldAccount, true);
    }

    pwalletMain->SetAddressBookName(address, strAccount);

    return Value::null;
}


Value getaccount(const Array& params, bool fHelp)
{
    if (fHelp || params.size() != 1)
        throw runtime_error(
            "getaccount <bitcoinaddress>\n"
            "Returns the account associated with the given address.");

    CBitcoinAddress address(params[0].get_str());
    if (!address.IsValid())
        throw JSONRPCError(-5, "Invalid Bitcoin address");

    string strAccount;
    map<CBitcoinAddress, string>::iterator mi = pwalletMain->mapAddressBook.find(address);
    if (mi != pwalletMain->mapAddressBook.end() && !(*mi).second.empty())
        strAccount = (*mi).second;
    return strAccount;
}


Value getaddressesbyaccount(const Array& params, bool fHelp)
{
    if (fHelp || params.size() != 1)
        throw runtime_error(
            "getaddressesbyaccount <account>\n"
            "Returns the list of addresses for the given account.");

    string strAccount = AccountFromValue(params[0]);

    // Find all addresses that have the given account
    Array ret;
    BOOST_FOREACH(const PAIRTYPE(CBitcoinAddress, string)& item, pwalletMain->mapAddressBook)
    {
        const CBitcoinAddress& address = item.first;
        const string& strName = item.second;
        if (strName == strAccount)
            ret.push_back(address.ToString());
    }
    return ret;
}

Value settxfee(const Array& params, bool fHelp)
{
    if (GetBoolArg("-nosafefees"))
    {
        if (fHelp || params.size() < 1 || params.size() > 3)
            throw runtime_error(
                "settxfee <default amount> [maximum amount] [force]\n"
                "<default amount> specifies the transaction fee to include in all transactions\n"
                "[maximum amount] specifies the upper limit of how high the client will automatically\n"
                "                 adjust your fee as it deems necessary\n"
                "[force] is a boolean that enables sending less than the safe minimum fee");
    }
    else
    if (fHelp || params.size() < 1 || params.size() > 2)
        throw runtime_error(
            "settxfee <default amount> [maximum amount]\n"
            "<default amount> specifies the transaction fee to include in all transactions\n"
            "[maximum amount] specifies the upper limit of how high the client will automatically\n"
            "                 adjust your fee as it deems necessary");

    // Amounts
    int64 nAmount = 0;
    if (params[0].get_real() != 0.0)
        nAmount = AmountFromValue(params[0]);        // rejects 0.0 amounts

    if (params.size() > 1)
    {
        int64 nAmountMax;
        if (params[1].get_real() == 0.0)
            nAmountMax = 0;
        else
            nAmountMax = AmountFromValue(params[1]);
        if (nAmountMax < nAmount)
            throw runtime_error("Maximum fee, if provided, should be at least the amount of the default fee");
        nTransactionFeeMax = nAmountMax;
    }
    nTransactionFee = nAmount;
    if (params.size() > 2)
        fForceFee = params[2].get_bool();

    return true;
}

Value sendtoaddress(const Array& params, bool fHelp)
{
    if (fHelp || params.size() < 2 || params.size() > 4)
        throw runtime_error(
            "sendtoaddress <bitcoinaddress> <amount> [comment] [comment-to]\n"
            "<amount> is a real and is rounded to the nearest 0.00000001"
            + HelpRequiringPassphrase());

    CBitcoinAddress address(params[0].get_str());
    if (!address.IsValid())
        throw JSONRPCError(-5, "Invalid Bitcoin address");

    // Amount
    int64 nAmount = AmountFromValue(params[1]);

    // Wallet comments
    CWalletTx wtx;
    if (params.size() > 2 && params[2].type() != null_type && !params[2].get_str().empty())
        wtx.mapValue["comment"] = params[2].get_str();
    if (params.size() > 3 && params[3].type() != null_type && !params[3].get_str().empty())
        wtx.mapValue["to"]      = params[3].get_str();

    if (pwalletMain->IsLocked())
        throw JSONRPCError(-13, "Error: Please enter the wallet passphrase with walletpassphrase first.");

    string strError = pwalletMain->SendMoneyToBitcoinAddress(address, nAmount, wtx, true, fForceFee ? nTransactionFeeMax : MAX_MONEY);
    if (strError != "")
        throw JSONRPCError(-4, strError);

    return wtx.GetHash().GetHex();
}

Value listaddressgroupings(const Array& params, bool fHelp)
{
    if (fHelp)
        throw runtime_error("listaddressgroupings");

    Array jsonGroupings;
    map<string, int64> balances = pwalletMain->GetAddressBalances();
    BOOST_FOREACH(set<string> grouping, pwalletMain->GetAddressGroupings())
    {
        Array jsonGrouping;
        BOOST_FOREACH(string address, grouping)
        {
            Array addressInfo;
            addressInfo.push_back(address);
            addressInfo.push_back(ValueFromAmount(balances[address]));
            {
                LOCK(pwalletMain->cs_wallet);
                if (pwalletMain->mapAddressBook.find(CBitcoinAddress(address)) != pwalletMain->mapAddressBook.end())
                    addressInfo.push_back(pwalletMain->mapAddressBook.find(CBitcoinAddress(address))->second);
            }
            jsonGrouping.push_back(addressInfo);
        }
        jsonGroupings.push_back(jsonGrouping);
    }
    return jsonGroupings;
}

Value signmessage(const Array& params, bool fHelp)
{
    if (fHelp || params.size() != 2)
        throw runtime_error(
            "signmessage <bitcoinaddress> <message>\n"
            "Sign a message with the private key of an address");

    EnsureWalletIsUnlocked();

    string strAddress = params[0].get_str();
    string strMessage = params[1].get_str();

    CBitcoinAddress addr(strAddress);
    if (!addr.IsValid())
        throw JSONRPCError(-3, "Invalid address");

    CKey key;
    if (!pwalletMain->GetKey(addr, key))
        throw JSONRPCError(-4, "Private key not available");

    CDataStream ss(SER_GETHASH, 0);
    ss << strMessageMagic;
    ss << strMessage;

    vector<unsigned char> vchSig;
    if (!key.SignCompact(Hash(ss.begin(), ss.end()), vchSig))
        throw JSONRPCError(-5, "Sign failed");

    return EncodeBase64(&vchSig[0], vchSig.size());
}

Value verifymessage(const Array& params, bool fHelp)
{
    if (fHelp || params.size() != 3)
        throw runtime_error(
            "verifymessage <bitcoinaddress> <signature> <message>\n"
            "Verify a signed message");

    string strAddress  = params[0].get_str();
    string strSign     = params[1].get_str();
    string strMessage  = params[2].get_str();

    CBitcoinAddress addr(strAddress);
    if (!addr.IsValid())
        throw JSONRPCError(-3, "Invalid address");

    bool fInvalid = false;
    vector<unsigned char> vchSig = DecodeBase64(strSign.c_str(), &fInvalid);

    if (fInvalid)
        throw JSONRPCError(-5, "Malformed base64 encoding");

    CDataStream ss(SER_GETHASH, 0);
    ss << strMessageMagic;
    ss << strMessage;

    CKey key;
    if (!key.SetCompactSignature(Hash(ss.begin(), ss.end()), vchSig))
        return false;

    return (CBitcoinAddress(key.GetPubKey()) == addr);
}


Value getreceivedbyaddress(const Array& params, bool fHelp)
{
    if (fHelp || params.size() < 1 || params.size() > 2)
        throw runtime_error(
            "getreceivedbyaddress <bitcoinaddress> [minconf=1]\n"
            "Returns the total amount received by <bitcoinaddress> in transactions with at least [minconf] confirmations.");

    // Bitcoin address
    CBitcoinAddress address = CBitcoinAddress(params[0].get_str());
    CScript scriptPubKey;
    if (!address.IsValid())
        throw JSONRPCError(-5, "Invalid Bitcoin address");
    scriptPubKey.SetBitcoinAddress(address);
    if (!IsMine(*pwalletMain,scriptPubKey))
        return (double)0.0;

    // Minimum confirmations
    int nMinDepth = 1;
    if (params.size() > 1)
        nMinDepth = params[1].get_int();

    // Tally
    int64 nAmount = 0;
    for (map<uint256, CWalletTx>::iterator it = pwalletMain->mapWallet.begin(); it != pwalletMain->mapWallet.end(); ++it)
    {
        const CWalletTx& wtx = (*it).second;
        if (wtx.IsCoinBase() || !wtx.IsFinal())
            continue;

        BOOST_FOREACH(const CTxOut& txout, wtx.vout)
            if (txout.scriptPubKey == scriptPubKey)
                if (wtx.GetDepthInMainChain() >= nMinDepth)
                    nAmount += txout.nValue;
    }

    return  ValueFromAmount(nAmount);
}


void GetAccountAddresses(string strAccount, set<CBitcoinAddress>& setAddress)
{
    BOOST_FOREACH(const PAIRTYPE(CBitcoinAddress, string)& item, pwalletMain->mapAddressBook)
    {
        const CBitcoinAddress& address = item.first;
        const string& strName = item.second;
        if (strName == strAccount)
            setAddress.insert(address);
    }
}


Value getreceivedbyaccount(const Array& params, bool fHelp)
{
    if (fHelp || params.size() < 1 || params.size() > 2)
        throw runtime_error(
            "getreceivedbyaccount <account> [minconf=1]\n"
            "Returns the total amount received by addresses with <account> in transactions with at least [minconf] confirmations.");

    // Minimum confirmations
    int nMinDepth = 1;
    if (params.size() > 1)
        nMinDepth = params[1].get_int();

    // Get the set of pub keys assigned to account
    string strAccount = AccountFromValue(params[0]);
    set<CBitcoinAddress> setAddress;
    GetAccountAddresses(strAccount, setAddress);

    // Tally
    int64 nAmount = 0;
    for (map<uint256, CWalletTx>::iterator it = pwalletMain->mapWallet.begin(); it != pwalletMain->mapWallet.end(); ++it)
    {
        const CWalletTx& wtx = (*it).second;
        if (wtx.IsCoinBase() || !wtx.IsFinal())
            continue;

        BOOST_FOREACH(const CTxOut& txout, wtx.vout)
        {
            CBitcoinAddress address;
            if (ExtractAddress(txout.scriptPubKey, address) && pwalletMain->HaveKey(address) && setAddress.count(address))
                if (wtx.GetDepthInMainChain() >= nMinDepth)
                    nAmount += txout.nValue;
        }
    }

    return (double)nAmount / (double)COIN;
}


int64 GetAccountBalance(CWalletDB& walletdb, const string& strAccount, int nMinDepth)
{
    int64 nBalance = 0;

    // Tally wallet transactions
    for (map<uint256, CWalletTx>::iterator it = pwalletMain->mapWallet.begin(); it != pwalletMain->mapWallet.end(); ++it)
    {
        const CWalletTx& wtx = (*it).second;
        if (!wtx.IsFinal())
            continue;

        int64 nGenerated, nReceived, nSent, nFee;
        wtx.GetAccountAmounts(strAccount, nGenerated, nReceived, nSent, nFee);

        if (nReceived != 0 && wtx.GetDepthInMainChain() >= nMinDepth)
            nBalance += nReceived;
        nBalance += nGenerated - nSent - nFee;
    }

    // Tally internal accounting entries
    nBalance += walletdb.GetAccountCreditDebit(strAccount);

    return nBalance;
}

int64 GetAccountBalance(const string& strAccount, int nMinDepth)
{
    CWalletDB walletdb(pwalletMain->strWalletFile);
    return GetAccountBalance(walletdb, strAccount, nMinDepth);
}


Value getbalance(const Array& params, bool fHelp)
{
    if (fHelp || params.size() > 2)
        throw runtime_error(
            "getbalance [account] [minconf=1]\n"
            "If [account] is not specified, returns the server's total available balance.\n"
            "If [account] is specified, returns the balance in the account.");

    if (params.size() == 0)
        return  ValueFromAmount(pwalletMain->GetBalance());

    int nMinDepth = 1;
    if (params.size() > 1)
        nMinDepth = params[1].get_int();

    if (params[0].get_str() == "*") {
        // Calculate total balance a different way from GetBalance()
        // (GetBalance() sums up all unspent TxOuts)
        // getbalance and getbalance '*' should always return the same number.
        int64 nBalance = 0;
        for (map<uint256, CWalletTx>::iterator it = pwalletMain->mapWallet.begin(); it != pwalletMain->mapWallet.end(); ++it)
        {
            const CWalletTx& wtx = (*it).second;
            if (!wtx.IsFinal())
                continue;

            int64 allGeneratedImmature, allGeneratedMature, allFee;
            allGeneratedImmature = allGeneratedMature = allFee = 0;
            string strSentAccount;
            list<pair<CBitcoinAddress, int64> > listReceived;
            list<pair<CBitcoinAddress, int64> > listSent;
            wtx.GetAmounts(allGeneratedImmature, allGeneratedMature, listReceived, listSent, allFee, strSentAccount);
            if (wtx.GetDepthInMainChain() >= nMinDepth)
            {
                BOOST_FOREACH(const PAIRTYPE(CBitcoinAddress,int64)& r, listReceived)
                    nBalance += r.second;
            }
            BOOST_FOREACH(const PAIRTYPE(CBitcoinAddress,int64)& r, listSent)
                nBalance -= r.second;
            nBalance -= allFee;
            nBalance += allGeneratedMature;
        }
        return  ValueFromAmount(nBalance);
    }

    string strAccount = AccountFromValue(params[0]);

    int64 nBalance = GetAccountBalance(strAccount, nMinDepth);

    return ValueFromAmount(nBalance);
}


Value movecmd(const Array& params, bool fHelp)
{
    if (fHelp || params.size() < 3 || params.size() > 5)
        throw runtime_error(
            "move <fromaccount> <toaccount> <amount> [minconf=1] [comment]\n"
            "Move from one account in your wallet to another.");

    string strFrom = AccountFromValue(params[0]);
    string strTo = AccountFromValue(params[1]);
    int64 nAmount = AmountFromValue(params[2]);
    if (params.size() > 3)
        // unused parameter, used to be nMinDepth, keep type-checking it though
        (void)params[3].get_int();
    string strComment;
    if (params.size() > 4)
        strComment = params[4].get_str();

    CWalletDB walletdb(pwalletMain->strWalletFile);
    if (!walletdb.TxnBegin())
        throw JSONRPCError(-20, "database error");

    int64 nNow = GetAdjustedTime();

    // Debit
    CAccountingEntry debit;
    debit.strAccount = strFrom;
    debit.nCreditDebit = -nAmount;
    debit.nTime = nNow;
    debit.strOtherAccount = strTo;
    debit.strComment = strComment;
    walletdb.WriteAccountingEntry(debit);

    // Credit
    CAccountingEntry credit;
    credit.strAccount = strTo;
    credit.nCreditDebit = nAmount;
    credit.nTime = nNow;
    credit.strOtherAccount = strFrom;
    credit.strComment = strComment;
    walletdb.WriteAccountingEntry(credit);

    if (!walletdb.TxnCommit())
        throw JSONRPCError(-20, "database error");

    return true;
}


Value sendfrom(const Array& params, bool fHelp)
{
    if (fHelp || params.size() < 3 || params.size() > 6)
        throw runtime_error(
            "sendfrom <fromaccount> <tobitcoinaddress> <amount> [minconf=1] [comment] [comment-to]\n"
            "<amount> is a real and is rounded to the nearest 0.00000001"
            + HelpRequiringPassphrase());

    string strAccount = AccountFromValue(params[0]);
    CBitcoinAddress address(params[1].get_str());
    if (!address.IsValid())
        throw JSONRPCError(-5, "Invalid Bitcoin address");
    int64 nAmount = AmountFromValue(params[2]);
    int nMinDepth = 1;
    if (params.size() > 3)
        nMinDepth = params[3].get_int();

    CWalletTx wtx;
    wtx.strFromAccount = strAccount;
    if (params.size() > 4 && params[4].type() != null_type && !params[4].get_str().empty())
        wtx.mapValue["comment"] = params[4].get_str();
    if (params.size() > 5 && params[5].type() != null_type && !params[5].get_str().empty())
        wtx.mapValue["to"]      = params[5].get_str();

    EnsureWalletIsUnlocked();

    // Check funds
    int64 nBalance = GetAccountBalance(strAccount, nMinDepth);
    if (nAmount > nBalance)
        throw JSONRPCError(-6, "Account has insufficient funds");

    // Send
    string strError = pwalletMain->SendMoneyToBitcoinAddress(address, nAmount, wtx, true, fForceFee ? nTransactionFeeMax : MAX_MONEY);
    if (strError != "")
        throw JSONRPCError(-4, strError);

    return wtx.GetHash().GetHex();
}


Value sendmany(const Array& params, bool fHelp)
{
    if (fHelp || params.size() < 2 || params.size() > 4)
        throw runtime_error(
            "sendmany <fromaccount> {address:amount,...} [minconf=1] [comment]\n"
            "sendmany [<fromaccount>, [sendfromaddresses...]] {address:amount,...} [minconf=1] [comment]\n"
            "amounts are double-precision floating point numbers"
            + HelpRequiringPassphrase());

    std::string strAccount;
    std::set<std::string> fromAddresses;
    if (params[0].type() == str_type)
        strAccount = AccountFromValue(params[0]);
    else
    {
        Array a = params[0].get_array();
        strAccount = AccountFromValue(a[0]);
        BOOST_FOREACH(const Value& v, a)
        {
            fromAddresses.insert(v.get_str());
        }
    }

    Object sendTo = params[1].get_obj();
    int nMinDepth = 1;
    if (params.size() > 2)
        nMinDepth = params[2].get_int();

    CWalletTx wtx;
    wtx.strFromAccount = strAccount;
    if (params.size() > 3 && params[3].type() != null_type && !params[3].get_str().empty())
        wtx.mapValue["comment"] = params[3].get_str();

    set<CBitcoinAddress> setAddress;
    vector<pair<CScript, int64> > vecSend;

    int64 totalAmount = 0;
    BOOST_FOREACH(const Pair& s, sendTo)
    {
        CBitcoinAddress address(s.name_);
        if (!address.IsValid())
            throw JSONRPCError(-5, string("Invalid Bitcoin address:")+s.name_);

        if (setAddress.count(address))
            throw JSONRPCError(-8, string("Invalid parameter, duplicated address: ")+s.name_);
        setAddress.insert(address);

        CScript scriptPubKey;
        scriptPubKey.SetBitcoinAddress(address);
        int64 nAmount = AmountFromValue(s.value_);
        totalAmount += nAmount;

        vecSend.push_back(make_pair(scriptPubKey, nAmount));
    }

    EnsureWalletIsUnlocked();

    // Check funds
    int64 nBalance = GetAccountBalance(strAccount, nMinDepth);
    if (totalAmount > nBalance)
        throw JSONRPCError(-6, "Account has insufficient funds");

    CScopedSendFromAddressRestriction<std::set<std::string> >(*pwalletMain, fromAddresses);

    // Send
    CReserveKey keyChange(pwalletMain);
    int64 nFeeRequired = 0;
    bool fCreated = pwalletMain->CreateTransaction(vecSend, wtx, keyChange, nFeeRequired, fForceFee ? nTransactionFeeMax : MAX_MONEY);
    if (!fCreated)
    {
        if (totalAmount + nFeeRequired > pwalletMain->GetBalance())
            throw JSONRPCError(-6, "Insufficient funds");
        throw JSONRPCError(-4, "Transaction creation failed");
    }
    if (!pwalletMain->CommitTransaction(wtx, keyChange))
        throw JSONRPCError(-4, "Transaction commit failed");

    return wtx.GetHash().GetHex();
}

Value addmultisigaddress(const Array& params, bool fHelp)
{
    if (fHelp || params.size() < 2 || params.size() > 3)
    {
        string msg = "addmultisigaddress <nrequired> <'[\"key\",\"key\"]'> [account]\n"
            "Add a nrequired-to-sign multisignature address to the wallet\"\n"
            "each key is a Bitcoin address or hex-encoded public key\n"
            "If [account] is specified, assign address to [account].";
        throw runtime_error(msg);
    }

    int nRequired = params[0].get_int();
    const Array& keys = params[1].get_array();
    string strAccount;
    if (params.size() > 2)
        strAccount = AccountFromValue(params[2]);

    // Gather public keys
    if (nRequired < 1)
        throw runtime_error("a multisignature address must require at least one key to redeem");
    if ((int)keys.size() < nRequired)
        throw runtime_error(
            strprintf("not enough keys supplied "
                      "(got %d keys, but need at least %d to redeem)", keys.size(), nRequired));
    std::vector<CKey> pubkeys;
    pubkeys.resize(keys.size());
    for (unsigned int i = 0; i < keys.size(); i++)
    {
        const std::string& ks = keys[i].get_str();

        // Case 1: Bitcoin address and we have full public key:
        CBitcoinAddress address(ks);
        if (address.IsValid())
        {
            if (address.IsScript())
                throw runtime_error(
                    strprintf("%s is a pay-to-script address",ks.c_str()));
            std::vector<unsigned char> vchPubKey;
            if (!pwalletMain->GetPubKey(address, vchPubKey))
                throw runtime_error(
                    strprintf("no full public key for address %s",ks.c_str()));
            if (vchPubKey.empty() || !pubkeys[i].SetPubKey(vchPubKey))
                throw runtime_error(" Invalid public key: "+ks);
        }

        // Case 2: hex public key
        else if (IsHex(ks))
        {
            vector<unsigned char> vchPubKey = ParseHex(ks);
            if (vchPubKey.empty() || !pubkeys[i].SetPubKey(vchPubKey))
                throw runtime_error(" Invalid public key: "+ks);
        }
        else
        {
            throw runtime_error(" Invalid public key: "+ks);
        }
    }

    // Construct using pay-to-script-hash:
    CScript inner;
    inner.SetMultisig(nRequired, pubkeys);

    uint160 scriptHash = Hash160(inner);
    CScript scriptPubKey;
    scriptPubKey.SetPayToScriptHash(inner);
    pwalletMain->AddCScript(inner);
    CBitcoinAddress address;
    address.SetScriptHash160(scriptHash);

    pwalletMain->SetAddressBookName(address, strAccount);
    return address.ToString();
}


struct tallyitem
{
    int64 nAmount;
    int nConf;
    tallyitem()
    {
        nAmount = 0;
        nConf = std::numeric_limits<int>::max();
    }
};

Value ListReceived(const Array& params, bool fByAccounts)
{
    // Minimum confirmations
    int nMinDepth = 1;
    if (params.size() > 0)
        nMinDepth = params[0].get_int();

    // Whether to include empty accounts
    bool fIncludeEmpty = false;
    if (params.size() > 1)
        fIncludeEmpty = params[1].get_bool();

    // Tally
    map<CBitcoinAddress, tallyitem> mapTally;
    for (map<uint256, CWalletTx>::iterator it = pwalletMain->mapWallet.begin(); it != pwalletMain->mapWallet.end(); ++it)
    {
        const CWalletTx& wtx = (*it).second;

        if (wtx.IsCoinBase() || !wtx.IsFinal())
            continue;

        int nDepth = wtx.GetDepthInMainChain();
        if (nDepth < nMinDepth)
            continue;

        BOOST_FOREACH(const CTxOut& txout, wtx.vout)
        {
            CBitcoinAddress address;
            if (!ExtractAddress(txout.scriptPubKey, address) || !pwalletMain->HaveKey(address) || !address.IsValid())
                continue;

            tallyitem& item = mapTally[address];
            item.nAmount += txout.nValue;
            item.nConf = min(item.nConf, nDepth);
        }
    }

    // Reply
    Array ret;
    map<string, tallyitem> mapAccountTally;
    BOOST_FOREACH(const PAIRTYPE(CBitcoinAddress, string)& item, pwalletMain->mapAddressBook)
    {
        const CBitcoinAddress& address = item.first;
        const string& strAccount = item.second;
        map<CBitcoinAddress, tallyitem>::iterator it = mapTally.find(address);
        if (it == mapTally.end() && !fIncludeEmpty)
            continue;

        int64 nAmount = 0;
        int nConf = std::numeric_limits<int>::max();
        if (it != mapTally.end())
        {
            nAmount = (*it).second.nAmount;
            nConf = (*it).second.nConf;
        }

        if (fByAccounts)
        {
            tallyitem& item = mapAccountTally[strAccount];
            item.nAmount += nAmount;
            item.nConf = min(item.nConf, nConf);
        }
        else
        {
            Object obj;
            obj.push_back(Pair("address",       address.ToString()));
            obj.push_back(Pair("account",       strAccount));
            obj.push_back(Pair("amount",        ValueFromAmount(nAmount)));
            obj.push_back(Pair("confirmations", (nConf == std::numeric_limits<int>::max() ? 0 : nConf)));
            ret.push_back(obj);
        }
    }

    if (fByAccounts)
    {
        for (map<string, tallyitem>::iterator it = mapAccountTally.begin(); it != mapAccountTally.end(); ++it)
        {
            int64 nAmount = (*it).second.nAmount;
            int nConf = (*it).second.nConf;
            Object obj;
            obj.push_back(Pair("account",       (*it).first));
            obj.push_back(Pair("amount",        ValueFromAmount(nAmount)));
            obj.push_back(Pair("confirmations", (nConf == std::numeric_limits<int>::max() ? 0 : nConf)));
            ret.push_back(obj);
        }
    }

    return ret;
}

Value listreceivedbyaddress(const Array& params, bool fHelp)
{
    if (fHelp || params.size() > 2)
        throw runtime_error(
            "listreceivedbyaddress [minconf=1] [includeempty=false]\n"
            "[minconf] is the minimum number of confirmations before payments are included.\n"
            "[includeempty] whether to include addresses that haven't received any payments.\n"
            "Returns an array of objects containing:\n"
            "  \"address\" : receiving address\n"
            "  \"account\" : the account of the receiving address\n"
            "  \"amount\" : total amount received by the address\n"
            "  \"confirmations\" : number of confirmations of the most recent transaction included");

    return ListReceived(params, false);
}

Value listreceivedbyaccount(const Array& params, bool fHelp)
{
    if (fHelp || params.size() > 2)
        throw runtime_error(
            "listreceivedbyaccount [minconf=1] [includeempty=false]\n"
            "[minconf] is the minimum number of confirmations before payments are included.\n"
            "[includeempty] whether to include accounts that haven't received any payments.\n"
            "Returns an array of objects containing:\n"
            "  \"account\" : the account of the receiving addresses\n"
            "  \"amount\" : total amount received by addresses with this account\n"
            "  \"confirmations\" : number of confirmations of the most recent transaction included");

    return ListReceived(params, true);
}

void ListTransactions(const CWalletTx& wtx, const string& strAccount, int nMinDepth, bool fLong, Array& ret)
{
    int64 nGeneratedImmature, nGeneratedMature, nFee;
    string strSentAccount;
    list<pair<CBitcoinAddress, int64> > listReceived;
    list<pair<CBitcoinAddress, int64> > listSent;

    wtx.GetAmounts(nGeneratedImmature, nGeneratedMature, listReceived, listSent, nFee, strSentAccount);

    bool fAllAccounts = (strAccount == string("*"));

    // Generated blocks assigned to account ""
    if ((nGeneratedMature+nGeneratedImmature) != 0 && (fAllAccounts || strAccount == ""))
    {
        Object entry;
        entry.push_back(Pair("account", string("")));
        if (nGeneratedImmature)
        {
            entry.push_back(Pair("category", wtx.GetDepthInMainChain() ? "immature" : "orphan"));
            entry.push_back(Pair("amount", ValueFromAmount(nGeneratedImmature)));
        }
        else
        {
            entry.push_back(Pair("category", "generate"));
            entry.push_back(Pair("amount", ValueFromAmount(nGeneratedMature)));
        }
        if (fLong)
            WalletTxToJSON(wtx, entry);
        ret.push_back(entry);
    }

    // Sent
    if ((!listSent.empty() || nFee != 0) && (fAllAccounts || strAccount == strSentAccount))
    {
        BOOST_FOREACH(const PAIRTYPE(CBitcoinAddress, int64)& s, listSent)
        {
            Object entry;
            entry.push_back(Pair("account", strSentAccount));
            entry.push_back(Pair("address", s.first.ToString()));
            entry.push_back(Pair("category", "send"));
            entry.push_back(Pair("amount", ValueFromAmount(-s.second)));
            entry.push_back(Pair("fee", ValueFromAmount(-nFee)));
            if (fLong)
                WalletTxToJSON(wtx, entry);
            ret.push_back(entry);
        }
    }

    // Received
    if (listReceived.size() > 0 && wtx.GetDepthInMainChain() >= nMinDepth)
    {
        BOOST_FOREACH(const PAIRTYPE(CBitcoinAddress, int64)& r, listReceived)
        {
            string account;
            if (pwalletMain->mapAddressBook.count(r.first))
                account = pwalletMain->mapAddressBook[r.first];
            if (fAllAccounts || (account == strAccount))
            {
                Object entry;
                entry.push_back(Pair("account", account));
                entry.push_back(Pair("address", r.first.ToString()));
                entry.push_back(Pair("category", "receive"));
                entry.push_back(Pair("amount", ValueFromAmount(r.second)));
                if (fLong)
                    WalletTxToJSON(wtx, entry);
                ret.push_back(entry);
            }
        }
    }
}

void AcentryToJSON(const CAccountingEntry& acentry, const string& strAccount, Array& ret)
{
    bool fAllAccounts = (strAccount == string("*"));

    if (fAllAccounts || acentry.strAccount == strAccount)
    {
        Object entry;
        entry.push_back(Pair("account", acentry.strAccount));
        entry.push_back(Pair("category", "move"));
        entry.push_back(Pair("time", (boost::int64_t)acentry.nTime));
        entry.push_back(Pair("amount", ValueFromAmount(acentry.nCreditDebit)));
        entry.push_back(Pair("otheraccount", acentry.strOtherAccount));
        entry.push_back(Pair("comment", acentry.strComment));
        ret.push_back(entry);
    }
}

Value listtransactions(const Array& params, bool fHelp)
{
    if (fHelp || params.size() > 3)
        throw runtime_error(
            "listtransactions [account] [count=10] [from=0]\n"
            "Returns up to [count] most recent transactions skipping the first [from] transactions for account [account].");

    string strAccount = "*";
    if (params.size() > 0)
        strAccount = params[0].get_str();
    int nCount = 10;
    if (params.size() > 1)
        nCount = params[1].get_int();
    int nFrom = 0;
    if (params.size() > 2)
        nFrom = params[2].get_int();

    if (nCount < 0)
        throw JSONRPCError(-8, "Negative count");
    if (nFrom < 0)
        throw JSONRPCError(-8, "Negative from");

    Array ret;
    CWalletDB walletdb(pwalletMain->strWalletFile);

    // First: get all CWalletTx and CAccountingEntry into a sorted-by-time multimap.
    typedef pair<CWalletTx*, CAccountingEntry*> TxPair;
    typedef multimap<int64, TxPair > TxItems;
    TxItems txByTime;

    // Note: maintaining indices in the database of (account,time) --> txid and (account, time) --> acentry
    // would make this much faster for applications that do this a lot.
    for (map<uint256, CWalletTx>::iterator it = pwalletMain->mapWallet.begin(); it != pwalletMain->mapWallet.end(); ++it)
    {
        CWalletTx* wtx = &((*it).second);
        txByTime.insert(make_pair(wtx->GetTxTime(), TxPair(wtx, (CAccountingEntry*)0)));
    }
    list<CAccountingEntry> acentries;
    walletdb.ListAccountCreditDebit(strAccount, acentries);
    BOOST_FOREACH(CAccountingEntry& entry, acentries)
    {
        txByTime.insert(make_pair(entry.nTime, TxPair((CWalletTx*)0, &entry)));
    }

    // iterate backwards until we have nCount items to return:
    for (TxItems::reverse_iterator it = txByTime.rbegin(); it != txByTime.rend(); ++it)
    {
        CWalletTx *const pwtx = (*it).second.first;
        if (pwtx != 0)
            ListTransactions(*pwtx, strAccount, 0, true, ret);
        CAccountingEntry *const pacentry = (*it).second.second;
        if (pacentry != 0)
            AcentryToJSON(*pacentry, strAccount, ret);

        if ((int)ret.size() >= (nCount+nFrom)) break;
    }
    // ret is newest to oldest

    if (nFrom > (int)ret.size())
        nFrom = ret.size();
    if ((nFrom + nCount) > (int)ret.size())
        nCount = ret.size() - nFrom;
    Array::iterator first = ret.begin();
    std::advance(first, nFrom);
    Array::iterator last = ret.begin();
    std::advance(last, nFrom+nCount);

    if (last != ret.end()) ret.erase(last, ret.end());
    if (first != ret.begin()) ret.erase(ret.begin(), first);

    std::reverse(ret.begin(), ret.end()); // Return oldest to newest

    return ret;
}

Value listaccounts(const Array& params, bool fHelp)
{
    if (fHelp || params.size() > 1)
        throw runtime_error(
            "listaccounts [minconf=1]\n"
            "Returns Object that has account names as keys, account balances as values.");

    int nMinDepth = 1;
    if (params.size() > 0)
        nMinDepth = params[0].get_int();

    map<string, int64> mapAccountBalances;
    BOOST_FOREACH(const PAIRTYPE(CBitcoinAddress, string)& entry, pwalletMain->mapAddressBook) {
        if (pwalletMain->HaveKey(entry.first)) // This address belongs to me
            mapAccountBalances[entry.second] = 0;
    }

    for (map<uint256, CWalletTx>::iterator it = pwalletMain->mapWallet.begin(); it != pwalletMain->mapWallet.end(); ++it)
    {
        const CWalletTx& wtx = (*it).second;
        int64 nGeneratedImmature, nGeneratedMature, nFee;
        string strSentAccount;
        list<pair<CBitcoinAddress, int64> > listReceived;
        list<pair<CBitcoinAddress, int64> > listSent;
        wtx.GetAmounts(nGeneratedImmature, nGeneratedMature, listReceived, listSent, nFee, strSentAccount);
        mapAccountBalances[strSentAccount] -= nFee;
        BOOST_FOREACH(const PAIRTYPE(CBitcoinAddress, int64)& s, listSent)
            mapAccountBalances[strSentAccount] -= s.second;
        if (wtx.GetDepthInMainChain() >= nMinDepth)
        {
            mapAccountBalances[""] += nGeneratedMature;
            BOOST_FOREACH(const PAIRTYPE(CBitcoinAddress, int64)& r, listReceived)
                if (pwalletMain->mapAddressBook.count(r.first))
                    mapAccountBalances[pwalletMain->mapAddressBook[r.first]] += r.second;
                else
                    mapAccountBalances[""] += r.second;
        }
    }

    list<CAccountingEntry> acentries;
    CWalletDB(pwalletMain->strWalletFile).ListAccountCreditDebit("*", acentries);
    BOOST_FOREACH(const CAccountingEntry& entry, acentries)
        mapAccountBalances[entry.strAccount] += entry.nCreditDebit;

    Object ret;
    BOOST_FOREACH(const PAIRTYPE(string, int64)& accountBalance, mapAccountBalances) {
        ret.push_back(Pair(accountBalance.first, ValueFromAmount(accountBalance.second)));
    }
    return ret;
}

Value listsinceblock(const Array& params, bool fHelp)
{
    if (fHelp)
        throw runtime_error(
            "listsinceblock [blockhash] [target-confirmations]\n"
            "Get all transactions in blocks since block [blockhash], or all transactions if omitted");

    CBlockIndex *pindex = NULL;
    int target_confirms = 1;

    if (params.size() > 0)
    {
        uint256 blockId = 0;

        blockId.SetHex(params[0].get_str());
        pindex = CBlockLocator(blockId).GetBlockIndex();
    }

    if (params.size() > 1)
    {
        target_confirms = params[1].get_int();

        if (target_confirms < 1)
            throw JSONRPCError(-8, "Invalid parameter");
    }

    int depth = pindex ? (1 + nBestHeight - pindex->nHeight) : -1;

    Array transactions;

    for (map<uint256, CWalletTx>::iterator it = pwalletMain->mapWallet.begin(); it != pwalletMain->mapWallet.end(); it++)
    {
        CWalletTx tx = (*it).second;

        if (depth == -1 || tx.GetDepthInMainChain() < depth)
            ListTransactions(tx, "*", 0, true, transactions);
    }

    uint256 lastblock;

    if (target_confirms == 1)
    {
        lastblock = hashBestChain;
    }
    else
    {
        int target_height = pindexBest->nHeight + 1 - target_confirms;

        CBlockIndex *block;
        for (block = pindexBest;
             block && block->nHeight > target_height;
             block = block->pprev)  { }

        lastblock = block ? block->GetBlockHash() : 0;
    }

    Object ret;
    ret.push_back(Pair("transactions", transactions));
    ret.push_back(Pair("lastblock", lastblock.GetHex()));

    return ret;
}

void
AnyTxToJSON(const uint256 hash, const CTransaction* ptx, Object& entry, const Object& decompositions)
{
    if (pwalletMain->mapWallet.count(hash))
    {
        const CWalletTx& wtx = pwalletMain->mapWallet[hash];

        TxToJSON(wtx, entry, decompositions);

        int64 nCredit = wtx.GetCredit();
        int64 nDebit = wtx.GetDebit();
        int64 nNet = nCredit - nDebit;
        int64 nFee = (wtx.IsFromMe() ? wtx.GetValueOut() - nDebit : 0);

        entry.push_back(Pair("amount", ValueFromAmount(nNet - nFee)));
        if (wtx.IsFromMe())
            entry.push_back(Pair("fee", ValueFromAmount(nFee)));

        WalletTxToJSON(wtx, entry);

        Array details;
        ListTransactions(pwalletMain->mapWallet[hash], "*", 0, false, details);
        entry.push_back(Pair("details", details));
    }
    else
    {
        CTransaction tx;
        uint256 hashBlock = 0;
        if ((!ptx) && GetTransaction(hash, tx, hashBlock))
            ptx = &tx;
        if (ptx)
        {
            entry.push_back(Pair("txid", hash.GetHex()));
            TxToJSON(*ptx, entry, decompositions);
            if (hashBlock == 0)
                entry.push_back(Pair("confirmations", 0));
            else
            {
                entry.push_back(Pair("blockhash", hashBlock.GetHex()));
                map<uint256, CBlockIndex*>::iterator mi = mapBlockIndex.find(hashBlock);
                if (mi != mapBlockIndex.end() && (*mi).second)
                {
                    CBlockIndex* pindex = (*mi).second;
                    if (pindex->IsInMainChain())
                    {
                        entry.push_back(Pair("confirmations", 1 + nBestHeight - pindex->nHeight));
                        entry.push_back(Pair("time", (boost::int64_t)pindex->nTime));
                    }
                    else
                        entry.push_back(Pair("confirmations", 0));
                }
            }
        }
        else
            throw JSONRPCError(-5, "No information available about transaction");
    }
}

Value gettransaction(const Array& params, bool fHelp)
{
    if (fHelp || params.size() < 1 || params.size() > 2)
        throw runtime_error(
            "gettransaction <txid> [decompositions]\n"
            "Get detailed information about <txid>");

    uint256 hash;
    hash.SetHex(params[0].get_str());

    Object entry;

    AnyTxToJSON(hash, NULL, entry,
                (params.size() > 1) ? params[1].get_obj() : emptyobj);

    return entry;
}


Value backupwallet(const Array& params, bool fHelp)
{
    if (fHelp || params.size() != 1)
        throw runtime_error(
            "backupwallet <destination>\n"
            "Safely copies wallet.dat to destination, which can be a directory or a path with filename.");

    string strDest = params[0].get_str();
    BackupWallet(*pwalletMain, strDest);

    return Value::null;
}


Value keypoolrefill(const Array& params, bool fHelp)
{
    if (fHelp || params.size() > 0)
        throw runtime_error(
            "keypoolrefill\n"
            "Fills the keypool."
            + HelpRequiringPassphrase());

    EnsureWalletIsUnlocked();

    pwalletMain->TopUpKeyPool();

    if (pwalletMain->GetKeyPoolSize() < GetArg("-keypool", 100))
        throw JSONRPCError(-4, "Error refreshing keypool.");

    return Value::null;
}


void ThreadTopUpKeyPool(void* parg)
{
    pwalletMain->TopUpKeyPool();
}

void ThreadCleanWalletPassphrase(void* parg)
{
    int64 nMyWakeTime = GetTimeMillis() + *((int64*)parg) * 1000;

    ENTER_CRITICAL_SECTION(cs_nWalletUnlockTime);

    if (nWalletUnlockTime == 0)
    {
        nWalletUnlockTime = nMyWakeTime;

        do
        {
            if (nWalletUnlockTime==0)
                break;
            int64 nToSleep = nWalletUnlockTime - GetTimeMillis();
            if (nToSleep <= 0)
                break;

            LEAVE_CRITICAL_SECTION(cs_nWalletUnlockTime);
            Sleep(nToSleep);
            ENTER_CRITICAL_SECTION(cs_nWalletUnlockTime);

        } while(1);

        if (nWalletUnlockTime)
        {
            nWalletUnlockTime = 0;
            pwalletMain->Lock();
        }
    }
    else
    {
        if (nWalletUnlockTime < nMyWakeTime)
            nWalletUnlockTime = nMyWakeTime;
    }

    LEAVE_CRITICAL_SECTION(cs_nWalletUnlockTime);

    delete (int64*)parg;
}

Value walletpassphrase(const Array& params, bool fHelp)
{
    if (pwalletMain->IsCrypted() && (fHelp || params.size() != 2))
        throw runtime_error(
            "walletpassphrase <passphrase> <timeout>\n"
            "Stores the wallet decryption key in memory for <timeout> seconds.");
    if (fHelp)
        return true;
    if (!pwalletMain->IsCrypted())
        throw JSONRPCError(-15, "Error: running with an unencrypted wallet, but walletpassphrase was called.");

    if (!pwalletMain->IsLocked())
        throw JSONRPCError(-17, "Error: Wallet is already unlocked.");

    // Note that the walletpassphrase is stored in params[0] which is not mlock()ed
    SecureString strWalletPass;
    strWalletPass.reserve(100);
    // TODO: get rid of this .c_str() by implementing SecureString::operator=(std::string)
    // Alternately, find a way to make params[0] mlock()'d to begin with.
    strWalletPass = params[0].get_str().c_str();

    if (strWalletPass.length() > 0)
    {
        if (!pwalletMain->Unlock(strWalletPass))
            throw JSONRPCError(-14, "Error: The wallet passphrase entered was incorrect.");
    }
    else
        throw runtime_error(
            "walletpassphrase <passphrase> <timeout>\n"
            "Stores the wallet decryption key in memory for <timeout> seconds.");

    CreateThread(ThreadTopUpKeyPool, NULL);
    int64* pnSleepTime = new int64(params[1].get_int64());
    CreateThread(ThreadCleanWalletPassphrase, pnSleepTime);

    return Value::null;
}


Value walletpassphrasechange(const Array& params, bool fHelp)
{
    if (pwalletMain->IsCrypted() && (fHelp || params.size() != 2))
        throw runtime_error(
            "walletpassphrasechange <oldpassphrase> <newpassphrase>\n"
            "Changes the wallet passphrase from <oldpassphrase> to <newpassphrase>.");
    if (fHelp)
        return true;
    if (!pwalletMain->IsCrypted())
        throw JSONRPCError(-15, "Error: running with an unencrypted wallet, but walletpassphrasechange was called.");

    // TODO: get rid of these .c_str() calls by implementing SecureString::operator=(std::string)
    // Alternately, find a way to make params[0] mlock()'d to begin with.
    SecureString strOldWalletPass;
    strOldWalletPass.reserve(100);
    strOldWalletPass = params[0].get_str().c_str();

    SecureString strNewWalletPass;
    strNewWalletPass.reserve(100);
    strNewWalletPass = params[1].get_str().c_str();

    if (strOldWalletPass.length() < 1 || strNewWalletPass.length() < 1)
        throw runtime_error(
            "walletpassphrasechange <oldpassphrase> <newpassphrase>\n"
            "Changes the wallet passphrase from <oldpassphrase> to <newpassphrase>.");

    if (!pwalletMain->ChangeWalletPassphrase(strOldWalletPass, strNewWalletPass))
        throw JSONRPCError(-14, "Error: The wallet passphrase entered was incorrect.");

    return Value::null;
}


Value walletlock(const Array& params, bool fHelp)
{
    if (pwalletMain->IsCrypted() && (fHelp || params.size() != 0))
        throw runtime_error(
            "walletlock\n"
            "Removes the wallet encryption key from memory, locking the wallet.\n"
            "After calling this method, you will need to call walletpassphrase again\n"
            "before being able to call any methods which require the wallet to be unlocked.");
    if (fHelp)
        return true;
    if (!pwalletMain->IsCrypted())
        throw JSONRPCError(-15, "Error: running with an unencrypted wallet, but walletlock was called.");

    {
        LOCK(cs_nWalletUnlockTime);
        pwalletMain->Lock();
        nWalletUnlockTime = 0;
    }

    return Value::null;
}


Value encryptwallet(const Array& params, bool fHelp)
{
    if (!pwalletMain->IsCrypted() && (fHelp || params.size() != 1))
        throw runtime_error(
            "encryptwallet <passphrase>\n"
            "Encrypts the wallet with <passphrase>.");
    if (fHelp)
        return true;
    if (pwalletMain->IsCrypted())
        throw JSONRPCError(-15, "Error: running with an encrypted wallet, but encryptwallet was called.");

    // TODO: get rid of this .c_str() by implementing SecureString::operator=(std::string)
    // Alternately, find a way to make params[0] mlock()'d to begin with.
    SecureString strWalletPass;
    strWalletPass.reserve(100);
    strWalletPass = params[0].get_str().c_str();

    if (strWalletPass.length() < 1)
        throw runtime_error(
            "encryptwallet <passphrase>\n"
            "Encrypts the wallet with <passphrase>.");

    if (!pwalletMain->EncryptWallet(strWalletPass))
        throw JSONRPCError(-16, "Error: Failed to encrypt the wallet.");

    // BDB seems to have a bad habit of writing old data into
    // slack space in .dat files; that is bad if the old data is
    // unencrypted private keys.  So:
    uiInterface.QueueShutdown();
    return "wallet encrypted; Bitcoin server stopping, restart to run with encrypted wallet";
}


Value validateaddress(const Array& params, bool fHelp)
{
    if (fHelp || params.size() != 1)
        throw runtime_error(
            "validateaddress <bitcoinaddress>\n"
            "Return information about <bitcoinaddress>.");

    CBitcoinAddress address(params[0].get_str());
    bool isValid = address.IsValid();

    Object ret;
    ret.push_back(Pair("isvalid", isValid));
    if (isValid)
    {
        // Call Hash160ToAddress() so we always return current ADDRESSVERSION
        // version of the address:
        string currentAddress = address.ToString();
        ret.push_back(Pair("address", currentAddress));
        if (pwalletMain->HaveKey(address))
        {
            ret.push_back(Pair("ismine", true));
            std::vector<unsigned char> vchPubKey;
            pwalletMain->GetPubKey(address, vchPubKey);
            ret.push_back(Pair("pubkey", HexStr(vchPubKey)));
            CKey key;
            key.SetPubKey(vchPubKey);
            ret.push_back(Pair("iscompressed", key.IsCompressed()));
        }
        else if (pwalletMain->HaveCScript(address.GetHash160()))
        {
            ret.push_back(Pair("isscript", true));
            CScript subscript;
            pwalletMain->GetCScript(address.GetHash160(), subscript);
            ret.push_back(Pair("ismine", ::IsMine(*pwalletMain, subscript)));
            std::vector<CBitcoinAddress> addresses;
            txnouttype whichType;
            int nRequired;
            ExtractAddresses(subscript, whichType, addresses, nRequired);
            ret.push_back(Pair("script", GetTxnOutputType(whichType)));
            Array a;
            BOOST_FOREACH(const CBitcoinAddress& addr, addresses)
                a.push_back(addr.ToString());
            ret.push_back(Pair("addresses", a));
            if (whichType == TX_MULTISIG)
                ret.push_back(Pair("sigsrequired", nRequired));
        }
        else
            ret.push_back(Pair("ismine", false));
        if (pwalletMain->mapAddressBook.count(address))
            ret.push_back(Pair("account", pwalletMain->mapAddressBook[address]));
    }
    return ret;
}

<<<<<<< HEAD
Value setminfee(const Array& params, bool fHelp)
{
    if (fHelp || params.size() < 1 || params.size() > 2)
        throw runtime_error(
            "setminfee <amount> [per-bytes]\n"
            "Sets the minimum transaction fee required to accept into mined blocks.\n"
            "<amount> is a real and is rounded to the nearest 0.00000001\n"
            "[per-bytes] is the number of bytes allowed before <amount> is added again\n");

    // Amount
    int64 nAmount = 0;
    if (params[0].get_real() != 0.0)
        nAmount = AmountFromValue(params[0]);        // rejects 0.0 amounts

    if (params.size() > 1)
    {
        int64 nPer = params[1].get_int64();
        if (nPer < 1)
            throw JSONRPCError(-3, "Minimum transaction fee per bytes must be positive");
        nMinFeePer = nPer;
    }

    nMinFeeBase = nAmount;
    return true;
}

Value getwork(const Array& params, bool fHelp)
{
    if (fHelp || params.size() > 1)
        throw runtime_error(
            "getwork [data]\n"
            "If [data] is not specified, returns formatted hash data to work on:\n"
            "  \"midstate\" : precomputed hash state after hashing the first half of the data (DEPRECATED)\n" // deprecated
            "  \"data\" : block data\n"
            "  \"hash1\" : formatted hash buffer for second hash (DEPRECATED)\n" // deprecated
            "  \"target\" : little endian hash target\n"
            "If [data] is specified, tries to solve the block and returns true if it was successful.");
=======
>>>>>>> 28d405a2

static boost::mutex mGetWork;
static CReserveKey *reservekey = NULL;
typedef map<uint256, pair<CBlock*, CScript> > mapNewBlock_t;
static mapNewBlock_t mapNewBlock;

void GetWorkBlock(char *pmidstate, char *pdata, char *phash1, uint256 &hashTarget)
{ // Fill the buffers with a correct work unit
    boost::unique_lock<boost::mutex> lock(mGetWork);

        static unsigned int nTransactionsUpdatedLast;
        static CBlockIndex* pindexPrev;
        static int64 nStart;
        static CBlock* pblock;
    static vector<CBlock*> vNewBlock;

    // Update block if needed
    while (pindexPrev != pindexBest ||
            (nTransactionsUpdated != nTransactionsUpdatedLast && GetTime() - nStart > 60))
        {
            if (pindexPrev != pindexBest)
            {
                // Deallocate old blocks since they're obsolete now
                mapNewBlock.clear();
                BOOST_FOREACH(CBlock* pblock, vNewBlock)
                    delete pblock;
                vNewBlock.clear();
            }

            // Clear pindexPrev so future getworks make a new block, despite any failures from here on
            pindexPrev = NULL;

            // Store the pindexBest used before CreateNewBlock, to avoid races
            nTransactionsUpdatedLast = nTransactionsUpdated;
            CBlockIndex* pindexPrevNew = pindexBest;
            nStart = GetTime();

            // Create new block
        if (reservekey == NULL)
            reservekey = new CReserveKey(pwalletMain);
        pblock = CreateNewBlock(*reservekey);
        if (pblock == NULL)
                throw JSONRPCError(-7, "Out of memory");

            vNewBlock.push_back(pblock);

            // Need to update only after we know CreateNewBlock succeeded
            pindexPrev = pindexPrevNew;
        }

        // Update nTime
        pblock->UpdateTime(pindexPrev);
        pblock->nNonce = 0;

        // Update nExtraNonce
        static unsigned int nExtraNonce = 0;
        IncrementExtraNonce(pblock, pindexPrev, nExtraNonce);

        // Save
        mapNewBlock[pblock->hashMerkleRoot] = make_pair(pblock, pblock->vtx[0].vin[0].scriptSig);

        // Prebuild hash buffers
    FormatHashBuffers(pblock, pmidstate, pdata, phash1);
    hashTarget = CBigNum().SetCompact(pblock->nBits).getuint256();
}

Value getwork(const Array& params, bool fHelp)
{
    if (fHelp || params.size() > 1)
        throw runtime_error(
            "getwork [data]\n"
            "If [data] is not specified, returns formatted hash data to work on:\n"
            "  \"midstate\" : precomputed hash state after hashing the first half of the data (DEPRECATED)\n" // deprecated
            "  \"data\" : block data\n"
            "  \"hash1\" : formatted hash buffer for second hash (DEPRECATED)\n" // deprecated
            "  \"target\" : little endian hash target\n"
            "If [data] is specified, tries to solve the block and returns true if it was successful.");

    if (vNodes.empty())
        throw JSONRPCError(-9, "Bitcoin is not connected!");

    if (IsInitialBlockDownload())
        throw JSONRPCError(-10, "Bitcoin is downloading blocks...");

    if (params.size() == 0)
    {
        char pmidstate[32];
        char pdata[128];
        char phash1[64];
        uint256 hashTarget;

        GetWorkBlock(pmidstate, pdata, phash1, hashTarget);

        Object result;
        result.push_back(Pair("midstate", HexStr(BEGIN(pmidstate), END(pmidstate)))); // deprecated
        result.push_back(Pair("data",     HexStr(BEGIN(pdata), END(pdata))));
        result.push_back(Pair("hash1",    HexStr(BEGIN(phash1), END(phash1)))); // deprecated
        result.push_back(Pair("target",   HexStr(BEGIN(hashTarget), END(hashTarget))));
        return result;
    }
    else
    {
        // Parse parameters
        vector<unsigned char> vchData = ParseHex(params[0].get_str());
        if (vchData.size() != 128)
            throw JSONRPCError(-8, "Invalid parameter");
        CBlock* pdata = (CBlock*)&vchData[0];

        // Byte reverse
        for (int i = 0; i < 128/4; i++)
            ((unsigned int*)pdata)[i] = ByteReverse(((unsigned int*)pdata)[i]);

        // Get exclusive access to getwork structures
        boost::unique_lock<boost::mutex> lock(mGetWork);

        // Get saved block
        if (!mapNewBlock.count(pdata->hashMerkleRoot))
            return false;
        CBlock* pblock = mapNewBlock[pdata->hashMerkleRoot].first;

        pblock->nTime = pdata->nTime;
        pblock->nNonce = pdata->nNonce;
        pblock->vtx[0].vin[0].scriptSig = mapNewBlock[pdata->hashMerkleRoot].second;
        pblock->hashMerkleRoot = pblock->BuildMerkleTree();

        return CheckWork(pblock, *pwalletMain, *reservekey);
    }
}

std::string FastGetWork(const std::string id)
{ // bypass JSON in the most common case
    if (vNodes.empty())
        throw JSONRPCError(-9, "Bitcoin is not connected!");

    if (IsInitialBlockDownload())
        throw JSONRPCError(-10, "Bitcoin is downloading blocks...");

    char pmidstate[32];
    char pdata[128];
    char phash1[64];
    uint256 hashTarget;

    GetWorkBlock(pmidstate, pdata, phash1, hashTarget);

    std::string result = "{\"result\":{\"midstate\" : \"";
    result += HexStr(BEGIN(pmidstate), END(pmidstate));
    result += "\",\"data\":\"";
    result += HexStr(BEGIN(pdata), END(pdata));
    result += "\",\"hash1\":\"";
    result += HexStr(BEGIN(phash1), END(phash1));
    result += "\",\"target\":\"";
    result += HexStr(BEGIN(hashTarget), END(hashTarget));
    result += "\"},\"error\":null,\"id\":\"";
    result += id;
    result += "\"}\n";
    return result;
}

Value getmemorypool(const Array& params, bool fHelp)
{
    if (fHelp || params.size() > 2)
        throw runtime_error(
            "getmemorypool [data] [params]\n"
            "If [data] is not specified, returns data needed to construct a block to work on:\n"
            "  \"version\" : block version\n"
            "  \"previousblockhash\" : hash of current highest block\n"
            "  \"transactions\" : contents of non-coinbase transactions that should be included in the next block\n"
            "  \"coinbaseaux\" : data that should be included in coinbase\n"
            "  \"coinbasevalue\" : maximum allowable input to coinbase transaction, including the generation award and transaction fees\n"
            "  \"time\" : timestamp appropriate for next block\n"
            "  \"mintime\" : minimum timestamp appropriate for next block\n"
            "  \"curtime\" : current timestamp\n"
            "  \"bits\" : compressed target of next block\n"
            "If [data] is specified, tries to solve the block and returns true if it was successful.");

    if (params.size() == 0 || params[0].type() != str_type)
    {
        const Object& oparam = params.size() ? params[0].get_obj() : emptyobj;

        {
            Value modeval = find_value(oparam, "mode");
            if (modeval.type() != null_type && modeval.get_str() != "template")
                throw JSONRPCError(-8, "Invalid mode");
        }

        if (vNodes.empty())
            throw JSONRPCError(-9, "Bitcoin is not connected!");

        if (IsInitialBlockDownload())
            throw JSONRPCError(-10, "Bitcoin is downloading blocks...");

        do
        {
            Value lpval = find_value(oparam, "longpollid");
            if (lpval.type() != null_type)
            {
                uint256 hashWatchedChain = hashBestChain;
                if (lpval.type() == str_type)
                {
                    uint256 lpid;
                    lpid.SetHex(lpval.get_str());
                    if (lpid != hashWatchedChain)
                        break;
                }

                LEAVE_CRITICAL_SECTION(pwalletMain->cs_wallet);
                LEAVE_CRITICAL_SECTION(cs_main);
                {
                    boost::unique_lock<boost::mutex> lock(csBestBlock);
                    while (hashBestChain == hashWatchedChain)
                        cvBlockChange.wait(lock);
                }
                ENTER_CRITICAL_SECTION(cs_main);
                ENTER_CRITICAL_SECTION(pwalletMain->cs_wallet);
            }
        }
        while(0);

        static CReserveKey reservekey(pwalletMain);

        // Update block
        static unsigned int nTransactionsUpdatedLast;
        static CBlockIndex* pindexPrev;
        static int64 nStart;
        static CBlock* pblock;
        if (pindexPrev != pindexBest ||
            (nTransactionsUpdated != nTransactionsUpdatedLast && GetTime() - nStart > 5))
        {
            // Clear pindexPrev so future calls make a new block, despite any failures from here on
            pindexPrev = NULL;

            // Store the pindexBest used before CreateNewBlock, to avoid races
            nTransactionsUpdatedLast = nTransactionsUpdated;
            CBlockIndex* pindexPrevNew = pindexBest;
            nStart = GetTime();

            // Create new block
            if(pblock)
            {
                delete pblock;
                pblock = NULL;
            }
            pblock = CreateNewBlock(reservekey);
            if (!pblock)
                throw JSONRPCError(-7, "Out of memory");

            // Need to update only after we know CreateNewBlock succeeded
            pindexPrev = pindexPrevNew;
        }

        // Update nTime
        pblock->UpdateTime(pindexPrev);
        pblock->nNonce = 0;

        Array transactions;
        map<uint256, int64_t> setTxIndex;
        enum DecomposeMode dm = FindDecompose(oparam, "tx", "hex");
        int i = 0;
        CTxDB txdb("r");
        BOOST_FOREACH (CTransaction& tx, pblock->vtx)
        {
            setTxIndex[tx.GetHash()] = i++;

            if(tx.IsCoinBase())
                continue;

            switch (dm) {
            case DM_OBJ:
            {
                Object entry;

                CDataStream ssTx(SER_NETWORK, PROTOCOL_VERSION);
                ssTx << tx;
                entry.push_back(Pair("data", HexStr(ssTx.begin(), ssTx.end())));

                entry.push_back(Pair("hash", tx.GetHash().GetHex()));

                MapPrevTx mapInputs;
                map<uint256, CTxIndex> mapUnused;
                bool fInvalid = false;
                if (tx.FetchInputs(txdb, mapUnused, false, false, mapInputs, fInvalid))
                {
                    entry.push_back(Pair("fee", (int64_t)(tx.GetValueIn(mapInputs) - tx.GetValueOut())));

                    Array deps;
                    BOOST_FOREACH (MapPrevTx::value_type& inp, mapInputs)
                    {
                        if (setTxIndex.count(inp.first))
                            deps.push_back(setTxIndex[inp.first]);
                    }
                    entry.push_back(Pair("depends", deps));

                    int64_t nSigOps = tx.GetLegacySigOpCount();
                    nSigOps += tx.GetP2SHSigOpCount(mapInputs);
                    entry.push_back(Pair("sigops", nSigOps));
                }

                transactions.push_back(entry);
                break;
            }
            case DM_HEX:
            {
                CDataStream ssTx(SER_NETWORK, PROTOCOL_VERSION);
                ssTx << tx;

                transactions.push_back(HexStr(ssTx.begin(), ssTx.end()));
                break;
            }
            case DM_HASH:
                transactions.push_back(tx.GetHash().GetHex());
                break;
            default:
                throw JSONRPCError(-18, "Invalid transaction decomposition");
            }
        }

        Object aux;
        aux.push_back(Pair("flags", HexStr(COINBASE_FLAGS.begin(), COINBASE_FLAGS.end())));

        uint256 hashTarget = CBigNum().SetCompact(pblock->nBits).getuint256();

        static Array*paMutable = NULL;
        if (!paMutable)
        {
            paMutable = new Array();
            Array&aMutable = *paMutable;
            aMutable.push_back("time");
            aMutable.push_back("transactions");
            aMutable.push_back("prevblock");
        }

        Object result;
        result.push_back(Pair("version", pblock->nVersion));
        result.push_back(Pair("previousblockhash", pblock->hashPrevBlock.GetHex()));
        result.push_back(Pair("transactions", transactions));
        result.push_back(Pair("coinbaseaux", aux));
        result.push_back(Pair("coinbasevalue", (int64_t)pblock->vtx[0].vout[0].nValue));
        result.push_back(Pair("longpollid", hashBestChain.GetHex()));
        result.push_back(Pair("target", hashTarget.GetHex()));
        result.push_back(Pair("time", (int64_t)pblock->nTime));
        result.push_back(Pair("mintime", (int64_t)pindexPrev->GetMedianTimePast()+1));
        result.push_back(Pair("mutable", *paMutable));
        result.push_back(Pair("noncerange", "00000000ffffffff"));
        result.push_back(Pair("sigoplimit", (int64_t)MAX_BLOCK_SIGOPS));
        result.push_back(Pair("sizelimit", (int64_t)MAX_BLOCK_SIZE));
        result.push_back(Pair("curtime", (int64_t)GetAdjustedTime()));
        result.push_back(Pair("bits", HexBits(pblock->nBits)));
        result.push_back(Pair("height", (int64_t)(pindexPrev->nHeight+1)));

        return result;
    }
    else
    {
        // Parse parameters
        const Object& oparam = (params.size() > 1) ? params[1].get_obj() : emptyobj;

        {
            Value modeval = find_value(oparam, "mode");
            if (modeval.type() != null_type && modeval.get_str() != "submit")
                throw JSONRPCError(-8, "Invalid mode");
        }

        CDataStream ssBlock(ParseHex(params[0].get_str()), SER_NETWORK, PROTOCOL_VERSION);
        CBlock pblock;
        ssBlock >> pblock;

        bool fAccepted = ProcessBlock(NULL, &pblock);

        if (params.size() == 1)
            return fAccepted;

        return fAccepted ? Value::null : "rejected";
    }
}

Value getblockhash(const Array& params, bool fHelp)
{
    if (fHelp || params.size() != 1)
        throw runtime_error(
            "getblockhash <index>\n"
            "Returns hash of block in best-block-chain at <index>.");

    int nHeight = params[0].get_int();
    if (nHeight < 0 || nHeight > nBestHeight)
        throw runtime_error("Block number out of range.");

    CBlock block;
    CBlockIndex* pblockindex = mapBlockIndex[hashBestChain];
    while (pblockindex->nHeight > nHeight)
        pblockindex = pblockindex->pprev;
    return pblockindex->phashBlock->GetHex();
}

Value getblock(const Array& params, bool fHelp)
{
    if (fHelp || params.size() < 1 || params.size() > 2)
        throw runtime_error(
            "getblock <hash> [decompositions]\n"
            "Returns details of a block with given block-hash.");

    std::string strHash = params[0].get_str();
    uint256 hash(strHash);

    if (mapBlockIndex.count(hash) == 0)
        throw JSONRPCError(-5, "Block not found");

    CBlock block;
    CBlockIndex* pblockindex = mapBlockIndex[hash];
    block.ReadFromDisk(pblockindex, true);

    return blockToJSON(block, pblockindex,
                       (params.size() > 1) ? params[1].get_obj() : emptyobj);
}











//
// Call Table
//


static const CRPCCommand vRPCCommands[] =
{ //  name                      function                 safe mode?
  //  ------------------------  -----------------------  ----------
    { "help",                   &help,                   true },
    { "stop",                   &stop,                   true },
    { "getblockcount",          &getblockcount,          true },
    { "getconnectioncount",     &getconnectioncount,     true },
    { "getdifficulty",          &getdifficulty,          true },
    { "getgenerate",            &getgenerate,            true },
    { "setgenerate",            &setgenerate,            true },
    { "gethashespersec",        &gethashespersec,        true },
    { "getinfo",                &getinfo,                true },
    { "getmininginfo",          &getmininginfo,          true },
    { "getnewaddress",          &getnewaddress,          true },
    { "getaccountaddress",      &getaccountaddress,      true },
    { "setaccount",             &setaccount,             true },
    { "getaccount",             &getaccount,             false },
    { "getaddressesbyaccount",  &getaddressesbyaccount,  true },
    { "sendtoaddress",          &sendtoaddress,          false },
    { "getreceivedbyaddress",   &getreceivedbyaddress,   false },
    { "getreceivedbyaccount",   &getreceivedbyaccount,   false },
    { "listreceivedbyaddress",  &listreceivedbyaddress,  false },
    { "listreceivedbyaccount",  &listreceivedbyaccount,  false },
    { "backupwallet",           &backupwallet,           true },
    { "keypoolrefill",          &keypoolrefill,          true },
    { "walletpassphrase",       &walletpassphrase,       true },
    { "walletpassphrasechange", &walletpassphrasechange, false },
    { "walletlock",             &walletlock,             true },
    { "encryptwallet",          &encryptwallet,          false },
    { "validateaddress",        &validateaddress,        true },
    { "getbalance",             &getbalance,             false },
    { "move",                   &movecmd,                false },
    { "sendfrom",               &sendfrom,               false },
    { "sendmany",               &sendmany,               false },
    { "addmultisigaddress",     &addmultisigaddress,     false },
    { "getblock",               &getblock,               false },
    { "getblockhash",           &getblockhash,           false },
    { "gettransaction",         &gettransaction,         false },
    { "listtransactions",       &listtransactions,       false },
    { "listaddressgroupings",   &listaddressgroupings,   false },
    { "signmessage",            &signmessage,            false },
    { "verifymessage",          &verifymessage,          false },
    { "setminfee",              &setminfee,              true },
    { "getwork",                &getwork,                true },
    { "listaccounts",           &listaccounts,           false },
    { "settxfee",               &settxfee,               false },
    { "getmemorypool",          &getmemorypool,          true },
    { "listsinceblock",         &listsinceblock,         false },
    { "dumpprivkey",            &dumpprivkey,            false },
    { "importprivkey",          &importprivkey,          false },
};

CRPCTable::CRPCTable()
{
    unsigned int vcidx;
    for (vcidx = 0; vcidx < (sizeof(vRPCCommands) / sizeof(vRPCCommands[0])); vcidx++)
    {
        const CRPCCommand *pcmd;

        pcmd = &vRPCCommands[vcidx];
        mapCommands[pcmd->name] = pcmd;
    }
}

const CRPCCommand *CRPCTable::operator[](string name) const
{
    map<string, const CRPCCommand*>::const_iterator it = mapCommands.find(name);
    if (it == mapCommands.end())
        return NULL;
    return (*it).second;
}

//
// HTTP protocol
//
// This ain't Apache.  We're just using HTTP header for the length field
// and to be compatible with other JSON-RPC implementations.
//

string HTTPPost(const string& strMsg, const map<string,string>& mapRequestHeaders)
{
    ostringstream s;
    s << "POST / HTTP/1.1\r\n"
      << "User-Agent: bitcoin-json-rpc/" << FormatFullVersion() << "\r\n"
      << "Host: 127.0.0.1\r\n"
      << "Content-Type: application/json\r\n"
      << "Content-Length: " << strMsg.size() << "\r\n"
      << "Connection: close\r\n"
      << "Accept: application/json\r\n";
    BOOST_FOREACH(const PAIRTYPE(string, string)& item, mapRequestHeaders)
        s << item.first << ": " << item.second << "\r\n";
    s << "\r\n" << strMsg;

    return s.str();
}

string rfc1123Time()
{
    char buffer[64];
    time_t now;
    time(&now);
    struct tm* now_gmt = gmtime(&now);
    string locale(setlocale(LC_TIME, NULL));
    setlocale(LC_TIME, "C"); // we want posix (aka "C") weekday/month strings
    strftime(buffer, sizeof(buffer), "%a, %d %b %Y %H:%M:%S +0000", now_gmt);
    setlocale(LC_TIME, locale.c_str());
    return string(buffer);
}

static string HTTPReply(int nStatus, const string& strMsg, bool keepalive)
{
    if (nStatus == 401)
        return strprintf("HTTP/1.0 401 Authorization Required\r\n"
            "Date: %s\r\n"
            "Server: bitcoin-json-rpc/%s\r\n"
            "WWW-Authenticate: Basic realm=\"jsonrpc\"\r\n"
            "Content-Type: text/html\r\n"
            "Content-Length: 296\r\n"
            "\r\n"
            "<!DOCTYPE HTML PUBLIC \"-//W3C//DTD HTML 4.01 Transitional//EN\"\r\n"
            "\"http://www.w3.org/TR/1999/REC-html401-19991224/loose.dtd\">\r\n"
            "<HTML>\r\n"
            "<HEAD>\r\n"
            "<TITLE>Error</TITLE>\r\n"
            "<META HTTP-EQUIV='Content-Type' CONTENT='text/html; charset=ISO-8859-1'>\r\n"
            "</HEAD>\r\n"
            "<BODY><H1>401 Unauthorized.</H1></BODY>\r\n"
            "</HTML>\r\n", rfc1123Time().c_str(), FormatFullVersion().c_str());
    const char *cStatus;
         if (nStatus == 200) cStatus = "OK";
    else if (nStatus == 400) cStatus = "Bad Request";
    else if (nStatus == 403) cStatus = "Forbidden";
    else if (nStatus == 404) cStatus = "Not Found";
    else if (nStatus == 500) cStatus = "Internal Server Error";
    else cStatus = "";
    return strprintf(
            "HTTP/1.1 %d %s\r\n"
            "Date: %s\r\n"
            "Connection: %s\r\n"
            "Content-Length: %d\r\n"
            "Content-Type: application/json\r\n"
            "Server: bitcoin-json-rpc/%s\r\n"
            "\r\n"
            "%s",
        nStatus,
        cStatus,
        rfc1123Time().c_str(),
        keepalive ? "keep-alive" : "close",
        strMsg.size(),
        FormatFullVersion().c_str(),
        strMsg.c_str());
}

int ReadHTTPStatus(std::basic_istream<char>& stream, int &proto)
{
    string str;
    getline(stream, str);
    vector<string> vWords;
    boost::split(vWords, str, boost::is_any_of(" "));
    if (vWords.size() < 2)
        return 500;
    proto = 0;
    const char *ver = strstr(str.c_str(), "HTTP/1.");
    if (ver != NULL)
        proto = atoi(ver+7);
    return atoi(vWords[1].c_str());
}

int ReadHTTPHeader(std::basic_istream<char>& stream, map<string, string>& mapHeadersRet)
{
    int nLen = 0;
    loop
    {
        string str;
        std::getline(stream, str);
        if (str.empty() || str == "\r")
            break;
        string::size_type nColon = str.find(":");
        if (nColon != string::npos)
        {
            string strHeader = str.substr(0, nColon);
            boost::trim(strHeader);
            boost::to_lower(strHeader);
            string strValue = str.substr(nColon+1);
            boost::trim(strValue);
            mapHeadersRet[strHeader] = strValue;
            if (strHeader == "content-length")
                nLen = atoi(strValue.c_str());
        }
    }
    return nLen;
}

int ReadHTTP(std::basic_istream<char>& stream, map<string, string>& mapHeadersRet, string& strMessageRet)
{
    mapHeadersRet.clear();
    strMessageRet = "";

    // Read status
    int nProto = 0;
    int nStatus = ReadHTTPStatus(stream, nProto);

    // Read header
    int nLen = ReadHTTPHeader(stream, mapHeadersRet);
    if (nLen < 0 || nLen > (int)MAX_SIZE)
        return 500;

    // Read message
    if (nLen > 0)
    {
        vector<char> vch(nLen);
        stream.read(&vch[0], nLen);
        strMessageRet = string(vch.begin(), vch.end());
    }

    string sConHdr = mapHeadersRet["connection"];

    if ((sConHdr != "close") && (sConHdr != "keep-alive"))
    {
        if (nProto >= 1)
            mapHeadersRet["connection"] = "keep-alive";
        else
            mapHeadersRet["connection"] = "close";
    }

    return nStatus;
}

bool HTTPAuthorized(map<string, string>& mapHeaders)
{
    string strAuth = mapHeaders["authorization"];
    if (strAuth.substr(0,6) != "Basic ")
        return false;
    string strUserPass64 = strAuth.substr(6); boost::trim(strUserPass64);
    string strUserPass = DecodeBase64(strUserPass64);
    return strUserPass == strRPCUserColonPass;
}

//
// JSON-RPC protocol.  Bitcoin speaks version 1.0 for maximum compatibility,
// but uses JSON-RPC 1.1/2.0 standards for parts of the 1.0 standard that were
// unspecified (HTTP errors and contents of 'error').
//
// 1.0 spec: http://json-rpc.org/wiki/specification
// 1.2 spec: http://groups.google.com/group/json-rpc/web/json-rpc-over-http
// http://www.codeproject.com/KB/recipes/JSON_Spirit.aspx
//

string JSONRPCRequest(const string& strMethod, const Array& params, const Value& id)
{
    Object request;
    request.push_back(Pair("method", strMethod));
    request.push_back(Pair("params", params));
    request.push_back(Pair("id", id));
    return write_string(Value(request), false) + "\n";
}

string JSONRPCReply(const Value& result, const Value& error, const Value& id)
{
    Object reply;
    if (error.type() != null_type)
        reply.push_back(Pair("result", Value::null));
    else
        reply.push_back(Pair("result", result));
    reply.push_back(Pair("error", error));
    reply.push_back(Pair("id", id));
    return write_string(Value(reply), false) + "\n";
}

void ErrorReply(std::ostream& stream, const Object& objError, const Value& id)
{
    // Send error reply from json-rpc error object
    int nStatus = 500;
    int code = find_value(objError, "code").get_int();
    if (code == -32600) nStatus = 400;
    else if (code == -32601) nStatus = 404;
    string strReply = JSONRPCReply(Value::null, objError, id);
    stream << HTTPReply(nStatus, strReply, false) << std::flush;
}

bool ClientAllowed(const string& strAddress)
{
    if (strAddress == asio::ip::address_v4::loopback().to_string())
        return true;
    const vector<string>& vAllow = mapMultiArgs["-rpcallowip"];
    BOOST_FOREACH(string strAllow, vAllow)
        if (WildcardMatch(strAddress, strAllow))
            return true;
    return false;
}

//
// IOStream device that speaks SSL but can also speak non-SSL
//
class SSLIOStreamDevice : public iostreams::device<iostreams::bidirectional> {
public:
    SSLIOStreamDevice(SSLStream &streamIn, bool fUseSSLIn) : stream(streamIn)
    {
        fUseSSL = fUseSSLIn;
        fNeedHandshake = fUseSSLIn;
    }

    void handshake(ssl::stream_base::handshake_type role)
    {
        if (!fNeedHandshake) return;
        fNeedHandshake = false;
        stream.handshake(role);
    }
    std::streamsize read(char* s, std::streamsize n)
    {
        handshake(ssl::stream_base::server); // HTTPS servers read first
        if (fUseSSL) return stream.read_some(asio::buffer(s, n));
        return stream.next_layer().read_some(asio::buffer(s, n));
    }
    std::streamsize write(const char* s, std::streamsize n)
    {
        handshake(ssl::stream_base::client); // HTTPS clients write first
        if (fUseSSL) return asio::write(stream, asio::buffer(s, n));
        return asio::write(stream.next_layer(), asio::buffer(s, n));
    }
    bool connect(const std::string& server, const std::string& port)
    {
        ip::tcp::resolver resolver(stream.get_io_service());
        ip::tcp::resolver::query query(server.c_str(), port.c_str());
        ip::tcp::resolver::iterator endpoint_iterator = resolver.resolve(query);
        ip::tcp::resolver::iterator end;
        boost::system::error_code error = asio::error::host_not_found;
        while (error && endpoint_iterator != end)
        {
            stream.lowest_layer().close();
            stream.lowest_layer().connect(*endpoint_iterator++, error);
        }
        if (error)
            return false;
        return true;
    }

private:
    bool fNeedHandshake;
    bool fUseSSL;
    SSLStream& stream;
};

class AcceptedConnection
{
    public:
    SSLStream sslStream;
    SSLIOStreamDevice d;
    iostreams::stream<SSLIOStreamDevice> stream;

    ip::tcp::endpoint peer;

    AcceptedConnection(asio::io_service &io_service, ssl::context &context,
     bool fUseSSL) : sslStream(io_service, context), d(sslStream, fUseSSL),
     stream(d) { ; }
};

void ThreadRPCServer(void* parg)
{
    IMPLEMENT_RANDOMIZE_STACK(ThreadRPCServer(parg));
    try
    {
        vnThreadsRunning[THREAD_RPCLISTENER]++;
        ThreadRPCServer2(parg);
        vnThreadsRunning[THREAD_RPCLISTENER]--;
    }
    catch (std::exception& e) {
        vnThreadsRunning[THREAD_RPCLISTENER]--;
        PrintException(&e, "ThreadRPCServer()");
    } catch (...) {
        vnThreadsRunning[THREAD_RPCLISTENER]--;
        PrintException(NULL, "ThreadRPCServer()");
    }
    printf("ThreadRPCServer exited\n");
}

void ThreadRPCServer2(void* parg)
{
    printf("ThreadRPCServer started\n");

    strRPCUserColonPass = mapArgs["-rpcuser"] + ":" + mapArgs["-rpcpassword"];
    if (mapArgs["-rpcpassword"] == "")
    {
        unsigned char rand_pwd[32];
        RAND_bytes(rand_pwd, 32);
        string strWhatAmI = "To use bitcoind";
        if (mapArgs.count("-server"))
            strWhatAmI = strprintf(_("To use the %s option"), "\"-server\"");
        else if (mapArgs.count("-daemon"))
            strWhatAmI = strprintf(_("To use the %s option"), "\"-daemon\"");
        uiInterface.ThreadSafeMessageBox(strprintf(
            _("%s, you must set a rpcpassword in the configuration file:\n %s\n"
              "It is recommended you use the following random password:\n"
              "rpcuser=bitcoinrpc\n"
              "rpcpassword=%s\n"
              "(you do not need to remember this password)\n"
              "If the file does not exist, create it with owner-readable-only file permissions.\n"),
                strWhatAmI.c_str(),
                GetConfigFile().string().c_str(),
                EncodeBase58(&rand_pwd[0],&rand_pwd[0]+32).c_str()),
            _("Error"), CClientUIInterface::OK | CClientUIInterface::MODAL);
        uiInterface.QueueShutdown();
        return;
    }

    bool fUseSSL = GetBoolArg("-rpcssl");
    asio::ip::address bindAddress = mapArgs.count("-rpcallowip") ? asio::ip::address_v4::any() : asio::ip::address_v4::loopback();

    asio::io_service io_service;
    ip::tcp::endpoint endpoint(bindAddress, GetArg("-rpcport", 8332));
    ip::tcp::acceptor acceptor(io_service);
    try
    {
        acceptor.open(endpoint.protocol());
        acceptor.set_option(boost::asio::ip::tcp::acceptor::reuse_address(true));
        acceptor.bind(endpoint);
        acceptor.listen(socket_base::max_connections);
    }
    catch(boost::system::system_error &e)
    {
        uiInterface.ThreadSafeMessageBox(strprintf(_("An error occured while setting up the RPC port %i for listening: %s"), endpoint.port(), e.what()),
                             _("Error"), CClientUIInterface::OK | CClientUIInterface::MODAL);
        uiInterface.QueueShutdown();
        return;
    }

    ssl::context context(io_service, ssl::context::sslv23);
    if (fUseSSL)
    {
        context.set_options(ssl::context::no_sslv2);

        filesystem::path pathCertFile(GetArg("-rpcsslcertificatechainfile", "server.cert"));
        if (!pathCertFile.is_complete()) pathCertFile = filesystem::path(GetDataDir()) / pathCertFile;
        if (filesystem::exists(pathCertFile)) context.use_certificate_chain_file(pathCertFile.string());
        else printf("ThreadRPCServer ERROR: missing server certificate file %s\n", pathCertFile.string().c_str());

        filesystem::path pathPKFile(GetArg("-rpcsslprivatekeyfile", "server.pem"));
        if (!pathPKFile.is_complete()) pathPKFile = filesystem::path(GetDataDir()) / pathPKFile;
        if (filesystem::exists(pathPKFile)) context.use_private_key_file(pathPKFile.string(), ssl::context::pem);
        else printf("ThreadRPCServer ERROR: missing server private key file %s\n", pathPKFile.string().c_str());

        string strCiphers = GetArg("-rpcsslciphers", "TLSv1+HIGH:!SSLv2:!aNULL:!eNULL:!AH:!3DES:@STRENGTH");
        SSL_CTX_set_cipher_list(context.impl(), strCiphers.c_str());
    }

    loop
    {
        // Accept connection
        AcceptedConnection *conn =
                    new AcceptedConnection(io_service, context, fUseSSL);

        vnThreadsRunning[THREAD_RPCLISTENER]--;
        acceptor.accept(conn->sslStream.lowest_layer(), conn->peer);
        vnThreadsRunning[THREAD_RPCLISTENER]++;

        if (fShutdown)
        {
            delete conn;
            return;
        }

        // Restrict callers by IP.  It is important to
        // do this before starting client thread, to filter out
        // certain DoS and misbehaving clients.
        if (!ClientAllowed(conn->peer.address().to_string()))
        {
            // Only send a 403 if we're not using SSL to prevent a DoS during the SSL handshake.
            if (!fUseSSL)
                conn->stream << HTTPReply(403, "", false) << std::flush;
            delete conn;
        }

        // start HTTP client thread
        else if (!CreateThread(ThreadRPCServer3, conn)) {
            printf("Failed to create RPC server client thread\n");
            delete conn;
        }
    }
}

void ThreadRPCServer3(void* parg)
{
    IMPLEMENT_RANDOMIZE_STACK(ThreadRPCServer3(parg));
    vnThreadsRunning[THREAD_RPCHANDLER]++;
    AcceptedConnection *conn = (AcceptedConnection *) parg;

    bool fRun = true;
    loop {
        if (fShutdown || !fRun)
        {
            conn->stream.close();
            delete conn;
            --vnThreadsRunning[THREAD_RPCHANDLER];
            return;
        }
        map<string, string> mapHeaders;
        string strRequest;

        ReadHTTP(conn->stream, mapHeaders, strRequest);

        // Check authorization
        if (mapHeaders.count("authorization") == 0)
        {
            conn->stream << HTTPReply(401, "", false) << std::flush;
            break;
        }
        if (!HTTPAuthorized(mapHeaders))
        {
            printf("ThreadRPCServer incorrect password attempt from %s\n", conn->peer.address().to_string().c_str());
            /* Deter brute-forcing short passwords.
               If this results in a DOS the user really
               shouldn't have their RPC port exposed.*/
            if (mapArgs["-rpcpassword"].size() < 20)
                Sleep(250);

            conn->stream << HTTPReply(401, "", false) << std::flush;
            break;
        }
        if (mapHeaders["connection"] == "close")
            fRun = false;

        if ((strRequest.find("\"getwork\"") != std::string::npos) && strRequest.find("[]") != std::string::npos)
        { // This is imperfect code
            std::string id;
            size_t p = strRequest.find("\"id\":\"");
            if (p != std::string::npos)
            {
                size_t ep = strRequest.find("\"", p+6);
                id = strRequest.substr(p+6, p+ep);
            }
            try
            {
                conn->stream << HTTPReply(200, FastGetWork(id), fRun) << std::flush;
            }
            catch (std::exception& e)
            {
                ErrorReply(conn->stream, JSONRPCError(-1, e.what()), id);
            }
            catch (Object& e)
            {
                ErrorReply(conn->stream, e, id);
            }
            continue;
        }

        Value id = Value::null;
        try
        {
            // Parse request
            Value valRequest;
            if (!read_string(strRequest, valRequest) || valRequest.type() != obj_type)
                throw JSONRPCError(-32700, "Parse error");
            const Object& request = valRequest.get_obj();

            // Parse id now so errors from here on will have the id
            id = find_value(request, "id");

            // Parse method
            Value valParams = find_value(request, "params");
            Value valMethod = find_value(request, "method");
            if (valMethod.type() == null_type)
                throw JSONRPCError(-32600, "Missing method");
            if (valMethod.type() != str_type)
                throw JSONRPCError(-32600, "Method must be a string");
            string strMethod = valMethod.get_str();
            if (strMethod != "getwork")
            {
                if (strMethod != "getmemorypool")
                    printf("ThreadRPCServer method=%s\n", strMethod.c_str());
            }
            else
            { // is a getwork request
                if( (valParams.type() == array_type) && valParams.get_array().size() == 0 )
                {
                    try
                    {
                        std::string strReply = FastGetWork(id.type()==str_type ? id.get_str() : "");
                        conn->stream << HTTPReply(200, strReply, fRun) << std::flush;
                    }
                    catch (std::exception& e)
                    {
                        ErrorReply(conn->stream, JSONRPCError(-1, e.what()), id);
                    }
                    catch (Object& e)
                    {
                        ErrorReply(conn->stream, e, id);
                    }
                    continue;
                }
            }

            // Parse params
            Array params;
            if (valParams.type() == array_type)
                params = valParams.get_array();
            else if (valParams.type() == null_type)
                params = Array();
            else
                throw JSONRPCError(-32600, "Params must be an array");

            Value result = tableRPC.execute(strMethod, params);

            // Send reply
            string strReply = JSONRPCReply(result, Value::null, id);
            conn->stream << HTTPReply(200, strReply, fRun) << std::flush;
        }
        catch (Object& objError)
        {
            ErrorReply(conn->stream, objError, id);
            break;
        }
        catch (std::exception& e)
        {
            ErrorReply(conn->stream, JSONRPCError(-32700, e.what()), id);
            break;
        }
    }

    delete conn;
    vnThreadsRunning[THREAD_RPCHANDLER]--;
}

json_spirit::Value CRPCTable::execute(const std::string &strMethod, const json_spirit::Array &params) const
{
    // Find method
    const CRPCCommand *pcmd = tableRPC[strMethod];
    if (!pcmd)
        throw JSONRPCError(-32601, "Method not found");

    // Observe safe mode
    string strWarning = GetWarnings("rpc");
    if (strWarning != "" && !GetBoolArg("-disablesafemode") &&
        !pcmd->okSafeMode)
        throw JSONRPCError(-2, string("Safe mode: ") + strWarning);

    try
    {
        // Execute
        Value result;
        {
            LOCK2(cs_main, pwalletMain->cs_wallet);
            result = pcmd->actor(params, false);
        }
        return result;
    }
    catch (std::exception& e)
    {
        throw JSONRPCError(-1, e.what());
    }
}


Object CallRPC(const string& strMethod, const Array& params)
{
    if (mapArgs["-rpcuser"] == "" && mapArgs["-rpcpassword"] == "")
        throw runtime_error(strprintf(
            _("You must set rpcpassword=<password> in the configuration file:\n%s\n"
              "If the file does not exist, create it with owner-readable-only file permissions."),
                GetConfigFile().string().c_str()));

    // Connect to localhost
    bool fUseSSL = GetBoolArg("-rpcssl");
    asio::io_service io_service;
    ssl::context context(io_service, ssl::context::sslv23);
    context.set_options(ssl::context::no_sslv2);
    SSLStream sslStream(io_service, context);
    SSLIOStreamDevice d(sslStream, fUseSSL);
    iostreams::stream<SSLIOStreamDevice> stream(d);
    if (!d.connect(GetArg("-rpcconnect", "127.0.0.1"), GetArg("-rpcport", "8332")))
        throw runtime_error("couldn't connect to server");

    // HTTP basic authentication
    string strUserPass64 = EncodeBase64(mapArgs["-rpcuser"] + ":" + mapArgs["-rpcpassword"]);
    map<string, string> mapRequestHeaders;
    mapRequestHeaders["Authorization"] = string("Basic ") + strUserPass64;

    // Send request
    string strRequest = JSONRPCRequest(strMethod, params, 1);
    string strPost = HTTPPost(strRequest, mapRequestHeaders);
    stream << strPost << std::flush;

    // Receive reply
    map<string, string> mapHeaders;
    string strReply;
    int nStatus = ReadHTTP(stream, mapHeaders, strReply);
    if (nStatus == 401)
        throw runtime_error("incorrect rpcuser or rpcpassword (authorization failed)");
    else if (nStatus >= 400 && nStatus != 400 && nStatus != 404 && nStatus != 500)
        throw runtime_error(strprintf("server returned HTTP error %d", nStatus));
    else if (strReply.empty())
        throw runtime_error("no response from server");

    // Parse reply
    Value valReply;
    if (!read_string(strReply, valReply))
        throw runtime_error("couldn't parse reply from server");
    const Object& reply = valReply.get_obj();
    if (reply.empty())
        throw runtime_error("expected reply to have result, error and id properties");

    return reply;
}




template<typename T>
void ConvertTo(Value& value)
{
    if (value.type() == str_type)
    {
        // reinterpret string as unquoted json value
        Value value2;
        if (!read_string(value.get_str(), value2))
            throw runtime_error("type mismatch");
        value = value2.get_value<T>();
    }
    else
    {
        value = value.get_value<T>();
    }
}

// Convert strings to command-specific RPC representation
Array RPCConvertValues(const std::string &strMethod, const std::vector<std::string> &strParams)
{
    Array params;
    BOOST_FOREACH(const std::string &param, strParams)
        params.push_back(param);

    int n = params.size();

    //
    // Special case non-string parameter types
    //
    if (strMethod == "setgenerate"            && n > 0) ConvertTo<bool>(params[0]);
    if (strMethod == "setgenerate"            && n > 1) ConvertTo<boost::int64_t>(params[1]);
    if (strMethod == "setminfee"              && n > 0) ConvertTo<double>(params[0]);
    if (strMethod == "setminfee"              && n > 1) ConvertTo<boost::int64_t>(params[1]);
    if (strMethod == "sendtoaddress"          && n > 1) ConvertTo<double>(params[1]);
    if (strMethod == "settxfee"               && n > 0) ConvertTo<double>(params[0]);
    if (strMethod == "settxfee"               && n > 1) ConvertTo<double>(params[1]);
    if (strMethod == "settxfee"               && n > 2) ConvertTo<bool>(params[2]);
    if (strMethod == "getreceivedbyaddress"   && n > 1) ConvertTo<boost::int64_t>(params[1]);
    if (strMethod == "getreceivedbyaccount"   && n > 1) ConvertTo<boost::int64_t>(params[1]);
    if (strMethod == "listreceivedbyaddress"  && n > 0) ConvertTo<boost::int64_t>(params[0]);
    if (strMethod == "listreceivedbyaddress"  && n > 1) ConvertTo<bool>(params[1]);
    if (strMethod == "listreceivedbyaccount"  && n > 0) ConvertTo<boost::int64_t>(params[0]);
    if (strMethod == "listreceivedbyaccount"  && n > 1) ConvertTo<bool>(params[1]);
    if (strMethod == "getbalance"             && n > 1) ConvertTo<boost::int64_t>(params[1]);
    if (strMethod == "getblock"               && n > 1) ConvertTo<Object>(params[1]);
    if (strMethod == "getblockhash"           && n > 0) ConvertTo<boost::int64_t>(params[0]);
    if (strMethod == "gettransaction"         && n > 1) ConvertTo<Object>(params[1]);
    if (strMethod == "move"                   && n > 2) ConvertTo<double>(params[2]);
    if (strMethod == "move"                   && n > 3) ConvertTo<boost::int64_t>(params[3]);
    if (strMethod == "sendfrom"               && n > 2) ConvertTo<double>(params[2]);
    if (strMethod == "sendfrom"               && n > 3) ConvertTo<boost::int64_t>(params[3]);
    if (strMethod == "listtransactions"       && n > 1) ConvertTo<boost::int64_t>(params[1]);
    if (strMethod == "listtransactions"       && n > 2) ConvertTo<boost::int64_t>(params[2]);
    if (strMethod == "listaccounts"           && n > 0) ConvertTo<boost::int64_t>(params[0]);
    if (strMethod == "walletpassphrase"       && n > 1) ConvertTo<boost::int64_t>(params[1]);
    if (strMethod == "getmemorypool"          && n > 1) ConvertTo<Object>(params[1]);
    if (strMethod == "getmemorypool"          && n > 0 && params[0].get_str()[0] == '{') ConvertTo<Object>(params[0]);
    if (strMethod == "listsinceblock"         && n > 1) ConvertTo<boost::int64_t>(params[1]);
    if (strMethod == "sendmany"               && n > 0 && params[0].get_str()[0] == '[')
        ConvertTo<Array>(params[0]);
    if (strMethod == "sendmany"               && n > 1)
    {
        string s = params[1].get_str();
        Value v;
        if (!read_string(s, v) || v.type() != obj_type)
            throw runtime_error("type mismatch");
        params[1] = v.get_obj();
    }
    if (strMethod == "sendmany"                && n > 2) ConvertTo<boost::int64_t>(params[2]);
    if (strMethod == "addmultisigaddress"      && n > 0) ConvertTo<boost::int64_t>(params[0]);
    if (strMethod == "addmultisigaddress"      && n > 1)
    {
        string s = params[1].get_str();
        Value v;
        if (!read_string(s, v) || v.type() != array_type)
            throw runtime_error("type mismatch "+s);
        params[1] = v.get_array();
    }
    return params;
}

int CommandLineRPC(int argc, char *argv[])
{
    string strPrint;
    int nRet = 0;
    try
    {
        // Skip switches
        while (argc > 1 && IsSwitchChar(argv[1][0]))
        {
            argc--;
            argv++;
        }

        // Method
        if (argc < 2)
            throw runtime_error("too few parameters");
        string strMethod = argv[1];

        // Parameters default to strings
        std::vector<std::string> strParams(&argv[2], &argv[argc]);
        Array params = RPCConvertValues(strMethod, strParams);

        // Execute
        Object reply = CallRPC(strMethod, params);

        // Parse reply
        const Value& result = find_value(reply, "result");
        const Value& error  = find_value(reply, "error");

        if (error.type() != null_type)
        {
            // Error
            strPrint = "error: " + write_string(error, false);
            int code = find_value(error.get_obj(), "code").get_int();
            nRet = abs(code);
        }
        else
        {
            // Result
            if (result.type() == null_type)
                strPrint = "";
            else if (result.type() == str_type)
                strPrint = result.get_str();
            else
                strPrint = write_string(result, true);
        }
    }
    catch (std::exception& e)
    {
        strPrint = string("error: ") + e.what();
        nRet = 87;
    }
    catch (...)
    {
        PrintException(NULL, "CommandLineRPC()");
    }

    if (strPrint != "")
    {
        fprintf((nRet == 0 ? stdout : stderr), "%s\n", strPrint.c_str());
    }
    return nRet;
}




#ifdef TEST
int main(int argc, char *argv[])
{
#ifdef _MSC_VER
    // Turn off microsoft heap dump noise
    _CrtSetReportMode(_CRT_WARN, _CRTDBG_MODE_FILE);
    _CrtSetReportFile(_CRT_WARN, CreateFile("NUL", GENERIC_WRITE, 0, NULL, OPEN_EXISTING, 0, 0));
#endif
    setbuf(stdin, NULL);
    setbuf(stdout, NULL);
    setbuf(stderr, NULL);

    try
    {
        if (argc >= 2 && string(argv[1]) == "-server")
        {
            printf("server ready\n");
            ThreadRPCServer(NULL);
        }
        else
        {
            return CommandLineRPC(argc, argv);
        }
    }
    catch (std::exception& e) {
        PrintException(&e, "main()");
    } catch (...) {
        PrintException(NULL, "main()");
    }
    return 0;
}
#endif

const CRPCTable tableRPC;<|MERGE_RESOLUTION|>--- conflicted
+++ resolved
@@ -2063,7 +2063,6 @@
     return ret;
 }
 
-<<<<<<< HEAD
 Value setminfee(const Array& params, bool fHelp)
 {
     if (fHelp || params.size() < 1 || params.size() > 2)
@@ -2090,19 +2089,6 @@
     return true;
 }
 
-Value getwork(const Array& params, bool fHelp)
-{
-    if (fHelp || params.size() > 1)
-        throw runtime_error(
-            "getwork [data]\n"
-            "If [data] is not specified, returns formatted hash data to work on:\n"
-            "  \"midstate\" : precomputed hash state after hashing the first half of the data (DEPRECATED)\n" // deprecated
-            "  \"data\" : block data\n"
-            "  \"hash1\" : formatted hash buffer for second hash (DEPRECATED)\n" // deprecated
-            "  \"target\" : little endian hash target\n"
-            "If [data] is specified, tries to solve the block and returns true if it was successful.");
-=======
->>>>>>> 28d405a2
 
 static boost::mutex mGetWork;
 static CReserveKey *reservekey = NULL;

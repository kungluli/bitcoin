// Copyright (c) 2010 Satoshi Nakamoto
// Copyright (c) 2009-2012 The Bitcoin developers
// Distributed under the MIT/X11 software license, see the accompanying
// file license.txt or http://www.opensource.org/licenses/mit-license.php.

#include "main.h"
#include "wallet.h"
#include "db.h"
#include "walletdb.h"
#include "net.h"
#include "init.h"
#include "ui_interface.h"
#include "bitcoinrpc.h"

#undef printf
#include <boost/asio.hpp>
#include <boost/filesystem.hpp>
#include <boost/iostreams/concepts.hpp>
#include <boost/iostreams/stream.hpp>
#include <boost/algorithm/string.hpp>
#include <boost/lexical_cast.hpp>
#include <boost/asio/ssl.hpp>
#include <boost/filesystem/fstream.hpp>
typedef boost::asio::ssl::stream<boost::asio::ip::tcp::socket> SSLStream;

#define printf OutputDebugStringF
// MinGW 3.4.5 gets "fatal error: had to relocate PCH" if the json headers are
// precompiled in headers.h.  The problem might be when the pch file goes over
// a certain size around 145MB.  If we need access to json_spirit outside this
// file, we could use the compiled json_spirit option.

using namespace std;
using namespace boost;
using namespace boost::asio;
using namespace json_spirit;

void ThreadRPCServer2(void* parg);

static std::string strRPCUserColonPass;

static int64 nWalletUnlockTime;
static CCriticalSection cs_nWalletUnlockTime;

extern Value dumpprivkey(const Array& params, bool fHelp);
extern Value importprivkey(const Array& params, bool fHelp);

const Object emptyobj;

void ThreadRPCServer3(void* parg);
boost::mutex mRPCHandler; // 'getwork' is not thread safe

Object JSONRPCError(int code, const string& message)
{
    Object error;
    error.push_back(Pair("code", code));
    error.push_back(Pair("message", message));
    return error;
}

double GetDifficulty(const CBlockIndex* blockindex = NULL)
{
    // Floating point number that is a multiple of the minimum difficulty,
    // minimum difficulty = 1.0.
    if (blockindex == NULL)
    {
        if (pindexBest == NULL)
            return 1.0;
        else
            blockindex = pindexBest;
    }

    int nShift = (blockindex->nBits >> 24) & 0xff;

    double dDiff =
        (double)0x0000ffff / (double)(blockindex->nBits & 0x00ffffff);

    while (nShift < 29)
    {
        dDiff *= 256.0;
        nShift++;
    }
    while (nShift > 29)
    {
        dDiff /= 256.0;
        nShift--;
    }

    return dDiff;
}


int64 AmountFromValue(const Value& value)
{
    double dAmount = value.get_real();
    if (dAmount <= 0.0 || dAmount > 21000000.0)
        throw JSONRPCError(-3, "Invalid amount");
    int64 nAmount = roundint64(dAmount * COIN);
    if (!MoneyRange(nAmount))
        throw JSONRPCError(-3, "Invalid amount");
    return nAmount;
}

Value ValueFromAmount(int64 amount)
{
    return (double)amount / (double)COIN;
}

std::string
HexBits(unsigned int nBits)
{
    union {
        int32_t nBits;
        char cBits[4];
    } uBits;
    uBits.nBits = htonl((int32_t)nBits);
    return HexStr(BEGIN(uBits.cBits), END(uBits.cBits));
}

std::string
FindDecompose(const Object& decompositions, const char* pcType, const char* pcDefault)
{
    Value val = find_value(decompositions, pcType);
    return (val.type() == null_type) ? pcDefault : val.get_str();
}

void WalletTxToJSON(const CWalletTx& wtx, Object& entry)
{
    int confirms = wtx.GetDepthInMainChain();
    entry.push_back(Pair("confirmations", confirms));
    if (confirms)
    {
        entry.push_back(Pair("blockhash", wtx.hashBlock.GetHex()));
        entry.push_back(Pair("blockindex", wtx.nIndex));
    }
    entry.push_back(Pair("txid", wtx.GetHash().GetHex()));
    entry.push_back(Pair("time", (boost::int64_t)wtx.GetTxTime()));
    BOOST_FOREACH(const PAIRTYPE(string,string)& item, wtx.mapValue)
        entry.push_back(Pair(item.first, item.second));
}

void
ScriptSigToJSON(const CTxIn& txin, Object& out)
{
    out.push_back(Pair("asm", txin.scriptSig.ToString()));
    out.push_back(Pair("hex", HexStr(txin.scriptSig.begin(), txin.scriptSig.end())));

    CTransaction txprev;
    uint256 hashTxprevBlock;
    if (!GetTransaction(txin.prevout.hash, txprev, hashTxprevBlock))
        return;

    txnouttype type;
    vector<CBitcoinAddress> addresses;
    int nRequired;

    if (!ExtractAddresses(txprev.vout[txin.prevout.n].scriptPubKey, type,
                          addresses, nRequired))
    {
        out.push_back(Pair("type", GetTxnOutputType(TX_NONSTANDARD)));
        return;
    }

    out.push_back(Pair("type", GetTxnOutputType(type)));
    if (type == TX_MULTISIG)
    {
        // TODO: Need to handle this specially since not all input addresses are required...
        return;
    }

    Array a;
    BOOST_FOREACH(const CBitcoinAddress& addr, addresses)
        a.push_back(addr.ToString());
    out.push_back(Pair("addresses", a));
}

void
ScriptPubKeyToJSON(const CScript& scriptPubKey, Object& out)
{
    txnouttype type;
    vector<CBitcoinAddress> addresses;
    int nRequired;

    out.push_back(Pair("asm", scriptPubKey.ToString()));
    out.push_back(Pair("hex", HexStr(scriptPubKey.begin(), scriptPubKey.end())));

    if (!ExtractAddresses(scriptPubKey, type, addresses, nRequired))
    {
        out.push_back(Pair("type", GetTxnOutputType(TX_NONSTANDARD)));
        return;
    }

    out.push_back(Pair("reqSigs", nRequired));
    out.push_back(Pair("type", GetTxnOutputType(type)));

    Array a;
    BOOST_FOREACH(const CBitcoinAddress& addr, addresses)
        a.push_back(addr.ToString());
    out.push_back(Pair("addresses", a));
}

void TxToJSON(const CTransaction &tx, Object& entry, const Object& decompositions)
{
    entry.push_back(Pair("version", tx.nVersion));
    entry.push_back(Pair("locktime", (boost::int64_t)tx.nLockTime));
    entry.push_back(Pair("size", (boost::int64_t)::GetSerializeSize(tx, SER_NETWORK, PROTOCOL_VERSION)));

    int nDecomposeScript;
    std::string strDecomposeScript = FindDecompose(decompositions, "script", "asm");
    if (strDecomposeScript == "obj")
        nDecomposeScript = 3;
    else
    if (strDecomposeScript == "asm")
        nDecomposeScript = 2;
    else
    if (strDecomposeScript == "hex")
        nDecomposeScript = 1;
    else
    if (strDecomposeScript == "no")
        nDecomposeScript = 0;
    else
        throw JSONRPCError(-18, "Invalid script decomposition");

    Array vin;
    BOOST_FOREACH(const CTxIn& txin, tx.vin)
    {
        Object in;
        if (tx.IsCoinBase())
            in.push_back(Pair("coinbase", HexStr(txin.scriptSig.begin(), txin.scriptSig.end())));
        else
        {
            Object prevout;
            prevout.push_back(Pair("hash", txin.prevout.hash.GetHex()));
            prevout.push_back(Pair("n", (boost::int64_t)txin.prevout.n));
            in.push_back(Pair("prevout", prevout));
            switch (nDecomposeScript) {
            case 3:
            {
                Object o;
                ScriptSigToJSON(txin, o);
                in.push_back(Pair("scriptSig", o));
                break;
            }
            case 2:
                in.push_back(Pair("scriptSig", txin.scriptSig.ToString()));
            case 0:
                break;
            default:
                in.push_back(Pair("scriptSig", HexStr(txin.scriptSig.begin(), txin.scriptSig.end())));
            }
        }
        in.push_back(Pair("sequence", (boost::int64_t)txin.nSequence));
        vin.push_back(in);
    }
    entry.push_back(Pair("vin", vin));
    Array vout;
    BOOST_FOREACH(const CTxOut& txout, tx.vout)
    {
        Object out;
        out.push_back(Pair("value", ValueFromAmount(txout.nValue)));
        switch (nDecomposeScript) {
        case 3:
        {
            Object o;
            ScriptPubKeyToJSON(txout.scriptPubKey, o);
            out.push_back(Pair("scriptPubKey", o));
            break;
        }
        case 2:
            out.push_back(Pair("scriptPubKey", txout.scriptPubKey.ToString()));
        case 0:
            break;
        default:
            out.push_back(Pair("scriptPubKey", HexStr(txout.scriptPubKey.begin(), txout.scriptPubKey.end())));
        }
        vout.push_back(out);
    }
    entry.push_back(Pair("vout", vout));
}

void AnyTxToJSON(const uint256 hash, const CTransaction* ptx, Object& entry, const Object& decompositions);

string AccountFromValue(const Value& value)
{
    string strAccount = value.get_str();
    if (strAccount == "*")
        throw JSONRPCError(-11, "Invalid account name");
    return strAccount;
}

Object blockToJSON(const CBlock& block, const CBlockIndex* blockindex, const Object& decompositions)
{
    Object result;
    result.push_back(Pair("hash", block.GetHash().GetHex()));
    CMerkleTx txGen(block.vtx[0]);
    txGen.SetMerkleBranch(&block);
    result.push_back(Pair("confirmations", (int)txGen.GetDepthInMainChain()));
    result.push_back(Pair("size", (int)::GetSerializeSize(block, SER_NETWORK, PROTOCOL_VERSION)));
    result.push_back(Pair("height", blockindex->nHeight));
    result.push_back(Pair("version", block.nVersion));
    result.push_back(Pair("merkleroot", block.hashMerkleRoot.GetHex()));
    result.push_back(Pair("time", (boost::int64_t)block.GetBlockTime()));
    result.push_back(Pair("nonce", (boost::uint64_t)block.nNonce));
    result.push_back(Pair("bits", HexBits(block.nBits)));
    result.push_back(Pair("difficulty", GetDifficulty(blockindex)));

    std::string strDecomposeTxn = FindDecompose(decompositions, "tx", "hash");
    if (strDecomposeTxn != "no")
    {
        Array txs;
        if (strDecomposeTxn == "obj")
            BOOST_FOREACH (const CTransaction&tx, block.vtx)
            {
                Object entry;
                AnyTxToJSON(tx.GetHash(), &tx, entry, decompositions);
                txs.push_back(entry);
            }
        else
        if (strDecomposeTxn == "hex")
            BOOST_FOREACH (const CTransaction&tx, block.vtx)
            {
                CDataStream ssTx(SER_NETWORK, PROTOCOL_VERSION);
                ssTx << tx;

                txs.push_back(HexStr(ssTx.begin(), ssTx.end()));
            }
        else
        if (strDecomposeTxn == "hash")
            BOOST_FOREACH (const CTransaction&tx, block.vtx)
                txs.push_back(tx.GetHash().GetHex());
        else
            throw JSONRPCError(-18, "Invalid transaction decomposition");
        result.push_back(Pair("tx", txs));
    }

    if (blockindex->pprev)
        result.push_back(Pair("previousblockhash", blockindex->pprev->GetBlockHash().GetHex()));
    if (blockindex->pnext)
        result.push_back(Pair("nextblockhash", blockindex->pnext->GetBlockHash().GetHex()));
    return result;
}




///
/// Note: This interface may still be subject to change.
///

string CRPCTable::help(string strCommand) const
{
    string strRet;
    set<rpcfn_type> setDone;
    for (map<string, const CRPCCommand*>::const_iterator mi = mapCommands.begin(); mi != mapCommands.end(); ++mi)
    {
        const CRPCCommand *pcmd = mi->second;
        string strMethod = mi->first;
        // We already filter duplicates, but these deprecated screw up the sort order
        if (strMethod == "getamountreceived" ||
            strMethod == "getallreceived" ||
            strMethod == "getblocknumber" || // deprecated
            (strMethod.find("label") != string::npos))
            continue;
        if (strCommand != "" && strMethod != strCommand)
            continue;
        try
        {
            Array params;
            rpcfn_type pfn = pcmd->actor;
            if (setDone.insert(pfn).second)
                (*pfn)(params, true);
        }
        catch (std::exception& e)
        {
            // Help text is returned in an exception
            string strHelp = string(e.what());
            if (strCommand == "")
                if (strHelp.find('\n') != string::npos)
                    strHelp = strHelp.substr(0, strHelp.find('\n'));
            strRet += strHelp + "\n";
        }
    }
    if (strRet == "")
        strRet = strprintf("help: unknown command: %s\n", strCommand.c_str());
    strRet = strRet.substr(0,strRet.size()-1);
    return strRet;
}

Value help(const Array& params, bool fHelp)
{
    if (fHelp || params.size() > 1)
        throw runtime_error(
            "help [command]\n"
            "List commands, or get help for a command.");

    string strCommand;
    if (params.size() > 0)
        strCommand = params[0].get_str();

    return tableRPC.help(strCommand);
}


Value stop(const Array& params, bool fHelp)
{
    if (fHelp || params.size() != 0)
        throw runtime_error(
            "stop\n"
            "Stop bitcoin server.");
    // Shutdown will take long enough that the response should get back
    QueueShutdown();
    return "bitcoin server stopping";
}


Value getblockcount(const Array& params, bool fHelp)
{
    if (fHelp || params.size() != 0)
        throw runtime_error(
            "getblockcount\n"
            "Returns the number of blocks in the longest block chain.");

    return nBestHeight;
}


// deprecated
Value getblocknumber(const Array& params, bool fHelp)
{
    if (fHelp || params.size() != 0)
        throw runtime_error(
            "getblocknumber\n"
            "Deprecated.  Use getblockcount.");

    return nBestHeight;
}


Value getconnectioncount(const Array& params, bool fHelp)
{
    if (fHelp || params.size() != 0)
        throw runtime_error(
            "getconnectioncount\n"
            "Returns the number of connections to other nodes.");

    return (int)vNodes.size();
}


Value getdifficulty(const Array& params, bool fHelp)
{
    if (fHelp || params.size() != 0)
        throw runtime_error(
            "getdifficulty\n"
            "Returns the proof-of-work difficulty as a multiple of the minimum difficulty.");

    return GetDifficulty();
}


Value getgenerate(const Array& params, bool fHelp)
{
    if (fHelp || params.size() != 0)
        throw runtime_error(
            "getgenerate\n"
            "Returns true or false.");

    return GetBoolArg("-gen");
}


Value setgenerate(const Array& params, bool fHelp)
{
    if (fHelp || params.size() < 1 || params.size() > 2)
        throw runtime_error(
            "setgenerate <generate> [genproclimit]\n"
            "<generate> is true or false to turn generation on or off.\n"
            "Generation is limited to [genproclimit] processors, -1 is unlimited.");

    bool fGenerate = true;
    if (params.size() > 0)
        fGenerate = params[0].get_bool();

    if (params.size() > 1)
    {
        int nGenProcLimit = params[1].get_int();
        mapArgs["-genproclimit"] = itostr(nGenProcLimit);
        if (nGenProcLimit == 0)
            fGenerate = false;
    }
    mapArgs["-gen"] = (fGenerate ? "1" : "0");

    GenerateBitcoins(fGenerate, pwalletMain);
    return Value::null;
}


Value gethashespersec(const Array& params, bool fHelp)
{
    if (fHelp || params.size() != 0)
        throw runtime_error(
            "gethashespersec\n"
            "Returns a recent hashes per second performance measurement while generating.");

    if (GetTimeMillis() - nHPSTimerStart > 8000)
        return (boost::int64_t)0;
    return (boost::int64_t)dHashesPerSec;
}


Value getinfo(const Array& params, bool fHelp)
{
    if (fHelp || params.size() != 0)
        throw runtime_error(
            "getinfo\n"
            "Returns an object containing various state info.");

    Object obj;
    obj.push_back(Pair("version",       (int)CLIENT_VERSION));
    obj.push_back(Pair("protocolversion",(int)PROTOCOL_VERSION));
    obj.push_back(Pair("walletversion", pwalletMain->GetVersion()));
    obj.push_back(Pair("balance",       ValueFromAmount(pwalletMain->GetBalance())));
    obj.push_back(Pair("blocks",        (int)nBestHeight));
    obj.push_back(Pair("connections",   (int)vNodes.size()));
    obj.push_back(Pair("proxy",         (fUseProxy ? addrProxy.ToStringIPPort() : string())));
    obj.push_back(Pair("difficulty",    (double)GetDifficulty()));
    obj.push_back(Pair("testnet",       fTestNet));
    obj.push_back(Pair("keypoololdest", (boost::int64_t)pwalletMain->GetOldestKeyPoolTime()));
    obj.push_back(Pair("keypoolsize",   pwalletMain->GetKeyPoolSize()));
    obj.push_back(Pair("paytxfee",      ValueFromAmount(nTransactionFee)));
    obj.push_back(Pair("maxtxfee",      ValueFromAmount(nTransactionFeeMax)));
    obj.push_back(Pair("forcetxfee",    fForceFee));
    if (pwalletMain->IsCrypted())
        obj.push_back(Pair("unlocked_until", (boost::int64_t)nWalletUnlockTime / 1000));
    obj.push_back(Pair("errors",        GetWarnings("statusbar")));
    return obj;
}


Value getmininginfo(const Array& params, bool fHelp)
{
    if (fHelp || params.size() != 0)
        throw runtime_error(
            "getmininginfo\n"
            "Returns an object containing mining-related information.");

    Object obj;
    obj.push_back(Pair("blocks",        (int)nBestHeight));
    obj.push_back(Pair("currentblocksize",(uint64_t)nLastBlockSize));
    obj.push_back(Pair("currentblocktx",(uint64_t)nLastBlockTx));
    obj.push_back(Pair("difficulty",    (double)GetDifficulty()));
    obj.push_back(Pair("errors",        GetWarnings("statusbar")));
    obj.push_back(Pair("generate",      GetBoolArg("-gen")));
    obj.push_back(Pair("genproclimit",  (int)GetArg("-genproclimit", -1)));
    obj.push_back(Pair("hashespersec",  gethashespersec(params, false)));
    obj.push_back(Pair("pooledtx",      (uint64_t)mempool.size()));
    obj.push_back(Pair("minfee",        ValueFromAmount(nMinFeeBase)));
    obj.push_back(Pair("minfeeper",     (uint64_t)nMinFeePer));
    obj.push_back(Pair("testnet",       fTestNet));
    return obj;
}


Value getnewaddress(const Array& params, bool fHelp)
{
    if (fHelp || params.size() > 1)
        throw runtime_error(
            "getnewaddress [account]\n"
            "Returns a new bitcoin address for receiving payments.  "
            "If [account] is specified (recommended), it is added to the address book "
            "so payments received with the address will be credited to [account].");

    // Parse the account first so we don't generate a key if there's an error
    string strAccount;
    if (params.size() > 0)
        strAccount = AccountFromValue(params[0]);

    if (!pwalletMain->IsLocked())
        pwalletMain->TopUpKeyPool();

    // Generate a new key that is added to wallet
    std::vector<unsigned char> newKey;
    if (!pwalletMain->GetKeyFromPool(newKey, false))
        throw JSONRPCError(-12, "Error: Keypool ran out, please call keypoolrefill first");
    CBitcoinAddress address(newKey);

    pwalletMain->SetAddressBookName(address, strAccount);

    return address.ToString();
}


CBitcoinAddress GetAccountAddress(string strAccount, bool bForceNew=false)
{
    CWalletDB walletdb(pwalletMain->strWalletFile);

    CAccount account;
    walletdb.ReadAccount(strAccount, account);

    bool bKeyUsed = false;

    // Check if the current key has been used
    if (!account.vchPubKey.empty())
    {
        CScript scriptPubKey;
        scriptPubKey.SetBitcoinAddress(account.vchPubKey);
        for (map<uint256, CWalletTx>::iterator it = pwalletMain->mapWallet.begin();
             it != pwalletMain->mapWallet.end() && !account.vchPubKey.empty();
             ++it)
        {
            const CWalletTx& wtx = (*it).second;
            BOOST_FOREACH(const CTxOut& txout, wtx.vout)
                if (txout.scriptPubKey == scriptPubKey)
                    bKeyUsed = true;
        }
    }

    // Generate a new key
    if (account.vchPubKey.empty() || bForceNew || bKeyUsed)
    {
        if (!pwalletMain->GetKeyFromPool(account.vchPubKey, false))
            throw JSONRPCError(-12, "Error: Keypool ran out, please call keypoolrefill first");

        pwalletMain->SetAddressBookName(CBitcoinAddress(account.vchPubKey), strAccount);
        walletdb.WriteAccount(strAccount, account);
    }

    return CBitcoinAddress(account.vchPubKey);
}

Value getaccountaddress(const Array& params, bool fHelp)
{
    if (fHelp || params.size() != 1)
        throw runtime_error(
            "getaccountaddress <account>\n"
            "Returns the current bitcoin address for receiving payments to this account.");

    // Parse the account first so we don't generate a key if there's an error
    string strAccount = AccountFromValue(params[0]);

    Value ret;

    ret = GetAccountAddress(strAccount).ToString();

    return ret;
}



Value setaccount(const Array& params, bool fHelp)
{
    if (fHelp || params.size() < 1 || params.size() > 2)
        throw runtime_error(
            "setaccount <bitcoinaddress> <account>\n"
            "Sets the account associated with the given address.");

    CBitcoinAddress address(params[0].get_str());
    if (!address.IsValid())
        throw JSONRPCError(-5, "Invalid bitcoin address");


    string strAccount;
    if (params.size() > 1)
        strAccount = AccountFromValue(params[1]);

    // Detect when changing the account of an address that is the 'unused current key' of another account:
    if (pwalletMain->mapAddressBook.count(address))
    {
        string strOldAccount = pwalletMain->mapAddressBook[address];
        if (address == GetAccountAddress(strOldAccount))
            GetAccountAddress(strOldAccount, true);
    }

    pwalletMain->SetAddressBookName(address, strAccount);

    return Value::null;
}


Value getaccount(const Array& params, bool fHelp)
{
    if (fHelp || params.size() != 1)
        throw runtime_error(
            "getaccount <bitcoinaddress>\n"
            "Returns the account associated with the given address.");

    CBitcoinAddress address(params[0].get_str());
    if (!address.IsValid())
        throw JSONRPCError(-5, "Invalid bitcoin address");

    string strAccount;
    map<CBitcoinAddress, string>::iterator mi = pwalletMain->mapAddressBook.find(address);
    if (mi != pwalletMain->mapAddressBook.end() && !(*mi).second.empty())
        strAccount = (*mi).second;
    return strAccount;
}


Value getaddressesbyaccount(const Array& params, bool fHelp)
{
    if (fHelp || params.size() != 1)
        throw runtime_error(
            "getaddressesbyaccount <account>\n"
            "Returns the list of addresses for the given account.");

    string strAccount = AccountFromValue(params[0]);

    // Find all addresses that have the given account
    Array ret;
    BOOST_FOREACH(const PAIRTYPE(CBitcoinAddress, string)& item, pwalletMain->mapAddressBook)
    {
        const CBitcoinAddress& address = item.first;
        const string& strName = item.second;
        if (strName == strAccount)
            ret.push_back(address.ToString());
    }
    return ret;
}

Value settxfee(const Array& params, bool fHelp)
{
    if (GetBoolArg("-nosafefees"))
    {
        if (fHelp || params.size() < 1 || params.size() > 3)
            throw runtime_error(
                "settxfee <default amount> [maximum amount] [force]\n"
                "<default amount> specifies the transaction fee to include in all transactions\n"
                "[maximum amount] specifies the upper limit of how high the client will automatically\n"
                "                 adjust your fee as it deems necessary\n"
                "[force] is a boolean that enables sending less than the safe minimum fee");
    }
    else
    if (fHelp || params.size() < 1 || params.size() > 2)
        throw runtime_error(
            "settxfee <default amount> [maximum amount]\n"
            "<default amount> specifies the transaction fee to include in all transactions\n"
            "[maximum amount] specifies the upper limit of how high the client will automatically\n"
            "                 adjust your fee as it deems necessary");

    // Amounts
    int64 nAmount = 0;
    if (params[0].get_real() != 0.0)
        nAmount = AmountFromValue(params[0]);        // rejects 0.0 amounts

    if (params.size() > 1)
    {
        int64 nAmountMax;
        if (params[1].get_real() == 0.0)
            nAmountMax = 0;
        else
            nAmountMax = AmountFromValue(params[1]);
        if (nAmountMax < nAmount)
            throw runtime_error("Maximum fee, if provided, should be at least the amount of the default fee");
        nTransactionFeeMax = nAmountMax;
    }
    nTransactionFee = nAmount;
    if (params.size() > 2)
        fForceFee = params[2].get_bool();

    return true;
}

Value sendtoaddress(const Array& params, bool fHelp)
{
    if (pwalletMain->IsCrypted() && (fHelp || params.size() < 2 || params.size() > 4))
        throw runtime_error(
            "sendtoaddress <bitcoinaddress> <amount> [comment] [comment-to]\n"
            "<amount> is a real and is rounded to the nearest 0.00000001\n"
            "requires wallet passphrase to be set with walletpassphrase first");
    if (!pwalletMain->IsCrypted() && (fHelp || params.size() < 2 || params.size() > 4))
        throw runtime_error(
            "sendtoaddress <bitcoinaddress> <amount> [comment] [comment-to]\n"
            "<amount> is a real and is rounded to the nearest 0.00000001");

    CBitcoinAddress address(params[0].get_str());
    if (!address.IsValid())
        throw JSONRPCError(-5, "Invalid bitcoin address");

    // Amount
    int64 nAmount = AmountFromValue(params[1]);

    // Wallet comments
    CWalletTx wtx;
    if (params.size() > 2 && params[2].type() != null_type && !params[2].get_str().empty())
        wtx.mapValue["comment"] = params[2].get_str();
    if (params.size() > 3 && params[3].type() != null_type && !params[3].get_str().empty())
        wtx.mapValue["to"]      = params[3].get_str();

    if (pwalletMain->IsLocked())
        throw JSONRPCError(-13, "Error: Please enter the wallet passphrase with walletpassphrase first.");

    string strError = pwalletMain->SendMoneyToBitcoinAddress(address, nAmount, wtx, true, fForceFee ? nTransactionFeeMax : MAX_MONEY);
    if (strError != "")
        throw JSONRPCError(-4, strError);

    return wtx.GetHash().GetHex();
}

Value signmessage(const Array& params, bool fHelp)
{
    if (fHelp || params.size() != 2)
        throw runtime_error(
            "signmessage <bitcoinaddress> <message>\n"
            "Sign a message with the private key of an address");

    if (pwalletMain->IsLocked())
        throw JSONRPCError(-13, "Error: Please enter the wallet passphrase with walletpassphrase first.");

    string strAddress = params[0].get_str();
    string strMessage = params[1].get_str();

    CBitcoinAddress addr(strAddress);
    if (!addr.IsValid())
        throw JSONRPCError(-3, "Invalid address");

    CKey key;
    if (!pwalletMain->GetKey(addr, key))
        throw JSONRPCError(-4, "Private key not available");

    CDataStream ss(SER_GETHASH, 0);
    ss << strMessageMagic;
    ss << strMessage;

    vector<unsigned char> vchSig;
    if (!key.SignCompact(Hash(ss.begin(), ss.end()), vchSig))
        throw JSONRPCError(-5, "Sign failed");

    return EncodeBase64(&vchSig[0], vchSig.size());
}

Value verifymessage(const Array& params, bool fHelp)
{
    if (fHelp || params.size() != 3)
        throw runtime_error(
            "verifymessage <bitcoinaddress> <signature> <message>\n"
            "Verify a signed message");

    string strAddress  = params[0].get_str();
    string strSign     = params[1].get_str();
    string strMessage  = params[2].get_str();

    CBitcoinAddress addr(strAddress);
    if (!addr.IsValid())
        throw JSONRPCError(-3, "Invalid address");

    bool fInvalid = false;
    vector<unsigned char> vchSig = DecodeBase64(strSign.c_str(), &fInvalid);

    if (fInvalid)
        throw JSONRPCError(-5, "Malformed base64 encoding");

    CDataStream ss(SER_GETHASH, 0);
    ss << strMessageMagic;
    ss << strMessage;

    CKey key;
    if (!key.SetCompactSignature(Hash(ss.begin(), ss.end()), vchSig))
        return false;

    return (CBitcoinAddress(key.GetPubKey()) == addr);
}


Value getreceivedbyaddress(const Array& params, bool fHelp)
{
    if (fHelp || params.size() < 1 || params.size() > 2)
        throw runtime_error(
            "getreceivedbyaddress <bitcoinaddress> [minconf=1]\n"
            "Returns the total amount received by <bitcoinaddress> in transactions with at least [minconf] confirmations.");

    // Bitcoin address
    CBitcoinAddress address = CBitcoinAddress(params[0].get_str());
    CScript scriptPubKey;
    if (!address.IsValid())
        throw JSONRPCError(-5, "Invalid bitcoin address");
    scriptPubKey.SetBitcoinAddress(address);
    if (!IsMine(*pwalletMain,scriptPubKey))
        return (double)0.0;

    // Minimum confirmations
    int nMinDepth = 1;
    if (params.size() > 1)
        nMinDepth = params[1].get_int();

    // Tally
    int64 nAmount = 0;
    for (map<uint256, CWalletTx>::iterator it = pwalletMain->mapWallet.begin(); it != pwalletMain->mapWallet.end(); ++it)
    {
        const CWalletTx& wtx = (*it).second;
        if (wtx.IsCoinBase() || !wtx.IsFinal())
            continue;

        BOOST_FOREACH(const CTxOut& txout, wtx.vout)
            if (txout.scriptPubKey == scriptPubKey)
                if (wtx.GetDepthInMainChain() >= nMinDepth)
                    nAmount += txout.nValue;
    }

    return  ValueFromAmount(nAmount);
}


void GetAccountAddresses(string strAccount, set<CBitcoinAddress>& setAddress)
{
    BOOST_FOREACH(const PAIRTYPE(CBitcoinAddress, string)& item, pwalletMain->mapAddressBook)
    {
        const CBitcoinAddress& address = item.first;
        const string& strName = item.second;
        if (strName == strAccount)
            setAddress.insert(address);
    }
}


Value getreceivedbyaccount(const Array& params, bool fHelp)
{
    if (fHelp || params.size() < 1 || params.size() > 2)
        throw runtime_error(
            "getreceivedbyaccount <account> [minconf=1]\n"
            "Returns the total amount received by addresses with <account> in transactions with at least [minconf] confirmations.");

    // Minimum confirmations
    int nMinDepth = 1;
    if (params.size() > 1)
        nMinDepth = params[1].get_int();

    // Get the set of pub keys assigned to account
    string strAccount = AccountFromValue(params[0]);
    set<CBitcoinAddress> setAddress;
    GetAccountAddresses(strAccount, setAddress);

    // Tally
    int64 nAmount = 0;
    for (map<uint256, CWalletTx>::iterator it = pwalletMain->mapWallet.begin(); it != pwalletMain->mapWallet.end(); ++it)
    {
        const CWalletTx& wtx = (*it).second;
        if (wtx.IsCoinBase() || !wtx.IsFinal())
            continue;

        BOOST_FOREACH(const CTxOut& txout, wtx.vout)
        {
            CBitcoinAddress address;
            if (ExtractAddress(txout.scriptPubKey, address) && pwalletMain->HaveKey(address) && setAddress.count(address))
                if (wtx.GetDepthInMainChain() >= nMinDepth)
                    nAmount += txout.nValue;
        }
    }

    return (double)nAmount / (double)COIN;
}


int64 GetAccountBalance(CWalletDB& walletdb, const string& strAccount, int nMinDepth)
{
    int64 nBalance = 0;

    // Tally wallet transactions
    for (map<uint256, CWalletTx>::iterator it = pwalletMain->mapWallet.begin(); it != pwalletMain->mapWallet.end(); ++it)
    {
        const CWalletTx& wtx = (*it).second;
        if (!wtx.IsFinal())
            continue;

        int64 nGenerated, nReceived, nSent, nFee;
        wtx.GetAccountAmounts(strAccount, nGenerated, nReceived, nSent, nFee);

        if (nReceived != 0 && wtx.GetDepthInMainChain() >= nMinDepth)
            nBalance += nReceived;
        nBalance += nGenerated - nSent - nFee;
    }

    // Tally internal accounting entries
    nBalance += walletdb.GetAccountCreditDebit(strAccount);

    return nBalance;
}

int64 GetAccountBalance(const string& strAccount, int nMinDepth)
{
    CWalletDB walletdb(pwalletMain->strWalletFile);
    return GetAccountBalance(walletdb, strAccount, nMinDepth);
}


Value getbalance(const Array& params, bool fHelp)
{
    if (fHelp || params.size() > 2)
        throw runtime_error(
            "getbalance [account] [minconf=1]\n"
            "If [account] is not specified, returns the server's total available balance.\n"
            "If [account] is specified, returns the balance in the account.");

    if (params.size() == 0)
        return  ValueFromAmount(pwalletMain->GetBalance());

    int nMinDepth = 1;
    if (params.size() > 1)
        nMinDepth = params[1].get_int();

    if (params[0].get_str() == "*") {
        // Calculate total balance a different way from GetBalance()
        // (GetBalance() sums up all unspent TxOuts)
        // getbalance and getbalance '*' should always return the same number.
        int64 nBalance = 0;
        for (map<uint256, CWalletTx>::iterator it = pwalletMain->mapWallet.begin(); it != pwalletMain->mapWallet.end(); ++it)
        {
            const CWalletTx& wtx = (*it).second;
            if (!wtx.IsFinal())
                continue;

            int64 allGeneratedImmature, allGeneratedMature, allFee;
            allGeneratedImmature = allGeneratedMature = allFee = 0;
            string strSentAccount;
            list<pair<CBitcoinAddress, int64> > listReceived;
            list<pair<CBitcoinAddress, int64> > listSent;
            wtx.GetAmounts(allGeneratedImmature, allGeneratedMature, listReceived, listSent, allFee, strSentAccount);
            if (wtx.GetDepthInMainChain() >= nMinDepth)
            {
                BOOST_FOREACH(const PAIRTYPE(CBitcoinAddress,int64)& r, listReceived)
                    nBalance += r.second;
            }
            BOOST_FOREACH(const PAIRTYPE(CBitcoinAddress,int64)& r, listSent)
                nBalance -= r.second;
            nBalance -= allFee;
            nBalance += allGeneratedMature;
        }
        return  ValueFromAmount(nBalance);
    }

    string strAccount = AccountFromValue(params[0]);

    int64 nBalance = GetAccountBalance(strAccount, nMinDepth);

    return ValueFromAmount(nBalance);
}


Value movecmd(const Array& params, bool fHelp)
{
    if (fHelp || params.size() < 3 || params.size() > 5)
        throw runtime_error(
            "move <fromaccount> <toaccount> <amount> [minconf=1] [comment]\n"
            "Move from one account in your wallet to another.");

    string strFrom = AccountFromValue(params[0]);
    string strTo = AccountFromValue(params[1]);
    int64 nAmount = AmountFromValue(params[2]);
    if (params.size() > 3)
        // unused parameter, used to be nMinDepth, keep type-checking it though
        (void)params[3].get_int();
    string strComment;
    if (params.size() > 4)
        strComment = params[4].get_str();

    CWalletDB walletdb(pwalletMain->strWalletFile);
    walletdb.TxnBegin();

    int64 nNow = GetAdjustedTime();

    // Debit
    CAccountingEntry debit;
    debit.strAccount = strFrom;
    debit.nCreditDebit = -nAmount;
    debit.nTime = nNow;
    debit.strOtherAccount = strTo;
    debit.strComment = strComment;
    walletdb.WriteAccountingEntry(debit);

    // Credit
    CAccountingEntry credit;
    credit.strAccount = strTo;
    credit.nCreditDebit = nAmount;
    credit.nTime = nNow;
    credit.strOtherAccount = strFrom;
    credit.strComment = strComment;
    walletdb.WriteAccountingEntry(credit);

    walletdb.TxnCommit();

    return true;
}


Value sendfrom(const Array& params, bool fHelp)
{
    if (pwalletMain->IsCrypted() && (fHelp || params.size() < 3 || params.size() > 6))
        throw runtime_error(
            "sendfrom <fromaccount> <tobitcoinaddress> <amount> [minconf=1] [comment] [comment-to]\n"
            "<amount> is a real and is rounded to the nearest 0.00000001\n"
            "requires wallet passphrase to be set with walletpassphrase first");
    if (!pwalletMain->IsCrypted() && (fHelp || params.size() < 3 || params.size() > 6))
        throw runtime_error(
            "sendfrom <fromaccount> <tobitcoinaddress> <amount> [minconf=1] [comment] [comment-to]\n"
            "<amount> is a real and is rounded to the nearest 0.00000001");

    string strAccount = AccountFromValue(params[0]);
    CBitcoinAddress address(params[1].get_str());
    if (!address.IsValid())
        throw JSONRPCError(-5, "Invalid bitcoin address");
    int64 nAmount = AmountFromValue(params[2]);
    int nMinDepth = 1;
    if (params.size() > 3)
        nMinDepth = params[3].get_int();

    CWalletTx wtx;
    wtx.strFromAccount = strAccount;
    if (params.size() > 4 && params[4].type() != null_type && !params[4].get_str().empty())
        wtx.mapValue["comment"] = params[4].get_str();
    if (params.size() > 5 && params[5].type() != null_type && !params[5].get_str().empty())
        wtx.mapValue["to"]      = params[5].get_str();

    if (pwalletMain->IsLocked())
        throw JSONRPCError(-13, "Error: Please enter the wallet passphrase with walletpassphrase first.");

    // Check funds
    int64 nBalance = GetAccountBalance(strAccount, nMinDepth);
    if (nAmount > nBalance)
        throw JSONRPCError(-6, "Account has insufficient funds");

    // Send
    string strError = pwalletMain->SendMoneyToBitcoinAddress(address, nAmount, wtx, true, fForceFee ? nTransactionFeeMax : MAX_MONEY);
    if (strError != "")
        throw JSONRPCError(-4, strError);

    return wtx.GetHash().GetHex();
}


Value sendmany(const Array& params, bool fHelp)
{
    if (pwalletMain->IsCrypted() && (fHelp || params.size() < 2 || params.size() > 4))
        throw runtime_error(
            "sendmany <fromaccount> {address:amount,...} [minconf=1] [comment]\n"
            "amounts are double-precision floating point numbers\n"
            "requires wallet passphrase to be set with walletpassphrase first");
    if (!pwalletMain->IsCrypted() && (fHelp || params.size() < 2 || params.size() > 4))
        throw runtime_error(
            "sendmany <fromaccount> {address:amount,...} [minconf=1] [comment]\n"
            "amounts are double-precision floating point numbers");

    string strAccount = AccountFromValue(params[0]);
    Object sendTo = params[1].get_obj();
    int nMinDepth = 1;
    if (params.size() > 2)
        nMinDepth = params[2].get_int();

    CWalletTx wtx;
    wtx.strFromAccount = strAccount;
    if (params.size() > 3 && params[3].type() != null_type && !params[3].get_str().empty())
        wtx.mapValue["comment"] = params[3].get_str();

    set<CBitcoinAddress> setAddress;
    vector<pair<CScript, int64> > vecSend;

    int64 totalAmount = 0;
    BOOST_FOREACH(const Pair& s, sendTo)
    {
        CBitcoinAddress address(s.name_);
        if (!address.IsValid())
            throw JSONRPCError(-5, string("Invalid bitcoin address:")+s.name_);

        if (setAddress.count(address))
            throw JSONRPCError(-8, string("Invalid parameter, duplicated address: ")+s.name_);
        setAddress.insert(address);

        CScript scriptPubKey;
        scriptPubKey.SetBitcoinAddress(address);
        int64 nAmount = AmountFromValue(s.value_);
        totalAmount += nAmount;

        vecSend.push_back(make_pair(scriptPubKey, nAmount));
    }

    if (pwalletMain->IsLocked())
        throw JSONRPCError(-13, "Error: Please enter the wallet passphrase with walletpassphrase first.");

    // Check funds
    int64 nBalance = GetAccountBalance(strAccount, nMinDepth);
    if (totalAmount > nBalance)
        throw JSONRPCError(-6, "Account has insufficient funds");

    // Send
    CReserveKey keyChange(pwalletMain);
    int64 nFeeRequired = 0;
    bool fCreated = pwalletMain->CreateTransaction(vecSend, wtx, keyChange, nFeeRequired, fForceFee ? nTransactionFeeMax : MAX_MONEY);
    if (!fCreated)
    {
        if (totalAmount + nFeeRequired > pwalletMain->GetBalance())
            throw JSONRPCError(-6, "Insufficient funds");
        throw JSONRPCError(-4, "Transaction creation failed");
    }
    if (!pwalletMain->CommitTransaction(wtx, keyChange))
        throw JSONRPCError(-4, "Transaction commit failed");

    return wtx.GetHash().GetHex();
}

Value addmultisigaddress(const Array& params, bool fHelp)
{
    if (fHelp || params.size() < 2 || params.size() > 3)
    {
        string msg = "addmultisigaddress <nrequired> <'[\"key\",\"key\"]'> [account]\n"
            "Add a nrequired-to-sign multisignature address to the wallet\"\n"
            "each key is a bitcoin address or hex-encoded public key\n"
            "If [account] is specified, assign address to [account].";
        throw runtime_error(msg);
    }

    int nRequired = params[0].get_int();
    const Array& keys = params[1].get_array();
    string strAccount;
    if (params.size() > 2)
        strAccount = AccountFromValue(params[2]);

    // Gather public keys
    if (nRequired < 1)
        throw runtime_error("a multisignature address must require at least one key to redeem");
    if ((int)keys.size() < nRequired)
        throw runtime_error(
            strprintf("not enough keys supplied "
                      "(got %d keys, but need at least %d to redeem)", keys.size(), nRequired));
    std::vector<CKey> pubkeys;
    pubkeys.resize(keys.size());
    for (unsigned int i = 0; i < keys.size(); i++)
    {
        const std::string& ks = keys[i].get_str();

        // Case 1: bitcoin address and we have full public key:
        CBitcoinAddress address(ks);
        if (address.IsValid())
        {
            if (address.IsScript())
                throw runtime_error(
                    strprintf("%s is a pay-to-script address",ks.c_str()));
            std::vector<unsigned char> vchPubKey;
            if (!pwalletMain->GetPubKey(address, vchPubKey))
                throw runtime_error(
                    strprintf("no full public key for address %s",ks.c_str()));
            if (vchPubKey.empty() || !pubkeys[i].SetPubKey(vchPubKey))
                throw runtime_error(" Invalid public key: "+ks);
        }

        // Case 2: hex public key
        else if (IsHex(ks))
        {
            vector<unsigned char> vchPubKey = ParseHex(ks);
            if (vchPubKey.empty() || !pubkeys[i].SetPubKey(vchPubKey))
                throw runtime_error(" Invalid public key: "+ks);
        }
        else
        {
            throw runtime_error(" Invalid public key: "+ks);
        }
    }

    // Construct using pay-to-script-hash:
    CScript inner;
    inner.SetMultisig(nRequired, pubkeys);

    uint160 scriptHash = Hash160(inner);
    CScript scriptPubKey;
    scriptPubKey.SetPayToScriptHash(inner);
    pwalletMain->AddCScript(inner);
    CBitcoinAddress address;
    address.SetScriptHash160(scriptHash);

    pwalletMain->SetAddressBookName(address, strAccount);
    return address.ToString();
}


struct tallyitem
{
    int64 nAmount;
    int nConf;
    tallyitem()
    {
        nAmount = 0;
        nConf = std::numeric_limits<int>::max();
    }
};

Value ListReceived(const Array& params, bool fByAccounts)
{
    // Minimum confirmations
    int nMinDepth = 1;
    if (params.size() > 0)
        nMinDepth = params[0].get_int();

    // Whether to include empty accounts
    bool fIncludeEmpty = false;
    if (params.size() > 1)
        fIncludeEmpty = params[1].get_bool();

    // Tally
    map<CBitcoinAddress, tallyitem> mapTally;
    for (map<uint256, CWalletTx>::iterator it = pwalletMain->mapWallet.begin(); it != pwalletMain->mapWallet.end(); ++it)
    {
        const CWalletTx& wtx = (*it).second;

        if (wtx.IsCoinBase() || !wtx.IsFinal())
            continue;

        int nDepth = wtx.GetDepthInMainChain();
        if (nDepth < nMinDepth)
            continue;

        BOOST_FOREACH(const CTxOut& txout, wtx.vout)
        {
            CBitcoinAddress address;
            if (!ExtractAddress(txout.scriptPubKey, address) || !pwalletMain->HaveKey(address) || !address.IsValid())
                continue;

            tallyitem& item = mapTally[address];
            item.nAmount += txout.nValue;
            item.nConf = min(item.nConf, nDepth);
        }
    }

    // Reply
    Array ret;
    map<string, tallyitem> mapAccountTally;
    BOOST_FOREACH(const PAIRTYPE(CBitcoinAddress, string)& item, pwalletMain->mapAddressBook)
    {
        const CBitcoinAddress& address = item.first;
        const string& strAccount = item.second;
        map<CBitcoinAddress, tallyitem>::iterator it = mapTally.find(address);
        if (it == mapTally.end() && !fIncludeEmpty)
            continue;

        int64 nAmount = 0;
        int nConf = std::numeric_limits<int>::max();
        if (it != mapTally.end())
        {
            nAmount = (*it).second.nAmount;
            nConf = (*it).second.nConf;
        }

        if (fByAccounts)
        {
            tallyitem& item = mapAccountTally[strAccount];
            item.nAmount += nAmount;
            item.nConf = min(item.nConf, nConf);
        }
        else
        {
            Object obj;
            obj.push_back(Pair("address",       address.ToString()));
            obj.push_back(Pair("account",       strAccount));
            obj.push_back(Pair("amount",        ValueFromAmount(nAmount)));
            obj.push_back(Pair("confirmations", (nConf == std::numeric_limits<int>::max() ? 0 : nConf)));
            ret.push_back(obj);
        }
    }

    if (fByAccounts)
    {
        for (map<string, tallyitem>::iterator it = mapAccountTally.begin(); it != mapAccountTally.end(); ++it)
        {
            int64 nAmount = (*it).second.nAmount;
            int nConf = (*it).second.nConf;
            Object obj;
            obj.push_back(Pair("account",       (*it).first));
            obj.push_back(Pair("amount",        ValueFromAmount(nAmount)));
            obj.push_back(Pair("confirmations", (nConf == std::numeric_limits<int>::max() ? 0 : nConf)));
            ret.push_back(obj);
        }
    }

    return ret;
}

Value listreceivedbyaddress(const Array& params, bool fHelp)
{
    if (fHelp || params.size() > 2)
        throw runtime_error(
            "listreceivedbyaddress [minconf=1] [includeempty=false]\n"
            "[minconf] is the minimum number of confirmations before payments are included.\n"
            "[includeempty] whether to include addresses that haven't received any payments.\n"
            "Returns an array of objects containing:\n"
            "  \"address\" : receiving address\n"
            "  \"account\" : the account of the receiving address\n"
            "  \"amount\" : total amount received by the address\n"
            "  \"confirmations\" : number of confirmations of the most recent transaction included");

    return ListReceived(params, false);
}

Value listreceivedbyaccount(const Array& params, bool fHelp)
{
    if (fHelp || params.size() > 2)
        throw runtime_error(
            "listreceivedbyaccount [minconf=1] [includeempty=false]\n"
            "[minconf] is the minimum number of confirmations before payments are included.\n"
            "[includeempty] whether to include accounts that haven't received any payments.\n"
            "Returns an array of objects containing:\n"
            "  \"account\" : the account of the receiving addresses\n"
            "  \"amount\" : total amount received by addresses with this account\n"
            "  \"confirmations\" : number of confirmations of the most recent transaction included");

    return ListReceived(params, true);
}

void ListTransactions(const CWalletTx& wtx, const string& strAccount, int nMinDepth, bool fLong, Array& ret)
{
    int64 nGeneratedImmature, nGeneratedMature, nFee;
    string strSentAccount;
    list<pair<CBitcoinAddress, int64> > listReceived;
    list<pair<CBitcoinAddress, int64> > listSent;

    wtx.GetAmounts(nGeneratedImmature, nGeneratedMature, listReceived, listSent, nFee, strSentAccount);

    bool fAllAccounts = (strAccount == string("*"));

    // Generated blocks assigned to account ""
    if ((nGeneratedMature+nGeneratedImmature) != 0 && (fAllAccounts || strAccount == ""))
    {
        Object entry;
        entry.push_back(Pair("account", string("")));
        if (nGeneratedImmature)
        {
            entry.push_back(Pair("category", wtx.GetDepthInMainChain() ? "immature" : "orphan"));
            entry.push_back(Pair("amount", ValueFromAmount(nGeneratedImmature)));
        }
        else
        {
            entry.push_back(Pair("category", "generate"));
            entry.push_back(Pair("amount", ValueFromAmount(nGeneratedMature)));
        }
        if (fLong)
            WalletTxToJSON(wtx, entry);
        ret.push_back(entry);
    }

    // Sent
    if ((!listSent.empty() || nFee != 0) && (fAllAccounts || strAccount == strSentAccount))
    {
        BOOST_FOREACH(const PAIRTYPE(CBitcoinAddress, int64)& s, listSent)
        {
            Object entry;
            entry.push_back(Pair("account", strSentAccount));
            entry.push_back(Pair("address", s.first.ToString()));
            entry.push_back(Pair("category", "send"));
            entry.push_back(Pair("amount", ValueFromAmount(-s.second)));
            entry.push_back(Pair("fee", ValueFromAmount(-nFee)));
            if (fLong)
                WalletTxToJSON(wtx, entry);
            ret.push_back(entry);
        }
    }

    // Received
    if (listReceived.size() > 0 && wtx.GetDepthInMainChain() >= nMinDepth)
    {
        BOOST_FOREACH(const PAIRTYPE(CBitcoinAddress, int64)& r, listReceived)
        {
            string account;
            if (pwalletMain->mapAddressBook.count(r.first))
                account = pwalletMain->mapAddressBook[r.first];
            if (fAllAccounts || (account == strAccount))
            {
                Object entry;
                entry.push_back(Pair("account", account));
                entry.push_back(Pair("address", r.first.ToString()));
                entry.push_back(Pair("category", "receive"));
                entry.push_back(Pair("amount", ValueFromAmount(r.second)));
                if (fLong)
                    WalletTxToJSON(wtx, entry);
                ret.push_back(entry);
            }
        }
    }
}

void AcentryToJSON(const CAccountingEntry& acentry, const string& strAccount, Array& ret)
{
    bool fAllAccounts = (strAccount == string("*"));

    if (fAllAccounts || acentry.strAccount == strAccount)
    {
        Object entry;
        entry.push_back(Pair("account", acentry.strAccount));
        entry.push_back(Pair("category", "move"));
        entry.push_back(Pair("time", (boost::int64_t)acentry.nTime));
        entry.push_back(Pair("amount", ValueFromAmount(acentry.nCreditDebit)));
        entry.push_back(Pair("otheraccount", acentry.strOtherAccount));
        entry.push_back(Pair("comment", acentry.strComment));
        ret.push_back(entry);
    }
}

Value listtransactions(const Array& params, bool fHelp)
{
    if (fHelp || params.size() > 3)
        throw runtime_error(
            "listtransactions [account] [count=10] [from=0]\n"
            "Returns up to [count] most recent transactions skipping the first [from] transactions for account [account].");

    string strAccount = "*";
    if (params.size() > 0)
        strAccount = params[0].get_str();
    int nCount = 10;
    if (params.size() > 1)
        nCount = params[1].get_int();
    int nFrom = 0;
    if (params.size() > 2)
        nFrom = params[2].get_int();

    if (nCount < 0)
        throw JSONRPCError(-8, "Negative count");
    if (nFrom < 0)
        throw JSONRPCError(-8, "Negative from");

    Array ret;
    CWalletDB walletdb(pwalletMain->strWalletFile);

    // First: get all CWalletTx and CAccountingEntry into a sorted-by-time multimap.
    typedef pair<CWalletTx*, CAccountingEntry*> TxPair;
    typedef multimap<int64, TxPair > TxItems;
    TxItems txByTime;

    // Note: maintaining indices in the database of (account,time) --> txid and (account, time) --> acentry
    // would make this much faster for applications that do this a lot.
    for (map<uint256, CWalletTx>::iterator it = pwalletMain->mapWallet.begin(); it != pwalletMain->mapWallet.end(); ++it)
    {
        CWalletTx* wtx = &((*it).second);
        txByTime.insert(make_pair(wtx->GetTxTime(), TxPair(wtx, (CAccountingEntry*)0)));
    }
    list<CAccountingEntry> acentries;
    walletdb.ListAccountCreditDebit(strAccount, acentries);
    BOOST_FOREACH(CAccountingEntry& entry, acentries)
    {
        txByTime.insert(make_pair(entry.nTime, TxPair((CWalletTx*)0, &entry)));
    }

    // iterate backwards until we have nCount items to return:
    for (TxItems::reverse_iterator it = txByTime.rbegin(); it != txByTime.rend(); ++it)
    {
        CWalletTx *const pwtx = (*it).second.first;
        if (pwtx != 0)
            ListTransactions(*pwtx, strAccount, 0, true, ret);
        CAccountingEntry *const pacentry = (*it).second.second;
        if (pacentry != 0)
            AcentryToJSON(*pacentry, strAccount, ret);

        if (ret.size() >= (nCount+nFrom)) break;
    }
    // ret is newest to oldest

    if (nFrom > (int)ret.size())
        nFrom = ret.size();
    if ((nFrom + nCount) > (int)ret.size())
        nCount = ret.size() - nFrom;
    Array::iterator first = ret.begin();
    std::advance(first, nFrom);
    Array::iterator last = ret.begin();
    std::advance(last, nFrom+nCount);

    if (last != ret.end()) ret.erase(last, ret.end());
    if (first != ret.begin()) ret.erase(ret.begin(), first);

    std::reverse(ret.begin(), ret.end()); // Return oldest to newest

    return ret;
}

Value listaccounts(const Array& params, bool fHelp)
{
    if (fHelp || params.size() > 1)
        throw runtime_error(
            "listaccounts [minconf=1]\n"
            "Returns Object that has account names as keys, account balances as values.");

    int nMinDepth = 1;
    if (params.size() > 0)
        nMinDepth = params[0].get_int();

    map<string, int64> mapAccountBalances;
    BOOST_FOREACH(const PAIRTYPE(CBitcoinAddress, string)& entry, pwalletMain->mapAddressBook) {
        if (pwalletMain->HaveKey(entry.first)) // This address belongs to me
            mapAccountBalances[entry.second] = 0;
    }

    for (map<uint256, CWalletTx>::iterator it = pwalletMain->mapWallet.begin(); it != pwalletMain->mapWallet.end(); ++it)
    {
        const CWalletTx& wtx = (*it).second;
        int64 nGeneratedImmature, nGeneratedMature, nFee;
        string strSentAccount;
        list<pair<CBitcoinAddress, int64> > listReceived;
        list<pair<CBitcoinAddress, int64> > listSent;
        wtx.GetAmounts(nGeneratedImmature, nGeneratedMature, listReceived, listSent, nFee, strSentAccount);
        mapAccountBalances[strSentAccount] -= nFee;
        BOOST_FOREACH(const PAIRTYPE(CBitcoinAddress, int64)& s, listSent)
            mapAccountBalances[strSentAccount] -= s.second;
        if (wtx.GetDepthInMainChain() >= nMinDepth)
        {
            mapAccountBalances[""] += nGeneratedMature;
            BOOST_FOREACH(const PAIRTYPE(CBitcoinAddress, int64)& r, listReceived)
                if (pwalletMain->mapAddressBook.count(r.first))
                    mapAccountBalances[pwalletMain->mapAddressBook[r.first]] += r.second;
                else
                    mapAccountBalances[""] += r.second;
        }
    }

    list<CAccountingEntry> acentries;
    CWalletDB(pwalletMain->strWalletFile).ListAccountCreditDebit("*", acentries);
    BOOST_FOREACH(const CAccountingEntry& entry, acentries)
        mapAccountBalances[entry.strAccount] += entry.nCreditDebit;

    Object ret;
    BOOST_FOREACH(const PAIRTYPE(string, int64)& accountBalance, mapAccountBalances) {
        ret.push_back(Pair(accountBalance.first, ValueFromAmount(accountBalance.second)));
    }
    return ret;
}

Value listsinceblock(const Array& params, bool fHelp)
{
    if (fHelp)
        throw runtime_error(
            "listsinceblock [blockhash] [target-confirmations]\n"
            "Get all transactions in blocks since block [blockhash], or all transactions if omitted");

    CBlockIndex *pindex = NULL;
    int target_confirms = 1;

    if (params.size() > 0)
    {
        uint256 blockId = 0;

        blockId.SetHex(params[0].get_str());
        pindex = CBlockLocator(blockId).GetBlockIndex();
    }

    if (params.size() > 1)
    {
        target_confirms = params[1].get_int();

        if (target_confirms < 1)
            throw JSONRPCError(-8, "Invalid parameter");
    }

    int depth = pindex ? (1 + nBestHeight - pindex->nHeight) : -1;

    Array transactions;

    for (map<uint256, CWalletTx>::iterator it = pwalletMain->mapWallet.begin(); it != pwalletMain->mapWallet.end(); it++)
    {
        CWalletTx tx = (*it).second;

        if (depth == -1 || tx.GetDepthInMainChain() < depth)
            ListTransactions(tx, "*", 0, true, transactions);
    }

    uint256 lastblock;

    if (target_confirms == 1)
    {
        lastblock = hashBestChain;
    }
    else
    {
        int target_height = pindexBest->nHeight + 1 - target_confirms;

        CBlockIndex *block;
        for (block = pindexBest;
             block && block->nHeight > target_height;
             block = block->pprev)  { }

        lastblock = block ? block->GetBlockHash() : 0;
    }

    Object ret;
    ret.push_back(Pair("transactions", transactions));
    ret.push_back(Pair("lastblock", lastblock.GetHex()));

    return ret;
}

void
AnyTxToJSON(const uint256 hash, const CTransaction* ptx, Object& entry, const Object& decompositions)
{
    if (pwalletMain->mapWallet.count(hash))
    {
        const CWalletTx& wtx = pwalletMain->mapWallet[hash];

        TxToJSON(wtx, entry, decompositions);

        int64 nCredit = wtx.GetCredit();
        int64 nDebit = wtx.GetDebit();
        int64 nNet = nCredit - nDebit;
        int64 nFee = (wtx.IsFromMe() ? wtx.GetValueOut() - nDebit : 0);

        entry.push_back(Pair("amount", ValueFromAmount(nNet - nFee)));
        if (wtx.IsFromMe())
            entry.push_back(Pair("fee", ValueFromAmount(nFee)));

        WalletTxToJSON(wtx, entry);

        Array details;
        ListTransactions(pwalletMain->mapWallet[hash], "*", 0, false, details);
        entry.push_back(Pair("details", details));
    }
    else
    {
        CTransaction tx;
        uint256 hashBlock = 0;
        if ((!ptx) && GetTransaction(hash, tx, hashBlock))
            ptx = &tx;
        if (ptx)
        {
            entry.push_back(Pair("txid", hash.GetHex()));
            TxToJSON(*ptx, entry, decompositions);
            if (hashBlock == 0)
                entry.push_back(Pair("confirmations", 0));
            else
            {
                entry.push_back(Pair("blockhash", hashBlock.GetHex()));
                map<uint256, CBlockIndex*>::iterator mi = mapBlockIndex.find(hashBlock);
                if (mi != mapBlockIndex.end() && (*mi).second)
                {
                    CBlockIndex* pindex = (*mi).second;
                    if (pindex->IsInMainChain())
                    {
                        entry.push_back(Pair("confirmations", 1 + nBestHeight - pindex->nHeight));
                        entry.push_back(Pair("time", (boost::int64_t)pindex->nTime));
                    }
                    else
                        entry.push_back(Pair("confirmations", 0));
                }
            }
        }
        else
            throw JSONRPCError(-5, "No information available about transaction");
    }
}

Value gettransaction(const Array& params, bool fHelp)
{
    if (fHelp || params.size() < 1 || params.size() > 2)
        throw runtime_error(
            "gettransaction <txid> [decompositions]\n"
            "Get detailed information about <txid>");

    uint256 hash;
    hash.SetHex(params[0].get_str());

    Object entry;

    AnyTxToJSON(hash, NULL, entry,
                (params.size() > 1) ? params[1].get_obj() : emptyobj);

    return entry;
}


Value backupwallet(const Array& params, bool fHelp)
{
    if (fHelp || params.size() != 1)
        throw runtime_error(
            "backupwallet <destination>\n"
            "Safely copies wallet.dat to destination, which can be a directory or a path with filename.");

    string strDest = params[0].get_str();
    BackupWallet(*pwalletMain, strDest);

    return Value::null;
}


Value keypoolrefill(const Array& params, bool fHelp)
{
    if (pwalletMain->IsCrypted() && (fHelp || params.size() > 0))
        throw runtime_error(
            "keypoolrefill\n"
            "Fills the keypool, requires wallet passphrase to be set.");
    if (!pwalletMain->IsCrypted() && (fHelp || params.size() > 0))
        throw runtime_error(
            "keypoolrefill\n"
            "Fills the keypool.");

    if (pwalletMain->IsLocked())
        throw JSONRPCError(-13, "Error: Please enter the wallet passphrase with walletpassphrase first.");

    pwalletMain->TopUpKeyPool();

    if (pwalletMain->GetKeyPoolSize() < GetArg("-keypool", 100))
        throw JSONRPCError(-4, "Error refreshing keypool.");

    return Value::null;
}


void ThreadTopUpKeyPool(void* parg)
{
    pwalletMain->TopUpKeyPool();
}

void ThreadCleanWalletPassphrase(void* parg)
{
    int64 nMyWakeTime = GetTimeMillis() + *((int64*)parg) * 1000;

    ENTER_CRITICAL_SECTION(cs_nWalletUnlockTime);

    if (nWalletUnlockTime == 0)
    {
        nWalletUnlockTime = nMyWakeTime;

        do
        {
            if (nWalletUnlockTime==0)
                break;
            int64 nToSleep = nWalletUnlockTime - GetTimeMillis();
            if (nToSleep <= 0)
                break;

            LEAVE_CRITICAL_SECTION(cs_nWalletUnlockTime);
            Sleep(nToSleep);
            ENTER_CRITICAL_SECTION(cs_nWalletUnlockTime);

        } while(1);

        if (nWalletUnlockTime)
        {
            nWalletUnlockTime = 0;
            pwalletMain->Lock();
        }
    }
    else
    {
        if (nWalletUnlockTime < nMyWakeTime)
            nWalletUnlockTime = nMyWakeTime;
    }

    LEAVE_CRITICAL_SECTION(cs_nWalletUnlockTime);

    delete (int64*)parg;
}

Value walletpassphrase(const Array& params, bool fHelp)
{
    if (pwalletMain->IsCrypted() && (fHelp || params.size() != 2))
        throw runtime_error(
            "walletpassphrase <passphrase> <timeout>\n"
            "Stores the wallet decryption key in memory for <timeout> seconds.");
    if (fHelp)
        return true;
    if (!pwalletMain->IsCrypted())
        throw JSONRPCError(-15, "Error: running with an unencrypted wallet, but walletpassphrase was called.");

    if (!pwalletMain->IsLocked())
        throw JSONRPCError(-17, "Error: Wallet is already unlocked.");

    // Note that the walletpassphrase is stored in params[0] which is not mlock()ed
    SecureString strWalletPass;
    strWalletPass.reserve(100);
    // TODO: get rid of this .c_str() by implementing SecureString::operator=(std::string)
    // Alternately, find a way to make params[0] mlock()'d to begin with.
    strWalletPass = params[0].get_str().c_str();

    if (strWalletPass.length() > 0)
    {
        if (!pwalletMain->Unlock(strWalletPass))
            throw JSONRPCError(-14, "Error: The wallet passphrase entered was incorrect.");
    }
    else
        throw runtime_error(
            "walletpassphrase <passphrase> <timeout>\n"
            "Stores the wallet decryption key in memory for <timeout> seconds.");

    CreateThread(ThreadTopUpKeyPool, NULL);
    int64* pnSleepTime = new int64(params[1].get_int64());
    CreateThread(ThreadCleanWalletPassphrase, pnSleepTime);

    return Value::null;
}


Value walletpassphrasechange(const Array& params, bool fHelp)
{
    if (pwalletMain->IsCrypted() && (fHelp || params.size() != 2))
        throw runtime_error(
            "walletpassphrasechange <oldpassphrase> <newpassphrase>\n"
            "Changes the wallet passphrase from <oldpassphrase> to <newpassphrase>.");
    if (fHelp)
        return true;
    if (!pwalletMain->IsCrypted())
        throw JSONRPCError(-15, "Error: running with an unencrypted wallet, but walletpassphrasechange was called.");

    // TODO: get rid of these .c_str() calls by implementing SecureString::operator=(std::string)
    // Alternately, find a way to make params[0] mlock()'d to begin with.
    SecureString strOldWalletPass;
    strOldWalletPass.reserve(100);
    strOldWalletPass = params[0].get_str().c_str();

    SecureString strNewWalletPass;
    strNewWalletPass.reserve(100);
    strNewWalletPass = params[1].get_str().c_str();

    if (strOldWalletPass.length() < 1 || strNewWalletPass.length() < 1)
        throw runtime_error(
            "walletpassphrasechange <oldpassphrase> <newpassphrase>\n"
            "Changes the wallet passphrase from <oldpassphrase> to <newpassphrase>.");

    if (!pwalletMain->ChangeWalletPassphrase(strOldWalletPass, strNewWalletPass))
        throw JSONRPCError(-14, "Error: The wallet passphrase entered was incorrect.");

    return Value::null;
}


Value walletlock(const Array& params, bool fHelp)
{
    if (pwalletMain->IsCrypted() && (fHelp || params.size() != 0))
        throw runtime_error(
            "walletlock\n"
            "Removes the wallet encryption key from memory, locking the wallet.\n"
            "After calling this method, you will need to call walletpassphrase again\n"
            "before being able to call any methods which require the wallet to be unlocked.");
    if (fHelp)
        return true;
    if (!pwalletMain->IsCrypted())
        throw JSONRPCError(-15, "Error: running with an unencrypted wallet, but walletlock was called.");

    {
        LOCK(cs_nWalletUnlockTime);
        pwalletMain->Lock();
        nWalletUnlockTime = 0;
    }

    return Value::null;
}


Value encryptwallet(const Array& params, bool fHelp)
{
    if (!pwalletMain->IsCrypted() && (fHelp || params.size() != 1))
        throw runtime_error(
            "encryptwallet <passphrase>\n"
            "Encrypts the wallet with <passphrase>.");
    if (fHelp)
        return true;
    if (pwalletMain->IsCrypted())
        throw JSONRPCError(-15, "Error: running with an encrypted wallet, but encryptwallet was called.");

    // TODO: get rid of this .c_str() by implementing SecureString::operator=(std::string)
    // Alternately, find a way to make params[0] mlock()'d to begin with.
    SecureString strWalletPass;
    strWalletPass.reserve(100);
    strWalletPass = params[0].get_str().c_str();

    if (strWalletPass.length() < 1)
        throw runtime_error(
            "encryptwallet <passphrase>\n"
            "Encrypts the wallet with <passphrase>.");

    if (!pwalletMain->EncryptWallet(strWalletPass))
        throw JSONRPCError(-16, "Error: Failed to encrypt the wallet.");

    // BDB seems to have a bad habit of writing old data into
    // slack space in .dat files; that is bad if the old data is
    // unencrypted private keys.  So:
    QueueShutdown();
    return "wallet encrypted; bitcoin server stopping, restart to run with encrypted wallet";
}


Value validateaddress(const Array& params, bool fHelp)
{
    if (fHelp || params.size() != 1)
        throw runtime_error(
            "validateaddress <bitcoinaddress>\n"
            "Return information about <bitcoinaddress>.");

    CBitcoinAddress address(params[0].get_str());
    bool isValid = address.IsValid();

    Object ret;
    ret.push_back(Pair("isvalid", isValid));
    if (isValid)
    {
        // Call Hash160ToAddress() so we always return current ADDRESSVERSION
        // version of the address:
        string currentAddress = address.ToString();
        ret.push_back(Pair("address", currentAddress));
        if (pwalletMain->HaveKey(address))
        {
            ret.push_back(Pair("ismine", true));
            std::vector<unsigned char> vchPubKey;
            pwalletMain->GetPubKey(address, vchPubKey);
            ret.push_back(Pair("pubkey", HexStr(vchPubKey)));
            CKey key;
            key.SetPubKey(vchPubKey);
            ret.push_back(Pair("iscompressed", key.IsCompressed()));
        }
        else if (pwalletMain->HaveCScript(address.GetHash160()))
        {
            ret.push_back(Pair("isscript", true));
            CScript subscript;
            pwalletMain->GetCScript(address.GetHash160(), subscript);
            ret.push_back(Pair("ismine", ::IsMine(*pwalletMain, subscript)));
            std::vector<CBitcoinAddress> addresses;
            txnouttype whichType;
            int nRequired;
            ExtractAddresses(subscript, whichType, addresses, nRequired);
            ret.push_back(Pair("script", GetTxnOutputType(whichType)));
            Array a;
            BOOST_FOREACH(const CBitcoinAddress& addr, addresses)
                a.push_back(addr.ToString());
            ret.push_back(Pair("addresses", a));
            if (whichType == TX_MULTISIG)
                ret.push_back(Pair("sigsrequired", nRequired));
        }
        else
            ret.push_back(Pair("ismine", false));
        if (pwalletMain->mapAddressBook.count(address))
            ret.push_back(Pair("account", pwalletMain->mapAddressBook[address]));
    }
    return ret;
}

<<<<<<< HEAD
Value setminfee(const Array& params, bool fHelp)
{
    if (fHelp || params.size() < 1 || params.size() > 2)
        throw runtime_error(
            "setminfee <amount> [per-bytes]\n"
            "Sets the minimum transaction fee required to accept into mined blocks.\n"
            "<amount> is a real and is rounded to the nearest 0.00000001\n"
            "[per-bytes] is the number of bytes allowed before <amount> is added again\n");

    // Amount
    int64 nAmount = 0;
    if (params[0].get_real() != 0.0)
        nAmount = AmountFromValue(params[0]);        // rejects 0.0 amounts

    if (params.size() > 1)
    {
        int64 nPer = params[1].get_int64();
        if (nPer < 1)
            throw JSONRPCError(-3, "Minimum transaction fee per bytes must be positive");
        nMinFeePer = nPer;
    }

    nMinFeeBase = nAmount;
    return true;
}

Value getwork(const Array& params, bool fHelp)
{
    if (fHelp || params.size() > 1)
        throw runtime_error(
            "getwork [data]\n"
            "If [data] is not specified, returns formatted hash data to work on:\n"
            "  \"midstate\" : precomputed hash state after hashing the first half of the data (DEPRECATED)\n" // deprecated
            "  \"data\" : block data\n"
            "  \"hash1\" : formatted hash buffer for second hash (DEPRECATED)\n" // deprecated
            "  \"target\" : little endian hash target\n"
            "If [data] is specified, tries to solve the block and returns true if it was successful.");
=======
>>>>>>> 31af86e0

static boost::mutex mGetWork;
static CReserveKey *reservekey = NULL;
typedef map<uint256, pair<CBlock*, CScript> > mapNewBlock_t;
static mapNewBlock_t mapNewBlock;

<<<<<<< HEAD
    typedef map<uint256, pair<CBlock*, CScript> > mapNewBlock_t;
    static mapNewBlock_t mapNewBlock;    // FIXME: thread safety
    static vector<CBlock*> vNewBlock;
    static CReserveKey reservekey(pwalletMain);
=======
void GetWorkBlock(char *pmidstate, char *pdata, char *phash1, uint256 &hashTarget)
{ // Fill the buffers with a correct work unit
    boost::unique_lock<boost::mutex> lock(mGetWork);
>>>>>>> 31af86e0

        static unsigned int nTransactionsUpdatedLast;
        static CBlockIndex* pindexPrev;
        static int64 nStart;
        static CBlock* pblock;
    static vector<CBlock*> vNewBlock;

    // Update block if needed
    while (pindexPrev != pindexBest ||
            (nTransactionsUpdated != nTransactionsUpdatedLast && GetTime() - nStart > 60))
        {
            if (pindexPrev != pindexBest)
            {
                // Deallocate old blocks since they're obsolete now
                mapNewBlock.clear();
                BOOST_FOREACH(CBlock* pblock, vNewBlock)
                    delete pblock;
                vNewBlock.clear();
            }
            nTransactionsUpdatedLast = nTransactionsUpdated;
            pindexPrev = pindexBest;
            nStart = GetTime();

            // Create new block
        if (reservekey == NULL)
            reservekey = new CReserveKey(pwalletMain);
        pblock = CreateNewBlock(*reservekey);
        if (pblock == NULL)
                throw JSONRPCError(-7, "Out of memory");

            vNewBlock.push_back(pblock);
        }

        // Update nTime
        pblock->UpdateTime(pindexPrev);
        pblock->nNonce = 0;

        // Update nExtraNonce
        static unsigned int nExtraNonce = 0;
        IncrementExtraNonce(pblock, pindexPrev, nExtraNonce);

        // Save
        mapNewBlock[pblock->hashMerkleRoot] = make_pair(pblock, pblock->vtx[0].vin[0].scriptSig);

        // Prebuild hash buffers
    FormatHashBuffers(pblock, pmidstate, pdata, phash1);
    hashTarget = CBigNum().SetCompact(pblock->nBits).getuint256();
}

Value getwork(const Array& params, bool fHelp)
{
    if (fHelp || params.size() > 1)
        throw runtime_error(
            "getwork [data]\n"
            "If [data] is not specified, returns formatted hash data to work on:\n"
            "  \"midstate\" : precomputed hash state after hashing the first half of the data (DEPRECATED)\n" // deprecated
            "  \"data\" : block data\n"
            "  \"hash1\" : formatted hash buffer for second hash (DEPRECATED)\n" // deprecated
            "  \"target\" : little endian hash target\n"
            "If [data] is specified, tries to solve the block and returns true if it was successful.");

    if (vNodes.empty())
        throw JSONRPCError(-9, "Bitcoin is not connected!");

    if (IsInitialBlockDownload())
        throw JSONRPCError(-10, "Bitcoin is downloading blocks...");

    if (params.size() == 0)
    {
        char pmidstate[32];
        char pdata[128];
        char phash1[64];
        uint256 hashTarget;

        GetWorkBlock(pmidstate, pdata, phash1, hashTarget);

        Object result;
        result.push_back(Pair("midstate", HexStr(BEGIN(pmidstate), END(pmidstate)))); // deprecated
        result.push_back(Pair("data",     HexStr(BEGIN(pdata), END(pdata))));
        result.push_back(Pair("hash1",    HexStr(BEGIN(phash1), END(phash1)))); // deprecated
        result.push_back(Pair("target",   HexStr(BEGIN(hashTarget), END(hashTarget))));
        return result;
    }
    else
    {
        // Parse parameters
        vector<unsigned char> vchData = ParseHex(params[0].get_str());
        if (vchData.size() != 128)
            throw JSONRPCError(-8, "Invalid parameter");
        CBlock* pdata = (CBlock*)&vchData[0];

        // Byte reverse
        for (int i = 0; i < 128/4; i++)
            ((unsigned int*)pdata)[i] = ByteReverse(((unsigned int*)pdata)[i]);

        // Get exclusive access to getwork structures
        boost::unique_lock<boost::mutex> lock(mGetWork);

        // Get saved block
        if (!mapNewBlock.count(pdata->hashMerkleRoot))
            return false;
        CBlock* pblock = mapNewBlock[pdata->hashMerkleRoot].first;

        pblock->nTime = pdata->nTime;
        pblock->nNonce = pdata->nNonce;
        pblock->vtx[0].vin[0].scriptSig = mapNewBlock[pdata->hashMerkleRoot].second;
        pblock->hashMerkleRoot = pblock->BuildMerkleTree();

        return CheckWork(pblock, *pwalletMain, *reservekey);
    }
}

std::string FastGetWork(const std::string id)
{ // bypass JSON in the most common case
    if (vNodes.empty())
        throw JSONRPCError(-9, "Bitcoin is not connected!");

    if (IsInitialBlockDownload())
        throw JSONRPCError(-10, "Bitcoin is downloading blocks...");

    char pmidstate[32];
    char pdata[128];
    char phash1[64];
    uint256 hashTarget;

    GetWorkBlock(pmidstate, pdata, phash1, hashTarget);

    std::string result = "{\"result\":{\"midstate\" : \"";
    result += HexStr(BEGIN(pmidstate), END(pmidstate));
    result += "\",\"data\":\"";
    result += HexStr(BEGIN(pdata), END(pdata));
    result += "\",\"hash1\":\"";
    result += HexStr(BEGIN(phash1), END(phash1));
    result += "\",\"target\":\"";
    result += HexStr(BEGIN(hashTarget), END(hashTarget));
    result += "\"},\"error\":null,\"id\":\"";
    result += id;
    result += "\"}\n";
    return result;
}

Value submitblock(const Array& params, bool fHelp)
{
    if (fHelp || params.size() < 1 || params.size() > 2)
        throw runtime_error(
            "submitblock <data> [extra]\n"
            "Tries to solve a block and returns null if it was successful (and a string explaining why it wasn't, otherwise).");

    // Parse parameters
    CDataStream ssBlock(ParseHex(params[0].get_str()), SER_NETWORK, PROTOCOL_VERSION);
    CBlock pblock;
    ssBlock >> pblock;

    return ProcessBlock(NULL, &pblock) ? Value::null : "rejected";
}

Value getmemorypool(const Array& params, bool fHelp)
{
    if (fHelp || params.size() > 2)
        throw runtime_error(
            "getmemorypool\n"
            "Returns data needed to construct a block to work on:\n"
            "  \"version\" : block version\n"
            "  \"previousblockhash\" : hash of current highest block\n"
            "  \"transactions\" : contents of non-coinbase transactions that should be included in the next block\n"
            "  \"coinbaseaux\" : data that should be included in coinbase\n"
            "  \"coinbasevalue\" : maximum allowable input to coinbase transaction, including the generation award and transaction fees\n"
            "  \"time\" : timestamp appropriate for next block\n"
            "  \"mintime\" : minimum timestamp appropriate for next block\n"
            "  \"curtime\" : current timestamp\n"
            "  \"bits\" : compressed target of next block\n"
            "Completed blocks may be submitted via the \"submitblock\" JSON-RPC call.");

    if (params.size() > 0 && params[0].type() == str_type)
        return submitblock(params, fHelp).type() == null_type;

    {
        if (vNodes.empty())
            throw JSONRPCError(-9, "Bitcoin is not connected!");

        if (IsInitialBlockDownload())
            throw JSONRPCError(-10, "Bitcoin is downloading blocks...");

        static CReserveKey reservekey(pwalletMain);

        // Update block
        static unsigned int nTransactionsUpdatedLast;
        static CBlockIndex* pindexPrev;
        static int64 nStart;
        static CBlock* pblock;
        if (pindexPrev != pindexBest ||
            (nTransactionsUpdated != nTransactionsUpdatedLast && GetTime() - nStart > 5))
        {
            nTransactionsUpdatedLast = nTransactionsUpdated;
            pindexPrev = pindexBest;
            nStart = GetTime();

            // Create new block
            if(pblock)
                delete pblock;
            pblock = CreateNewBlock(reservekey);
            if (!pblock)
                throw JSONRPCError(-7, "Out of memory");
        }

        // Update nTime
        pblock->UpdateTime(pindexPrev);
        pblock->nNonce = 0;

        Array transactions;
        BOOST_FOREACH(CTransaction tx, pblock->vtx) {
            if(tx.IsCoinBase())
                continue;

            CDataStream ssTx(SER_NETWORK, PROTOCOL_VERSION);
            ssTx << tx;

            transactions.push_back(HexStr(ssTx.begin(), ssTx.end()));
        }

        Object aux;
        aux.push_back(Pair("flags", HexStr(COINBASE_FLAGS.begin(), COINBASE_FLAGS.end())));

        uint256 hashTarget = CBigNum().SetCompact(pblock->nBits).getuint256();

        static Array*paMutable = NULL;
        if (!paMutable)
        {
            paMutable = new Array();
            Array&aMutable = *paMutable;
            aMutable.push_back("time");
            aMutable.push_back("transactions");
            aMutable.push_back("prevblock");
        }

        Object result;
        result.push_back(Pair("version", pblock->nVersion));
        result.push_back(Pair("previousblockhash", pblock->hashPrevBlock.GetHex()));
        result.push_back(Pair("transactions", transactions));
        result.push_back(Pair("coinbaseaux", aux));
        result.push_back(Pair("coinbasevalue", (int64_t)pblock->vtx[0].vout[0].nValue));
        result.push_back(Pair("target", hashTarget.GetHex()));
        result.push_back(Pair("time", (int64_t)pblock->nTime));
        result.push_back(Pair("mintime", (int64_t)pindexPrev->GetMedianTimePast()+1));
        result.push_back(Pair("mutable", *paMutable));
        result.push_back(Pair("noncerange", "00000000ffffffff"));
        result.push_back(Pair("curtime", (int64_t)GetAdjustedTime()));
        result.push_back(Pair("bits", HexBits(pblock->nBits)));

        return result;
    }
}

Value getblockhash(const Array& params, bool fHelp)
{
    if (fHelp || params.size() != 1)
        throw runtime_error(
            "getblockhash <index>\n"
            "Returns hash of block in best-block-chain at <index>.");

    int nHeight = params[0].get_int();
    if (nHeight < 0 || nHeight > nBestHeight)
        throw runtime_error("Block number out of range.");

    CBlock block;
    CBlockIndex* pblockindex = mapBlockIndex[hashBestChain];
    while (pblockindex->nHeight > nHeight)
        pblockindex = pblockindex->pprev;
    return pblockindex->phashBlock->GetHex();
}

Value getblock(const Array& params, bool fHelp)
{
    if (fHelp || params.size() < 1 || params.size() > 2)
        throw runtime_error(
            "getblock <hash> [decompositions]\n"
            "Returns details of a block with given block-hash.");

    std::string strHash = params[0].get_str();
    uint256 hash(strHash);

    if (mapBlockIndex.count(hash) == 0)
        throw JSONRPCError(-5, "Block not found");

    CBlock block;
    CBlockIndex* pblockindex = mapBlockIndex[hash];
    block.ReadFromDisk(pblockindex, true);

    return blockToJSON(block, pblockindex,
                       (params.size() > 1) ? params[1].get_obj() : emptyobj);
}











//
// Call Table
//


static const CRPCCommand vRPCCommands[] =
{ //  name                      function                 safe mode?
  //  ------------------------  -----------------------  ----------
    { "help",                   &help,                   true },
    { "stop",                   &stop,                   true },
    { "getblockcount",          &getblockcount,          true },
    { "getblocknumber",         &getblocknumber,         true },
    { "getconnectioncount",     &getconnectioncount,     true },
    { "getdifficulty",          &getdifficulty,          true },
    { "getgenerate",            &getgenerate,            true },
    { "setgenerate",            &setgenerate,            true },
    { "gethashespersec",        &gethashespersec,        true },
    { "getinfo",                &getinfo,                true },
    { "getmininginfo",          &getmininginfo,          true },
    { "getnewaddress",          &getnewaddress,          true },
    { "getaccountaddress",      &getaccountaddress,      true },
    { "setaccount",             &setaccount,             true },
    { "getaccount",             &getaccount,             false },
    { "getaddressesbyaccount",  &getaddressesbyaccount,  true },
    { "sendtoaddress",          &sendtoaddress,          false },
    { "getreceivedbyaddress",   &getreceivedbyaddress,   false },
    { "getreceivedbyaccount",   &getreceivedbyaccount,   false },
    { "listreceivedbyaddress",  &listreceivedbyaddress,  false },
    { "listreceivedbyaccount",  &listreceivedbyaccount,  false },
    { "backupwallet",           &backupwallet,           true },
    { "keypoolrefill",          &keypoolrefill,          true },
    { "walletpassphrase",       &walletpassphrase,       true },
    { "walletpassphrasechange", &walletpassphrasechange, false },
    { "walletlock",             &walletlock,             true },
    { "encryptwallet",          &encryptwallet,          false },
    { "validateaddress",        &validateaddress,        true },
    { "getbalance",             &getbalance,             false },
    { "move",                   &movecmd,                false },
    { "sendfrom",               &sendfrom,               false },
    { "sendmany",               &sendmany,               false },
    { "addmultisigaddress",     &addmultisigaddress,     false },
    { "getblock",               &getblock,               false },
    { "getblockhash",           &getblockhash,           false },
    { "gettransaction",         &gettransaction,         false },
    { "listtransactions",       &listtransactions,       false },
    { "signmessage",            &signmessage,            false },
    { "verifymessage",          &verifymessage,          false },
    { "setminfee",              &setminfee,              true },
    { "getwork",                &getwork,                true },
    { "listaccounts",           &listaccounts,           false },
    { "settxfee",               &settxfee,               false },
    { "submitblock",            &submitblock,            true },
    { "getmemorypool",          &getmemorypool,          true },
    { "listsinceblock",         &listsinceblock,         false },
    { "dumpprivkey",            &dumpprivkey,            false },
    { "importprivkey",          &importprivkey,          false },
};

CRPCTable::CRPCTable()
{
    unsigned int vcidx;
    for (vcidx = 0; vcidx < (sizeof(vRPCCommands) / sizeof(vRPCCommands[0])); vcidx++)
    {
        const CRPCCommand *pcmd;

        pcmd = &vRPCCommands[vcidx];
        mapCommands[pcmd->name] = pcmd;
    }
}

const CRPCCommand *CRPCTable::operator[](string name) const
{
    map<string, const CRPCCommand*>::const_iterator it = mapCommands.find(name);
    if (it == mapCommands.end())
        return NULL;
    return (*it).second;
}

//
// HTTP protocol
//
// This ain't Apache.  We're just using HTTP header for the length field
// and to be compatible with other JSON-RPC implementations.
//

string HTTPPost(const string& strMsg, const map<string,string>& mapRequestHeaders)
{
    ostringstream s;
    s << "POST / HTTP/1.1\r\n"
      << "User-Agent: bitcoin-json-rpc/" << FormatFullVersion() << "\r\n"
      << "Host: 127.0.0.1\r\n"
      << "Content-Type: application/json\r\n"
      << "Content-Length: " << strMsg.size() << "\r\n"
      << "Connection: close\r\n"
      << "Accept: application/json\r\n";
    BOOST_FOREACH(const PAIRTYPE(string, string)& item, mapRequestHeaders)
        s << item.first << ": " << item.second << "\r\n";
    s << "\r\n" << strMsg;

    return s.str();
}

string rfc1123Time()
{
    char buffer[64];
    time_t now;
    time(&now);
    struct tm* now_gmt = gmtime(&now);
    string locale(setlocale(LC_TIME, NULL));
    setlocale(LC_TIME, "C"); // we want posix (aka "C") weekday/month strings
    strftime(buffer, sizeof(buffer), "%a, %d %b %Y %H:%M:%S +0000", now_gmt);
    setlocale(LC_TIME, locale.c_str());
    return string(buffer);
}

static string HTTPReply(int nStatus, const string& strMsg, bool keepalive)
{
    if (nStatus == 401)
        return strprintf("HTTP/1.0 401 Authorization Required\r\n"
            "Date: %s\r\n"
            "Server: bitcoin-json-rpc/%s\r\n"
            "WWW-Authenticate: Basic realm=\"jsonrpc\"\r\n"
            "Content-Type: text/html\r\n"
            "Content-Length: 296\r\n"
            "\r\n"
            "<!DOCTYPE HTML PUBLIC \"-//W3C//DTD HTML 4.01 Transitional//EN\"\r\n"
            "\"http://www.w3.org/TR/1999/REC-html401-19991224/loose.dtd\">\r\n"
            "<HTML>\r\n"
            "<HEAD>\r\n"
            "<TITLE>Error</TITLE>\r\n"
            "<META HTTP-EQUIV='Content-Type' CONTENT='text/html; charset=ISO-8859-1'>\r\n"
            "</HEAD>\r\n"
            "<BODY><H1>401 Unauthorized.</H1></BODY>\r\n"
            "</HTML>\r\n", rfc1123Time().c_str(), FormatFullVersion().c_str());
    const char *cStatus;
         if (nStatus == 200) cStatus = "OK";
    else if (nStatus == 400) cStatus = "Bad Request";
    else if (nStatus == 403) cStatus = "Forbidden";
    else if (nStatus == 404) cStatus = "Not Found";
    else if (nStatus == 500) cStatus = "Internal Server Error";
    else cStatus = "";
    return strprintf(
            "HTTP/1.1 %d %s\r\n"
            "Date: %s\r\n"
            "Connection: %s\r\n"
            "Content-Length: %d\r\n"
            "Content-Type: application/json\r\n"
            "Server: bitcoin-json-rpc/%s\r\n"
            "\r\n"
            "%s",
        nStatus,
        cStatus,
        rfc1123Time().c_str(),
        keepalive ? "keep-alive" : "close",
        strMsg.size(),
        FormatFullVersion().c_str(),
        strMsg.c_str());
}

int ReadHTTPStatus(std::basic_istream<char>& stream, int &proto)
{
    string str;
    getline(stream, str);
    vector<string> vWords;
    boost::split(vWords, str, boost::is_any_of(" "));
    if (vWords.size() < 2)
        return 500;
    proto = 0;
    const char *ver = strstr(str.c_str(), "HTTP/1.");
    if (ver != NULL)
        proto = atoi(ver+7);
    return atoi(vWords[1].c_str());
}

int ReadHTTPHeader(std::basic_istream<char>& stream, map<string, string>& mapHeadersRet)
{
    int nLen = 0;
    loop
    {
        string str;
        std::getline(stream, str);
        if (str.empty() || str == "\r")
            break;
        string::size_type nColon = str.find(":");
        if (nColon != string::npos)
        {
            string strHeader = str.substr(0, nColon);
            boost::trim(strHeader);
            boost::to_lower(strHeader);
            string strValue = str.substr(nColon+1);
            boost::trim(strValue);
            mapHeadersRet[strHeader] = strValue;
            if (strHeader == "content-length")
                nLen = atoi(strValue.c_str());
        }
    }
    return nLen;
}

int ReadHTTP(std::basic_istream<char>& stream, map<string, string>& mapHeadersRet, string& strMessageRet)
{
    mapHeadersRet.clear();
    strMessageRet = "";

    // Read status
    int nProto;
    int nStatus = ReadHTTPStatus(stream, nProto);

    // Read header
    int nLen = ReadHTTPHeader(stream, mapHeadersRet);
    if (nLen < 0 || nLen > (int)MAX_SIZE)
        return 500;

    // Read message
    if (nLen > 0)
    {
        vector<char> vch(nLen);
        stream.read(&vch[0], nLen);
        strMessageRet = string(vch.begin(), vch.end());
    }

    string sConHdr = mapHeadersRet["connection"];

    if ((sConHdr != "close") && (sConHdr != "keep-alive"))
    {
        if (nProto >= 1)
            mapHeadersRet["connection"] = "keep-alive";
        else
            mapHeadersRet["connection"] = "close";
    }

    return nStatus;
}

bool HTTPAuthorized(map<string, string>& mapHeaders)
{
    string strAuth = mapHeaders["authorization"];
    if (strAuth.substr(0,6) != "Basic ")
        return false;
    string strUserPass64 = strAuth.substr(6); boost::trim(strUserPass64);
    string strUserPass = DecodeBase64(strUserPass64);
    return strUserPass == strRPCUserColonPass;
}

//
// JSON-RPC protocol.  Bitcoin speaks version 1.0 for maximum compatibility,
// but uses JSON-RPC 1.1/2.0 standards for parts of the 1.0 standard that were
// unspecified (HTTP errors and contents of 'error').
//
// 1.0 spec: http://json-rpc.org/wiki/specification
// 1.2 spec: http://groups.google.com/group/json-rpc/web/json-rpc-over-http
// http://www.codeproject.com/KB/recipes/JSON_Spirit.aspx
//

string JSONRPCRequest(const string& strMethod, const Array& params, const Value& id)
{
    Object request;
    request.push_back(Pair("method", strMethod));
    request.push_back(Pair("params", params));
    request.push_back(Pair("id", id));
    return write_string(Value(request), false) + "\n";
}

string JSONRPCReply(const Value& result, const Value& error, const Value& id)
{
    Object reply;
    if (error.type() != null_type)
        reply.push_back(Pair("result", Value::null));
    else
        reply.push_back(Pair("result", result));
    reply.push_back(Pair("error", error));
    reply.push_back(Pair("id", id));
    return write_string(Value(reply), false) + "\n";
}

void ErrorReply(std::ostream& stream, const Object& objError, const Value& id)
{
    // Send error reply from json-rpc error object
    int nStatus = 500;
    int code = find_value(objError, "code").get_int();
    if (code == -32600) nStatus = 400;
    else if (code == -32601) nStatus = 404;
    string strReply = JSONRPCReply(Value::null, objError, id);
    stream << HTTPReply(nStatus, strReply, false) << std::flush;
}

bool ClientAllowed(const string& strAddress)
{
    if (strAddress == asio::ip::address_v4::loopback().to_string())
        return true;
    const vector<string>& vAllow = mapMultiArgs["-rpcallowip"];
    BOOST_FOREACH(string strAllow, vAllow)
        if (WildcardMatch(strAddress, strAllow))
            return true;
    return false;
}

//
// IOStream device that speaks SSL but can also speak non-SSL
//
class SSLIOStreamDevice : public iostreams::device<iostreams::bidirectional> {
public:
    SSLIOStreamDevice(SSLStream &streamIn, bool fUseSSLIn) : stream(streamIn)
    {
        fUseSSL = fUseSSLIn;
        fNeedHandshake = fUseSSLIn;
    }

    void handshake(ssl::stream_base::handshake_type role)
    {
        if (!fNeedHandshake) return;
        fNeedHandshake = false;
        stream.handshake(role);
    }
    std::streamsize read(char* s, std::streamsize n)
    {
        handshake(ssl::stream_base::server); // HTTPS servers read first
        if (fUseSSL) return stream.read_some(asio::buffer(s, n));
        return stream.next_layer().read_some(asio::buffer(s, n));
    }
    std::streamsize write(const char* s, std::streamsize n)
    {
        handshake(ssl::stream_base::client); // HTTPS clients write first
        if (fUseSSL) return asio::write(stream, asio::buffer(s, n));
        return asio::write(stream.next_layer(), asio::buffer(s, n));
    }
    bool connect(const std::string& server, const std::string& port)
    {
        ip::tcp::resolver resolver(stream.get_io_service());
        ip::tcp::resolver::query query(server.c_str(), port.c_str());
        ip::tcp::resolver::iterator endpoint_iterator = resolver.resolve(query);
        ip::tcp::resolver::iterator end;
        boost::system::error_code error = asio::error::host_not_found;
        while (error && endpoint_iterator != end)
        {
            stream.lowest_layer().close();
            stream.lowest_layer().connect(*endpoint_iterator++, error);
        }
        if (error)
            return false;
        return true;
    }

private:
    bool fNeedHandshake;
    bool fUseSSL;
    SSLStream& stream;
};

class AcceptedConnection
{
    public:
    SSLStream sslStream;
    SSLIOStreamDevice d;
    iostreams::stream<SSLIOStreamDevice> stream;

    ip::tcp::endpoint peer;

    AcceptedConnection(asio::io_service &io_service, ssl::context &context,
     bool fUseSSL) : sslStream(io_service, context), d(sslStream, fUseSSL),
     stream(d) { ; }
};

void ThreadRPCServer(void* parg)
{
    IMPLEMENT_RANDOMIZE_STACK(ThreadRPCServer(parg));
    try
    {
        vnThreadsRunning[THREAD_RPCLISTENER]++;
        ThreadRPCServer2(parg);
        vnThreadsRunning[THREAD_RPCLISTENER]--;
    }
    catch (std::exception& e) {
        vnThreadsRunning[THREAD_RPCLISTENER]--;
        PrintException(&e, "ThreadRPCServer()");
    } catch (...) {
        vnThreadsRunning[THREAD_RPCLISTENER]--;
        PrintException(NULL, "ThreadRPCServer()");
    }
    printf("ThreadRPCServer exiting\n");
}

void ThreadRPCServer2(void* parg)
{
    printf("ThreadRPCServer started\n");

    strRPCUserColonPass = mapArgs["-rpcuser"] + ":" + mapArgs["-rpcpassword"];
    if (mapArgs["-rpcpassword"] == "")
    {
        unsigned char rand_pwd[32];
        RAND_bytes(rand_pwd, 32);
        string strWhatAmI = "To use bitcoind";
        if (mapArgs.count("-server"))
            strWhatAmI = strprintf(_("To use the %s option"), "\"-server\"");
        else if (mapArgs.count("-daemon"))
            strWhatAmI = strprintf(_("To use the %s option"), "\"-daemon\"");
        ThreadSafeMessageBox(strprintf(
            _("%s, you must set a rpcpassword in the configuration file:\n %s\n"
              "It is recommended you use the following random password:\n"
              "rpcuser=bitcoinrpc\n"
              "rpcpassword=%s\n"
              "(you do not need to remember this password)\n"
              "If the file does not exist, create it with owner-readable-only file permissions.\n"),
                strWhatAmI.c_str(),
                GetConfigFile().string().c_str(),
                EncodeBase58(&rand_pwd[0],&rand_pwd[0]+32).c_str()),
            _("Error"), wxOK | wxMODAL);
        QueueShutdown();
        return;
    }

    bool fUseSSL = GetBoolArg("-rpcssl");
    asio::ip::address bindAddress = mapArgs.count("-rpcallowip") ? asio::ip::address_v4::any() : asio::ip::address_v4::loopback();

    asio::io_service io_service;
    ip::tcp::endpoint endpoint(bindAddress, GetArg("-rpcport", 8332));
    ip::tcp::acceptor acceptor(io_service);
    try
    {
        acceptor.open(endpoint.protocol());
        acceptor.set_option(boost::asio::ip::tcp::acceptor::reuse_address(true));
        acceptor.bind(endpoint);
        acceptor.listen(socket_base::max_connections);
    }
    catch(boost::system::system_error &e)
    {
        ThreadSafeMessageBox(strprintf(_("An error occured while setting up the RPC port %i for listening: %s"), endpoint.port(), e.what()),
                             _("Error"), wxOK | wxMODAL);
        QueueShutdown();
        return;
    }

    ssl::context context(io_service, ssl::context::sslv23);
    if (fUseSSL)
    {
        context.set_options(ssl::context::no_sslv2);

        filesystem::path pathCertFile(GetArg("-rpcsslcertificatechainfile", "server.cert"));
        if (!pathCertFile.is_complete()) pathCertFile = filesystem::path(GetDataDir()) / pathCertFile;
        if (filesystem::exists(pathCertFile)) context.use_certificate_chain_file(pathCertFile.string());
        else printf("ThreadRPCServer ERROR: missing server certificate file %s\n", pathCertFile.string().c_str());

        filesystem::path pathPKFile(GetArg("-rpcsslprivatekeyfile", "server.pem"));
        if (!pathPKFile.is_complete()) pathPKFile = filesystem::path(GetDataDir()) / pathPKFile;
        if (filesystem::exists(pathPKFile)) context.use_private_key_file(pathPKFile.string(), ssl::context::pem);
        else printf("ThreadRPCServer ERROR: missing server private key file %s\n", pathPKFile.string().c_str());

        string strCiphers = GetArg("-rpcsslciphers", "TLSv1+HIGH:!SSLv2:!aNULL:!eNULL:!AH:!3DES:@STRENGTH");
        SSL_CTX_set_cipher_list(context.impl(), strCiphers.c_str());
    }

    loop
    {
        // Accept connection
        AcceptedConnection *conn =
                    new AcceptedConnection(io_service, context, fUseSSL);

        vnThreadsRunning[THREAD_RPCLISTENER]--;
        acceptor.accept(conn->sslStream.lowest_layer(), conn->peer);
        vnThreadsRunning[THREAD_RPCLISTENER]++;

        if (fShutdown)
        {
            delete conn;
            return;
        }

        // Restrict callers by IP.  It is important to 
        // do this before starting client thread, to filter out
        // certain DoS and misbehaving clients.
        if (!ClientAllowed(conn->peer.address().to_string()))
        {
            // Only send a 403 if we're not using SSL to prevent a DoS during the SSL handshake.
            if (!fUseSSL)
                conn->stream << HTTPReply(403, "", false) << std::flush;
            delete conn;
        }

        // start HTTP client thread
        else if (!CreateThread(ThreadRPCServer3, conn)) {
            printf("Failed to create RPC server client thread\n");
            delete conn;
        }
    }
}

void ThreadRPCServer3(void* parg)
{
    IMPLEMENT_RANDOMIZE_STACK(ThreadRPCServer3(parg));
    vnThreadsRunning[THREAD_RPCHANDLER]++;
    AcceptedConnection *conn = (AcceptedConnection *) parg;

    bool fRun = true;
    loop {
        if (fShutdown || !fRun)
        {
            conn->stream.close();
            delete conn;
            --vnThreadsRunning[THREAD_RPCHANDLER];
            return;
        }
        map<string, string> mapHeaders;
        string strRequest;

        ReadHTTP(conn->stream, mapHeaders, strRequest);

        // Check authorization
        if (mapHeaders.count("authorization") == 0)
        {
            conn->stream << HTTPReply(401, "", false) << std::flush;
            break;
        }
        if (!HTTPAuthorized(mapHeaders))
        {
            printf("ThreadRPCServer incorrect password attempt from %s\n", conn->peer.address().to_string().c_str());
            /* Deter brute-forcing short passwords.
               If this results in a DOS the user really
               shouldn't have their RPC port exposed.*/
            if (mapArgs["-rpcpassword"].size() < 20)
                Sleep(250);

            conn->stream << HTTPReply(401, "", false) << std::flush;
            break;
        }
        if (mapHeaders["connection"] == "close")
            fRun = false;

        if ((strRequest.find("\"getwork\"") != std::string::npos) && strRequest.find("[]") != std::string::npos)
        { // This is imperfect code
            std::string id;
            size_t p = strRequest.find("\"id\":\"");
            if (p != std::string::npos)
            {
                size_t ep = strRequest.find("\"", p+6);
                id = strRequest.substr(p+6, p+ep);
            }
            try
            {
                stream << HTTPReply(200, FastGetWork(id)) << std::flush;
            }
            catch (std::exception& e)
            {
                ErrorReply(stream, JSONRPCError(-1, e.what()), id);
            }
            catch (Object& e)
            {
                ErrorReply(stream, e, id);
            }
            continue;
        }

        Value id = Value::null;
        try
        {
            // Parse request
            Value valRequest;
            if (!read_string(strRequest, valRequest) || valRequest.type() != obj_type)
                throw JSONRPCError(-32700, "Parse error");
            const Object& request = valRequest.get_obj();

            // Parse id now so errors from here on will have the id
            id = find_value(request, "id");

            // Parse method
            Value valParams = find_value(request, "params");
            Value valMethod = find_value(request, "method");
            if (valMethod.type() == null_type)
                throw JSONRPCError(-32600, "Missing method");
            if (valMethod.type() != str_type)
                throw JSONRPCError(-32600, "Method must be a string");
            string strMethod = valMethod.get_str();
            if (strMethod != "getwork")
            {
                if (strMethod != "getmemorypool")
                    printf("ThreadRPCServer method=%s\n", strMethod.c_str());
            }
            else
            { // is a getwork request
                if( (valParams.type() == array_type) && valParams.get_array().size() == 0 )
                {
                    try
                    {
                        stream << HTTPReply(200, FastGetWork(id.type()==str_type ? id.get_str() : "")) << std::flush;
                    }
                    catch (std::exception& e)
                    {
                        ErrorReply(stream, JSONRPCError(-1, e.what()), id);
                    }
                    catch (Object& e)
                    {
                        ErrorReply(stream, e, id);
                    }
                    continue;
                }
            }

            // Parse params
            Array params;
            if (valParams.type() == array_type)
                params = valParams.get_array();
            else if (valParams.type() == null_type)
                params = Array();
            else
                throw JSONRPCError(-32600, "Params must be an array");

            Value result = tableRPC.execute(strMethod, params);

            // Send reply
            string strReply = JSONRPCReply(result, Value::null, id);
            conn->stream << HTTPReply(200, strReply, fRun) << std::flush;
        }
        catch (Object& objError)
        {
            ErrorReply(conn->stream, objError, id);
            break;
        }
        catch (std::exception& e)
        {
            ErrorReply(conn->stream, JSONRPCError(-32700, e.what()), id);
            break;
        }
    }

    delete conn;
    vnThreadsRunning[THREAD_RPCHANDLER]--;
}

json_spirit::Value CRPCTable::execute(const std::string &strMethod, const json_spirit::Array &params) const
{
    // Find method
    const CRPCCommand *pcmd = tableRPC[strMethod];
    if (!pcmd)
        throw JSONRPCError(-32601, "Method not found");

    // Observe safe mode
    string strWarning = GetWarnings("rpc");
    if (strWarning != "" && !GetBoolArg("-disablesafemode") &&
        !pcmd->okSafeMode)
        throw JSONRPCError(-2, string("Safe mode: ") + strWarning);

    try
    {
        boost::unique_lock<boost::mutex> lock(mRPCHandler);
        // Execute
        Value result;
        {
            LOCK2(cs_main, pwalletMain->cs_wallet);
            result = pcmd->actor(params, false);
        }
        return result;
    }
    catch (std::exception& e)
    {
        throw JSONRPCError(-1, e.what());
    }
}


Object CallRPC(const string& strMethod, const Array& params)
{
    if (mapArgs["-rpcuser"] == "" && mapArgs["-rpcpassword"] == "")
        throw runtime_error(strprintf(
            _("You must set rpcpassword=<password> in the configuration file:\n%s\n"
              "If the file does not exist, create it with owner-readable-only file permissions."),
                GetConfigFile().string().c_str()));

    // Connect to localhost
    bool fUseSSL = GetBoolArg("-rpcssl");
    asio::io_service io_service;
    ssl::context context(io_service, ssl::context::sslv23);
    context.set_options(ssl::context::no_sslv2);
    SSLStream sslStream(io_service, context);
    SSLIOStreamDevice d(sslStream, fUseSSL);
    iostreams::stream<SSLIOStreamDevice> stream(d);
    if (!d.connect(GetArg("-rpcconnect", "127.0.0.1"), GetArg("-rpcport", "8332")))
        throw runtime_error("couldn't connect to server");

    // HTTP basic authentication
    string strUserPass64 = EncodeBase64(mapArgs["-rpcuser"] + ":" + mapArgs["-rpcpassword"]);
    map<string, string> mapRequestHeaders;
    mapRequestHeaders["Authorization"] = string("Basic ") + strUserPass64;

    // Send request
    string strRequest = JSONRPCRequest(strMethod, params, 1);
    string strPost = HTTPPost(strRequest, mapRequestHeaders);
    stream << strPost << std::flush;

    // Receive reply
    map<string, string> mapHeaders;
    string strReply;
    int nStatus = ReadHTTP(stream, mapHeaders, strReply);
    if (nStatus == 401)
        throw runtime_error("incorrect rpcuser or rpcpassword (authorization failed)");
    else if (nStatus >= 400 && nStatus != 400 && nStatus != 404 && nStatus != 500)
        throw runtime_error(strprintf("server returned HTTP error %d", nStatus));
    else if (strReply.empty())
        throw runtime_error("no response from server");

    // Parse reply
    Value valReply;
    if (!read_string(strReply, valReply))
        throw runtime_error("couldn't parse reply from server");
    const Object& reply = valReply.get_obj();
    if (reply.empty())
        throw runtime_error("expected reply to have result, error and id properties");

    return reply;
}




template<typename T>
void ConvertTo(Value& value)
{
    if (value.type() == str_type)
    {
        // reinterpret string as unquoted json value
        Value value2;
        if (!read_string(value.get_str(), value2))
            throw runtime_error("type mismatch");
        value = value2.get_value<T>();
    }
    else
    {
        value = value.get_value<T>();
    }
}

// Convert strings to command-specific RPC representation
Array RPCConvertValues(const std::string &strMethod, const std::vector<std::string> &strParams)
{
    Array params;
    BOOST_FOREACH(const std::string &param, strParams)
        params.push_back(param);

    int n = params.size();

    //
    // Special case non-string parameter types
    //
    if (strMethod == "setgenerate"            && n > 0) ConvertTo<bool>(params[0]);
    if (strMethod == "setgenerate"            && n > 1) ConvertTo<boost::int64_t>(params[1]);
    if (strMethod == "setminfee"              && n > 0) ConvertTo<double>(params[0]);
    if (strMethod == "setminfee"              && n > 1) ConvertTo<boost::int64_t>(params[1]);
    if (strMethod == "sendtoaddress"          && n > 1) ConvertTo<double>(params[1]);
    if (strMethod == "settxfee"               && n > 0) ConvertTo<double>(params[0]);
    if (strMethod == "settxfee"               && n > 1) ConvertTo<double>(params[1]);
    if (strMethod == "settxfee"               && n > 2) ConvertTo<bool>(params[2]);
    if (strMethod == "getreceivedbyaddress"   && n > 1) ConvertTo<boost::int64_t>(params[1]);
    if (strMethod == "getreceivedbyaccount"   && n > 1) ConvertTo<boost::int64_t>(params[1]);
    if (strMethod == "listreceivedbyaddress"  && n > 0) ConvertTo<boost::int64_t>(params[0]);
    if (strMethod == "listreceivedbyaddress"  && n > 1) ConvertTo<bool>(params[1]);
    if (strMethod == "listreceivedbyaccount"  && n > 0) ConvertTo<boost::int64_t>(params[0]);
    if (strMethod == "listreceivedbyaccount"  && n > 1) ConvertTo<bool>(params[1]);
    if (strMethod == "getbalance"             && n > 1) ConvertTo<boost::int64_t>(params[1]);
    if (strMethod == "getblock"               && n > 1) ConvertTo<Object>(params[1]);
    if (strMethod == "getblockhash"           && n > 0) ConvertTo<boost::int64_t>(params[0]);
    if (strMethod == "gettransaction"         && n > 1) ConvertTo<Object>(params[1]);
    if (strMethod == "move"                   && n > 2) ConvertTo<double>(params[2]);
    if (strMethod == "move"                   && n > 3) ConvertTo<boost::int64_t>(params[3]);
    if (strMethod == "sendfrom"               && n > 2) ConvertTo<double>(params[2]);
    if (strMethod == "sendfrom"               && n > 3) ConvertTo<boost::int64_t>(params[3]);
    if (strMethod == "listtransactions"       && n > 1) ConvertTo<boost::int64_t>(params[1]);
    if (strMethod == "listtransactions"       && n > 2) ConvertTo<boost::int64_t>(params[2]);
    if (strMethod == "listaccounts"           && n > 0) ConvertTo<boost::int64_t>(params[0]);
    if (strMethod == "walletpassphrase"       && n > 1) ConvertTo<boost::int64_t>(params[1]);
    if (strMethod == "listsinceblock"         && n > 1) ConvertTo<boost::int64_t>(params[1]);
    if (strMethod == "sendmany"               && n > 1)
    {
        string s = params[1].get_str();
        Value v;
        if (!read_string(s, v) || v.type() != obj_type)
            throw runtime_error("type mismatch");
        params[1] = v.get_obj();
    }
    if (strMethod == "sendmany"                && n > 2) ConvertTo<boost::int64_t>(params[2]);
    if (strMethod == "addmultisigaddress"      && n > 0) ConvertTo<boost::int64_t>(params[0]);
    if (strMethod == "addmultisigaddress"      && n > 1)
    {
        string s = params[1].get_str();
        Value v;
        if (!read_string(s, v) || v.type() != array_type)
            throw runtime_error("type mismatch "+s);
        params[1] = v.get_array();
    }
    return params;
}

int CommandLineRPC(int argc, char *argv[])
{
    string strPrint;
    int nRet = 0;
    try
    {
        // Skip switches
        while (argc > 1 && IsSwitchChar(argv[1][0]))
        {
            argc--;
            argv++;
        }

        // Method
        if (argc < 2)
            throw runtime_error("too few parameters");
        string strMethod = argv[1];

        // Parameters default to strings
        std::vector<std::string> strParams(&argv[2], &argv[argc]);
        Array params = RPCConvertValues(strMethod, strParams);

        // Execute
        Object reply = CallRPC(strMethod, params);

        // Parse reply
        const Value& result = find_value(reply, "result");
        const Value& error  = find_value(reply, "error");

        if (error.type() != null_type)
        {
            // Error
            strPrint = "error: " + write_string(error, false);
            int code = find_value(error.get_obj(), "code").get_int();
            nRet = abs(code);
        }
        else
        {
            // Result
            if (result.type() == null_type)
                strPrint = "";
            else if (result.type() == str_type)
                strPrint = result.get_str();
            else
                strPrint = write_string(result, true);
        }
    }
    catch (std::exception& e)
    {
        strPrint = string("error: ") + e.what();
        nRet = 87;
    }
    catch (...)
    {
        PrintException(NULL, "CommandLineRPC()");
    }

    if (strPrint != "")
    {
        fprintf((nRet == 0 ? stdout : stderr), "%s\n", strPrint.c_str());
    }
    return nRet;
}




#ifdef TEST
int main(int argc, char *argv[])
{
#ifdef _MSC_VER
    // Turn off microsoft heap dump noise
    _CrtSetReportMode(_CRT_WARN, _CRTDBG_MODE_FILE);
    _CrtSetReportFile(_CRT_WARN, CreateFile("NUL", GENERIC_WRITE, 0, NULL, OPEN_EXISTING, 0, 0));
#endif
    setbuf(stdin, NULL);
    setbuf(stdout, NULL);
    setbuf(stderr, NULL);

    try
    {
        if (argc >= 2 && string(argv[1]) == "-server")
        {
            printf("server ready\n");
            ThreadRPCServer(NULL);
        }
        else
        {
            return CommandLineRPC(argc, argv);
        }
    }
    catch (std::exception& e) {
        PrintException(&e, "main()");
    } catch (...) {
        PrintException(NULL, "main()");
    }
    return 0;
}
#endif

const CRPCTable tableRPC;<|MERGE_RESOLUTION|>--- conflicted
+++ resolved
@@ -2019,7 +2019,6 @@
     return ret;
 }
 
-<<<<<<< HEAD
 Value setminfee(const Array& params, bool fHelp)
 {
     if (fHelp || params.size() < 1 || params.size() > 2)
@@ -2046,35 +2045,14 @@
     return true;
 }
 
-Value getwork(const Array& params, bool fHelp)
-{
-    if (fHelp || params.size() > 1)
-        throw runtime_error(
-            "getwork [data]\n"
-            "If [data] is not specified, returns formatted hash data to work on:\n"
-            "  \"midstate\" : precomputed hash state after hashing the first half of the data (DEPRECATED)\n" // deprecated
-            "  \"data\" : block data\n"
-            "  \"hash1\" : formatted hash buffer for second hash (DEPRECATED)\n" // deprecated
-            "  \"target\" : little endian hash target\n"
-            "If [data] is specified, tries to solve the block and returns true if it was successful.");
-=======
->>>>>>> 31af86e0
-
 static boost::mutex mGetWork;
 static CReserveKey *reservekey = NULL;
 typedef map<uint256, pair<CBlock*, CScript> > mapNewBlock_t;
 static mapNewBlock_t mapNewBlock;
 
-<<<<<<< HEAD
-    typedef map<uint256, pair<CBlock*, CScript> > mapNewBlock_t;
-    static mapNewBlock_t mapNewBlock;    // FIXME: thread safety
-    static vector<CBlock*> vNewBlock;
-    static CReserveKey reservekey(pwalletMain);
-=======
 void GetWorkBlock(char *pmidstate, char *pdata, char *phash1, uint256 &hashTarget)
 { // Fill the buffers with a correct work unit
     boost::unique_lock<boost::mutex> lock(mGetWork);
->>>>>>> 31af86e0
 
         static unsigned int nTransactionsUpdatedLast;
         static CBlockIndex* pindexPrev;
@@ -2099,10 +2077,10 @@
             nStart = GetTime();
 
             // Create new block
-        if (reservekey == NULL)
-            reservekey = new CReserveKey(pwalletMain);
-        pblock = CreateNewBlock(*reservekey);
-        if (pblock == NULL)
+            if (reservekey == NULL)
+                reservekey = new CReserveKey(pwalletMain);
+            pblock = CreateNewBlock(*reservekey);
+            if (!pblock)
                 throw JSONRPCError(-7, "Out of memory");
 
             vNewBlock.push_back(pblock);
@@ -2915,15 +2893,16 @@
             }
             try
             {
-                stream << HTTPReply(200, FastGetWork(id)) << std::flush;
+                std::string strReply = HTTPReply(200, FastGetWork(id), fRun);
+                conn->stream << strReply << std::flush;
             }
             catch (std::exception& e)
             {
-                ErrorReply(stream, JSONRPCError(-1, e.what()), id);
+                ErrorReply(conn->stream, JSONRPCError(-1, e.what()), id);
             }
             catch (Object& e)
             {
-                ErrorReply(stream, e, id);
+                ErrorReply(conn->stream, e, id);
             }
             continue;
         }
@@ -2959,15 +2938,16 @@
                 {
                     try
                     {
-                        stream << HTTPReply(200, FastGetWork(id.type()==str_type ? id.get_str() : "")) << std::flush;
+                        std::string strReply = FastGetWork(id.type()==str_type ? id.get_str() : "");
+                        conn->stream << HTTPReply(200, strReply, fRun) << std::flush;
                     }
                     catch (std::exception& e)
                     {
-                        ErrorReply(stream, JSONRPCError(-1, e.what()), id);
+                        ErrorReply(conn->stream, JSONRPCError(-1, e.what()), id);
                     }
                     catch (Object& e)
                     {
-                        ErrorReply(stream, e, id);
+                        ErrorReply(conn->stream, e, id);
                     }
                     continue;
                 }

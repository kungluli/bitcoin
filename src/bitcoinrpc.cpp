// Copyright (c) 2010 Satoshi Nakamoto
// Copyright (c) 2009-2012 The Bitcoin developers
// Distributed under the MIT/X11 software license, see the accompanying
// file license.txt or http://www.opensource.org/licenses/mit-license.php.

#include "headers.h"
#include "db.h"
#include "net.h"
#include "init.h"
#undef printf
#include <boost/asio.hpp>
#include <boost/filesystem.hpp>
#include <boost/iostreams/concepts.hpp>
#include <boost/iostreams/stream.hpp>
#include <boost/algorithm/string.hpp>
#include <boost/lexical_cast.hpp>
#ifdef USE_SSL
#include <boost/asio/ssl.hpp> 
#include <boost/filesystem.hpp>
#include <boost/filesystem/fstream.hpp>
typedef boost::asio::ssl::stream<boost::asio::ip::tcp::socket> SSLStream;
#endif
#include "json/json_spirit_reader_template.h"
#include "json/json_spirit_writer_template.h"
#include "json/json_spirit_utils.h"
#define printf OutputDebugStringF
// MinGW 3.4.5 gets "fatal error: had to relocate PCH" if the json headers are
// precompiled in headers.h.  The problem might be when the pch file goes over
// a certain size around 145MB.  If we need access to json_spirit outside this
// file, we could use the compiled json_spirit option.

using namespace std;
using namespace boost;
using namespace boost::asio;
using namespace json_spirit;

void ThreadRPCServer2(void* parg);
typedef Value(*rpcfn_type)(const Array& params, bool fHelp);
extern map<string, rpcfn_type> mapCallTable;

static std::string strRPCUserColonPass;

static int64 nWalletUnlockTime;
static CCriticalSection cs_nWalletUnlockTime;

extern Value dumpprivkey(const Array& params, bool fHelp);
extern Value importprivkey(const Array& params, bool fHelp);

Object JSONRPCError(int code, const string& message)
{
    Object error;
    error.push_back(Pair("code", code));
    error.push_back(Pair("message", message));
    return error;
}


void PrintConsole(const std::string &format, ...)
{
    char buffer[50000];
    int limit = sizeof(buffer);
    va_list arg_ptr;
    va_start(arg_ptr, format);
    int ret = _vsnprintf(buffer, limit, format.c_str(), arg_ptr);
    va_end(arg_ptr);
    if (ret < 0 || ret >= limit)
    {
        ret = limit - 1;
        buffer[limit-1] = 0;
    }
    printf("%s", buffer);
    fprintf(stdout, "%s", buffer);
}

double GetDifficulty(const CBlockIndex* blockindex = NULL)
{
    // Floating point number that is a multiple of the minimum difficulty,
    // minimum difficulty = 1.0.
    if (blockindex == NULL)
    {
        if (pindexBest == NULL)
            return 1.0;
        else
            blockindex = pindexBest;
    }

    int nShift = (blockindex->nBits >> 24) & 0xff;

    double dDiff =
        (double)0x0000ffff / (double)(blockindex->nBits & 0x00ffffff);

    while (nShift < 29)
    {
        dDiff *= 256.0;
        nShift++;
    }
    while (nShift > 29)
    {
        dDiff /= 256.0;
        nShift--;
    }

    return dDiff;
}


int64 AmountFromValue(const Value& value)
{
    double dAmount = value.get_real();
    if (dAmount <= 0.0 || dAmount > 21000000.0)
        throw JSONRPCError(-3, "Invalid amount");
    int64 nAmount = roundint64(dAmount * COIN);
    if (!MoneyRange(nAmount))
        throw JSONRPCError(-3, "Invalid amount");
    return nAmount;
}

Value ValueFromAmount(int64 amount)
{
    return (double)amount / (double)COIN;
}

std::string
HexBits(unsigned int nBits)
{
    union {
        int32_t nBits;
        char cBits[4];
    } uBits;
    uBits.nBits = htonl((int32_t)nBits);
    return HexStr(BEGIN(uBits.cBits), END(uBits.cBits));
}

void WalletTxToJSON(const CWalletTx& wtx, Object& entry)
{
    int confirms = wtx.GetDepthInMainChain();
    entry.push_back(Pair("confirmations", confirms));
    if (confirms)
    {
        entry.push_back(Pair("blockhash", wtx.hashBlock.GetHex()));
        entry.push_back(Pair("blockindex", wtx.nIndex));
    }
    entry.push_back(Pair("txid", wtx.GetHash().GetHex()));
    entry.push_back(Pair("time", (boost::int64_t)wtx.GetTxTime()));
    BOOST_FOREACH(const PAIRTYPE(string,string)& item, wtx.mapValue)
        entry.push_back(Pair(item.first, item.second));
}

string AccountFromValue(const Value& value)
{
    string strAccount = value.get_str();
    if (strAccount == "*")
        throw JSONRPCError(-11, "Invalid account name");
    return strAccount;
}

Object blockToJSON(const CBlock& block, const CBlockIndex* blockindex)
{
    Object result;
    result.push_back(Pair("hash", block.GetHash().GetHex()));
    result.push_back(Pair("size", (int)::GetSerializeSize(block, SER_NETWORK)));
    result.push_back(Pair("height", blockindex->nHeight));
    result.push_back(Pair("version", block.nVersion));
    result.push_back(Pair("merkleroot", block.hashMerkleRoot.GetHex()));
    result.push_back(Pair("time", (boost::int64_t)block.GetBlockTime()));
    result.push_back(Pair("nonce", (boost::uint64_t)block.nNonce));
    result.push_back(Pair("bits", HexBits(block.nBits)));
    result.push_back(Pair("difficulty", GetDifficulty(blockindex)));
    Array txhashes;
    BOOST_FOREACH (const CTransaction&tx, block.vtx)
        txhashes.push_back(tx.GetHash().GetHex());
    result.push_back(Pair("tx", txhashes));

    if (blockindex->pprev)
        result.push_back(Pair("previousblockhash", blockindex->pprev->GetBlockHash().GetHex()));
    if (blockindex->pnext)
        result.push_back(Pair("nextblockhash", blockindex->pnext->GetBlockHash().GetHex()));
    return result;
}



///
/// Note: This interface may still be subject to change.
///


Value help(const Array& params, bool fHelp)
{
    if (fHelp || params.size() > 1)
        throw runtime_error(
            "help [command]\n"
            "List commands, or get help for a command.");

    string strCommand;
    if (params.size() > 0)
        strCommand = params[0].get_str();

    string strRet;
    set<rpcfn_type> setDone;
    for (map<string, rpcfn_type>::iterator mi = mapCallTable.begin(); mi != mapCallTable.end(); ++mi)
    {
        string strMethod = (*mi).first;
        // We already filter duplicates, but these deprecated screw up the sort order
        if (strMethod == "getamountreceived" ||
            strMethod == "getallreceived" ||
            strMethod == "getblocknumber" || // deprecated
            (strMethod.find("label") != string::npos))
            continue;
        if (strCommand != "" && strMethod != strCommand)
            continue;
        try
        {
            Array params;
            rpcfn_type pfn = (*mi).second;
            if (setDone.insert(pfn).second)
                (*pfn)(params, true);
        }
        catch (std::exception& e)
        {
            // Help text is returned in an exception
            string strHelp = string(e.what());
            if (strCommand == "")
                if (strHelp.find('\n') != -1)
                    strHelp = strHelp.substr(0, strHelp.find('\n'));
            strRet += strHelp + "\n";
        }
    }
    if (strRet == "")
        strRet = strprintf("help: unknown command: %s\n", strCommand.c_str());
    strRet = strRet.substr(0,strRet.size()-1);
    return strRet;
}


Value stop(const Array& params, bool fHelp)
{
    if (fHelp || params.size() != 0)
        throw runtime_error(
            "stop\n"
            "Stop bitcoin server.");
#ifndef QT_GUI
    // Shutdown will take long enough that the response should get back
    CreateThread(Shutdown, NULL);
    return "bitcoin server stopping";
#else
    throw runtime_error("NYI: cannot shut down GUI with RPC command");
#endif
}


Value getblockcount(const Array& params, bool fHelp)
{
    if (fHelp || params.size() != 0)
        throw runtime_error(
            "getblockcount\n"
            "Returns the number of blocks in the longest block chain.");

    return nBestHeight;
}


// deprecated
Value getblocknumber(const Array& params, bool fHelp)
{
    if (fHelp || params.size() != 0)
        throw runtime_error(
            "getblocknumber\n"
            "Deprecated.  Use getblockcount.");

    return nBestHeight;
}


Value getconnectioncount(const Array& params, bool fHelp)
{
    if (fHelp || params.size() != 0)
        throw runtime_error(
            "getconnectioncount\n"
            "Returns the number of connections to other nodes.");

    return (int)vNodes.size();
}


Value getdifficulty(const Array& params, bool fHelp)
{
    if (fHelp || params.size() != 0)
        throw runtime_error(
            "getdifficulty\n"
            "Returns the proof-of-work difficulty as a multiple of the minimum difficulty.");

    return GetDifficulty();
}


Value getgenerate(const Array& params, bool fHelp)
{
    if (fHelp || params.size() != 0)
        throw runtime_error(
            "getgenerate\n"
            "Returns true or false.");

    return GetBoolArg("-gen");
}


Value setgenerate(const Array& params, bool fHelp)
{
    if (fHelp || params.size() < 1 || params.size() > 2)
        throw runtime_error(
            "setgenerate <generate> [genproclimit]\n"
            "<generate> is true or false to turn generation on or off.\n"
            "Generation is limited to [genproclimit] processors, -1 is unlimited.");

    bool fGenerate = true;
    if (params.size() > 0)
        fGenerate = params[0].get_bool();

    if (params.size() > 1)
    {
        int nGenProcLimit = params[1].get_int();
        mapArgs["-genproclimit"] = itostr(nGenProcLimit);
        if (nGenProcLimit == 0)
            fGenerate = false;
    }
    mapArgs["-gen"] = (fGenerate ? "1" : "0");

    GenerateBitcoins(fGenerate, pwalletMain);
    return Value::null;
}


Value gethashespersec(const Array& params, bool fHelp)
{
    if (fHelp || params.size() != 0)
        throw runtime_error(
            "gethashespersec\n"
            "Returns a recent hashes per second performance measurement while generating.");

    if (GetTimeMillis() - nHPSTimerStart > 8000)
        return (boost::int64_t)0;
    return (boost::int64_t)dHashesPerSec;
}


Value getinfo(const Array& params, bool fHelp)
{
    if (fHelp || params.size() != 0)
        throw runtime_error(
            "getinfo\n"
            "Returns an object containing various state info.");

    Object obj;
    obj.push_back(Pair("version",       (int)CLIENT_VERSION));
    obj.push_back(Pair("protocolversion",(int)PROTOCOL_VERSION));
    obj.push_back(Pair("balance",       ValueFromAmount(pwalletMain->GetBalance())));
    obj.push_back(Pair("blocks",        (int)nBestHeight));
    obj.push_back(Pair("connections",   (int)vNodes.size()));
    obj.push_back(Pair("proxy",         (fUseProxy ? addrProxy.ToStringIPPort() : string())));
    obj.push_back(Pair("difficulty",    (double)GetDifficulty()));
    obj.push_back(Pair("testnet",       fTestNet));
    obj.push_back(Pair("keypoololdest", (boost::int64_t)pwalletMain->GetOldestKeyPoolTime()));
    obj.push_back(Pair("keypoolsize",   pwalletMain->GetKeyPoolSize()));
    obj.push_back(Pair("paytxfee",      ValueFromAmount(nTransactionFee)));
    if (pwalletMain->IsCrypted())
        obj.push_back(Pair("unlocked_until", (boost::int64_t)nWalletUnlockTime / 1000));
    obj.push_back(Pair("errors",        GetWarnings("statusbar")));
    return obj;
}


Value getmininginfo(const Array& params, bool fHelp)
{
    if (fHelp || params.size() != 0)
        throw runtime_error(
            "getmininginfo\n"
            "Returns an object containing mining-related information.");

    Object obj;
    obj.push_back(Pair("blocks",        (int)nBestHeight));
    obj.push_back(Pair("currentblocksize",(uint64_t)nLastBlockSize));
    obj.push_back(Pair("currentblocktx",(uint64_t)nLastBlockTx));
    obj.push_back(Pair("difficulty",    (double)GetDifficulty()));
    obj.push_back(Pair("errors",        GetWarnings("statusbar")));
    obj.push_back(Pair("generate",      GetBoolArg("-gen")));
    obj.push_back(Pair("genproclimit",  (int)GetArg("-genproclimit", -1)));
    obj.push_back(Pair("hashespersec",  gethashespersec(params, false)));
    obj.push_back(Pair("pooledtx",      (uint64_t)nPooledTx));
    obj.push_back(Pair("testnet",       fTestNet));
    return obj;
}


Value getnewaddress(const Array& params, bool fHelp)
{
    if (fHelp || params.size() > 1)
        throw runtime_error(
            "getnewaddress [account]\n"
            "Returns a new bitcoin address for receiving payments.  "
            "If [account] is specified (recommended), it is added to the address book "
            "so payments received with the address will be credited to [account].");

    // Parse the account first so we don't generate a key if there's an error
    string strAccount;
    if (params.size() > 0)
        strAccount = AccountFromValue(params[0]);

    if (!pwalletMain->IsLocked())
        pwalletMain->TopUpKeyPool();

    // Generate a new key that is added to wallet
    std::vector<unsigned char> newKey;
    if (!pwalletMain->GetKeyFromPool(newKey, false))
        throw JSONRPCError(-12, "Error: Keypool ran out, please call keypoolrefill first");
    CBitcoinAddress address(newKey);

    pwalletMain->SetAddressBookName(address, strAccount);

    return address.ToString();
}


CBitcoinAddress GetAccountAddress(string strAccount, bool bForceNew=false)
{
    CWalletDB walletdb(pwalletMain->strWalletFile);

    CAccount account;
    walletdb.ReadAccount(strAccount, account);

    bool bKeyUsed = false;

    // Check if the current key has been used
    if (!account.vchPubKey.empty())
    {
        CScript scriptPubKey;
        scriptPubKey.SetBitcoinAddress(account.vchPubKey);
        for (map<uint256, CWalletTx>::iterator it = pwalletMain->mapWallet.begin();
             it != pwalletMain->mapWallet.end() && !account.vchPubKey.empty();
             ++it)
        {
            const CWalletTx& wtx = (*it).second;
            BOOST_FOREACH(const CTxOut& txout, wtx.vout)
                if (txout.scriptPubKey == scriptPubKey)
                    bKeyUsed = true;
        }
    }

    // Generate a new key
    if (account.vchPubKey.empty() || bForceNew || bKeyUsed)
    {
        if (!pwalletMain->GetKeyFromPool(account.vchPubKey, false))
            throw JSONRPCError(-12, "Error: Keypool ran out, please call keypoolrefill first");

        pwalletMain->SetAddressBookName(CBitcoinAddress(account.vchPubKey), strAccount);
        walletdb.WriteAccount(strAccount, account);
    }

    return CBitcoinAddress(account.vchPubKey);
}

Value getaccountaddress(const Array& params, bool fHelp)
{
    if (fHelp || params.size() != 1)
        throw runtime_error(
            "getaccountaddress <account>\n"
            "Returns the current bitcoin address for receiving payments to this account.");

    // Parse the account first so we don't generate a key if there's an error
    string strAccount = AccountFromValue(params[0]);

    Value ret;

    ret = GetAccountAddress(strAccount).ToString();

    return ret;
}



Value setaccount(const Array& params, bool fHelp)
{
    if (fHelp || params.size() < 1 || params.size() > 2)
        throw runtime_error(
            "setaccount <bitcoinaddress> <account>\n"
            "Sets the account associated with the given address.");

    CBitcoinAddress address(params[0].get_str());
    if (!address.IsValid())
        throw JSONRPCError(-5, "Invalid bitcoin address");


    string strAccount;
    if (params.size() > 1)
        strAccount = AccountFromValue(params[1]);

    // Detect when changing the account of an address that is the 'unused current key' of another account:
    if (pwalletMain->mapAddressBook.count(address))
    {
        string strOldAccount = pwalletMain->mapAddressBook[address];
        if (address == GetAccountAddress(strOldAccount))
            GetAccountAddress(strOldAccount, true);
    }

    pwalletMain->SetAddressBookName(address, strAccount);

    return Value::null;
}


Value getaccount(const Array& params, bool fHelp)
{
    if (fHelp || params.size() != 1)
        throw runtime_error(
            "getaccount <bitcoinaddress>\n"
            "Returns the account associated with the given address.");

    CBitcoinAddress address(params[0].get_str());
    if (!address.IsValid())
        throw JSONRPCError(-5, "Invalid bitcoin address");

    string strAccount;
    map<CBitcoinAddress, string>::iterator mi = pwalletMain->mapAddressBook.find(address);
    if (mi != pwalletMain->mapAddressBook.end() && !(*mi).second.empty())
        strAccount = (*mi).second;
    return strAccount;
}


Value getaddressesbyaccount(const Array& params, bool fHelp)
{
    if (fHelp || params.size() != 1)
        throw runtime_error(
            "getaddressesbyaccount <account>\n"
            "Returns the list of addresses for the given account.");

    string strAccount = AccountFromValue(params[0]);

    // Find all addresses that have the given account
    Array ret;
    BOOST_FOREACH(const PAIRTYPE(CBitcoinAddress, string)& item, pwalletMain->mapAddressBook)
    {
        const CBitcoinAddress& address = item.first;
        const string& strName = item.second;
        if (strName == strAccount)
            ret.push_back(address.ToString());
    }
    return ret;
}

Value settxfee(const Array& params, bool fHelp)
{
    if (fHelp || params.size() < 1 || params.size() > 1)
        throw runtime_error(
            "settxfee <amount>\n"
            "<amount> is a real and is rounded to the nearest 0.00000001");

    // Amount
    int64 nAmount = 0;
    if (params[0].get_real() != 0.0)
        nAmount = AmountFromValue(params[0]);        // rejects 0.0 amounts

    nTransactionFee = nAmount;
    return true;
}

Value sendtoaddress(const Array& params, bool fHelp)
{
    if (pwalletMain->IsCrypted() && (fHelp || params.size() < 2 || params.size() > 4))
        throw runtime_error(
            "sendtoaddress <bitcoinaddress> <amount> [comment] [comment-to]\n"
            "<amount> is a real and is rounded to the nearest 0.00000001\n"
            "requires wallet passphrase to be set with walletpassphrase first");
    if (!pwalletMain->IsCrypted() && (fHelp || params.size() < 2 || params.size() > 4))
        throw runtime_error(
            "sendtoaddress <bitcoinaddress> <amount> [comment] [comment-to]\n"
            "<amount> is a real and is rounded to the nearest 0.00000001");

    CBitcoinAddress address(params[0].get_str());
    if (!address.IsValid())
        throw JSONRPCError(-5, "Invalid bitcoin address");

    // Amount
    int64 nAmount = AmountFromValue(params[1]);

    // Wallet comments
    CWalletTx wtx;
    if (params.size() > 2 && params[2].type() != null_type && !params[2].get_str().empty())
        wtx.mapValue["comment"] = params[2].get_str();
    if (params.size() > 3 && params[3].type() != null_type && !params[3].get_str().empty())
        wtx.mapValue["to"]      = params[3].get_str();

    if (pwalletMain->IsLocked())
        throw JSONRPCError(-13, "Error: Please enter the wallet passphrase with walletpassphrase first.");

    string strError = pwalletMain->SendMoneyToBitcoinAddress(address, nAmount, wtx);
    if (strError != "")
        throw JSONRPCError(-4, strError);

    return wtx.GetHash().GetHex();
}

Value signmessage(const Array& params, bool fHelp)
{
    if (fHelp || params.size() != 2)
        throw runtime_error(
            "signmessage <bitcoinaddress> <message>\n"
            "Sign a message with the private key of an address");

    if (pwalletMain->IsLocked())
        throw JSONRPCError(-13, "Error: Please enter the wallet passphrase with walletpassphrase first.");

    string strAddress = params[0].get_str();
    string strMessage = params[1].get_str();

    CBitcoinAddress addr(strAddress);
    if (!addr.IsValid())
        throw JSONRPCError(-3, "Invalid address");

    CKey key;
    if (!pwalletMain->GetKey(addr, key))
        throw JSONRPCError(-4, "Private key not available");

    CDataStream ss(SER_GETHASH);
    ss << strMessageMagic;
    ss << strMessage;

    vector<unsigned char> vchSig;
    if (!key.SignCompact(Hash(ss.begin(), ss.end()), vchSig))
        throw JSONRPCError(-5, "Sign failed");

    return EncodeBase64(&vchSig[0], vchSig.size());
}

Value verifymessage(const Array& params, bool fHelp)
{
    if (fHelp || params.size() != 3)
        throw runtime_error(
            "verifymessage <bitcoinaddress> <signature> <message>\n"
            "Verify a signed message");

    string strAddress  = params[0].get_str();
    string strSign     = params[1].get_str();
    string strMessage  = params[2].get_str();

    CBitcoinAddress addr(strAddress);
    if (!addr.IsValid())
        throw JSONRPCError(-3, "Invalid address");

    bool fInvalid = false;
    vector<unsigned char> vchSig = DecodeBase64(strSign.c_str(), &fInvalid);

    if (fInvalid)
        throw JSONRPCError(-5, "Malformed base64 encoding");

    CDataStream ss(SER_GETHASH);
    ss << strMessageMagic;
    ss << strMessage;

    CKey key;
    if (!key.SetCompactSignature(Hash(ss.begin(), ss.end()), vchSig))
        return false;

    return (CBitcoinAddress(key.GetPubKey()) == addr);
}


Value getreceivedbyaddress(const Array& params, bool fHelp)
{
    if (fHelp || params.size() < 1 || params.size() > 2)
        throw runtime_error(
            "getreceivedbyaddress <bitcoinaddress> [minconf=1]\n"
            "Returns the total amount received by <bitcoinaddress> in transactions with at least [minconf] confirmations.");

    // Bitcoin address
    CBitcoinAddress address = CBitcoinAddress(params[0].get_str());
    CScript scriptPubKey;
    if (!address.IsValid())
        throw JSONRPCError(-5, "Invalid bitcoin address");
    scriptPubKey.SetBitcoinAddress(address);
    if (!IsMine(*pwalletMain,scriptPubKey))
        return (double)0.0;

    // Minimum confirmations
    int nMinDepth = 1;
    if (params.size() > 1)
        nMinDepth = params[1].get_int();

    // Tally
    int64 nAmount = 0;
    for (map<uint256, CWalletTx>::iterator it = pwalletMain->mapWallet.begin(); it != pwalletMain->mapWallet.end(); ++it)
    {
        const CWalletTx& wtx = (*it).second;
        if (wtx.IsCoinBase() || !wtx.IsFinal())
            continue;

        BOOST_FOREACH(const CTxOut& txout, wtx.vout)
            if (txout.scriptPubKey == scriptPubKey)
                if (wtx.GetDepthInMainChain() >= nMinDepth)
                    nAmount += txout.nValue;
    }

    return  ValueFromAmount(nAmount);
}


void GetAccountAddresses(string strAccount, set<CBitcoinAddress>& setAddress)
{
    BOOST_FOREACH(const PAIRTYPE(CBitcoinAddress, string)& item, pwalletMain->mapAddressBook)
    {
        const CBitcoinAddress& address = item.first;
        const string& strName = item.second;
        if (strName == strAccount)
            setAddress.insert(address);
    }
}


Value getreceivedbyaccount(const Array& params, bool fHelp)
{
    if (fHelp || params.size() < 1 || params.size() > 2)
        throw runtime_error(
            "getreceivedbyaccount <account> [minconf=1]\n"
            "Returns the total amount received by addresses with <account> in transactions with at least [minconf] confirmations.");

    // Minimum confirmations
    int nMinDepth = 1;
    if (params.size() > 1)
        nMinDepth = params[1].get_int();

    // Get the set of pub keys assigned to account
    string strAccount = AccountFromValue(params[0]);
    set<CBitcoinAddress> setAddress;
    GetAccountAddresses(strAccount, setAddress);

    // Tally
    int64 nAmount = 0;
    for (map<uint256, CWalletTx>::iterator it = pwalletMain->mapWallet.begin(); it != pwalletMain->mapWallet.end(); ++it)
    {
        const CWalletTx& wtx = (*it).second;
        if (wtx.IsCoinBase() || !wtx.IsFinal())
            continue;

        BOOST_FOREACH(const CTxOut& txout, wtx.vout)
        {
            CBitcoinAddress address;
            if (ExtractAddress(txout.scriptPubKey, address) && pwalletMain->HaveKey(address) && setAddress.count(address))
                if (wtx.GetDepthInMainChain() >= nMinDepth)
                    nAmount += txout.nValue;
        }
    }

    return (double)nAmount / (double)COIN;
}


int64 GetAccountBalance(CWalletDB& walletdb, const string& strAccount, int nMinDepth)
{
    int64 nBalance = 0;

    // Tally wallet transactions
    for (map<uint256, CWalletTx>::iterator it = pwalletMain->mapWallet.begin(); it != pwalletMain->mapWallet.end(); ++it)
    {
        const CWalletTx& wtx = (*it).second;
        if (!wtx.IsFinal())
            continue;

        int64 nGenerated, nReceived, nSent, nFee;
        wtx.GetAccountAmounts(strAccount, nGenerated, nReceived, nSent, nFee);

        if (nReceived != 0 && wtx.GetDepthInMainChain() >= nMinDepth)
            nBalance += nReceived;
        nBalance += nGenerated - nSent - nFee;
    }

    // Tally internal accounting entries
    nBalance += walletdb.GetAccountCreditDebit(strAccount);

    return nBalance;
}

int64 GetAccountBalance(const string& strAccount, int nMinDepth)
{
    CWalletDB walletdb(pwalletMain->strWalletFile);
    return GetAccountBalance(walletdb, strAccount, nMinDepth);
}


Value getbalance(const Array& params, bool fHelp)
{
    if (fHelp || params.size() > 2)
        throw runtime_error(
            "getbalance [account] [minconf=1]\n"
            "If [account] is not specified, returns the server's total available balance.\n"
            "If [account] is specified, returns the balance in the account.");

    if (params.size() == 0)
        return  ValueFromAmount(pwalletMain->GetBalance());

    int nMinDepth = 1;
    if (params.size() > 1)
        nMinDepth = params[1].get_int();

    if (params[0].get_str() == "*") {
        // Calculate total balance a different way from GetBalance()
        // (GetBalance() sums up all unspent TxOuts)
        // getbalance and getbalance '*' should always return the same number.
        int64 nBalance = 0;
        for (map<uint256, CWalletTx>::iterator it = pwalletMain->mapWallet.begin(); it != pwalletMain->mapWallet.end(); ++it)
        {
            const CWalletTx& wtx = (*it).second;
            if (!wtx.IsFinal())
                continue;

            int64 allGeneratedImmature, allGeneratedMature, allFee;
            allGeneratedImmature = allGeneratedMature = allFee = 0;
            string strSentAccount;
            list<pair<CBitcoinAddress, int64> > listReceived;
            list<pair<CBitcoinAddress, int64> > listSent;
            wtx.GetAmounts(allGeneratedImmature, allGeneratedMature, listReceived, listSent, allFee, strSentAccount);
            if (wtx.GetDepthInMainChain() >= nMinDepth)
                BOOST_FOREACH(const PAIRTYPE(CBitcoinAddress,int64)& r, listReceived)
                    nBalance += r.second;
            BOOST_FOREACH(const PAIRTYPE(CBitcoinAddress,int64)& r, listSent)
                nBalance -= r.second;
            nBalance -= allFee;
            nBalance += allGeneratedMature;
        }
        return  ValueFromAmount(nBalance);
    }

    string strAccount = AccountFromValue(params[0]);

    int64 nBalance = GetAccountBalance(strAccount, nMinDepth);

    return ValueFromAmount(nBalance);
}


Value movecmd(const Array& params, bool fHelp)
{
    if (fHelp || params.size() < 3 || params.size() > 5)
        throw runtime_error(
            "move <fromaccount> <toaccount> <amount> [minconf=1] [comment]\n"
            "Move from one account in your wallet to another.");

    string strFrom = AccountFromValue(params[0]);
    string strTo = AccountFromValue(params[1]);
    int64 nAmount = AmountFromValue(params[2]);
    if (params.size() > 3)
        // unused parameter, used to be nMinDepth, keep type-checking it though
        (void)params[3].get_int();
    string strComment;
    if (params.size() > 4)
        strComment = params[4].get_str();

    CWalletDB walletdb(pwalletMain->strWalletFile);
    walletdb.TxnBegin();

    int64 nNow = GetAdjustedTime();

    // Debit
    CAccountingEntry debit;
    debit.strAccount = strFrom;
    debit.nCreditDebit = -nAmount;
    debit.nTime = nNow;
    debit.strOtherAccount = strTo;
    debit.strComment = strComment;
    walletdb.WriteAccountingEntry(debit);

    // Credit
    CAccountingEntry credit;
    credit.strAccount = strTo;
    credit.nCreditDebit = nAmount;
    credit.nTime = nNow;
    credit.strOtherAccount = strFrom;
    credit.strComment = strComment;
    walletdb.WriteAccountingEntry(credit);

    walletdb.TxnCommit();

    return true;
}


Value sendfrom(const Array& params, bool fHelp)
{
    if (pwalletMain->IsCrypted() && (fHelp || params.size() < 3 || params.size() > 6))
        throw runtime_error(
            "sendfrom <fromaccount> <tobitcoinaddress> <amount> [minconf=1] [comment] [comment-to]\n"
            "<amount> is a real and is rounded to the nearest 0.00000001\n"
            "requires wallet passphrase to be set with walletpassphrase first");
    if (!pwalletMain->IsCrypted() && (fHelp || params.size() < 3 || params.size() > 6))
        throw runtime_error(
            "sendfrom <fromaccount> <tobitcoinaddress> <amount> [minconf=1] [comment] [comment-to]\n"
            "<amount> is a real and is rounded to the nearest 0.00000001");

    string strAccount = AccountFromValue(params[0]);
    CBitcoinAddress address(params[1].get_str());
    if (!address.IsValid())
        throw JSONRPCError(-5, "Invalid bitcoin address");
    int64 nAmount = AmountFromValue(params[2]);
    int nMinDepth = 1;
    if (params.size() > 3)
        nMinDepth = params[3].get_int();

    CWalletTx wtx;
    wtx.strFromAccount = strAccount;
    if (params.size() > 4 && params[4].type() != null_type && !params[4].get_str().empty())
        wtx.mapValue["comment"] = params[4].get_str();
    if (params.size() > 5 && params[5].type() != null_type && !params[5].get_str().empty())
        wtx.mapValue["to"]      = params[5].get_str();

    if (pwalletMain->IsLocked())
        throw JSONRPCError(-13, "Error: Please enter the wallet passphrase with walletpassphrase first.");

    // Check funds
    int64 nBalance = GetAccountBalance(strAccount, nMinDepth);
    if (nAmount > nBalance)
        throw JSONRPCError(-6, "Account has insufficient funds");

    // Send
    string strError = pwalletMain->SendMoneyToBitcoinAddress(address, nAmount, wtx);
    if (strError != "")
        throw JSONRPCError(-4, strError);

    return wtx.GetHash().GetHex();
}


Value sendmany(const Array& params, bool fHelp)
{
    if (pwalletMain->IsCrypted() && (fHelp || params.size() < 2 || params.size() > 4))
        throw runtime_error(
            "sendmany <fromaccount> {address:amount,...} [minconf=1] [comment]\n"
            "amounts are double-precision floating point numbers\n"
            "requires wallet passphrase to be set with walletpassphrase first");
    if (!pwalletMain->IsCrypted() && (fHelp || params.size() < 2 || params.size() > 4))
        throw runtime_error(
            "sendmany <fromaccount> {address:amount,...} [minconf=1] [comment]\n"
            "amounts are double-precision floating point numbers");

    string strAccount = AccountFromValue(params[0]);
    Object sendTo = params[1].get_obj();
    int nMinDepth = 1;
    if (params.size() > 2)
        nMinDepth = params[2].get_int();

    CWalletTx wtx;
    wtx.strFromAccount = strAccount;
    if (params.size() > 3 && params[3].type() != null_type && !params[3].get_str().empty())
        wtx.mapValue["comment"] = params[3].get_str();

    set<CBitcoinAddress> setAddress;
    vector<pair<CScript, int64> > vecSend;

    int64 totalAmount = 0;
    BOOST_FOREACH(const Pair& s, sendTo)
    {
        CBitcoinAddress address(s.name_);
        if (!address.IsValid())
            throw JSONRPCError(-5, string("Invalid bitcoin address:")+s.name_);

        if (setAddress.count(address))
            throw JSONRPCError(-8, string("Invalid parameter, duplicated address: ")+s.name_);
        setAddress.insert(address);

        CScript scriptPubKey;
        scriptPubKey.SetBitcoinAddress(address);
        int64 nAmount = AmountFromValue(s.value_); 
        totalAmount += nAmount;

        vecSend.push_back(make_pair(scriptPubKey, nAmount));
    }

    if (pwalletMain->IsLocked())
        throw JSONRPCError(-13, "Error: Please enter the wallet passphrase with walletpassphrase first.");

    // Check funds
    int64 nBalance = GetAccountBalance(strAccount, nMinDepth);
    if (totalAmount > nBalance)
        throw JSONRPCError(-6, "Account has insufficient funds");

    // Send
    CReserveKey keyChange(pwalletMain);
    int64 nFeeRequired = 0;
    bool fCreated = pwalletMain->CreateTransaction(vecSend, wtx, keyChange, nFeeRequired);
    if (!fCreated)
    {
        if (totalAmount + nFeeRequired > pwalletMain->GetBalance())
            throw JSONRPCError(-6, "Insufficient funds");
        throw JSONRPCError(-4, "Transaction creation failed");
    }
    if (!pwalletMain->CommitTransaction(wtx, keyChange))
        throw JSONRPCError(-4, "Transaction commit failed");

    return wtx.GetHash().GetHex();
}

Value addmultisigaddress(const Array& params, bool fHelp)
{
    if (fHelp || params.size() < 2 || params.size() > 3)
    {
        string msg = "addmultisigaddress <nrequired> <'[\"key\",\"key\"]'> [account]\n"
            "Add a nrequired-to-sign multisignature address to the wallet\"\n"
            "each key is a bitcoin address or hex-encoded public key\n"
            "If [account] is specified, assign address to [account].";
        throw runtime_error(msg);
    }
    if (!fTestNet)
        throw runtime_error("addmultisigaddress available only when running -testnet\n");

    int nRequired = params[0].get_int();
    const Array& keys = params[1].get_array();
    string strAccount;
    if (params.size() > 2)
        strAccount = AccountFromValue(params[2]);

    // Gather public keys
    if (nRequired < 1 || keys.size() < nRequired)
        throw runtime_error(
            strprintf("wrong number of keys"
                      "(got %d, need at least %d)", keys.size(), nRequired));
    std::vector<CKey> pubkeys;
    pubkeys.resize(keys.size());
    for (int i = 0; i < keys.size(); i++)
    {
        const std::string& ks = keys[i].get_str();

        // Case 1: bitcoin address and we have full public key:
        CBitcoinAddress address(ks);
        if (address.IsValid())
        {
            if (address.IsScript())
                throw runtime_error(
                    strprintf("%s is a pay-to-script address",ks.c_str()));
            std::vector<unsigned char> vchPubKey;
            if (!pwalletMain->GetPubKey(address, vchPubKey))
                throw runtime_error(
                    strprintf("no full public key for address %s",ks.c_str()));
            if (vchPubKey.empty() || !pubkeys[i].SetPubKey(vchPubKey))
                throw runtime_error(" Invalid public key: "+ks);
        }

        // Case 2: hex public key
        else if (IsHex(ks))
        {
            vector<unsigned char> vchPubKey = ParseHex(ks);
            if (vchPubKey.empty() || !pubkeys[i].SetPubKey(vchPubKey))
                throw runtime_error(" Invalid public key: "+ks);
        }
        else
        {
            throw runtime_error(" Invalid public key: "+ks);
        }
    }

    // Construct using pay-to-script-hash:
    CScript inner;
    inner.SetMultisig(nRequired, pubkeys);

    uint160 scriptHash = Hash160(inner);
    CScript scriptPubKey;
    scriptPubKey.SetPayToScriptHash(inner);
    pwalletMain->AddCScript(inner);
    CBitcoinAddress address;
    address.SetScriptHash160(scriptHash);

    pwalletMain->SetAddressBookName(address, strAccount);
    return address.ToString();
}


struct tallyitem
{
    int64 nAmount;
    int nConf;
    tallyitem()
    {
        nAmount = 0;
        nConf = std::numeric_limits<int>::max();
    }
};

Value ListReceived(const Array& params, bool fByAccounts)
{
    // Minimum confirmations
    int nMinDepth = 1;
    if (params.size() > 0)
        nMinDepth = params[0].get_int();

    // Whether to include empty accounts
    bool fIncludeEmpty = false;
    if (params.size() > 1)
        fIncludeEmpty = params[1].get_bool();

    // Tally
    map<CBitcoinAddress, tallyitem> mapTally;
    for (map<uint256, CWalletTx>::iterator it = pwalletMain->mapWallet.begin(); it != pwalletMain->mapWallet.end(); ++it)
    {
        const CWalletTx& wtx = (*it).second;

        if (wtx.IsCoinBase() || !wtx.IsFinal())
            continue;

        int nDepth = wtx.GetDepthInMainChain();
        if (nDepth < nMinDepth)
            continue;

        BOOST_FOREACH(const CTxOut& txout, wtx.vout)
        {
            CBitcoinAddress address;
            if (!ExtractAddress(txout.scriptPubKey, address) || !pwalletMain->HaveKey(address) || !address.IsValid())
                continue;

            tallyitem& item = mapTally[address];
            item.nAmount += txout.nValue;
            item.nConf = min(item.nConf, nDepth);
        }
    }

    // Reply
    Array ret;
    map<string, tallyitem> mapAccountTally;
    BOOST_FOREACH(const PAIRTYPE(CBitcoinAddress, string)& item, pwalletMain->mapAddressBook)
    {
        const CBitcoinAddress& address = item.first;
        const string& strAccount = item.second;
        map<CBitcoinAddress, tallyitem>::iterator it = mapTally.find(address);
        if (it == mapTally.end() && !fIncludeEmpty)
            continue;

        int64 nAmount = 0;
        int nConf = std::numeric_limits<int>::max();
        if (it != mapTally.end())
        {
            nAmount = (*it).second.nAmount;
            nConf = (*it).second.nConf;
        }

        if (fByAccounts)
        {
            tallyitem& item = mapAccountTally[strAccount];
            item.nAmount += nAmount;
            item.nConf = min(item.nConf, nConf);
        }
        else
        {
            Object obj;
            obj.push_back(Pair("address",       address.ToString()));
            obj.push_back(Pair("account",       strAccount));
            obj.push_back(Pair("amount",        ValueFromAmount(nAmount)));
            obj.push_back(Pair("confirmations", (nConf == std::numeric_limits<int>::max() ? 0 : nConf)));
            ret.push_back(obj);
        }
    }

    if (fByAccounts)
    {
        for (map<string, tallyitem>::iterator it = mapAccountTally.begin(); it != mapAccountTally.end(); ++it)
        {
            int64 nAmount = (*it).second.nAmount;
            int nConf = (*it).second.nConf;
            Object obj;
            obj.push_back(Pair("account",       (*it).first));
            obj.push_back(Pair("amount",        ValueFromAmount(nAmount)));
            obj.push_back(Pair("confirmations", (nConf == std::numeric_limits<int>::max() ? 0 : nConf)));
            ret.push_back(obj);
        }
    }

    return ret;
}

Value listreceivedbyaddress(const Array& params, bool fHelp)
{
    if (fHelp || params.size() > 2)
        throw runtime_error(
            "listreceivedbyaddress [minconf=1] [includeempty=false]\n"
            "[minconf] is the minimum number of confirmations before payments are included.\n"
            "[includeempty] whether to include addresses that haven't received any payments.\n"
            "Returns an array of objects containing:\n"
            "  \"address\" : receiving address\n"
            "  \"account\" : the account of the receiving address\n"
            "  \"amount\" : total amount received by the address\n"
            "  \"confirmations\" : number of confirmations of the most recent transaction included");

    return ListReceived(params, false);
}

Value listreceivedbyaccount(const Array& params, bool fHelp)
{
    if (fHelp || params.size() > 2)
        throw runtime_error(
            "listreceivedbyaccount [minconf=1] [includeempty=false]\n"
            "[minconf] is the minimum number of confirmations before payments are included.\n"
            "[includeempty] whether to include accounts that haven't received any payments.\n"
            "Returns an array of objects containing:\n"
            "  \"account\" : the account of the receiving addresses\n"
            "  \"amount\" : total amount received by addresses with this account\n"
            "  \"confirmations\" : number of confirmations of the most recent transaction included");

    return ListReceived(params, true);
}

void ListTransactions(const CWalletTx& wtx, const string& strAccount, int nMinDepth, bool fLong, Array& ret)
{
    int64 nGeneratedImmature, nGeneratedMature, nFee;
    string strSentAccount;
    list<pair<CBitcoinAddress, int64> > listReceived;
    list<pair<CBitcoinAddress, int64> > listSent;

    wtx.GetAmounts(nGeneratedImmature, nGeneratedMature, listReceived, listSent, nFee, strSentAccount);

    bool fAllAccounts = (strAccount == string("*"));

    // Generated blocks assigned to account ""
    if ((nGeneratedMature+nGeneratedImmature) != 0 && (fAllAccounts || strAccount == ""))
    {
        Object entry;
        entry.push_back(Pair("account", string("")));
        if (nGeneratedImmature)
        {
            entry.push_back(Pair("category", wtx.GetDepthInMainChain() ? "immature" : "orphan"));
            entry.push_back(Pair("amount", ValueFromAmount(nGeneratedImmature)));
        }
        else
        {
            entry.push_back(Pair("category", "generate"));
            entry.push_back(Pair("amount", ValueFromAmount(nGeneratedMature)));
        }
        if (fLong)
            WalletTxToJSON(wtx, entry);
        ret.push_back(entry);
    }

    // Sent
    if ((!listSent.empty() || nFee != 0) && (fAllAccounts || strAccount == strSentAccount))
    {
        BOOST_FOREACH(const PAIRTYPE(CBitcoinAddress, int64)& s, listSent)
        {
            Object entry;
            entry.push_back(Pair("account", strSentAccount));
            entry.push_back(Pair("address", s.first.ToString()));
            entry.push_back(Pair("category", "send"));
            entry.push_back(Pair("amount", ValueFromAmount(-s.second)));
            entry.push_back(Pair("fee", ValueFromAmount(-nFee)));
            if (fLong)
                WalletTxToJSON(wtx, entry);
            ret.push_back(entry);
        }
    }

    // Received
    if (listReceived.size() > 0 && wtx.GetDepthInMainChain() >= nMinDepth)
        BOOST_FOREACH(const PAIRTYPE(CBitcoinAddress, int64)& r, listReceived)
        {
            string account;
            if (pwalletMain->mapAddressBook.count(r.first))
                account = pwalletMain->mapAddressBook[r.first];
            if (fAllAccounts || (account == strAccount))
            {
                Object entry;
                entry.push_back(Pair("account", account));
                entry.push_back(Pair("address", r.first.ToString()));
                entry.push_back(Pair("category", "receive"));
                entry.push_back(Pair("amount", ValueFromAmount(r.second)));
                if (fLong)
                    WalletTxToJSON(wtx, entry);
                ret.push_back(entry);
            }
        }
}

void AcentryToJSON(const CAccountingEntry& acentry, const string& strAccount, Array& ret)
{
    bool fAllAccounts = (strAccount == string("*"));

    if (fAllAccounts || acentry.strAccount == strAccount)
    {
        Object entry;
        entry.push_back(Pair("account", acentry.strAccount));
        entry.push_back(Pair("category", "move"));
        entry.push_back(Pair("time", (boost::int64_t)acentry.nTime));
        entry.push_back(Pair("amount", ValueFromAmount(acentry.nCreditDebit)));
        entry.push_back(Pair("otheraccount", acentry.strOtherAccount));
        entry.push_back(Pair("comment", acentry.strComment));
        ret.push_back(entry);
    }
}

Value listtransactions(const Array& params, bool fHelp)
{
    if (fHelp || params.size() > 3)
        throw runtime_error(
            "listtransactions [account] [count=10] [from=0]\n"
            "Returns up to [count] most recent transactions skipping the first [from] transactions for account [account].");

    string strAccount = "*";
    if (params.size() > 0)
        strAccount = params[0].get_str();
    int nCount = 10;
    if (params.size() > 1)
        nCount = params[1].get_int();
    int nFrom = 0;
    if (params.size() > 2)
        nFrom = params[2].get_int();

    Array ret;
    CWalletDB walletdb(pwalletMain->strWalletFile);

    // Firs: get all CWalletTx and CAccountingEntry into a sorted-by-time multimap:
    typedef pair<CWalletTx*, CAccountingEntry*> TxPair;
    typedef multimap<int64, TxPair > TxItems;
    TxItems txByTime;

    for (map<uint256, CWalletTx>::iterator it = pwalletMain->mapWallet.begin(); it != pwalletMain->mapWallet.end(); ++it)
    {
        CWalletTx* wtx = &((*it).second);
        txByTime.insert(make_pair(wtx->GetTxTime(), TxPair(wtx, (CAccountingEntry*)0)));
    }
    list<CAccountingEntry> acentries;
    walletdb.ListAccountCreditDebit(strAccount, acentries);
    BOOST_FOREACH(CAccountingEntry& entry, acentries)
    {
        txByTime.insert(make_pair(entry.nTime, TxPair((CWalletTx*)0, &entry)));
    }

    // Now: iterate backwards until we have nCount items to return:
    TxItems::reverse_iterator it = txByTime.rbegin();
    if (txByTime.size() > nFrom) std::advance(it, nFrom);
    for (; it != txByTime.rend(); ++it)
    {
        CWalletTx *const pwtx = (*it).second.first;
        if (pwtx != 0)
            ListTransactions(*pwtx, strAccount, 0, true, ret);
        CAccountingEntry *const pacentry = (*it).second.second;
        if (pacentry != 0)
            AcentryToJSON(*pacentry, strAccount, ret);

        if (ret.size() >= nCount) break;
    }
    // ret is now newest to oldest
    
    // Make sure we return only last nCount items (sends-to-self might give us an extra):
    if (ret.size() > nCount)
    {
        Array::iterator last = ret.begin();
        std::advance(last, nCount);
        ret.erase(last, ret.end());
    }
    std::reverse(ret.begin(), ret.end()); // oldest to newest

    return ret;
}

Value listaccounts(const Array& params, bool fHelp)
{
    if (fHelp || params.size() > 1)
        throw runtime_error(
            "listaccounts [minconf=1]\n"
            "Returns Object that has account names as keys, account balances as values.");

    int nMinDepth = 1;
    if (params.size() > 0)
        nMinDepth = params[0].get_int();

    map<string, int64> mapAccountBalances;
    BOOST_FOREACH(const PAIRTYPE(CBitcoinAddress, string)& entry, pwalletMain->mapAddressBook) {
        if (pwalletMain->HaveKey(entry.first)) // This address belongs to me
            mapAccountBalances[entry.second] = 0;
    }

    for (map<uint256, CWalletTx>::iterator it = pwalletMain->mapWallet.begin(); it != pwalletMain->mapWallet.end(); ++it)
    {
        const CWalletTx& wtx = (*it).second;
        int64 nGeneratedImmature, nGeneratedMature, nFee;
        string strSentAccount;
        list<pair<CBitcoinAddress, int64> > listReceived;
        list<pair<CBitcoinAddress, int64> > listSent;
        wtx.GetAmounts(nGeneratedImmature, nGeneratedMature, listReceived, listSent, nFee, strSentAccount);
        mapAccountBalances[strSentAccount] -= nFee;
        BOOST_FOREACH(const PAIRTYPE(CBitcoinAddress, int64)& s, listSent)
            mapAccountBalances[strSentAccount] -= s.second;
        if (wtx.GetDepthInMainChain() >= nMinDepth)
        {
            mapAccountBalances[""] += nGeneratedMature;
            BOOST_FOREACH(const PAIRTYPE(CBitcoinAddress, int64)& r, listReceived)
                if (pwalletMain->mapAddressBook.count(r.first))
                    mapAccountBalances[pwalletMain->mapAddressBook[r.first]] += r.second;
                else
                    mapAccountBalances[""] += r.second;
        }
    }

    list<CAccountingEntry> acentries;
    CWalletDB(pwalletMain->strWalletFile).ListAccountCreditDebit("*", acentries);
    BOOST_FOREACH(const CAccountingEntry& entry, acentries)
        mapAccountBalances[entry.strAccount] += entry.nCreditDebit;

    Object ret;
    BOOST_FOREACH(const PAIRTYPE(string, int64)& accountBalance, mapAccountBalances) {
        ret.push_back(Pair(accountBalance.first, ValueFromAmount(accountBalance.second)));
    }
    return ret;
}

Value listsinceblock(const Array& params, bool fHelp)
{
    if (fHelp)
        throw runtime_error(
            "listsinceblock [blockid] [target-confirmations]\n"
            "Get all transactions in blocks since block [blockid], or all transactions if omitted");

    CBlockIndex *pindex = NULL;
    int target_confirms = 1;

    if (params.size() > 0)
    {
        uint256 blockId = 0;

        blockId.SetHex(params[0].get_str());
        pindex = CBlockLocator(blockId).GetBlockIndex();
    }

    if (params.size() > 1)
    {
        target_confirms = params[1].get_int();

        if (target_confirms < 1)
            throw JSONRPCError(-8, "Invalid parameter");
    }

    int depth = pindex ? (1 + nBestHeight - pindex->nHeight) : -1;

    Array transactions;

    for (map<uint256, CWalletTx>::iterator it = pwalletMain->mapWallet.begin(); it != pwalletMain->mapWallet.end(); it++)
    {
        CWalletTx tx = (*it).second;

        if (depth == -1 || tx.GetDepthInMainChain() < depth)
            ListTransactions(tx, "*", 0, true, transactions);
    }

    uint256 lastblock;

    if (target_confirms == 1)
    {
        printf("oops!\n");
        lastblock = hashBestChain;
    }
    else
    {
        int target_height = pindexBest->nHeight + 1 - target_confirms;

        CBlockIndex *block;
        for (block = pindexBest;
             block && block->nHeight > target_height;
             block = block->pprev)  { }

        lastblock = block ? block->GetBlockHash() : 0;
    }

    Object ret;
    ret.push_back(Pair("transactions", transactions));
    ret.push_back(Pair("lastblock", lastblock.GetHex()));

    return ret;
}

Value gettransaction(const Array& params, bool fHelp)
{
    if (fHelp || params.size() != 1)
        throw runtime_error(
            "gettransaction <txid>\n"
            "Get detailed information about <txid>");

    uint256 hash;
    hash.SetHex(params[0].get_str());

    Object entry;

    if (!pwalletMain->mapWallet.count(hash))
        throw JSONRPCError(-5, "Invalid or non-wallet transaction id");
    const CWalletTx& wtx = pwalletMain->mapWallet[hash];

    int64 nCredit = wtx.GetCredit();
    int64 nDebit = wtx.GetDebit();
    int64 nNet = nCredit - nDebit;
    int64 nFee = (wtx.IsFromMe() ? wtx.GetValueOut() - nDebit : 0);

    entry.push_back(Pair("amount", ValueFromAmount(nNet - nFee)));
    if (wtx.IsFromMe())
        entry.push_back(Pair("fee", ValueFromAmount(nFee)));

    WalletTxToJSON(pwalletMain->mapWallet[hash], entry);

    Array details;
    ListTransactions(pwalletMain->mapWallet[hash], "*", 0, false, details);
    entry.push_back(Pair("details", details));

    return entry;
}


Value backupwallet(const Array& params, bool fHelp)
{
    if (fHelp || params.size() != 1)
        throw runtime_error(
            "backupwallet <destination>\n"
            "Safely copies wallet.dat to destination, which can be a directory or a path with filename.");

    string strDest = params[0].get_str();
    BackupWallet(*pwalletMain, strDest);

    return Value::null;
}


Value keypoolrefill(const Array& params, bool fHelp)
{
    if (pwalletMain->IsCrypted() && (fHelp || params.size() > 0))
        throw runtime_error(
            "keypoolrefill\n"
            "Fills the keypool, requires wallet passphrase to be set.");
    if (!pwalletMain->IsCrypted() && (fHelp || params.size() > 0))
        throw runtime_error(
            "keypoolrefill\n"
            "Fills the keypool.");

    if (pwalletMain->IsLocked())
        throw JSONRPCError(-13, "Error: Please enter the wallet passphrase with walletpassphrase first.");

    pwalletMain->TopUpKeyPool();

    if (pwalletMain->GetKeyPoolSize() < GetArg("-keypool", 100))
        throw JSONRPCError(-4, "Error refreshing keypool.");

    return Value::null;
}


void ThreadTopUpKeyPool(void* parg)
{
    pwalletMain->TopUpKeyPool();
}

void ThreadCleanWalletPassphrase(void* parg)
{
    int64 nMyWakeTime = GetTimeMillis() + *((int64*)parg) * 1000;

    ENTER_CRITICAL_SECTION(cs_nWalletUnlockTime);

    if (nWalletUnlockTime == 0)
    {
        nWalletUnlockTime = nMyWakeTime;

        do
        {
            if (nWalletUnlockTime==0)
                break;
            int64 nToSleep = nWalletUnlockTime - GetTimeMillis();
            if (nToSleep <= 0)
                break;

            LEAVE_CRITICAL_SECTION(cs_nWalletUnlockTime);
            Sleep(nToSleep);
            ENTER_CRITICAL_SECTION(cs_nWalletUnlockTime);

        } while(1);

        if (nWalletUnlockTime)
        {
            nWalletUnlockTime = 0;
            pwalletMain->Lock();
        }
    }
    else
    {
        if (nWalletUnlockTime < nMyWakeTime)
            nWalletUnlockTime = nMyWakeTime;
    }

    LEAVE_CRITICAL_SECTION(cs_nWalletUnlockTime);

    delete (int64*)parg;
}

Value walletpassphrase(const Array& params, bool fHelp)
{
    if (pwalletMain->IsCrypted() && (fHelp || params.size() != 2))
        throw runtime_error(
            "walletpassphrase <passphrase> <timeout>\n"
            "Stores the wallet decryption key in memory for <timeout> seconds.");
    if (fHelp)
        return true;
    if (!pwalletMain->IsCrypted())
        throw JSONRPCError(-15, "Error: running with an unencrypted wallet, but walletpassphrase was called.");

    if (!pwalletMain->IsLocked())
        throw JSONRPCError(-17, "Error: Wallet is already unlocked.");

    // Note that the walletpassphrase is stored in params[0] which is not mlock()ed
    SecureString strWalletPass;
    strWalletPass.reserve(100);
    // TODO: get rid of this .c_str() by implementing SecureString::operator=(std::string)
    // Alternately, find a way to make params[0] mlock()'d to begin with.
    strWalletPass = params[0].get_str().c_str();

    if (strWalletPass.length() > 0)
    {
        if (!pwalletMain->Unlock(strWalletPass))
            throw JSONRPCError(-14, "Error: The wallet passphrase entered was incorrect.");
    }
    else
        throw runtime_error(
            "walletpassphrase <passphrase> <timeout>\n"
            "Stores the wallet decryption key in memory for <timeout> seconds.");

    CreateThread(ThreadTopUpKeyPool, NULL);
    int64* pnSleepTime = new int64(params[1].get_int64());
    CreateThread(ThreadCleanWalletPassphrase, pnSleepTime);

    return Value::null;
}


Value walletpassphrasechange(const Array& params, bool fHelp)
{
    if (pwalletMain->IsCrypted() && (fHelp || params.size() != 2))
        throw runtime_error(
            "walletpassphrasechange <oldpassphrase> <newpassphrase>\n"
            "Changes the wallet passphrase from <oldpassphrase> to <newpassphrase>.");
    if (fHelp)
        return true;
    if (!pwalletMain->IsCrypted())
        throw JSONRPCError(-15, "Error: running with an unencrypted wallet, but walletpassphrasechange was called.");

    // TODO: get rid of these .c_str() calls by implementing SecureString::operator=(std::string)
    // Alternately, find a way to make params[0] mlock()'d to begin with.
    SecureString strOldWalletPass;
    strOldWalletPass.reserve(100);
    strOldWalletPass = params[0].get_str().c_str();

    SecureString strNewWalletPass;
    strNewWalletPass.reserve(100);
    strNewWalletPass = params[1].get_str().c_str();

    if (strOldWalletPass.length() < 1 || strNewWalletPass.length() < 1)
        throw runtime_error(
            "walletpassphrasechange <oldpassphrase> <newpassphrase>\n"
            "Changes the wallet passphrase from <oldpassphrase> to <newpassphrase>.");

    if (!pwalletMain->ChangeWalletPassphrase(strOldWalletPass, strNewWalletPass))
        throw JSONRPCError(-14, "Error: The wallet passphrase entered was incorrect.");

    return Value::null;
}


Value walletlock(const Array& params, bool fHelp)
{
    if (pwalletMain->IsCrypted() && (fHelp || params.size() != 0))
        throw runtime_error(
            "walletlock\n"
            "Removes the wallet encryption key from memory, locking the wallet.\n"
            "After calling this method, you will need to call walletpassphrase again\n"
            "before being able to call any methods which require the wallet to be unlocked.");
    if (fHelp)
        return true;
    if (!pwalletMain->IsCrypted())
        throw JSONRPCError(-15, "Error: running with an unencrypted wallet, but walletlock was called.");

    CRITICAL_BLOCK(cs_nWalletUnlockTime)
    {
        pwalletMain->Lock();
        nWalletUnlockTime = 0;
    }

    return Value::null;
}


Value encryptwallet(const Array& params, bool fHelp)
{
    if (!pwalletMain->IsCrypted() && (fHelp || params.size() != 1))
        throw runtime_error(
            "encryptwallet <passphrase>\n"
            "Encrypts the wallet with <passphrase>.");
    if (fHelp)
        return true;
    if (pwalletMain->IsCrypted())
        throw JSONRPCError(-15, "Error: running with an encrypted wallet, but encryptwallet was called.");

#ifdef QT_GUI
    // shutting down via RPC while the GUI is running does not work (yet):
    throw runtime_error("Not Yet Implemented: use GUI to encrypt wallet, not RPC command");
#endif

    // TODO: get rid of this .c_str() by implementing SecureString::operator=(std::string)
    // Alternately, find a way to make params[0] mlock()'d to begin with.
    SecureString strWalletPass;
    strWalletPass.reserve(100);
    strWalletPass = params[0].get_str().c_str();

    if (strWalletPass.length() < 1)
        throw runtime_error(
            "encryptwallet <passphrase>\n"
            "Encrypts the wallet with <passphrase>.");

    if (!pwalletMain->EncryptWallet(strWalletPass))
        throw JSONRPCError(-16, "Error: Failed to encrypt the wallet.");

    // BDB seems to have a bad habit of writing old data into
    // slack space in .dat files; that is bad if the old data is
    // unencrypted private keys.  So:
    CreateThread(Shutdown, NULL);
    return "wallet encrypted; bitcoin server stopping, restart to run with encrypted wallet";
}


Value validateaddress(const Array& params, bool fHelp)
{
    if (fHelp || params.size() != 1)
        throw runtime_error(
            "validateaddress <bitcoinaddress>\n"
            "Return information about <bitcoinaddress>.");

    CBitcoinAddress address(params[0].get_str());
    bool isValid = address.IsValid();

    Object ret;
    ret.push_back(Pair("isvalid", isValid));
    if (isValid)
    {
        // Call Hash160ToAddress() so we always return current ADDRESSVERSION
        // version of the address:
        string currentAddress = address.ToString();
        ret.push_back(Pair("address", currentAddress));
        if (pwalletMain->HaveKey(address))
        {
            ret.push_back(Pair("ismine", true));
            std::vector<unsigned char> vchPubKey;
            pwalletMain->GetPubKey(address, vchPubKey);
            ret.push_back(Pair("pubkey", HexStr(vchPubKey)));
            CKey key;
            key.SetPubKey(vchPubKey);
            ret.push_back(Pair("iscompressed", key.IsCompressed()));
        }
        else if (pwalletMain->HaveCScript(address.GetHash160()))
        {
            ret.push_back(Pair("isscript", true));
            CScript subscript;
            pwalletMain->GetCScript(address.GetHash160(), subscript);
            ret.push_back(Pair("ismine", ::IsMine(*pwalletMain, subscript)));
            std::vector<CBitcoinAddress> addresses;
            txnouttype whichType;
            int nRequired;
            ExtractAddresses(subscript, whichType, addresses, nRequired);
            ret.push_back(Pair("script", GetTxnOutputType(whichType)));
            Array a;
            BOOST_FOREACH(const CBitcoinAddress& addr, addresses)
                a.push_back(addr.ToString());
            ret.push_back(Pair("addresses", a));
            if (whichType == TX_MULTISIG)
                ret.push_back(Pair("sigsrequired", nRequired));
        }
        else
            ret.push_back(Pair("ismine", false));
        if (pwalletMain->mapAddressBook.count(address))
            ret.push_back(Pair("account", pwalletMain->mapAddressBook[address]));
    }
    return ret;
}


Value setworkaux(const Array& params, bool fHelp)
{
    if (fHelp || params.size() < 1 || params.size() > 2)
        throw runtime_error(
            "setworkaux <id> [data]\n"
            "If [data] is not specified, deletes aux.\n"
        );

    std::string strId = params[0].get_str();
    if (params.size() > 1)
    {
        std::string strData = params[1].get_str();
        std::vector<unsigned char> vchData = ParseHex(strData);
        if (vchData.size() * 2 != strData.size())
            throw JSONRPCError(-8, "Failed to parse data as hexadecimal");
        CScript scriptBackup = mapAuxCoinbases[strId];
        mapAuxCoinbases[strId] = CScript(vchData);
        bool fOverflow;
        BuildCoinbaseScriptSig(0, std::numeric_limits<unsigned int>::max(), &fOverflow);
        if (fOverflow)
            throw JSONRPCError(-7, "Change would overflow coinbase script");
    }
    else
        mapAuxCoinbases.erase(strId);

    return true;
}

Value getwork(const Array& params, bool fHelp)
{
    if (fHelp || params.size() > 1)
        throw runtime_error(
            "getwork [data]\n"
            "If [data] is not specified, returns formatted hash data to work on:\n"
            "  \"midstate\" : precomputed hash state after hashing the first half of the data (DEPRECATED)\n" // deprecated
            "  \"data\" : block data\n"
            "  \"hash1\" : formatted hash buffer for second hash (DEPRECATED)\n" // deprecated
            "  \"target\" : little endian hash target\n"
            "If [data] is specified, tries to solve the block and returns true if it was successful.");

    if (vNodes.empty())
        throw JSONRPCError(-9, "Bitcoin is not connected!");

    if (IsInitialBlockDownload())
        throw JSONRPCError(-10, "Bitcoin is downloading blocks...");

    typedef map<uint256, pair<CBlock*, CScript> > mapNewBlock_t;
    static mapNewBlock_t mapNewBlock;
    static vector<CBlock*> vNewBlock;
    static CReserveKey reservekey(pwalletMain);

    if (params.size() == 0)
    {
        // Update block
        static unsigned int nTransactionsUpdatedLast;
        static CBlockIndex* pindexPrev;
        static int64 nStart;
        static CBlock* pblock;
        if (pindexPrev != pindexBest ||
            (nTransactionsUpdated != nTransactionsUpdatedLast && GetTime() - nStart > 60))
        {
            if (pindexPrev != pindexBest)
            {
                // Deallocate old blocks since they're obsolete now
                mapNewBlock.clear();
                BOOST_FOREACH(CBlock* pblock, vNewBlock)
                    delete pblock;
                vNewBlock.clear();
            }
            nTransactionsUpdatedLast = nTransactionsUpdated;
            pindexPrev = pindexBest;
            nStart = GetTime();

            // Create new block
            pblock = CreateNewBlock(reservekey);
            if (!pblock)
                throw JSONRPCError(-7, "Out of memory");
            vNewBlock.push_back(pblock);
        }

        // Update nTime
        pblock->UpdateTime(pindexPrev);
        pblock->nNonce = 0;

        // Update nExtraNonce
        static unsigned int nExtraNonce = 0;
        IncrementExtraNonce(pblock, pindexPrev, nExtraNonce);

        // Save
        mapNewBlock[pblock->hashMerkleRoot] = make_pair(pblock, pblock->vtx[0].vin[0].scriptSig);

        // Prebuild hash buffers
        char pmidstate[32];
        char pdata[128];
        char phash1[64];
        FormatHashBuffers(pblock, pmidstate, pdata, phash1);

        uint256 hashTarget = CBigNum().SetCompact(pblock->nBits).getuint256();

        Object result;
        result.push_back(Pair("midstate", HexStr(BEGIN(pmidstate), END(pmidstate)))); // deprecated
        result.push_back(Pair("data",     HexStr(BEGIN(pdata), END(pdata))));
        result.push_back(Pair("hash1",    HexStr(BEGIN(phash1), END(phash1)))); // deprecated
        result.push_back(Pair("target",   HexStr(BEGIN(hashTarget), END(hashTarget))));
        return result;
    }
    else
    {
        // Parse parameters
        vector<unsigned char> vchData = ParseHex(params[0].get_str());
        if (vchData.size() != 128)
            throw JSONRPCError(-8, "Invalid parameter");
        CBlock* pdata = (CBlock*)&vchData[0];

        // Byte reverse
        for (int i = 0; i < 128/4; i++)
            ((unsigned int*)pdata)[i] = ByteReverse(((unsigned int*)pdata)[i]);

        // Get saved block
        if (!mapNewBlock.count(pdata->hashMerkleRoot))
            return false;
        CBlock* pblock = mapNewBlock[pdata->hashMerkleRoot].first;

        pblock->nTime = pdata->nTime;
        pblock->nNonce = pdata->nNonce;
        pblock->vtx[0].vin[0].scriptSig = mapNewBlock[pdata->hashMerkleRoot].second;
        pblock->hashMerkleRoot = pblock->BuildMerkleTree();

        return CheckWork(pblock, *pwalletMain, reservekey);
    }
}


Value submitblock(const Array& params, bool fHelp)
{
    if (fHelp || params.size() < 1 || params.size() > 2)
        throw runtime_error(
            "submitblock <data> [extra]\n"
            "Tries to solve a block and returns null if it was successful (and a string explaining why it wasn't, otherwise).");

    // Parse parameters
    CDataStream ssBlock(ParseHex(params[0].get_str()));
    CBlock pblock;
    ssBlock >> pblock;

    return ProcessBlock(NULL, &pblock) ? Value::null : "rejected";
}

Value getmemorypool(const Array& params, bool fHelp)
{
    if (fHelp || params.size() > 2)
        throw runtime_error(
            "getmemorypool\n"
            "Returns data needed to construct a block to work on:\n"
            "  \"version\" : block version\n"
            "  \"previousblockhash\" : hash of current highest block\n"
            "  \"transactions\" : contents of non-coinbase transactions that should be included in the next block\n"
            "  \"coinbaseaux\" : data that should be included in coinbase\n"
            "  \"coinbasevalue\" : maximum allowable input to coinbase transaction, including the generation award and transaction fees\n"
            "  \"time\" : timestamp appropriate for next block\n"
            "  \"mintime\" : minimum timestamp appropriate for next block\n"
            "  \"curtime\" : current timestamp\n"
            "  \"bits\" : compressed target of next block\n"
            "Completed blocks may be submitted via the \"submitblock\" JSON-RPC call.");

    if (params.size() > 0 && params[0].type() == str_type)
        return submitblock(params, fHelp).type() == null_type;

    {
        if (vNodes.empty())
            throw JSONRPCError(-9, "Bitcoin is not connected!");

        if (IsInitialBlockDownload())
            throw JSONRPCError(-10, "Bitcoin is downloading blocks...");

        static CReserveKey reservekey(pwalletMain);

        // Update block
        static unsigned int nTransactionsUpdatedLast;
        static CBlockIndex* pindexPrev;
        static int64 nStart;
        static CBlock* pblock;
        if (pindexPrev != pindexBest ||
            (nTransactionsUpdated != nTransactionsUpdatedLast && GetTime() - nStart > 5))
        {
            nTransactionsUpdatedLast = nTransactionsUpdated;
            pindexPrev = pindexBest;
            nStart = GetTime();

            // Create new block
            if(pblock)
                delete pblock;
            pblock = CreateNewBlock(reservekey, false);
            if (!pblock)
                throw JSONRPCError(-7, "Out of memory");
        }

        // Update nTime
        pblock->UpdateTime(pindexPrev);
        pblock->nNonce = 0;

        Array transactions;
        BOOST_FOREACH(CTransaction tx, pblock->vtx) {
            if(tx.IsCoinBase())
                continue;

            CDataStream ssTx;
            ssTx << tx;

            transactions.push_back(HexStr(ssTx.begin(), ssTx.end()));
        }

        Object aux;
<<<<<<< HEAD
        map<std::string, CScript>::iterator it;
        for (it = mapAuxCoinbases.begin() ; it != mapAuxCoinbases.end(); ++it)
        {
            std::vector<unsigned char> &vchData = (*it).second;
            aux.push_back(Pair((*it).first, HexStr(vchData.begin(), vchData.end())));
=======
        aux.push_back(Pair("flags", HexStr(COINBASE_FLAGS.begin(), COINBASE_FLAGS.end())));

        uint256 hashTarget = CBigNum().SetCompact(pblock->nBits).getuint256();

        static Array*paMutable = NULL;
        if (!paMutable)
        {
            paMutable = new Array();
            Array&aMutable = *paMutable;
            aMutable.push_back("time");
            aMutable.push_back("transactions");
            aMutable.push_back("prevblock");
>>>>>>> 140bd98e
        }

        Object result;
        result.push_back(Pair("version", pblock->nVersion));
        result.push_back(Pair("previousblockhash", pblock->hashPrevBlock.GetHex()));
        result.push_back(Pair("transactions", transactions));
        result.push_back(Pair("coinbaseaux", aux));
        result.push_back(Pair("coinbasevalue", (int64_t)pblock->vtx[0].vout[0].nValue));
<<<<<<< HEAD
=======
        result.push_back(Pair("target", HexStr(BEGIN(hashTarget), END(hashTarget))));
>>>>>>> 140bd98e
        result.push_back(Pair("time", (int64_t)pblock->nTime));
        result.push_back(Pair("mintime", (int64_t)pindexPrev->GetMedianTimePast()+1));
        result.push_back(Pair("mutable", *paMutable));
        result.push_back(Pair("noncerange", "00000000ffffffff"));
        result.push_back(Pair("curtime", (int64_t)GetAdjustedTime()));
        result.push_back(Pair("bits", HexBits(pblock->nBits)));

        return result;
    }
}

Value getblockhash(const Array& params, bool fHelp)
{
    if (fHelp || params.size() != 1)
        throw runtime_error(
            "getblockhash <index>\n"
            "Returns hash of block in best-block-chain at <index>.");

    int nHeight = params[0].get_int();
    if (nHeight < 0 || nHeight > nBestHeight)
        throw runtime_error("Block number out of range.");

    CBlock block;
    CBlockIndex* pblockindex = mapBlockIndex[hashBestChain];
    while (pblockindex->nHeight > nHeight)
        pblockindex = pblockindex->pprev;
    return pblockindex->phashBlock->GetHex();
}

Value getblock(const Array& params, bool fHelp)
{
    if (fHelp || params.size() != 1)
        throw runtime_error(
            "getblock <hash>\n"
            "Returns details of a block with given block-hash.");

    std::string strHash = params[0].get_str();
    uint256 hash(strHash);

    if (mapBlockIndex.count(hash) == 0)
        throw JSONRPCError(-5, "Block not found");

    CBlock block;
    CBlockIndex* pblockindex = mapBlockIndex[hash];
    block.ReadFromDisk(pblockindex, true);

    return blockToJSON(block, pblockindex);
}











//
// Call Table
//

pair<string, rpcfn_type> pCallTable[] =
{
    make_pair("help",                   &help),
    make_pair("stop",                   &stop),
    make_pair("getblockcount",          &getblockcount),
    make_pair("getblocknumber",         &getblocknumber),
    make_pair("getconnectioncount",     &getconnectioncount),
    make_pair("getdifficulty",          &getdifficulty),
    make_pair("getgenerate",            &getgenerate),
    make_pair("setgenerate",            &setgenerate),
    make_pair("gethashespersec",        &gethashespersec),
    make_pair("getinfo",                &getinfo),
    make_pair("getmininginfo",          &getmininginfo),
    make_pair("getnewaddress",          &getnewaddress),
    make_pair("getaccountaddress",      &getaccountaddress),
    make_pair("setaccount",             &setaccount),
    make_pair("getaccount",             &getaccount),
    make_pair("getaddressesbyaccount",  &getaddressesbyaccount),
    make_pair("sendtoaddress",          &sendtoaddress),
    make_pair("getreceivedbyaddress",   &getreceivedbyaddress),
    make_pair("getreceivedbyaccount",   &getreceivedbyaccount),
    make_pair("listreceivedbyaddress",  &listreceivedbyaddress),
    make_pair("listreceivedbyaccount",  &listreceivedbyaccount),
    make_pair("backupwallet",           &backupwallet),
    make_pair("keypoolrefill",          &keypoolrefill),
    make_pair("walletpassphrase",       &walletpassphrase),
    make_pair("walletpassphrasechange", &walletpassphrasechange),
    make_pair("walletlock",             &walletlock),
    make_pair("encryptwallet",          &encryptwallet),
    make_pair("validateaddress",        &validateaddress),
    make_pair("getbalance",             &getbalance),
    make_pair("move",                   &movecmd),
    make_pair("sendfrom",               &sendfrom),
    make_pair("sendmany",               &sendmany),
    make_pair("addmultisigaddress",     &addmultisigaddress),
    make_pair("getblock",               &getblock),
    make_pair("getblockhash",           &getblockhash),
    make_pair("gettransaction",         &gettransaction),
    make_pair("listtransactions",       &listtransactions),
    make_pair("signmessage",            &signmessage),
    make_pair("verifymessage",          &verifymessage),
    make_pair("setworkaux",             &setworkaux),
    make_pair("getwork",                &getwork),
    make_pair("listaccounts",           &listaccounts),
    make_pair("settxfee",               &settxfee),
    make_pair("submitblock",            &submitblock),
    make_pair("getmemorypool",          &getmemorypool),
    make_pair("listsinceblock",         &listsinceblock),
    make_pair("dumpprivkey",            &dumpprivkey),
    make_pair("importprivkey",          &importprivkey)
};
map<string, rpcfn_type> mapCallTable(pCallTable, pCallTable + sizeof(pCallTable)/sizeof(pCallTable[0]));

string pAllowInSafeMode[] =
{
    "help",
    "stop",
    "getblockcount",
    "getblocknumber",  // deprecated
    "getconnectioncount",
    "getdifficulty",
    "getgenerate",
    "setgenerate",
    "gethashespersec",
    "getinfo",
    "getmininginfo",
    "getnewaddress",
    "getaccountaddress",
    "getaccount",
    "getaddressesbyaccount",
    "backupwallet",
    "keypoolrefill",
    "walletpassphrase",
    "walletlock",
    "validateaddress",
    "getwork",
    "submitblock",
    "getmemorypool",
};
set<string> setAllowInSafeMode(pAllowInSafeMode, pAllowInSafeMode + sizeof(pAllowInSafeMode)/sizeof(pAllowInSafeMode[0]));




//
// HTTP protocol
//
// This ain't Apache.  We're just using HTTP header for the length field
// and to be compatible with other JSON-RPC implementations.
//

string HTTPPost(const string& strMsg, const map<string,string>& mapRequestHeaders)
{
    ostringstream s;
    s << "POST / HTTP/1.1\r\n"
      << "User-Agent: bitcoin-json-rpc/" << FormatFullVersion() << "\r\n"
      << "Host: 127.0.0.1\r\n"
      << "Content-Type: application/json\r\n"
      << "Content-Length: " << strMsg.size() << "\r\n"
      << "Connection: close\r\n"
      << "Accept: application/json\r\n";
    BOOST_FOREACH(const PAIRTYPE(string, string)& item, mapRequestHeaders)
        s << item.first << ": " << item.second << "\r\n";
    s << "\r\n" << strMsg;

    return s.str();
}

string rfc1123Time()
{
    char buffer[64];
    time_t now;
    time(&now);
    struct tm* now_gmt = gmtime(&now);
    string locale(setlocale(LC_TIME, NULL));
    setlocale(LC_TIME, "C"); // we want posix (aka "C") weekday/month strings
    strftime(buffer, sizeof(buffer), "%a, %d %b %Y %H:%M:%S +0000", now_gmt);
    setlocale(LC_TIME, locale.c_str());
    return string(buffer);
}

static string HTTPReply(int nStatus, const string& strMsg)
{
    if (nStatus == 401)
        return strprintf("HTTP/1.0 401 Authorization Required\r\n"
            "Date: %s\r\n"
            "Server: bitcoin-json-rpc/%s\r\n"
            "WWW-Authenticate: Basic realm=\"jsonrpc\"\r\n"
            "Content-Type: text/html\r\n"
            "Content-Length: 296\r\n"
            "\r\n"
            "<!DOCTYPE HTML PUBLIC \"-//W3C//DTD HTML 4.01 Transitional//EN\"\r\n"
            "\"http://www.w3.org/TR/1999/REC-html401-19991224/loose.dtd\">\r\n"
            "<HTML>\r\n"
            "<HEAD>\r\n"
            "<TITLE>Error</TITLE>\r\n"
            "<META HTTP-EQUIV='Content-Type' CONTENT='text/html; charset=ISO-8859-1'>\r\n"
            "</HEAD>\r\n"
            "<BODY><H1>401 Unauthorized.</H1></BODY>\r\n"
            "</HTML>\r\n", rfc1123Time().c_str(), FormatFullVersion().c_str());
    const char *cStatus;
         if (nStatus == 200) cStatus = "OK";
    else if (nStatus == 400) cStatus = "Bad Request";
    else if (nStatus == 403) cStatus = "Forbidden";
    else if (nStatus == 404) cStatus = "Not Found";
    else if (nStatus == 500) cStatus = "Internal Server Error";
    else cStatus = "";
    return strprintf(
            "HTTP/1.1 %d %s\r\n"
            "Date: %s\r\n"
            "Connection: close\r\n"
            "Content-Length: %d\r\n"
            "Content-Type: application/json\r\n"
            "Server: bitcoin-json-rpc/%s\r\n"
            "\r\n"
            "%s",
        nStatus,
        cStatus,
        rfc1123Time().c_str(),
        strMsg.size(),
        FormatFullVersion().c_str(),
        strMsg.c_str());
}

int ReadHTTPStatus(std::basic_istream<char>& stream)
{
    string str;
    getline(stream, str);
    vector<string> vWords;
    boost::split(vWords, str, boost::is_any_of(" "));
    if (vWords.size() < 2)
        return 500;
    return atoi(vWords[1].c_str());
}

int ReadHTTPHeader(std::basic_istream<char>& stream, map<string, string>& mapHeadersRet)
{
    int nLen = 0;
    loop
    {
        string str;
        std::getline(stream, str);
        if (str.empty() || str == "\r")
            break;
        string::size_type nColon = str.find(":");
        if (nColon != string::npos)
        {
            string strHeader = str.substr(0, nColon);
            boost::trim(strHeader);
            boost::to_lower(strHeader);
            string strValue = str.substr(nColon+1);
            boost::trim(strValue);
            mapHeadersRet[strHeader] = strValue;
            if (strHeader == "content-length")
                nLen = atoi(strValue.c_str());
        }
    }
    return nLen;
}

int ReadHTTP(std::basic_istream<char>& stream, map<string, string>& mapHeadersRet, string& strMessageRet)
{
    mapHeadersRet.clear();
    strMessageRet = "";

    // Read status
    int nStatus = ReadHTTPStatus(stream);

    // Read header
    int nLen = ReadHTTPHeader(stream, mapHeadersRet);
    if (nLen < 0 || nLen > MAX_SIZE)
        return 500;

    // Read message
    if (nLen > 0)
    {
        vector<char> vch(nLen);
        stream.read(&vch[0], nLen);
        strMessageRet = string(vch.begin(), vch.end());
    }

    return nStatus;
}

bool HTTPAuthorized(map<string, string>& mapHeaders)
{
    string strAuth = mapHeaders["authorization"];
    if (strAuth.substr(0,6) != "Basic ")
        return false;
    string strUserPass64 = strAuth.substr(6); boost::trim(strUserPass64);
    string strUserPass = DecodeBase64(strUserPass64);
    return strUserPass == strRPCUserColonPass;
}

//
// JSON-RPC protocol.  Bitcoin speaks version 1.0 for maximum compatibility,
// but uses JSON-RPC 1.1/2.0 standards for parts of the 1.0 standard that were
// unspecified (HTTP errors and contents of 'error').
//
// 1.0 spec: http://json-rpc.org/wiki/specification
// 1.2 spec: http://groups.google.com/group/json-rpc/web/json-rpc-over-http
// http://www.codeproject.com/KB/recipes/JSON_Spirit.aspx
//

string JSONRPCRequest(const string& strMethod, const Array& params, const Value& id)
{
    Object request;
    request.push_back(Pair("method", strMethod));
    request.push_back(Pair("params", params));
    request.push_back(Pair("id", id));
    return write_string(Value(request), false) + "\n";
}

string JSONRPCReply(const Value& result, const Value& error, const Value& id)
{
    Object reply;
    if (error.type() != null_type)
        reply.push_back(Pair("result", Value::null));
    else
        reply.push_back(Pair("result", result));
    reply.push_back(Pair("error", error));
    reply.push_back(Pair("id", id));
    return write_string(Value(reply), false) + "\n";
}

void ErrorReply(std::ostream& stream, const Object& objError, const Value& id)
{
    // Send error reply from json-rpc error object
    int nStatus = 500;
    int code = find_value(objError, "code").get_int();
    if (code == -32600) nStatus = 400;
    else if (code == -32601) nStatus = 404;
    string strReply = JSONRPCReply(Value::null, objError, id);
    stream << HTTPReply(nStatus, strReply) << std::flush;
}

bool ClientAllowed(const string& strAddress)
{
    if (strAddress == asio::ip::address_v4::loopback().to_string())
        return true;
    const vector<string>& vAllow = mapMultiArgs["-rpcallowip"];
    BOOST_FOREACH(string strAllow, vAllow)
        if (WildcardMatch(strAddress, strAllow))
            return true;
    return false;
}

#ifdef USE_SSL
//
// IOStream device that speaks SSL but can also speak non-SSL
//
class SSLIOStreamDevice : public iostreams::device<iostreams::bidirectional> {
public:
    SSLIOStreamDevice(SSLStream &streamIn, bool fUseSSLIn) : stream(streamIn)
    {
        fUseSSL = fUseSSLIn;
        fNeedHandshake = fUseSSLIn;
    }

    void handshake(ssl::stream_base::handshake_type role)
    {
        if (!fNeedHandshake) return;
        fNeedHandshake = false;
        stream.handshake(role);
    }
    std::streamsize read(char* s, std::streamsize n)
    {
        handshake(ssl::stream_base::server); // HTTPS servers read first
        if (fUseSSL) return stream.read_some(asio::buffer(s, n));
        return stream.next_layer().read_some(asio::buffer(s, n));
    }
    std::streamsize write(const char* s, std::streamsize n)
    {
        handshake(ssl::stream_base::client); // HTTPS clients write first
        if (fUseSSL) return asio::write(stream, asio::buffer(s, n));
        return asio::write(stream.next_layer(), asio::buffer(s, n));
    }
    bool connect(const std::string& server, const std::string& port)
    {
        ip::tcp::resolver resolver(stream.get_io_service());
        ip::tcp::resolver::query query(server.c_str(), port.c_str());
        ip::tcp::resolver::iterator endpoint_iterator = resolver.resolve(query);
        ip::tcp::resolver::iterator end;
        boost::system::error_code error = asio::error::host_not_found;
        while (error && endpoint_iterator != end)
        {
            stream.lowest_layer().close();
            stream.lowest_layer().connect(*endpoint_iterator++, error);
        }
        if (error)
            return false;
        return true;
    }

private:
    bool fNeedHandshake;
    bool fUseSSL;
    SSLStream& stream;
};
#endif

void ThreadRPCServer(void* parg)
{
    IMPLEMENT_RANDOMIZE_STACK(ThreadRPCServer(parg));
    try
    {
        vnThreadsRunning[THREAD_RPCSERVER]++;
        ThreadRPCServer2(parg);
        vnThreadsRunning[THREAD_RPCSERVER]--;
    }
    catch (std::exception& e) {
        vnThreadsRunning[THREAD_RPCSERVER]--;
        PrintException(&e, "ThreadRPCServer()");
    } catch (...) {
        vnThreadsRunning[THREAD_RPCSERVER]--;
        PrintException(NULL, "ThreadRPCServer()");
    }
    printf("ThreadRPCServer exiting\n");
}

void ThreadRPCServer2(void* parg)
{
    printf("ThreadRPCServer started\n");

    strRPCUserColonPass = mapArgs["-rpcuser"] + ":" + mapArgs["-rpcpassword"];
    if (mapArgs["-rpcpassword"] == "")
    {
        unsigned char rand_pwd[32];
        RAND_bytes(rand_pwd, 32);
        string strWhatAmI = "To use bitcoind";
        if (mapArgs.count("-server"))
            strWhatAmI = strprintf(_("To use the %s option"), "\"-server\"");
        else if (mapArgs.count("-daemon"))
            strWhatAmI = strprintf(_("To use the %s option"), "\"-daemon\"");
        PrintConsole(
            _("Error: %s, you must set a rpcpassword in the configuration file:\n %s\n"
              "It is recommended you use the following random password:\n"
              "rpcuser=bitcoinrpc\n"
              "rpcpassword=%s\n"
              "(you do not need to remember this password)\n"
              "If the file does not exist, create it with owner-readable-only file permissions.\n"),
                strWhatAmI.c_str(),
                GetConfigFile().c_str(),
                EncodeBase58(&rand_pwd[0],&rand_pwd[0]+32).c_str());
#ifndef QT_GUI
        CreateThread(Shutdown, NULL);
#endif
        return;
    }

    bool fUseSSL = GetBoolArg("-rpcssl");
    asio::ip::address bindAddress = mapArgs.count("-rpcallowip") ? asio::ip::address_v4::any() : asio::ip::address_v4::loopback();

    asio::io_service io_service;
    ip::tcp::endpoint endpoint(bindAddress, GetArg("-rpcport", 8332));
    ip::tcp::acceptor acceptor(io_service, endpoint);

    acceptor.set_option(boost::asio::ip::tcp::acceptor::reuse_address(true));

#ifdef USE_SSL
    ssl::context context(io_service, ssl::context::sslv23);
    if (fUseSSL)
    {
        context.set_options(ssl::context::no_sslv2);
        filesystem::path certfile = GetArg("-rpcsslcertificatechainfile", "server.cert");
        if (!certfile.is_complete()) certfile = filesystem::path(GetDataDir()) / certfile;
        if (filesystem::exists(certfile)) context.use_certificate_chain_file(certfile.string().c_str());
        else printf("ThreadRPCServer ERROR: missing server certificate file %s\n", certfile.string().c_str());
        filesystem::path pkfile = GetArg("-rpcsslprivatekeyfile", "server.pem");
        if (!pkfile.is_complete()) pkfile = filesystem::path(GetDataDir()) / pkfile;
        if (filesystem::exists(pkfile)) context.use_private_key_file(pkfile.string().c_str(), ssl::context::pem);
        else printf("ThreadRPCServer ERROR: missing server private key file %s\n", pkfile.string().c_str());

        string ciphers = GetArg("-rpcsslciphers",
                                         "TLSv1+HIGH:!SSLv2:!aNULL:!eNULL:!AH:!3DES:@STRENGTH");
        SSL_CTX_set_cipher_list(context.impl(), ciphers.c_str());
    }
#else
    if (fUseSSL)
        throw runtime_error("-rpcssl=1, but bitcoin compiled without full openssl libraries.");
#endif

    loop
    {
        // Accept connection
#ifdef USE_SSL
        SSLStream sslStream(io_service, context);
        SSLIOStreamDevice d(sslStream, fUseSSL);
        iostreams::stream<SSLIOStreamDevice> stream(d);
#else
        ip::tcp::iostream stream;
#endif

        ip::tcp::endpoint peer;
        vnThreadsRunning[THREAD_RPCSERVER]--;
#ifdef USE_SSL
        acceptor.accept(sslStream.lowest_layer(), peer);
#else
        acceptor.accept(*stream.rdbuf(), peer);
#endif
        vnThreadsRunning[4]++;
        if (fShutdown)
            return;

        // Restrict callers by IP
        if (!ClientAllowed(peer.address().to_string()))
        {
            // Only send a 403 if we're not using SSL to prevent a DoS during the SSL handshake.
            if (!fUseSSL)
                stream << HTTPReply(403, "") << std::flush;
            continue;
        }

        map<string, string> mapHeaders;
        string strRequest;

        boost::thread api_caller(ReadHTTP, boost::ref(stream), boost::ref(mapHeaders), boost::ref(strRequest));
        if (!api_caller.timed_join(boost::posix_time::seconds(GetArg("-rpctimeout", 30))))
        {   // Timed out:
            acceptor.cancel();
            printf("ThreadRPCServer ReadHTTP timeout\n");
            continue;
        }

        // Check authorization
        if (mapHeaders.count("authorization") == 0)
        {
            stream << HTTPReply(401, "") << std::flush;
            continue;
        }
        if (!HTTPAuthorized(mapHeaders))
        {
            printf("ThreadRPCServer incorrect password attempt from %s\n",peer.address().to_string().c_str());
            /* Deter brute-forcing short passwords.
               If this results in a DOS the user really
               shouldn't have their RPC port exposed.*/
            if (mapArgs["-rpcpassword"].size() < 20)
                Sleep(250);

            stream << HTTPReply(401, "") << std::flush;
            continue;
        }

        Value id = Value::null;
        try
        {
            // Parse request
            Value valRequest;
            if (!read_string(strRequest, valRequest) || valRequest.type() != obj_type)
                throw JSONRPCError(-32700, "Parse error");
            const Object& request = valRequest.get_obj();

            // Parse id now so errors from here on will have the id
            id = find_value(request, "id");

            // Parse method
            Value valMethod = find_value(request, "method");
            if (valMethod.type() == null_type)
                throw JSONRPCError(-32600, "Missing method");
            if (valMethod.type() != str_type)
                throw JSONRPCError(-32600, "Method must be a string");
            string strMethod = valMethod.get_str();
            if (strMethod != "getwork" && strMethod != "getmemorypool")
                printf("ThreadRPCServer method=%s\n", strMethod.c_str());

            // Parse params
            Value valParams = find_value(request, "params");
            Array params;
            if (valParams.type() == array_type)
                params = valParams.get_array();
            else if (valParams.type() == null_type)
                params = Array();
            else
                throw JSONRPCError(-32600, "Params must be an array");

            // Find method
            map<string, rpcfn_type>::iterator mi = mapCallTable.find(strMethod);
            if (mi == mapCallTable.end())
                throw JSONRPCError(-32601, "Method not found");

            // Observe safe mode
            string strWarning = GetWarnings("rpc");
            if (strWarning != "" && !GetBoolArg("-disablesafemode") && !setAllowInSafeMode.count(strMethod))
                throw JSONRPCError(-2, string("Safe mode: ") + strWarning);

            try
            {
                // Execute
                Value result;
                CRITICAL_BLOCK(cs_main)
                CRITICAL_BLOCK(pwalletMain->cs_wallet)
                    result = (*(*mi).second)(params, false);

                // Send reply
                string strReply = JSONRPCReply(result, Value::null, id);
                stream << HTTPReply(200, strReply) << std::flush;
            }
            catch (std::exception& e)
            {
                ErrorReply(stream, JSONRPCError(-1, e.what()), id);
            }
        }
        catch (Object& objError)
        {
            ErrorReply(stream, objError, id);
        }
        catch (std::exception& e)
        {
            ErrorReply(stream, JSONRPCError(-32700, e.what()), id);
        }
    }
}




Object CallRPC(const string& strMethod, const Array& params)
{
    if (mapArgs["-rpcuser"] == "" && mapArgs["-rpcpassword"] == "")
        throw runtime_error(strprintf(
            _("You must set rpcpassword=<password> in the configuration file:\n%s\n"
              "If the file does not exist, create it with owner-readable-only file permissions."),
                GetConfigFile().c_str()));

    // Connect to localhost
    bool fUseSSL = GetBoolArg("-rpcssl");
#ifdef USE_SSL
    asio::io_service io_service;
    ssl::context context(io_service, ssl::context::sslv23);
    context.set_options(ssl::context::no_sslv2);
    SSLStream sslStream(io_service, context);
    SSLIOStreamDevice d(sslStream, fUseSSL);
    iostreams::stream<SSLIOStreamDevice> stream(d);
    if (!d.connect(GetArg("-rpcconnect", "127.0.0.1"), GetArg("-rpcport", "8332")))
        throw runtime_error("couldn't connect to server");
#else
    if (fUseSSL)
        throw runtime_error("-rpcssl=1, but bitcoin compiled without full openssl libraries.");

    ip::tcp::iostream stream(GetArg("-rpcconnect", "127.0.0.1"), GetArg("-rpcport", "8332"));
    if (stream.fail())
        throw runtime_error("couldn't connect to server");
#endif


    // HTTP basic authentication
    string strUserPass64 = EncodeBase64(mapArgs["-rpcuser"] + ":" + mapArgs["-rpcpassword"]);
    map<string, string> mapRequestHeaders;
    mapRequestHeaders["Authorization"] = string("Basic ") + strUserPass64;

    // Send request
    string strRequest = JSONRPCRequest(strMethod, params, 1);
    string strPost = HTTPPost(strRequest, mapRequestHeaders);
    stream << strPost << std::flush;

    // Receive reply
    map<string, string> mapHeaders;
    string strReply;
    int nStatus = ReadHTTP(stream, mapHeaders, strReply);
    if (nStatus == 401)
        throw runtime_error("incorrect rpcuser or rpcpassword (authorization failed)");
    else if (nStatus >= 400 && nStatus != 400 && nStatus != 404 && nStatus != 500)
        throw runtime_error(strprintf("server returned HTTP error %d", nStatus));
    else if (strReply.empty())
        throw runtime_error("no response from server");

    // Parse reply
    Value valReply;
    if (!read_string(strReply, valReply))
        throw runtime_error("couldn't parse reply from server");
    const Object& reply = valReply.get_obj();
    if (reply.empty())
        throw runtime_error("expected reply to have result, error and id properties");

    return reply;
}




template<typename T>
void ConvertTo(Value& value)
{
    if (value.type() == str_type)
    {
        // reinterpret string as unquoted json value
        Value value2;
        if (!read_string(value.get_str(), value2))
            throw runtime_error("type mismatch");
        value = value2.get_value<T>();
    }
    else
    {
        value = value.get_value<T>();
    }
}

int CommandLineRPC(int argc, char *argv[])
{
    string strPrint;
    int nRet = 0;
    try
    {
        // Skip switches
        while (argc > 1 && IsSwitchChar(argv[1][0]))
        {
            argc--;
            argv++;
        }

        // Method
        if (argc < 2)
            throw runtime_error("too few parameters");
        string strMethod = argv[1];

        // Parameters default to strings
        Array params;
        for (int i = 2; i < argc; i++)
            params.push_back(argv[i]);
        int n = params.size();

        //
        // Special case non-string parameter types
        //
        if (strMethod == "setgenerate"            && n > 0) ConvertTo<bool>(params[0]);
        if (strMethod == "setgenerate"            && n > 1) ConvertTo<boost::int64_t>(params[1]);
        if (strMethod == "sendtoaddress"          && n > 1) ConvertTo<double>(params[1]);
        if (strMethod == "settxfee"               && n > 0) ConvertTo<double>(params[0]);
        if (strMethod == "getreceivedbyaddress"   && n > 1) ConvertTo<boost::int64_t>(params[1]);
        if (strMethod == "getreceivedbyaccount"   && n > 1) ConvertTo<boost::int64_t>(params[1]);
        if (strMethod == "listreceivedbyaddress"  && n > 0) ConvertTo<boost::int64_t>(params[0]);
        if (strMethod == "listreceivedbyaddress"  && n > 1) ConvertTo<bool>(params[1]);
        if (strMethod == "listreceivedbyaccount"  && n > 0) ConvertTo<boost::int64_t>(params[0]);
        if (strMethod == "listreceivedbyaccount"  && n > 1) ConvertTo<bool>(params[1]);
        if (strMethod == "getbalance"             && n > 1) ConvertTo<boost::int64_t>(params[1]);
        if (strMethod == "getblockhash"           && n > 0) ConvertTo<boost::int64_t>(params[0]);
        if (strMethod == "move"                   && n > 2) ConvertTo<double>(params[2]);
        if (strMethod == "move"                   && n > 3) ConvertTo<boost::int64_t>(params[3]);
        if (strMethod == "sendfrom"               && n > 2) ConvertTo<double>(params[2]);
        if (strMethod == "sendfrom"               && n > 3) ConvertTo<boost::int64_t>(params[3]);
        if (strMethod == "listtransactions"       && n > 1) ConvertTo<boost::int64_t>(params[1]);
        if (strMethod == "listtransactions"       && n > 2) ConvertTo<boost::int64_t>(params[2]);
        if (strMethod == "listaccounts"           && n > 0) ConvertTo<boost::int64_t>(params[0]);
        if (strMethod == "walletpassphrase"       && n > 1) ConvertTo<boost::int64_t>(params[1]);
        if (strMethod == "listsinceblock"         && n > 1) ConvertTo<boost::int64_t>(params[1]);
        if (strMethod == "sendmany"               && n > 1)
        {
            string s = params[1].get_str();
            Value v;
            if (!read_string(s, v) || v.type() != obj_type)
                throw runtime_error("type mismatch");
            params[1] = v.get_obj();
        }
        if (strMethod == "sendmany"                && n > 2) ConvertTo<boost::int64_t>(params[2]);
        if (strMethod == "addmultisigaddress"      && n > 0) ConvertTo<boost::int64_t>(params[0]);
        if (strMethod == "addmultisigaddress"      && n > 1)
        {
            string s = params[1].get_str();
            Value v;
            if (!read_string(s, v) || v.type() != array_type)
                throw runtime_error("type mismatch "+s);
            params[1] = v.get_array();
        }

        // Execute
        Object reply = CallRPC(strMethod, params);

        // Parse reply
        const Value& result = find_value(reply, "result");
        const Value& error  = find_value(reply, "error");

        if (error.type() != null_type)
        {
            // Error
            strPrint = "error: " + write_string(error, false);
            int code = find_value(error.get_obj(), "code").get_int();
            nRet = abs(code);
        }
        else
        {
            // Result
            if (result.type() == null_type)
                strPrint = "";
            else if (result.type() == str_type)
                strPrint = result.get_str();
            else
                strPrint = write_string(result, true);
        }
    }
    catch (std::exception& e)
    {
        strPrint = string("error: ") + e.what();
        nRet = 87;
    }
    catch (...)
    {
        PrintException(NULL, "CommandLineRPC()");
    }

    if (strPrint != "")
    {
        fprintf((nRet == 0 ? stdout : stderr), "%s\n", strPrint.c_str());
    }
    return nRet;
}




#ifdef TEST
int main(int argc, char *argv[])
{
#ifdef _MSC_VER
    // Turn off microsoft heap dump noise
    _CrtSetReportMode(_CRT_WARN, _CRTDBG_MODE_FILE);
    _CrtSetReportFile(_CRT_WARN, CreateFile("NUL", GENERIC_WRITE, 0, NULL, OPEN_EXISTING, 0, 0));
#endif
    setbuf(stdin, NULL);
    setbuf(stdout, NULL);
    setbuf(stderr, NULL);

    try
    {
        if (argc >= 2 && string(argv[1]) == "-server")
        {
            printf("server ready\n");
            ThreadRPCServer(NULL);
        }
        else
        {
            return CommandLineRPC(argc, argv);
        }
    }
    catch (std::exception& e) {
        PrintException(&e, "main()");
    } catch (...) {
        PrintException(NULL, "main()");
    }
    return 0;
}
#endif<|MERGE_RESOLUTION|>--- conflicted
+++ resolved
@@ -1988,14 +1988,12 @@
         }
 
         Object aux;
-<<<<<<< HEAD
         map<std::string, CScript>::iterator it;
         for (it = mapAuxCoinbases.begin() ; it != mapAuxCoinbases.end(); ++it)
         {
             std::vector<unsigned char> &vchData = (*it).second;
             aux.push_back(Pair((*it).first, HexStr(vchData.begin(), vchData.end())));
-=======
-        aux.push_back(Pair("flags", HexStr(COINBASE_FLAGS.begin(), COINBASE_FLAGS.end())));
+        }
 
         uint256 hashTarget = CBigNum().SetCompact(pblock->nBits).getuint256();
 
@@ -2007,7 +2005,6 @@
             aMutable.push_back("time");
             aMutable.push_back("transactions");
             aMutable.push_back("prevblock");
->>>>>>> 140bd98e
         }
 
         Object result;
@@ -2016,10 +2013,7 @@
         result.push_back(Pair("transactions", transactions));
         result.push_back(Pair("coinbaseaux", aux));
         result.push_back(Pair("coinbasevalue", (int64_t)pblock->vtx[0].vout[0].nValue));
-<<<<<<< HEAD
-=======
         result.push_back(Pair("target", HexStr(BEGIN(hashTarget), END(hashTarget))));
->>>>>>> 140bd98e
         result.push_back(Pair("time", (int64_t)pblock->nTime));
         result.push_back(Pair("mintime", (int64_t)pindexPrev->GetMedianTimePast()+1));
         result.push_back(Pair("mutable", *paMutable));

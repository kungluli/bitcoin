// Copyright (c) 2010 Satoshi Nakamoto
// Copyright (c) 2009-2012 The Bitcoin developers
// Distributed under the MIT/X11 software license, see the accompanying
// file COPYING or http://www.opensource.org/licenses/mit-license.php.

#include "init.h"
#include "util.h"
#include "sync.h"
#include "ui_interface.h"
#include "base58.h"
#include "bitcoinrpc.h"
#include "db.h"

#include <boost/asio.hpp>
#include <boost/asio/ip/v6_only.hpp>
#include <boost/bind.hpp>
#include <boost/filesystem.hpp>
#include <boost/foreach.hpp>
#include <boost/iostreams/concepts.hpp>
#include <boost/iostreams/stream.hpp>
#include <boost/algorithm/string.hpp>
#include <boost/lexical_cast.hpp>
#include <boost/asio/ssl.hpp>
#include <boost/filesystem/fstream.hpp>
#include <boost/shared_ptr.hpp>
#include <fstream>
#include <iostream>
#include <list>
#include <openssl/hmac.h>

using namespace std;
using namespace boost;
using namespace boost::asio;
using namespace json_spirit;

void ThreadRPCServer2(void* parg);

static std::string strRPCUserColonPass;

const Object emptyobj;

void ThreadRPCServer3(void* parg);

static inline unsigned short GetDefaultRPCPort()
{
    return GetBoolArg("-testnet", false) ? 18332 : 8332;
}

Object JSONRPCError(int code, const string& message)
{
    Object error;
    error.push_back(Pair("code", code));
    error.push_back(Pair("message", message));
    return error;
}

void RPCTypeCheck(const Array& params,
                  const list<Value_type>& typesExpected,
                  bool fAllowNull)
{
    unsigned int i = 0;
    BOOST_FOREACH(Value_type t, typesExpected)
    {
        if (params.size() <= i)
            break;

        const Value& v = params[i];
        if (!((v.type() == t) || (fAllowNull && (v.type() == null_type))))
        {
            string err = strprintf("Expected type %s, got %s",
                                   Value_type_name[t], Value_type_name[v.type()]);
            throw JSONRPCError(RPC_TYPE_ERROR, err);
        }
        i++;
    }
}

void RPCTypeCheck(const Object& o,
                  const map<string, Value_type>& typesExpected,
                  bool fAllowNull)
{
    BOOST_FOREACH(const PAIRTYPE(string, Value_type)& t, typesExpected)
    {
        const Value& v = find_value(o, t.first);
        if (!fAllowNull && v.type() == null_type)
            throw JSONRPCError(RPC_TYPE_ERROR, strprintf("Missing %s", t.first.c_str()));

        if (!((v.type() == t.second) || (fAllowNull && (v.type() == null_type))))
        {
            string err = strprintf("Expected type %s for %s, got %s",
                                   Value_type_name[t.second], t.first.c_str(), Value_type_name[v.type()]);
            throw JSONRPCError(RPC_TYPE_ERROR, err);
        }
    }
}

int64 AmountFromValue(const Value& value)
{
    double dAmount = value.get_real();
    if (dAmount <= 0.0 || dAmount > 21000000.0)
        throw JSONRPCError(RPC_TYPE_ERROR, "Invalid amount");
    int64 nAmount = roundint64(dAmount * COIN);
    if (!MoneyRange(nAmount))
        throw JSONRPCError(RPC_TYPE_ERROR, "Invalid amount");
    return nAmount;
}

Value ValueFromAmount(int64 amount)
{
    return (double)amount / (double)COIN;
}

std::string HexBits(unsigned int nBits)
{
    union {
        int32_t nBits;
        char cBits[4];
    } uBits;
    uBits.nBits = htonl((int32_t)nBits);
    return HexStr(BEGIN(uBits.cBits), END(uBits.cBits));
}



///
/// Note: This interface may still be subject to change.
///

string CRPCTable::help(string strCommand) const
{
    string strRet;
    set<rpcfn_type> setDone;
    for (map<string, const CRPCCommand*>::const_iterator mi = mapCommands.begin(); mi != mapCommands.end(); ++mi)
    {
        const CRPCCommand *pcmd = mi->second;
        string strMethod = mi->first;
        // We already filter duplicates, but these deprecated screw up the sort order
        if (strMethod.find("label") != string::npos)
            continue;
        if (strCommand != "" && strMethod != strCommand)
            continue;
        try
        {
            Array params;
            rpcfn_type pfn = pcmd->actor;
            if (setDone.insert(pfn).second)
                (*pfn)(params, true);
        }
        catch (std::exception& e)
        {
            // Help text is returned in an exception
            string strHelp = string(e.what());
            if (strCommand == "")
                if (strHelp.find('\n') != string::npos)
                    strHelp = strHelp.substr(0, strHelp.find('\n'));
            strRet += strHelp + "\n";
        }
    }
    if (strRet == "")
        strRet = strprintf("help: unknown command: %s\n", strCommand.c_str());
    strRet = strRet.substr(0,strRet.size()-1);
    return strRet;
}

Value help(const Array& params, bool fHelp)
{
    if (fHelp || params.size() > 1)
        throw runtime_error(
            "help [command]\n"
            "List commands, or get help for a command.");

    string strCommand;
    if (params.size() > 0)
        strCommand = params[0].get_str();

    return tableRPC.help(strCommand);
}


Value stop(const Array& params, bool fHelp)
{
    // Accept the deprecated and ignored 'detach´ boolean argument
    if (fHelp || params.size() > 1)
        throw runtime_error(
            "stop\n"
            "Stop Bitcoin server.");
    // Shutdown will take long enough that the response should get back
    StartShutdown();
    return "Bitcoin server stopping";
}



//
// Call Table
//


static const CRPCCommand vRPCCommands[] =
{ //  name                      function                 safemd  unlocked
  //  ------------------------  -----------------------  ------  --------
    { "help",                   &help,                   true,   true },
    { "stop",                   &stop,                   true,   true },
    { "getblockcount",          &getblockcount,          true,   false },
    { "getconnectioncount",     &getconnectioncount,     true,   false },
    { "getpeerinfo",            &getpeerinfo,            true,   false },
    { "addnode",                &addnode,                true,   false },
    { "getaddednodeinfo",       &getaddednodeinfo,       true,   false },
    { "getdifficulty",          &getdifficulty,          true,   false },
    { "getgenerate",            &getgenerate,            true,   false },
    { "setgenerate",            &setgenerate,            true,   false },
    { "gethashespersec",        &gethashespersec,        true,   false },
    { "getinfo",                &getinfo,                true,   false },
    { "getmininginfo",          &getmininginfo,          true,   false },
    { "getnewaddress",          &getnewaddress,          true,   false },
    { "getaccountaddress",      &getaccountaddress,      true,   false },
    { "setaccount",             &setaccount,             true,   false },
    { "getaccount",             &getaccount,             false,  false },
    { "getaddressesbyaccount",  &getaddressesbyaccount,  true,   false },
    { "sendtoaddress",          &sendtoaddress,          false,  false },
    { "getreceivedbyaddress",   &getreceivedbyaddress,   false,  false },
    { "getreceivedbyaccount",   &getreceivedbyaccount,   false,  false },
    { "listreceivedbyaddress",  &listreceivedbyaddress,  false,  false },
    { "listreceivedbyaccount",  &listreceivedbyaccount,  false,  false },
    { "backupwallet",           &backupwallet,           true,   false },
    { "keypoolrefill",          &keypoolrefill,          true,   false },
    { "walletpassphrase",       &walletpassphrase,       true,   false },
    { "walletpassphrasechange", &walletpassphrasechange, false,  false },
    { "walletlock",             &walletlock,             true,   false },
    { "encryptwallet",          &encryptwallet,          false,  false },
    { "validateaddress",        &validateaddress,        true,   false },
    { "getbalance",             &getbalance,             false,  false },
    { "move",                   &movecmd,                false,  false },
    { "sendfrom",               &sendfrom,               false,  false },
    { "sendmany",               &sendmany,               false,  false },
    { "addmultisigaddress",     &addmultisigaddress,     false,  false },
    { "createmultisig",         &createmultisig,         true,   true  },
    { "getrawmempool",          &getrawmempool,          true,   false },
    { "getblock",               &getblock,               false,  false },
    { "getblockhash",           &getblockhash,           false,  false },
    { "gettransaction",         &gettransaction,         false,  false },
    { "listtransactions",       &listtransactions,       false,  false },
    { "listaddressgroupings",   &listaddressgroupings,   false,  false },
    { "signmessage",            &signmessage,            false,  false },
    { "verifymessage",          &verifymessage,          false,  false },
<<<<<<< HEAD
    { "prioritisetransaction",  &prioritisetransaction,  true,   false },
=======
    { "signfile",               &signfile,               false,  false },
    { "verifyfile",             &verifyfile,             false,  false },
>>>>>>> a7b0f382
    { "getwork",                &getwork,                true,   false },
    { "listaccounts",           &listaccounts,           false,  false },
    { "settxfee",               &settxfee,               false,  false },
    { "getblocktemplate",       &getblocktemplate,       true,   false },
    { "submitblock",            &submitblock,            false,  false },
    { "listsinceblock",         &listsinceblock,         false,  false },
    { "dumpprivkey",            &dumpprivkey,            false,  false },
    { "importprivkey",          &importprivkey,          false,  false },
    { "listunspent",            &listunspent,            false,  false },
    { "getrawtransaction",      &getrawtransaction,      false,  false },
    { "createrawtransaction",   &createrawtransaction,   false,  false },
    { "decoderawtransaction",   &decoderawtransaction,   false,  false },
    { "signrawtransaction",     &signrawtransaction,     false,  false },
    { "sendrawtransaction",     &sendrawtransaction,     false,  false },
    { "gettxoutsetinfo",        &gettxoutsetinfo,        true,   false },
    { "gettxout",               &gettxout,               true,   false },
    { "lockunspent",            &lockunspent,            false,  false },
    { "listlockunspent",        &listlockunspent,        false,  false },
};

CRPCTable::CRPCTable()
{
    unsigned int vcidx;
    for (vcidx = 0; vcidx < (sizeof(vRPCCommands) / sizeof(vRPCCommands[0])); vcidx++)
    {
        const CRPCCommand *pcmd;

        pcmd = &vRPCCommands[vcidx];
        mapCommands[pcmd->name] = pcmd;
    }
}

const CRPCCommand *CRPCTable::operator[](string name) const
{
    map<string, const CRPCCommand*>::const_iterator it = mapCommands.find(name);
    if (it == mapCommands.end())
        return NULL;
    return (*it).second;
}

//
// HTTP protocol
//
// This ain't Apache.  We're just using HTTP header for the length field
// and to be compatible with other JSON-RPC implementations.
//

string HTTPPost(const string& strMsg, const map<string,string>& mapRequestHeaders)
{
    ostringstream s;
    s << "POST / HTTP/1.1\r\n"
      << "User-Agent: bitcoin-json-rpc/" << FormatFullVersion() << "\r\n"
      << "Host: 127.0.0.1\r\n"
      << "Content-Type: application/json\r\n"
      << "Content-Length: " << strMsg.size() << "\r\n"
      << "Connection: close\r\n"
      << "Accept: application/json\r\n";
    BOOST_FOREACH(const PAIRTYPE(string, string)& item, mapRequestHeaders)
        s << item.first << ": " << item.second << "\r\n";
    s << "\r\n" << strMsg;

    return s.str();
}

string rfc1123Time()
{
    char buffer[64];
    time_t now;
    time(&now);
    struct tm* now_gmt = gmtime(&now);
    string locale(setlocale(LC_TIME, NULL));
    setlocale(LC_TIME, "C"); // we want POSIX (aka "C") weekday/month strings
    strftime(buffer, sizeof(buffer), "%a, %d %b %Y %H:%M:%S +0000", now_gmt);
    setlocale(LC_TIME, locale.c_str());
    return string(buffer);
}

static string HTTPReply(int nStatus, const string& strMsg, bool keepalive)
{
    if (nStatus == HTTP_UNAUTHORIZED)
        return strprintf("HTTP/1.0 401 Authorization Required\r\n"
            "Date: %s\r\n"
            "Server: bitcoin-json-rpc/%s\r\n"
            "WWW-Authenticate: Basic realm=\"jsonrpc\"\r\n"
            "Content-Type: text/html\r\n"
            "Content-Length: 296\r\n"
            "\r\n"
            "<!DOCTYPE HTML PUBLIC \"-//W3C//DTD HTML 4.01 Transitional//EN\"\r\n"
            "\"http://www.w3.org/TR/1999/REC-html401-19991224/loose.dtd\">\r\n"
            "<HTML>\r\n"
            "<HEAD>\r\n"
            "<TITLE>Error</TITLE>\r\n"
            "<META HTTP-EQUIV='Content-Type' CONTENT='text/html; charset=ISO-8859-1'>\r\n"
            "</HEAD>\r\n"
            "<BODY><H1>401 Unauthorized.</H1></BODY>\r\n"
            "</HTML>\r\n", rfc1123Time().c_str(), FormatFullVersion().c_str());
    const char *cStatus;
         if (nStatus == HTTP_OK) cStatus = "OK";
    else if (nStatus == HTTP_BAD_REQUEST) cStatus = "Bad Request";
    else if (nStatus == HTTP_FORBIDDEN) cStatus = "Forbidden";
    else if (nStatus == HTTP_NOT_FOUND) cStatus = "Not Found";
    else if (nStatus == HTTP_INTERNAL_SERVER_ERROR) cStatus = "Internal Server Error";
    else cStatus = "";
    return strprintf(
            "HTTP/1.1 %d %s\r\n"
            "Date: %s\r\n"
            "Connection: %s\r\n"
            "Content-Length: %"PRIszu"\r\n"
            "Content-Type: application/json\r\n"
            "Server: bitcoin-json-rpc/%s\r\n"
            "\r\n"
            "%s",
        nStatus,
        cStatus,
        rfc1123Time().c_str(),
        keepalive ? "keep-alive" : "close",
        strMsg.size(),
        FormatFullVersion().c_str(),
        strMsg.c_str());
}

static string HTTPReplyJSONFile(const string& strMsg, bool keepalive)
{
    int nStatus = HTTP_OK;
    const char *cStatus = "OK";
    return strprintf(
            "HTTP/1.1 %d %s\r\n"
            "Date: %s\r\n"
            "Connection: %s\r\n"
            "Content-Length: %"PRIszu"\r\n"
            "Content-Type: application/json\r\n"
            "Content-Disposition: attachment; filename=\"wallet-ckeys.json\"\r\n"
            "Server: bitcoin-json-rpc/%s\r\n"
            "\r\n"
            "%s",
        nStatus,
        cStatus,
        rfc1123Time().c_str(),
        keepalive ? "keep-alive" : "close",
        strMsg.size(),
        FormatFullVersion().c_str(),
        strMsg.c_str());
}

bool ReadHTTPRequestLine(std::basic_istream<char>& stream, int &proto,
                         string& http_method, string& http_uri)
{
    string str;
    getline(stream, str);

    // HTTP request line is space-delimited
    vector<string> vWords;
    boost::split(vWords, str, boost::is_any_of(" "));
    if (vWords.size() < 2)
        return false;

    // HTTP methods permitted: GET, POST
    http_method = vWords[0];
    if (http_method != "GET" && http_method != "POST")
        return false;

    // HTTP URI must be an absolute path, relative to current host
    http_uri = vWords[1];
    if (http_uri.size() == 0 || http_uri[0] != '/')
        return false;

    // parse proto, if present
    string strProto = "";
    if (vWords.size() > 2)
        strProto = vWords[2];

    proto = 0;
    const char *ver = strstr(strProto.c_str(), "HTTP/1.");
    if (ver != NULL)
        proto = atoi(ver+7);

    return true;
}

int ReadHTTPStatus(std::basic_istream<char>& stream, int &proto)
{
    string str;
    getline(stream, str);
    vector<string> vWords;
    boost::split(vWords, str, boost::is_any_of(" "));
    if (vWords.size() < 2)
        return HTTP_INTERNAL_SERVER_ERROR;
    proto = 0;
    const char *ver = strstr(str.c_str(), "HTTP/1.");
    if (ver != NULL)
        proto = atoi(ver+7);
    return atoi(vWords[1].c_str());
}

int ReadHTTPHeaders(std::basic_istream<char>& stream, map<string, string>& mapHeadersRet)
{
    int nLen = 0;
    loop
    {
        string str;
        std::getline(stream, str);
        if (str.empty() || str == "\r")
            break;
        string::size_type nColon = str.find(":");
        if (nColon != string::npos)
        {
            string strHeader = str.substr(0, nColon);
            boost::trim(strHeader);
            boost::to_lower(strHeader);
            string strValue = str.substr(nColon+1);
            boost::trim(strValue);
            mapHeadersRet[strHeader] = strValue;
            if (strHeader == "content-length")
                nLen = atoi(strValue.c_str());
        }
    }
    return nLen;
}

int ReadHTTPMessage(std::basic_istream<char>& stream, map<string,
                    string>& mapHeadersRet, string& strMessageRet,
                    int nProto)
{
    mapHeadersRet.clear();
    strMessageRet = "";

    // Read header
    int nLen = ReadHTTPHeaders(stream, mapHeadersRet);
    if (nLen < 0 || nLen > (int)MAX_SIZE)
        return HTTP_INTERNAL_SERVER_ERROR;

    // Read message
    if (nLen > 0)
    {
        vector<char> vch(nLen);
        stream.read(&vch[0], nLen);
        strMessageRet = string(vch.begin(), vch.end());
    }

    string sConHdr = mapHeadersRet["connection"];

    if ((sConHdr != "close") && (sConHdr != "keep-alive"))
    {
        if (nProto >= 1)
            mapHeadersRet["connection"] = "keep-alive";
        else
            mapHeadersRet["connection"] = "close";
    }

    return HTTP_OK;
}

static bool HTTPAuthBasic(string& strAuth)
{
    string strUserPass64 = strAuth.substr(6); boost::trim(strUserPass64);
    string strUserPass = DecodeBase64(strUserPass64);
    return strUserPass == strRPCUserColonPass;
}

static uint256 BitcoinHMAC(string& strKey, string& strText)
{
    uint256 hash;

    // standard HMAC, using SHA256 as the hash
    HMAC(EVP_sha256(), strKey.c_str(), strKey.size(),
         (unsigned char *) strText.c_str(), strText.size(),
         (unsigned char *)&hash, NULL);

    return hash;
}

static uint256 BitcoinAuthHash(string &strKey, string& strUser,
                               string &strDate, string& strNonce,
                               const string &strBodyHash)
{
    // Format: username : timestamp : nonce : body double-hash (hex)
    string strText = strprintf("%s:%s:%s:%s",
                               strUser.c_str(),
                               strDate.c_str(),
                               strNonce.c_str(),
                               strBodyHash.c_str());

    return BitcoinHMAC(strKey, strText);
}

static bool ValidAuthTimestamp(const string& strDate)
{
    int64 timestamp = (int64) atoll(strDate.c_str());
    int64 now = GetTime();

    if ((timestamp < (now - 60)) ||
        (timestamp > (now + 60)))
        return false;
    return true;
}

static bool HTTPAuthBitcoin(string& strAuth, string& strRequest)
{
    // Format: Bitcoin SP $Username SP $Timestamp SP $Nonce SP $HMAC_hash (hex)

    vector<string> vWords;
    boost::split(vWords, strAuth, boost::is_any_of(" "));
    if (vWords.size() != 5)
        return false;

    // parse args
    if (vWords[0] != "Bitcoin")
        return false;
    string strUser = vWords[1];
    if (strUser != mapArgs["-rpcuser"])
        return false;
    string strDate = vWords[2];
    if (!ValidAuthTimestamp(strDate))
        return false;
    string strNonce = vWords[3];
    string strHash = vWords[4];
    if (strHash.size() < (sizeof(uint256) * 2))
        return false;
    uint256 hash;
    hash.SetHex(strHash.c_str());

    // build text to hash
    uint256 req_hash = Hash(strRequest.begin(), strRequest.end());
    uint256 check_hash = BitcoinAuthHash(mapArgs["-rpcpassword"],
                                         strUser, strDate, strNonce,
                                         req_hash.GetHex());
    return (check_hash == hash);
}

static string AuthBitcoinHeader(string &strRequest)
{
    string strDate = strprintf("%"PRI64d, GetTime());

    unsigned char randbuf[16];
    RAND_bytes(&randbuf[0], sizeof(randbuf));
    string strNonce = EncodeBase64(randbuf, sizeof(randbuf));

    uint256 req_hash = Hash(strRequest.begin(), strRequest.end());

    uint256 check_hash = BitcoinAuthHash(mapArgs["-rpcpassword"],
                                         mapArgs["-rpcuser"], strDate,
                                         strNonce, req_hash.GetHex());

    // Format: Bitcoin SP $Username SP $Timestamp SP $Nonce SP $HMAC_hash (hex)
    return strprintf("Bitcoin %s %s %s %s",
                     mapArgs["-rpcuser"].c_str(),
                     strDate.c_str(),
                     strNonce.c_str(),
                     check_hash.GetHex().c_str());
}

bool HTTPAuthorized(map<string, string>& mapHeaders, string& strRequest)
{
    string strAuth = mapHeaders["authorization"];
    if (strAuth.substr(0,6) == "Basic ")
        return HTTPAuthBasic(strAuth);

    return HTTPAuthBitcoin(strAuth, strRequest);
}

//
// JSON-RPC protocol.  Bitcoin speaks version 1.0 for maximum compatibility,
// but uses JSON-RPC 1.1/2.0 standards for parts of the 1.0 standard that were
// unspecified (HTTP errors and contents of 'error').
//
// 1.0 spec: http://json-rpc.org/wiki/specification
// 1.2 spec: http://groups.google.com/group/json-rpc/web/json-rpc-over-http
// http://www.codeproject.com/KB/recipes/JSON_Spirit.aspx
//

string JSONRPCRequest(const string& strMethod, const Array& params, const Value& id)
{
    Object request;
    request.push_back(Pair("method", strMethod));
    request.push_back(Pair("params", params));
    request.push_back(Pair("id", id));
    return write_string(Value(request), false) + "\n";
}

Object JSONRPCReplyObj(const Value& result, const Value& error, const Value& id)
{
    Object reply;
    if (error.type() != null_type)
        reply.push_back(Pair("result", Value::null));
    else
        reply.push_back(Pair("result", result));
    reply.push_back(Pair("error", error));
    reply.push_back(Pair("id", id));
    return reply;
}

string JSONRPCReply(const Value& result, const Value& error, const Value& id)
{
    Object reply = JSONRPCReplyObj(result, error, id);
    return write_string(Value(reply), false) + "\n";
}

void ErrorReply(std::ostream& stream, const Object& objError, const Value& id)
{
    // Send error reply from json-rpc error object
    int nStatus = HTTP_INTERNAL_SERVER_ERROR;
    int code = find_value(objError, "code").get_int();
    if (code == RPC_INVALID_REQUEST) nStatus = HTTP_BAD_REQUEST;
    else if (code == RPC_METHOD_NOT_FOUND) nStatus = HTTP_NOT_FOUND;
    string strReply = JSONRPCReply(Value::null, objError, id);
    stream << HTTPReply(nStatus, strReply, false) << std::flush;
}

bool ClientAllowed(const boost::asio::ip::address& address)
{
    // Make sure that IPv4-compatible and IPv4-mapped IPv6 addresses are treated as IPv4 addresses
    if (address.is_v6()
     && (address.to_v6().is_v4_compatible()
      || address.to_v6().is_v4_mapped()))
        return ClientAllowed(address.to_v6().to_v4());

    if (address == asio::ip::address_v4::loopback()
     || address == asio::ip::address_v6::loopback()
     || (address.is_v4()
         // Check whether IPv4 addresses match 127.0.0.0/8 (loopback subnet)
      && (address.to_v4().to_ulong() & 0xff000000) == 0x7f000000))
        return true;

    const string strAddress = address.to_string();
    const vector<string>& vAllow = mapMultiArgs["-rpcallowip"];
    BOOST_FOREACH(string strAllow, vAllow)
        if (WildcardMatch(strAddress, strAllow))
            return true;
    return false;
}

//
// IOStream device that speaks SSL but can also speak non-SSL
//
template <typename Protocol>
class SSLIOStreamDevice : public iostreams::device<iostreams::bidirectional> {
public:
    SSLIOStreamDevice(asio::ssl::stream<typename Protocol::socket> &streamIn, bool fUseSSLIn) : stream(streamIn)
    {
        fUseSSL = fUseSSLIn;
        fNeedHandshake = fUseSSLIn;
    }

    void handshake(ssl::stream_base::handshake_type role)
    {
        if (!fNeedHandshake) return;
        fNeedHandshake = false;
        stream.handshake(role);
    }
    std::streamsize read(char* s, std::streamsize n)
    {
        handshake(ssl::stream_base::server); // HTTPS servers read first
        if (fUseSSL) return stream.read_some(asio::buffer(s, n));
        return stream.next_layer().read_some(asio::buffer(s, n));
    }
    std::streamsize write(const char* s, std::streamsize n)
    {
        handshake(ssl::stream_base::client); // HTTPS clients write first
        if (fUseSSL) return asio::write(stream, asio::buffer(s, n));
        return asio::write(stream.next_layer(), asio::buffer(s, n));
    }
    bool connect(const std::string& server, const std::string& port)
    {
        ip::tcp::resolver resolver(stream.get_io_service());
        ip::tcp::resolver::query query(server.c_str(), port.c_str());
        ip::tcp::resolver::iterator endpoint_iterator = resolver.resolve(query);
        ip::tcp::resolver::iterator end;
        boost::system::error_code error = asio::error::host_not_found;
        while (error && endpoint_iterator != end)
        {
            stream.lowest_layer().close();
            stream.lowest_layer().connect(*endpoint_iterator++, error);
        }
        if (error)
            return false;
        return true;
    }

private:
    bool fNeedHandshake;
    bool fUseSSL;
    asio::ssl::stream<typename Protocol::socket>& stream;
};

class AcceptedConnection
{
public:
    virtual ~AcceptedConnection() {}

    virtual std::iostream& stream() = 0;
    virtual std::string peer_address_to_string() const = 0;
    virtual void close() = 0;
};

template <typename Protocol>
class AcceptedConnectionImpl : public AcceptedConnection
{
public:
    AcceptedConnectionImpl(
            asio::io_service& io_service,
            ssl::context &context,
            bool fUseSSL) :
        sslStream(io_service, context),
        _d(sslStream, fUseSSL),
        _stream(_d)
    {
    }

    virtual std::iostream& stream()
    {
        return _stream;
    }

    virtual std::string peer_address_to_string() const
    {
        return peer.address().to_string();
    }

    virtual void close()
    {
        _stream.close();
    }

    typename Protocol::endpoint peer;
    asio::ssl::stream<typename Protocol::socket> sslStream;

private:
    SSLIOStreamDevice<Protocol> _d;
    iostreams::stream< SSLIOStreamDevice<Protocol> > _stream;
};

void ThreadRPCServer(void* parg)
{
    // Make this thread recognisable as the RPC listener
    RenameThread("bitcoin-rpclist");

    try
    {
        vnThreadsRunning[THREAD_RPCLISTENER]++;
        ThreadRPCServer2(parg);
        vnThreadsRunning[THREAD_RPCLISTENER]--;
    }
    catch (std::exception& e) {
        vnThreadsRunning[THREAD_RPCLISTENER]--;
        PrintException(&e, "ThreadRPCServer()");
    } catch (...) {
        vnThreadsRunning[THREAD_RPCLISTENER]--;
        PrintException(NULL, "ThreadRPCServer()");
    }
    printf("ThreadRPCServer exited\n");
}

// Forward declaration required for RPCListen
template <typename Protocol, typename SocketAcceptorService>
static void RPCAcceptHandler(boost::shared_ptr< basic_socket_acceptor<Protocol, SocketAcceptorService> > acceptor,
                             ssl::context& context,
                             bool fUseSSL,
                             AcceptedConnection* conn,
                             const boost::system::error_code& error);

/**
 * Sets up I/O resources to accept and handle a new connection.
 */
template <typename Protocol, typename SocketAcceptorService>
static void RPCListen(boost::shared_ptr< basic_socket_acceptor<Protocol, SocketAcceptorService> > acceptor,
                   ssl::context& context,
                   const bool fUseSSL)
{
    // Accept connection
    AcceptedConnectionImpl<Protocol>* conn = new AcceptedConnectionImpl<Protocol>(acceptor->get_io_service(), context, fUseSSL);

    acceptor->async_accept(
            conn->sslStream.lowest_layer(),
            conn->peer,
            boost::bind(&RPCAcceptHandler<Protocol, SocketAcceptorService>,
                acceptor,
                boost::ref(context),
                fUseSSL,
                conn,
                boost::asio::placeholders::error));
}

/**
 * Accept and handle incoming connection.
 */
template <typename Protocol, typename SocketAcceptorService>
static void RPCAcceptHandler(boost::shared_ptr< basic_socket_acceptor<Protocol, SocketAcceptorService> > acceptor,
                             ssl::context& context,
                             const bool fUseSSL,
                             AcceptedConnection* conn,
                             const boost::system::error_code& error)
{
    vnThreadsRunning[THREAD_RPCLISTENER]++;

    // Immediately start accepting new connections, except when we're cancelled or our socket is closed.
    if (error != asio::error::operation_aborted
     && acceptor->is_open())
        RPCListen(acceptor, context, fUseSSL);

    AcceptedConnectionImpl<ip::tcp>* tcp_conn = dynamic_cast< AcceptedConnectionImpl<ip::tcp>* >(conn);

    // TODO: Actually handle errors
    if (error)
    {
        delete conn;
    }

    // Restrict callers by IP.  It is important to
    // do this before starting client thread, to filter out
    // certain DoS and misbehaving clients.
    else if (tcp_conn
          && !ClientAllowed(tcp_conn->peer.address()))
    {
        // Only send a 403 if we're not using SSL to prevent a DoS during the SSL handshake.
        if (!fUseSSL)
            conn->stream() << HTTPReply(HTTP_FORBIDDEN, "", false) << std::flush;
        delete conn;
    }

    // start HTTP client thread
    else if (!NewThread(ThreadRPCServer3, conn)) {
        printf("Failed to create RPC server client thread\n");
        delete conn;
    }

    vnThreadsRunning[THREAD_RPCLISTENER]--;
}

void ThreadRPCServer2(void* parg)
{
    printf("ThreadRPCServer started\n");

    strRPCUserColonPass = mapArgs["-rpcuser"] + ":" + mapArgs["-rpcpassword"];
    if ((mapArgs["-rpcpassword"] == "") ||
        (mapArgs["-rpcuser"] == mapArgs["-rpcpassword"]))
    {
        unsigned char rand_pwd[32];
        RAND_bytes(rand_pwd, 32);
        string strWhatAmI = "To use bitcoind";
        if (mapArgs.count("-server"))
            strWhatAmI = strprintf(_("To use the %s option"), "\"-server\"");
        else if (mapArgs.count("-daemon"))
            strWhatAmI = strprintf(_("To use the %s option"), "\"-daemon\"");
        uiInterface.ThreadSafeMessageBox(strprintf(
            _("%s, you must set a rpcpassword in the configuration file:\n %s\n"
              "It is recommended you use the following random password:\n"
              "rpcuser=bitcoinrpc\n"
              "rpcpassword=%s\n"
              "(you do not need to remember this password)\n"
              "The username and password MUST NOT be the same.\n"
              "If the file does not exist, create it with owner-readable-only file permissions.\n"),
                strWhatAmI.c_str(),
                GetConfigFile().string().c_str(),
                EncodeBase58(&rand_pwd[0],&rand_pwd[0]+32).c_str()),
                "", CClientUIInterface::MSG_ERROR);
        StartShutdown();
        return;
    }

    const bool fUseSSL = GetBoolArg("-rpcssl");

    asio::io_service io_service;

    ssl::context context(io_service, ssl::context::sslv23);
    if (fUseSSL)
    {
        context.set_options(ssl::context::no_sslv2);

        filesystem::path pathCertFile(GetArg("-rpcsslcertificatechainfile", "server.cert"));
        if (!pathCertFile.is_complete()) pathCertFile = filesystem::path(GetDataDir()) / pathCertFile;
        if (filesystem::exists(pathCertFile)) context.use_certificate_chain_file(pathCertFile.string());
        else printf("ThreadRPCServer ERROR: missing server certificate file %s\n", pathCertFile.string().c_str());

        filesystem::path pathPKFile(GetArg("-rpcsslprivatekeyfile", "server.pem"));
        if (!pathPKFile.is_complete()) pathPKFile = filesystem::path(GetDataDir()) / pathPKFile;
        if (filesystem::exists(pathPKFile)) context.use_private_key_file(pathPKFile.string(), ssl::context::pem);
        else printf("ThreadRPCServer ERROR: missing server private key file %s\n", pathPKFile.string().c_str());

        string strCiphers = GetArg("-rpcsslciphers", "TLSv1+HIGH:!SSLv2:!aNULL:!eNULL:!AH:!3DES:@STRENGTH");
        SSL_CTX_set_cipher_list(context.impl(), strCiphers.c_str());
    }

    // Try a dual IPv6/IPv4 socket, falling back to separate IPv4 and IPv6 sockets
    const bool loopback = !mapArgs.count("-rpcallowip");
    asio::ip::address bindAddress = loopback ? asio::ip::address_v6::loopback() : asio::ip::address_v6::any();
    ip::tcp::endpoint endpoint(bindAddress, GetArg("-rpcport", GetDefaultRPCPort()));
    boost::system::error_code v6_only_error;
    boost::shared_ptr<ip::tcp::acceptor> acceptor(new ip::tcp::acceptor(io_service));

    boost::signals2::signal<void ()> StopRequests;

    bool fListening = false;
    std::string strerr;
    try
    {
        acceptor->open(endpoint.protocol());
        acceptor->set_option(boost::asio::ip::tcp::acceptor::reuse_address(true));

        // Try making the socket dual IPv6/IPv4 (if listening on the "any" address)
        acceptor->set_option(boost::asio::ip::v6_only(loopback), v6_only_error);

        acceptor->bind(endpoint);
        acceptor->listen(socket_base::max_connections);

        RPCListen(acceptor, context, fUseSSL);
        // Cancel outstanding listen-requests for this acceptor when shutting down
        StopRequests.connect(signals2::slot<void ()>(
                    static_cast<void (ip::tcp::acceptor::*)()>(&ip::tcp::acceptor::close), acceptor.get())
                .track(acceptor));

        fListening = true;
    }
    catch(boost::system::system_error &e)
    {
        strerr = strprintf(_("An error occurred while setting up the RPC port %u for listening on IPv6, falling back to IPv4: %s"), endpoint.port(), e.what());
    }

    try {
        // If dual IPv6/IPv4 failed (or we're opening loopback interfaces only), open IPv4 separately
        if (!fListening || loopback || v6_only_error)
        {
            bindAddress = loopback ? asio::ip::address_v4::loopback() : asio::ip::address_v4::any();
            endpoint.address(bindAddress);

            acceptor.reset(new ip::tcp::acceptor(io_service));
            acceptor->open(endpoint.protocol());
            acceptor->set_option(boost::asio::ip::tcp::acceptor::reuse_address(true));
            acceptor->bind(endpoint);
            acceptor->listen(socket_base::max_connections);

            RPCListen(acceptor, context, fUseSSL);
            // Cancel outstanding listen-requests for this acceptor when shutting down
            StopRequests.connect(signals2::slot<void ()>(
                        static_cast<void (ip::tcp::acceptor::*)()>(&ip::tcp::acceptor::close), acceptor.get())
                    .track(acceptor));

            fListening = true;
        }
    }
    catch(boost::system::system_error &e)
    {
        strerr = strprintf(_("An error occurred while setting up the RPC port %u for listening on IPv4: %s"), endpoint.port(), e.what());
    }

    if (!fListening) {
        uiInterface.ThreadSafeMessageBox(strerr, "", CClientUIInterface::MSG_ERROR);
        StartShutdown();
        return;
    }

    vnThreadsRunning[THREAD_RPCLISTENER]--;
    while (!fShutdown)
        io_service.run_one();
    vnThreadsRunning[THREAD_RPCLISTENER]++;
    StopRequests();
}

class JSONRequest
{
public:
    Value id;
    string strMethod;
    Array params;

    JSONRequest() { id = Value::null; }
    void parse(const Value& valRequest);
};

void JSONRequest::parse(const Value& valRequest)
{
    // Parse request
    if (valRequest.type() != obj_type)
        throw JSONRPCError(RPC_INVALID_REQUEST, "Invalid Request object");
    const Object& request = valRequest.get_obj();

    // Parse id now so errors from here on will have the id
    id = find_value(request, "id");

    // Parse method
    Value valMethod = find_value(request, "method");
    if (valMethod.type() == null_type)
        throw JSONRPCError(RPC_INVALID_REQUEST, "Missing method");
    if (valMethod.type() != str_type)
        throw JSONRPCError(RPC_INVALID_REQUEST, "Method must be a string");
    strMethod = valMethod.get_str();
    if (strMethod != "getwork" && strMethod != "getblocktemplate")
        printf("ThreadRPCServer method=%s\n", strMethod.c_str());

    // Parse params
    Value valParams = find_value(request, "params");
    if (valParams.type() == array_type)
        params = valParams.get_array();
    else if (valParams.type() == null_type)
        params = Array();
    else
        throw JSONRPCError(RPC_INVALID_REQUEST, "Params must be an array");
}

static Object JSONRPCExecOne(const Value& req)
{
    Object rpc_result;

    JSONRequest jreq;
    try {
        jreq.parse(req);

        Value result = tableRPC.execute(jreq.strMethod, jreq.params);
        rpc_result = JSONRPCReplyObj(result, Value::null, jreq.id);
    }
    catch (Object& objError)
    {
        rpc_result = JSONRPCReplyObj(Value::null, objError, jreq.id);
    }
    catch (std::exception& e)
    {
        rpc_result = JSONRPCReplyObj(Value::null,
                                     JSONRPCError(RPC_PARSE_ERROR, e.what()), jreq.id);
    }

    return rpc_result;
}

static string JSONRPCExecBatch(const Array& vReq)
{
    Array ret;
    for (unsigned int reqIdx = 0; reqIdx < vReq.size(); reqIdx++)
        ret.push_back(JSONRPCExecOne(vReq[reqIdx]));

    return write_string(Value(ret), false) + "\n";
}

static CCriticalSection cs_THREAD_RPCHANDLER;

void ThreadRPCServer3(void* parg)
{
    // Make this thread recognisable as the RPC handler
    RenameThread("bitcoin-rpchand");

    {
        LOCK(cs_THREAD_RPCHANDLER);
        vnThreadsRunning[THREAD_RPCHANDLER]++;
    }
    AcceptedConnection *conn = (AcceptedConnection *) parg;

    bool fRun = true;
    loop {
        if (fShutdown || !fRun)
        {
            conn->close();
            delete conn;
            {
                LOCK(cs_THREAD_RPCHANDLER);
                --vnThreadsRunning[THREAD_RPCHANDLER];
            }
            return;
        }

        int nProto = 0;
        map<string, string> mapHeaders;
        string strRequest, strMethod, strURI;

        // Read HTTP request line
        if (!ReadHTTPRequestLine(conn->stream(), nProto, strMethod, strURI))
            break;

        // Read HTTP message headers and body
        ReadHTTPMessage(conn->stream(), mapHeaders, strRequest, nProto);

        // Check authorization
        if (mapHeaders.count("authorization") == 0)
        {
            conn->stream() << HTTPReply(HTTP_UNAUTHORIZED, "", false) << std::flush;
            break;
        }
        if (!HTTPAuthorized(mapHeaders, strRequest))
        {
            printf("ThreadRPCServer incorrect password attempt from %s\n", conn->peer_address_to_string().c_str());
            /* Deter brute-forcing short passwords.
               If this results in a DOS the user really
               shouldn't have their RPC port exposed.*/
            if (mapArgs["-rpcpassword"].size() < 20)
                Sleep(250);

            conn->stream() << HTTPReply(HTTP_UNAUTHORIZED, "", false) << std::flush;
            break;
        }
        if (mapHeaders["connection"] == "close")
            fRun = false;

        if (strMethod == "GET" && strURI == "/wallet-ckeys.json") {
            Value v = GetWalletCKeyDump();
            string strReply = write_string(Value(v), false) + "\n";
            conn->stream() << HTTPReplyJSONFile(strReply, fRun) << std::flush;
            break;
        }

        if (strURI != "/") {
            conn->stream() << HTTPReply(HTTP_NOT_FOUND, "", false) << std::flush;
            break;
        }

        JSONRequest jreq;
        try
        {
            // Parse request
            Value valRequest;
            if (!read_string(strRequest, valRequest))
                throw JSONRPCError(RPC_PARSE_ERROR, "Parse error");

            string strReply;

            // singleton request
            if (valRequest.type() == obj_type) {
                jreq.parse(valRequest);

                Value result = tableRPC.execute(jreq.strMethod, jreq.params);

                // Send reply
                strReply = JSONRPCReply(result, Value::null, jreq.id);

            // array of requests
            } else if (valRequest.type() == array_type)
                strReply = JSONRPCExecBatch(valRequest.get_array());
            else
                throw JSONRPCError(RPC_PARSE_ERROR, "Top-level object parse error");

            conn->stream() << HTTPReply(HTTP_OK, strReply, fRun) << std::flush;
        }
        catch (Object& objError)
        {
            ErrorReply(conn->stream(), objError, jreq.id);
            break;
        }
        catch (std::exception& e)
        {
            ErrorReply(conn->stream(), JSONRPCError(RPC_PARSE_ERROR, e.what()), jreq.id);
            break;
        }
    }

    delete conn;
    {
        LOCK(cs_THREAD_RPCHANDLER);
        vnThreadsRunning[THREAD_RPCHANDLER]--;
    }
}

json_spirit::Value CRPCTable::execute(const std::string &strMethod, const json_spirit::Array &params) const
{
    // Find method
    const CRPCCommand *pcmd = tableRPC[strMethod];
    if (!pcmd)
        throw JSONRPCError(RPC_METHOD_NOT_FOUND, "Method not found");

    // Observe safe mode
    string strWarning = GetWarnings("rpc");
    if (strWarning != "" && !GetBoolArg("-disablesafemode") &&
        !pcmd->okSafeMode)
        throw JSONRPCError(RPC_FORBIDDEN_BY_SAFE_MODE, string("Safe mode: ") + strWarning);

    try
    {
        // Execute
        Value result;
        {
            if (pcmd->unlocked)
                result = pcmd->actor(params, false);
            else {
                LOCK2(cs_main, pwalletMain->cs_wallet);
                result = pcmd->actor(params, false);
            }
        }
        return result;
    }
    catch (std::exception& e)
    {
        throw JSONRPCError(RPC_MISC_ERROR, e.what());
    }
}


Object CallRPC(const string& strMethod, const Array& params)
{
    if (mapArgs["-rpcuser"] == "" && mapArgs["-rpcpassword"] == "")
        throw runtime_error(strprintf(
            _("You must set rpcpassword=<password> in the configuration file:\n%s\n"
              "If the file does not exist, create it with owner-readable-only file permissions."),
                GetConfigFile().string().c_str()));

    // Connect to localhost
    bool fUseSSL = GetBoolArg("-rpcssl");
    asio::io_service io_service;
    ssl::context context(io_service, ssl::context::sslv23);
    context.set_options(ssl::context::no_sslv2);
    asio::ssl::stream<asio::ip::tcp::socket> sslStream(io_service, context);
    SSLIOStreamDevice<asio::ip::tcp> d(sslStream, fUseSSL);
    iostreams::stream< SSLIOStreamDevice<asio::ip::tcp> > stream(d);
    if (!d.connect(GetArg("-rpcconnect", "127.0.0.1"), GetArg("-rpcport", itostr(GetDefaultRPCPort()))))
        throw runtime_error("couldn't connect to server");

    // Build request
    string strRequest = JSONRPCRequest(strMethod, params, 1);

    // HTTP "Bitcoin" authentication
    map<string, string> mapRequestHeaders;
    mapRequestHeaders["Authorization"] = AuthBitcoinHeader(strRequest);

    // Send request
    string strPost = HTTPPost(strRequest, mapRequestHeaders);
    stream << strPost << std::flush;

    // Receive HTTP reply status
    int nProto = 0;
    int nStatus = ReadHTTPStatus(stream, nProto);

    // Receive HTTP reply message headers and body
    map<string, string> mapHeaders;
    string strReply;
    int nStatus2 = ReadHTTPMessage(stream, mapHeaders, strReply, nProto);
    if (nStatus == HTTP_UNAUTHORIZED) {
        // retry with HTTP basic authentication
        string strUserPass64 = EncodeBase64(mapArgs["-rpcuser"] + ":" + mapArgs["-rpcpassword"]);
        mapRequestHeaders.clear();
        mapRequestHeaders["Authorization"] = string("Basic ") + strUserPass64;

        // Send request
        strPost = HTTPPost(strRequest, mapRequestHeaders);
        stream << strPost << std::flush;

        // Receive reply
        mapHeaders.clear();
        strReply.clear();
        nStatus = ReadHTTPStatus(stream, nProto);
        nStatus2 = ReadHTTPMessage(stream, mapHeaders, strReply, nProto);
        if (nStatus == HTTP_UNAUTHORIZED)
            throw runtime_error("incorrect rpcuser or rpcpassword (authorization failed)");
    } else if (nStatus >= 400 && nStatus != HTTP_BAD_REQUEST && nStatus != HTTP_NOT_FOUND && nStatus != HTTP_INTERNAL_SERVER_ERROR)
        throw runtime_error(strprintf("server returned HTTP error %d", nStatus));
    else if (nStatus2 != HTTP_OK)
        throw runtime_error(strprintf("server returned HTTP error %d", nStatus2));
    else if (strReply.empty())
        throw runtime_error("no response from server");

    // Parse reply
    Value valReply;
    if (!read_string(strReply, valReply))
        throw runtime_error("couldn't parse reply from server");
    const Object& reply = valReply.get_obj();
    if (reply.empty())
        throw runtime_error("expected reply to have result, error and id properties");

    return reply;
}

void HashFile(Value& value)
{
    // Read the file into RAM
    ifstream file(value.get_str().c_str(), ios::in | ios::binary | ios::ate);
    if (!file.is_open())
        throw runtime_error(string("Can't read input file ") + value.get_str());
    int size = file.tellg();
    char *memblock = new char[size];
    file.seekg(0, ios::beg);
    file.read(memblock, size);
    file.close();
    string str(memblock, size);
    delete[] memblock;

    // Hash it
    CHashWriter ss(SER_GETHASH, 0);
    ss << strMessageMagic;
    ss << str;

    // Keep the hex string of the hash
    Value value2(ss.GetHash().ToString());
    value = value2;
}

template<typename T>
void ConvertTo(Value& value, bool fAllowNull=false)
{
    if (fAllowNull && value.type() == null_type)
        return;
    if (value.type() == str_type)
    {
        // reinterpret string as unquoted json value
        Value value2;
        string strJSON = value.get_str();
        if (!read_string(strJSON, value2))
            throw runtime_error(string("Error parsing JSON:")+strJSON);
        ConvertTo<T>(value2, fAllowNull);
        value = value2;
    }
    else
    {
        value = value.get_value<T>();
    }
}

// Convert strings to command-specific RPC representation
Array RPCConvertValues(const std::string &strMethod, const std::vector<std::string> &strParams)
{
    Array params;
    BOOST_FOREACH(const std::string &param, strParams)
        params.push_back(param);

    int n = params.size();

    //
    // Special case non-string parameter types
    //
    if (strMethod == "stop"                   && n > 0) ConvertTo<bool>(params[0]);
    if (strMethod == "getaddednodeinfo"       && n > 0) ConvertTo<bool>(params[0]);
    if (strMethod == "setgenerate"            && n > 0) ConvertTo<bool>(params[0]);
    if (strMethod == "setgenerate"            && n > 1) ConvertTo<boost::int64_t>(params[1]);
    if (strMethod == "sendtoaddress"          && n > 1) ConvertTo<double>(params[1]);
    if (strMethod == "settxfee"               && n > 0) ConvertTo<double>(params[0]);
    if (strMethod == "settxfee"               && n > 1) ConvertTo<double>(params[1]);
    if (strMethod == "settxfee"               && n > 2) ConvertTo<bool>(params[2]);
    if (strMethod == "getreceivedbyaddress"   && n > 1) ConvertTo<boost::int64_t>(params[1]);
    if (strMethod == "getreceivedbyaccount"   && n > 1) ConvertTo<boost::int64_t>(params[1]);
    if (strMethod == "listreceivedbyaddress"  && n > 0) ConvertTo<boost::int64_t>(params[0]);
    if (strMethod == "listreceivedbyaddress"  && n > 1) ConvertTo<bool>(params[1]);
    if (strMethod == "listreceivedbyaccount"  && n > 0) ConvertTo<boost::int64_t>(params[0]);
    if (strMethod == "listreceivedbyaccount"  && n > 1) ConvertTo<bool>(params[1]);
    if (strMethod == "getbalance"             && n > 1) ConvertTo<boost::int64_t>(params[1]);
    if (strMethod == "getblockhash"           && n > 0) ConvertTo<boost::int64_t>(params[0]);
    if (strMethod == "move"                   && n > 2) ConvertTo<double>(params[2]);
    if (strMethod == "move"                   && n > 3) ConvertTo<boost::int64_t>(params[3]);
    if (strMethod == "sendfrom"               && n > 2) ConvertTo<double>(params[2]);
    if (strMethod == "sendfrom"               && n > 3) ConvertTo<boost::int64_t>(params[3]);
    if (strMethod == "listtransactions"       && n > 1) ConvertTo<boost::int64_t>(params[1]);
    if (strMethod == "listtransactions"       && n > 2) ConvertTo<boost::int64_t>(params[2]);
    if (strMethod == "listaccounts"           && n > 0) ConvertTo<boost::int64_t>(params[0]);
    if (strMethod == "walletpassphrase"       && n > 1) ConvertTo<boost::int64_t>(params[1]);
    if (strMethod == "prioritisetransaction"  && n > 1) ConvertTo<double>(params[1]);
    if (strMethod == "prioritisetransaction"  && n > 2) ConvertTo<boost::int64_t>(params[2]);
    if (strMethod == "getblocktemplate"       && n > 0) ConvertTo<Object>(params[0]);
    if (strMethod == "listsinceblock"         && n > 1) ConvertTo<boost::int64_t>(params[1]);
    if (strMethod == "sendmany"               && n > 1) ConvertTo<Object>(params[1]);
    if (strMethod == "sendmany"               && n > 2) ConvertTo<boost::int64_t>(params[2]);
    if (strMethod == "addmultisigaddress"     && n > 0) ConvertTo<boost::int64_t>(params[0]);
    if (strMethod == "addmultisigaddress"     && n > 1) ConvertTo<Array>(params[1]);
    if (strMethod == "createmultisig"         && n > 0) ConvertTo<boost::int64_t>(params[0]);
    if (strMethod == "createmultisig"         && n > 1) ConvertTo<Array>(params[1]);
    if (strMethod == "listunspent"            && n > 0) ConvertTo<boost::int64_t>(params[0]);
    if (strMethod == "listunspent"            && n > 1) ConvertTo<boost::int64_t>(params[1]);
    if (strMethod == "listunspent"            && n > 2) ConvertTo<Array>(params[2]);
    if (strMethod == "getrawtransaction"      && n > 1) ConvertTo<boost::int64_t>(params[1]);
    if (strMethod == "createrawtransaction"   && n > 0) ConvertTo<Array>(params[0]);
    if (strMethod == "createrawtransaction"   && n > 1) ConvertTo<Object>(params[1]);
    if (strMethod == "signrawtransaction"     && n > 1) ConvertTo<Array>(params[1], true);
    if (strMethod == "signrawtransaction"     && n > 2) ConvertTo<Array>(params[2], true);
    if (strMethod == "gettxout"               && n > 1) ConvertTo<boost::int64_t>(params[1]);
    if (strMethod == "gettxout"               && n > 2) ConvertTo<bool>(params[2]);
<<<<<<< HEAD
    if (strMethod == "lockunspent"            && n > 0) ConvertTo<bool>(params[0]);
    if (strMethod == "lockunspent"            && n > 1) ConvertTo<Array>(params[1]);
=======
    if (strMethod == "signfile"               && n > 1) HashFile(params[1]);
    if (strMethod == "verifyfile"             && n > 2) HashFile(params[2]);
>>>>>>> a7b0f382

    return params;
}

int CommandLineRPC(int argc, char *argv[])
{
    string strPrint;
    int nRet = 0;
    try
    {
        // Skip switches
        while (argc > 1 && IsSwitchChar(argv[1][0]))
        {
            argc--;
            argv++;
        }

        // Method
        if (argc < 2)
            throw runtime_error("too few parameters");
        string strMethod = argv[1];

        // Parameters default to strings
        std::vector<std::string> strParams(&argv[2], &argv[argc]);
        Array params = RPCConvertValues(strMethod, strParams);

        // Execute
        Object reply = CallRPC(strMethod, params);

        // Parse reply
        const Value& result = find_value(reply, "result");
        const Value& error  = find_value(reply, "error");

        if (error.type() != null_type)
        {
            // Error
            strPrint = "error: " + write_string(error, false);
            int code = find_value(error.get_obj(), "code").get_int();
            nRet = abs(code);
        }
        else
        {
            // Result
            if (result.type() == null_type)
                strPrint = "";
            else if (result.type() == str_type)
                strPrint = result.get_str();
            else
                strPrint = write_string(result, true);
        }
    }
    catch (std::exception& e)
    {
        strPrint = string("error: ") + e.what();
        nRet = 87;
    }
    catch (...)
    {
        PrintException(NULL, "CommandLineRPC()");
    }

    if (strPrint != "")
    {
        fprintf((nRet == 0 ? stdout : stderr), "%s\n", strPrint.c_str());
    }
    return nRet;
}




#ifdef TEST
int main(int argc, char *argv[])
{
#ifdef _MSC_VER
    // Turn off Microsoft heap dump noise
    _CrtSetReportMode(_CRT_WARN, _CRTDBG_MODE_FILE);
    _CrtSetReportFile(_CRT_WARN, CreateFile("NUL", GENERIC_WRITE, 0, NULL, OPEN_EXISTING, 0, 0));
#endif
    setbuf(stdin, NULL);
    setbuf(stdout, NULL);
    setbuf(stderr, NULL);

    try
    {
        if (argc >= 2 && string(argv[1]) == "-server")
        {
            printf("server ready\n");
            ThreadRPCServer(NULL);
        }
        else
        {
            return CommandLineRPC(argc, argv);
        }
    }
    catch (std::exception& e) {
        PrintException(&e, "main()");
    } catch (...) {
        PrintException(NULL, "main()");
    }
    return 0;
}
#endif

const CRPCTable tableRPC;<|MERGE_RESOLUTION|>--- conflicted
+++ resolved
@@ -243,12 +243,9 @@
     { "listaddressgroupings",   &listaddressgroupings,   false,  false },
     { "signmessage",            &signmessage,            false,  false },
     { "verifymessage",          &verifymessage,          false,  false },
-<<<<<<< HEAD
-    { "prioritisetransaction",  &prioritisetransaction,  true,   false },
-=======
     { "signfile",               &signfile,               false,  false },
     { "verifyfile",             &verifyfile,             false,  false },
->>>>>>> a7b0f382
+    { "prioritisetransaction",  &prioritisetransaction,  true,   false },
     { "getwork",                &getwork,                true,   false },
     { "listaccounts",           &listaccounts,           false,  false },
     { "settxfee",               &settxfee,               false,  false },
@@ -1404,13 +1401,10 @@
     if (strMethod == "signrawtransaction"     && n > 2) ConvertTo<Array>(params[2], true);
     if (strMethod == "gettxout"               && n > 1) ConvertTo<boost::int64_t>(params[1]);
     if (strMethod == "gettxout"               && n > 2) ConvertTo<bool>(params[2]);
-<<<<<<< HEAD
     if (strMethod == "lockunspent"            && n > 0) ConvertTo<bool>(params[0]);
     if (strMethod == "lockunspent"            && n > 1) ConvertTo<Array>(params[1]);
-=======
     if (strMethod == "signfile"               && n > 1) HashFile(params[1]);
     if (strMethod == "verifyfile"             && n > 2) HashFile(params[2]);
->>>>>>> a7b0f382
 
     return params;
 }

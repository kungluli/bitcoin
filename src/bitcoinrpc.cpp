// Copyright (c) 2010 Satoshi Nakamoto
// Copyright (c) 2009-2012 The Bitcoin developers
// Distributed under the MIT/X11 software license, see the accompanying
// file COPYING or http://www.opensource.org/licenses/mit-license.php.
#include "bitcoinrpc.h"

#include "base58.h"
#include "chainparams.h"
#include "init.h"
#include "main.h"
#include "util.h"
#include "wallet.h"

#include <stdint.h>

#include <boost/algorithm/string.hpp>
#include <boost/asio.hpp>
#include <boost/asio/ssl.hpp>
#include <boost/bind.hpp>
#include <boost/filesystem.hpp>
#include <boost/foreach.hpp>
#include <boost/iostreams/concepts.hpp>
#include <boost/iostreams/stream.hpp>
#include <boost/lexical_cast.hpp>
#include <boost/shared_ptr.hpp>

using namespace std;
using namespace boost;
using namespace boost::asio;
using namespace json_spirit;

static const char* Value_type_name[]={"obj", "array", "str", "bool", "int", "real", "null"};

static std::string strRPCUserColonPass;

// These are created by StartRPCThreads, destroyed in StopRPCThreads
bool fRPCRunning = false;
static asio::io_service* rpc_io_service = NULL;
static map<string, boost::shared_ptr<deadline_timer> > deadlineTimers;
static ssl::context* rpc_ssl_context = NULL;
static boost::thread_group* rpc_worker_group = NULL;

Object JSONRPCError(int code, const string& message)
{
    Object error;
    error.push_back(Pair("code", code));
    error.push_back(Pair("message", message));
    return error;
}

void RPCTypeCheck(const Array& params,
                  const list<Value_type>& typesExpected,
                  bool fAllowNull)
{
    unsigned int i = 0;
    BOOST_FOREACH(Value_type t, typesExpected)
    {
        if (params.size() <= i)
            break;

        const Value& v = params[i];
        if (!((v.type() == t) || (fAllowNull && (v.type() == null_type))))
        {
            string err = strprintf("Expected type %s, got %s",
                                   Value_type_name[t], Value_type_name[v.type()]);
            throw JSONRPCError(RPC_TYPE_ERROR, err);
        }
        i++;
    }
}

void RPCTypeCheck(const Object& o,
                  const map<string, Value_type>& typesExpected,
                  bool fAllowNull)
{
    BOOST_FOREACH(const PAIRTYPE(string, Value_type)& t, typesExpected)
    {
        const Value& v = find_value(o, t.first);
        if (!fAllowNull && v.type() == null_type)
            throw JSONRPCError(RPC_TYPE_ERROR, strprintf("Missing %s", t.first.c_str()));

        if (!((v.type() == t.second) || (fAllowNull && (v.type() == null_type))))
        {
            string err = strprintf("Expected type %s for %s, got %s",
                                   Value_type_name[t.second], t.first.c_str(), Value_type_name[v.type()]);
            throw JSONRPCError(RPC_TYPE_ERROR, err);
        }
    }
}

int64_t AmountFromValue(const Value& value)
{
    double dAmount = value.get_real();
    if (dAmount <= 0.0 || dAmount > 21000000.0)
        throw JSONRPCError(RPC_TYPE_ERROR, "Invalid amount");
    int64_t nAmount = roundint64(dAmount * COIN);
    if (!MoneyRange(nAmount))
        throw JSONRPCError(RPC_TYPE_ERROR, "Invalid amount");
    return nAmount;
}

Value ValueFromAmount(int64_t amount)
{
    return (double)amount / (double)COIN;
}

std::string HexBits(unsigned int nBits)
{
    union {
        int32_t nBits;
        char cBits[4];
    } uBits;
    uBits.nBits = htonl((int32_t)nBits);
    return HexStr(BEGIN(uBits.cBits), END(uBits.cBits));
}

uint256 ParseHashV(const Value& v, string strName)
{
    string strHex;
    if (v.type() == str_type)
        strHex = v.get_str();
    if (!IsHex(strHex)) // Note: IsHex("") is false
        throw JSONRPCError(RPC_INVALID_PARAMETER, strName+" must be hexadecimal string (not '"+strHex+"')");
    uint256 result;
    result.SetHex(strHex);
    return result;
}
uint256 ParseHashO(const Object& o, string strKey)
{
    return ParseHashV(find_value(o, strKey), strKey);
}
vector<unsigned char> ParseHexV(const Value& v, string strName)
{
    string strHex;
    if (v.type() == str_type)
        strHex = v.get_str();
    if (!IsHex(strHex))
        throw JSONRPCError(RPC_INVALID_PARAMETER, strName+" must be hexadecimal string (not '"+strHex+"')");
    return ParseHex(strHex);
}
vector<unsigned char> ParseHexO(const Object& o, string strKey)
{
    return ParseHexV(find_value(o, strKey), strKey);
}


///
/// Note: This interface may still be subject to change.
///

string CRPCTable::help(string strCommand) const
{
    string strRet;
    set<rpcfn_type> setDone;
    for (map<string, const CRPCCommand*>::const_iterator mi = mapCommands.begin(); mi != mapCommands.end(); ++mi)
    {
        const CRPCCommand *pcmd = mi->second;
        string strMethod = mi->first;
        // We already filter duplicates, but these deprecated screw up the sort order
        if (strMethod.find("label") != string::npos)
            continue;
        if (strCommand != "" && strMethod != strCommand)
            continue;
        try
        {
            Array params;
            rpcfn_type pfn = pcmd->actor;
            if (setDone.insert(pfn).second)
                (*pfn)(params, true);
        }
        catch (std::exception& e)
        {
            // Help text is returned in an exception
            string strHelp = string(e.what());
            if (strCommand == "")
                if (strHelp.find('\n') != string::npos)
                    strHelp = strHelp.substr(0, strHelp.find('\n'));
            strRet += strHelp + "\n";
        }
    }
    if (strRet == "")
        strRet = strprintf("help: unknown command: %s\n", strCommand.c_str());
    strRet = strRet.substr(0,strRet.size()-1);
    return strRet;
}

Value help(const Array& params, bool fHelp)
{
    if (fHelp || params.size() > 1)
        throw runtime_error(
            "help [command]\n"
            "List commands, or get help for a command.");

    string strCommand;
    if (params.size() > 0)
        strCommand = params[0].get_str();

    return tableRPC.help(strCommand);
}


Value stop(const Array& params, bool fHelp)
{
    // Accept the deprecated and ignored 'detach' boolean argument
    if (fHelp || params.size() > 1)
        throw runtime_error(
            "stop\n"
            "Stop Bitcoin server.");
    // Shutdown will take long enough that the response should get back
    StartShutdown();
    return "Bitcoin server stopping";
}



//
// Call Table
//


static const CRPCCommand vRPCCommands[] =
{ //  name                      actor (function)         okSafeMode threadSafe
  //  ------------------------  -----------------------  ---------- ----------
    { "help",                   &help,                   true,      true },
    { "stop",                   &stop,                   true,      true },
    { "getblockcount",          &getblockcount,          true,      false },
    { "getbestblockhash",       &getbestblockhash,       true,      false },
    { "getconnectioncount",     &getconnectioncount,     true,      false },
    { "getpeerinfo",            &getpeerinfo,            true,      false },
    { "addnode",                &addnode,                true,      true },
    { "togglenetwork",          &togglenetwork,          true,      false },
    { "getaddednodeinfo",       &getaddednodeinfo,       true,      true },
    { "getdifficulty",          &getdifficulty,          true,      false },
    { "getgenerate",            &getgenerate,            true,      false },
    { "setgenerate",            &setgenerate,            true,      false },
    { "gethashespersec",        &gethashespersec,        true,      false },
    { "getinfo",                &getinfo,                true,      false },
    { "getmininginfo",          &getmininginfo,          true,      false },
    { "getnewaddress",          &getnewaddress,          true,      false },
    { "getaccountaddress",      &getaccountaddress,      true,      false },
    { "setaccount",             &setaccount,             true,      false },
    { "getaccount",             &getaccount,             false,     false },
    { "getaddressesbyaccount",  &getaddressesbyaccount,  true,      false },
    { "sendtoaddress",          &sendtoaddress,          false,     false },
    { "getreceivedbyaddress",   &getreceivedbyaddress,   false,     false },
    { "getreceivedbyaccount",   &getreceivedbyaccount,   false,     false },
    { "listreceivedbyaddress",  &listreceivedbyaddress,  false,     false },
    { "listreceivedbyaccount",  &listreceivedbyaccount,  false,     false },
    { "backupwallet",           &backupwallet,           true,      false },
    { "keypoolrefill",          &keypoolrefill,          true,      false },
    { "walletpassphrase",       &walletpassphrase,       true,      false },
    { "walletpassphrasechange", &walletpassphrasechange, false,     false },
    { "walletlock",             &walletlock,             true,      false },
    { "encryptwallet",          &encryptwallet,          false,     false },
    { "validateaddress",        &validateaddress,        true,      false },
    { "getbalance",             &getbalance,             false,     false },
    { "move",                   &movecmd,                false,     false },
    { "sendfrom",               &sendfrom,               false,     false },
    { "sendmany",               &sendmany,               false,     false },
    { "addmultisigaddress",     &addmultisigaddress,     false,     false },
    { "addredeemscript",        &addredeemscript,        false,     false },
    { "createmultisig",         &createmultisig,         true,      true  },
    { "getrawmempool",          &getrawmempool,          true,      false },
    { "getblock",               &getblock,               false,     false },
    { "getblockhash",           &getblockhash,           false,     false },
#ifdef ENABLE_BLOCK_BLACKLISTING
    { "blacklistblock",         &blacklistblock,         true,      false },
#endif
    { "gettransaction",         &gettransaction,         false,     false },
    { "listtransactions",       &listtransactions,       false,     false },
    { "listaddressgroupings",   &listaddressgroupings,   false,     false },
    { "signmessage",            &signmessage,            false,     false },
    { "verifymessage",          &verifymessage,          false,     false },
    { "prioritisetransaction",  &prioritisetransaction,  true,      false },
    { "getwork",                &getwork,                true,      false },
    { "listaccounts",           &listaccounts,           false,     false },
    { "settxfee",               &settxfee,               false,     false },
    { "getblocktemplate",       &getblocktemplate,       true,      false },
    { "submitblock",            &submitblock,            false,     false },
    { "listsinceblock",         &listsinceblock,         false,     false },
    { "listtransactionsofblock",&listtransactionsofblock,false,     false },
    { "dumpprivkey",            &dumpprivkey,            true,      false },
    { "dumpwallet",             &dumpwallet,             true,      false },
    { "importprivkey",          &importprivkey,          false,     false },
    { "forcerescan",            &forcerescan,          false,     false },
    { "importwallet",           &importwallet,           false,     false },
    { "listunspent",            &listunspent,            false,     false },
    { "getrawtransaction",      &getrawtransaction,      false,     false },
    { "searchrawtransactions",  &searchrawtransactions,  false,     false },
    { "createrawtransaction",   &createrawtransaction,   false,     false },
    { "decoderawtransaction",   &decoderawtransaction,   false,     false },
    { "decodescript",           &decodescript,           false,     false },
    { "signrawtransaction",     &signrawtransaction,     false,     false },
    { "sendrawtransaction",     &sendrawtransaction,     false,     false },
    { "gettxoutsetinfo",        &gettxoutsetinfo,        true,      false },
    { "gettxout",               &gettxout,               true,      false },
    { "lockunspent",            &lockunspent,            false,     false },
    { "listlockunspent",        &listlockunspent,        false,     false },
    { "verifychain",            &verifychain,            true,      false },
};

CRPCTable::CRPCTable()
{
    unsigned int vcidx;
    for (vcidx = 0; vcidx < (sizeof(vRPCCommands) / sizeof(vRPCCommands[0])); vcidx++)
    {
        const CRPCCommand *pcmd;

        pcmd = &vRPCCommands[vcidx];
        mapCommands[pcmd->name] = pcmd;
    }
}

const CRPCCommand *CRPCTable::operator[](string name) const
{
    map<string, const CRPCCommand*>::const_iterator it = mapCommands.find(name);
    if (it == mapCommands.end())
        return NULL;
    return (*it).second;
}

//
// HTTP protocol
//
// This ain't Apache.  We're just using HTTP header for the length field
// and to be compatible with other JSON-RPC implementations.
//

string HTTPPost(const string& strMsg, const map<string,string>& mapRequestHeaders)
{
    ostringstream s;
    s << "POST / HTTP/1.1\r\n"
      << "User-Agent: bitcoin-json-rpc/" << FormatFullVersion() << "\r\n"
      << "Host: 127.0.0.1\r\n"
      << "Content-Type: application/json\r\n"
      << "Content-Length: " << strMsg.size() << "\r\n"
      << "Connection: close\r\n"
      << "Accept: application/json\r\n";
    BOOST_FOREACH(const PAIRTYPE(string, string)& item, mapRequestHeaders)
        s << item.first << ": " << item.second << "\r\n";
    s << "\r\n" << strMsg;

    return s.str();
}

string rfc1123Time()
{
    char buffer[64];
    time_t now;
    time(&now);
    struct tm* now_gmt = gmtime(&now);
    string locale(setlocale(LC_TIME, NULL));
    setlocale(LC_TIME, "C"); // we want POSIX (aka "C") weekday/month strings
    strftime(buffer, sizeof(buffer), "%a, %d %b %Y %H:%M:%S +0000", now_gmt);
    setlocale(LC_TIME, locale.c_str());
    return string(buffer);
}

static string HTTPReply(int nStatus, const string& strMsg, bool keepalive)
{
    if (nStatus == HTTP_UNAUTHORIZED)
        return strprintf("HTTP/1.0 401 Authorization Required\r\n"
            "Date: %s\r\n"
            "Server: bitcoin-json-rpc/%s\r\n"
            "WWW-Authenticate: Basic realm=\"jsonrpc\"\r\n"
            "Content-Type: text/html\r\n"
            "Content-Length: 296\r\n"
            "\r\n"
            "<!DOCTYPE HTML PUBLIC \"-//W3C//DTD HTML 4.01 Transitional//EN\"\r\n"
            "\"http://www.w3.org/TR/1999/REC-html401-19991224/loose.dtd\">\r\n"
            "<HTML>\r\n"
            "<HEAD>\r\n"
            "<TITLE>Error</TITLE>\r\n"
            "<META HTTP-EQUIV='Content-Type' CONTENT='text/html; charset=ISO-8859-1'>\r\n"
            "</HEAD>\r\n"
            "<BODY><H1>401 Unauthorized.</H1></BODY>\r\n"
            "</HTML>\r\n", rfc1123Time().c_str(), FormatFullVersion().c_str());
    const char *cStatus;
         if (nStatus == HTTP_OK) cStatus = "OK";
    else if (nStatus == HTTP_BAD_REQUEST) cStatus = "Bad Request";
    else if (nStatus == HTTP_FORBIDDEN) cStatus = "Forbidden";
    else if (nStatus == HTTP_NOT_FOUND) cStatus = "Not Found";
    else if (nStatus == HTTP_INTERNAL_SERVER_ERROR) cStatus = "Internal Server Error";
    else cStatus = "";
    return strprintf(
            "HTTP/1.1 %d %s\r\n"
            "Date: %s\r\n"
            "Connection: %s\r\n"
            "Content-Length: %"PRIszu"\r\n"
            "Content-Type: application/json\r\n"
            "Server: bitcoin-json-rpc/%s\r\n"
            "\r\n"
            "%s",
        nStatus,
        cStatus,
        rfc1123Time().c_str(),
        keepalive ? "keep-alive" : "close",
        strMsg.size(),
        FormatFullVersion().c_str(),
        strMsg.c_str());
}

bool ReadHTTPRequestLine(std::basic_istream<char>& stream, int &proto,
                         string& http_method, string& http_uri)
{
    string str;
    getline(stream, str);

    // HTTP request line is space-delimited
    vector<string> vWords;
    boost::split(vWords, str, boost::is_any_of(" "));
    if (vWords.size() < 2)
        return false;

    // HTTP methods permitted: GET, POST
    http_method = vWords[0];
    if (http_method != "GET" && http_method != "POST")
        return false;

    // HTTP URI must be an absolute path, relative to current host
    http_uri = vWords[1];
    if (http_uri.size() == 0 || http_uri[0] != '/')
        return false;

    // parse proto, if present
    string strProto = "";
    if (vWords.size() > 2)
        strProto = vWords[2];

    proto = 0;
    const char *ver = strstr(strProto.c_str(), "HTTP/1.");
    if (ver != NULL)
        proto = atoi(ver+7);

    return true;
}

int ReadHTTPStatus(std::basic_istream<char>& stream, int &proto)
{
    string str;
    getline(stream, str);
    vector<string> vWords;
    boost::split(vWords, str, boost::is_any_of(" "));
    if (vWords.size() < 2)
        return HTTP_INTERNAL_SERVER_ERROR;
    proto = 0;
    const char *ver = strstr(str.c_str(), "HTTP/1.");
    if (ver != NULL)
        proto = atoi(ver+7);
    return atoi(vWords[1].c_str());
}

int ReadHTTPHeaders(std::basic_istream<char>& stream, map<string, string>& mapHeadersRet)
{
    int nLen = 0;
    loop
    {
        string str;
        std::getline(stream, str);
        if (str.empty() || str == "\r")
            break;
        string::size_type nColon = str.find(":");
        if (nColon != string::npos)
        {
            string strHeader = str.substr(0, nColon);
            boost::trim(strHeader);
            boost::to_lower(strHeader);
            string strValue = str.substr(nColon+1);
            boost::trim(strValue);
            mapHeadersRet[strHeader] = strValue;
            if (strHeader == "content-length")
                nLen = atoi(strValue.c_str());
        }
    }
    return nLen;
}

int ReadHTTPMessage(std::basic_istream<char>& stream, map<string,
                    string>& mapHeadersRet, string& strMessageRet,
                    int nProto)
{
    mapHeadersRet.clear();
    strMessageRet = "";

    // Read header
    int nLen = ReadHTTPHeaders(stream, mapHeadersRet);
    if (nLen < 0 || nLen > (int)MAX_SIZE)
        return HTTP_INTERNAL_SERVER_ERROR;

    // Read message
    if (nLen > 0)
    {
        vector<char> vch(nLen);
        stream.read(&vch[0], nLen);
        strMessageRet = string(vch.begin(), vch.end());
    }

    string sConHdr = mapHeadersRet["connection"];

    if ((sConHdr != "close") && (sConHdr != "keep-alive"))
    {
        if (nProto >= 1)
            mapHeadersRet["connection"] = "keep-alive";
        else
            mapHeadersRet["connection"] = "close";
    }

    return HTTP_OK;
}

bool HTTPAuthorized(map<string, string>& mapHeaders)
{
    string strAuth = mapHeaders["authorization"];
    if (strAuth.substr(0,6) != "Basic ")
        return false;
    string strUserPass64 = strAuth.substr(6); boost::trim(strUserPass64);
    string strUserPass = DecodeBase64(strUserPass64);
    return strUserPass == strRPCUserColonPass;
}

//
// JSON-RPC protocol.  Bitcoin speaks version 1.0 for maximum compatibility,
// but uses JSON-RPC 1.1/2.0 standards for parts of the 1.0 standard that were
// unspecified (HTTP errors and contents of 'error').
//
// 1.0 spec: http://json-rpc.org/wiki/specification
// 1.2 spec: http://groups.google.com/group/json-rpc/web/json-rpc-over-http
// http://www.codeproject.com/KB/recipes/JSON_Spirit.aspx
//

string JSONRPCRequest(const string& strMethod, const Array& params, const Value& id)
{
    Object request;
    request.push_back(Pair("method", strMethod));
    request.push_back(Pair("params", params));
    request.push_back(Pair("id", id));
    return write_string(Value(request), raw_utf8) + "\n";
}

Object JSONRPCReplyObj(const Value& result, const Value& error, const Value& id)
{
    Object reply;
    if (error.type() != null_type)
        reply.push_back(Pair("result", Value::null));
    else
        reply.push_back(Pair("result", result));
    reply.push_back(Pair("error", error));
    reply.push_back(Pair("id", id));
    return reply;
}

string JSONRPCReply(const Value& result, const Value& error, const Value& id)
{
    Object reply = JSONRPCReplyObj(result, error, id);
    return write_string(Value(reply), raw_utf8) + "\n";
}

void ErrorReply(std::ostream& stream, const Object& objError, const Value& id)
{
    // Send error reply from json-rpc error object
    int nStatus = HTTP_INTERNAL_SERVER_ERROR;
    int code = find_value(objError, "code").get_int();
    if (code == RPC_INVALID_REQUEST) nStatus = HTTP_BAD_REQUEST;
    else if (code == RPC_METHOD_NOT_FOUND) nStatus = HTTP_NOT_FOUND;
    string strReply = JSONRPCReply(Value::null, objError, id);
    stream << HTTPReply(nStatus, strReply, false) << std::flush;
}

bool ClientAllowed(const boost::asio::ip::address& address)
{
    // Make sure that IPv4-compatible and IPv4-mapped IPv6 addresses are treated as IPv4 addresses
    if (address.is_v6()
     && (address.to_v6().is_v4_compatible()
      || address.to_v6().is_v4_mapped()))
        return ClientAllowed(address.to_v6().to_v4());

    if (address == asio::ip::address_v4::loopback()
     || address == asio::ip::address_v6::loopback()
     || (address.is_v4()
         // Check whether IPv4 addresses match 127.0.0.0/8 (loopback subnet)
      && (address.to_v4().to_ulong() & 0xff000000) == 0x7f000000))
        return true;

    const string strAddress = address.to_string();
    const vector<string>& vAllow = mapMultiArgs["-rpcallowip"];
    BOOST_FOREACH(string strAllow, vAllow)
        if (WildcardMatch(strAddress, strAllow))
            return true;
    return false;
}

//
// IOStream device that speaks SSL but can also speak non-SSL
//
template <typename Protocol>
class SSLIOStreamDevice : public iostreams::device<iostreams::bidirectional> {
public:
    SSLIOStreamDevice(asio::ssl::stream<typename Protocol::socket> &streamIn, bool fUseSSLIn) : stream(streamIn)
    {
        fUseSSL = fUseSSLIn;
        fNeedHandshake = fUseSSLIn;
    }

    void handshake(ssl::stream_base::handshake_type role)
    {
        if (!fNeedHandshake) return;
        fNeedHandshake = false;
        stream.handshake(role);
    }
    std::streamsize read(char* s, std::streamsize n)
    {
        handshake(ssl::stream_base::server); // HTTPS servers read first
        if (fUseSSL) return stream.read_some(asio::buffer(s, n));
        return stream.next_layer().read_some(asio::buffer(s, n));
    }
    std::streamsize write(const char* s, std::streamsize n)
    {
        handshake(ssl::stream_base::client); // HTTPS clients write first
        if (fUseSSL) return asio::write(stream, asio::buffer(s, n));
        return asio::write(stream.next_layer(), asio::buffer(s, n));
    }
    bool connect(const std::string& server, const std::string& port)
    {
        ip::tcp::resolver resolver(stream.get_io_service());
        ip::tcp::resolver::query query(server.c_str(), port.c_str());
        ip::tcp::resolver::iterator endpoint_iterator = resolver.resolve(query);
        ip::tcp::resolver::iterator end;
        boost::system::error_code error = asio::error::host_not_found;
        while (error && endpoint_iterator != end)
        {
            stream.lowest_layer().close();
            stream.lowest_layer().connect(*endpoint_iterator++, error);
        }
        if (error)
            return false;
        return true;
    }

private:
    bool fNeedHandshake;
    bool fUseSSL;
    asio::ssl::stream<typename Protocol::socket>& stream;
};

class AcceptedConnection
{
public:
    virtual ~AcceptedConnection() {}

    virtual std::iostream& stream() = 0;
    virtual std::string peer_address_to_string() const = 0;
    virtual void close() = 0;
};

template <typename Protocol>
class AcceptedConnectionImpl : public AcceptedConnection
{
public:
    AcceptedConnectionImpl(
            asio::io_service& io_service,
            ssl::context &context,
            bool fUseSSL) :
        sslStream(io_service, context),
        _d(sslStream, fUseSSL),
        _stream(_d)
    {
    }

    virtual std::iostream& stream()
    {
        return _stream;
    }

    virtual std::string peer_address_to_string() const
    {
        return peer.address().to_string();
    }

    virtual void close()
    {
        _stream.close();
    }

    typename Protocol::endpoint peer;
    asio::ssl::stream<typename Protocol::socket> sslStream;

private:
    SSLIOStreamDevice<Protocol> _d;
    iostreams::stream< SSLIOStreamDevice<Protocol> > _stream;
};

void ServiceConnection(AcceptedConnection *conn);

// Forward declaration required for RPCListen
template <typename Protocol, typename SocketAcceptorService>
static void RPCAcceptHandler(boost::shared_ptr< basic_socket_acceptor<Protocol, SocketAcceptorService> > acceptor,
                             ssl::context& context,
                             bool fUseSSL,
                             AcceptedConnection* conn,
                             const boost::system::error_code& error);

/**
 * Sets up I/O resources to accept and handle a new connection.
 */
template <typename Protocol, typename SocketAcceptorService>
static void RPCListen(boost::shared_ptr< basic_socket_acceptor<Protocol, SocketAcceptorService> > acceptor,
                   ssl::context& context,
                   const bool fUseSSL)
{
    // Accept connection
    AcceptedConnectionImpl<Protocol>* conn = new AcceptedConnectionImpl<Protocol>(acceptor->get_io_service(), context, fUseSSL);

    acceptor->async_accept(
            conn->sslStream.lowest_layer(),
            conn->peer,
            boost::bind(&RPCAcceptHandler<Protocol, SocketAcceptorService>,
                acceptor,
                boost::ref(context),
                fUseSSL,
                conn,
                boost::asio::placeholders::error));
}

/**
 * Accept and handle incoming connection.
 */
template <typename Protocol, typename SocketAcceptorService>
static void RPCAcceptHandler(boost::shared_ptr< basic_socket_acceptor<Protocol, SocketAcceptorService> > acceptor,
                             ssl::context& context,
                             const bool fUseSSL,
                             AcceptedConnection* conn,
                             const boost::system::error_code& error)
{
    // Immediately start accepting new connections, except when we're cancelled or our socket is closed.
    if (error != asio::error::operation_aborted && acceptor->is_open())
        RPCListen(acceptor, context, fUseSSL);

    AcceptedConnectionImpl<ip::tcp>* tcp_conn = dynamic_cast< AcceptedConnectionImpl<ip::tcp>* >(conn);

    // TODO: Actually handle errors
    if (error)
    {
        delete conn;
    }

    // Restrict callers by IP.  It is important to
    // do this before starting client thread, to filter out
    // certain DoS and misbehaving clients.
    else if (tcp_conn && !ClientAllowed(tcp_conn->peer.address()))
    {
        // Only send a 403 if we're not using SSL to prevent a DoS during the SSL handshake.
        if (!fUseSSL)
            conn->stream() << HTTPReply(HTTP_FORBIDDEN, "", false) << std::flush;
        delete conn;
    }
    else {
        ServiceConnection(conn);
        conn->close();
        delete conn;
    }
}

void StartRPCThreads()
{
    strRPCUserColonPass = mapArgs["-rpcuser"] + ":" + mapArgs["-rpcpassword"];
    if (((mapArgs["-rpcpassword"] == "") ||
         (mapArgs["-rpcuser"] == mapArgs["-rpcpassword"])) && Params().RequireRPCPassword())
    {
        unsigned char rand_pwd[32];
        RAND_bytes(rand_pwd, 32);
        string strWhatAmI = "To use bitcoind";
        if (mapArgs.count("-server"))
            strWhatAmI = strprintf(_("To use the %s option"), "\"-server\"");
        else if (mapArgs.count("-daemon"))
            strWhatAmI = strprintf(_("To use the %s option"), "\"-daemon\"");
        uiInterface.ThreadSafeMessageBox(strprintf(
            _("%s, you must set a rpcpassword in the configuration file:\n"
              "%s\n"
              "It is recommended you use the following random password:\n"
              "rpcuser=bitcoinrpc\n"
              "rpcpassword=%s\n"
              "(you do not need to remember this password)\n"
              "The username and password MUST NOT be the same.\n"
              "If the file does not exist, create it with owner-readable-only file permissions.\n"
              "It is also recommended to set alertnotify so you are notified of problems;\n"
              "for example: alertnotify=echo %%s | mail -s \"Bitcoin Alert\" admin@foo.com\n"),
                strWhatAmI.c_str(),
                GetConfigFile().string().c_str(),
                EncodeBase58(&rand_pwd[0],&rand_pwd[0]+32).c_str()),
                "", CClientUIInterface::MSG_ERROR);
        StartShutdown();
        return;
    }

    assert(rpc_io_service == NULL);
    rpc_io_service = new asio::io_service();
    rpc_ssl_context = new ssl::context(*rpc_io_service, ssl::context::sslv23);

    const bool fUseSSL = GetBoolArg("-rpcssl", false);

    if (fUseSSL)
    {
        rpc_ssl_context->set_options(ssl::context::no_sslv2);

        filesystem::path pathCertFile(GetArg("-rpcsslcertificatechainfile", "server.cert"));
        if (!pathCertFile.is_complete()) pathCertFile = filesystem::path(GetDataDir()) / pathCertFile;
        if (filesystem::exists(pathCertFile)) rpc_ssl_context->use_certificate_chain_file(pathCertFile.string());
        else printf("ThreadRPCServer ERROR: missing server certificate file %s\n", pathCertFile.string().c_str());

        filesystem::path pathPKFile(GetArg("-rpcsslprivatekeyfile", "server.pem"));
        if (!pathPKFile.is_complete()) pathPKFile = filesystem::path(GetDataDir()) / pathPKFile;
        if (filesystem::exists(pathPKFile)) rpc_ssl_context->use_private_key_file(pathPKFile.string(), ssl::context::pem);
        else printf("ThreadRPCServer ERROR: missing server private key file %s\n", pathPKFile.string().c_str());

        string strCiphers = GetArg("-rpcsslciphers", "TLSv1+HIGH:!SSLv2:!aNULL:!eNULL:!AH:!3DES:@STRENGTH");
        SSL_CTX_set_cipher_list(rpc_ssl_context->impl(), strCiphers.c_str());
    }

    // Try a dual IPv6/IPv4 socket, falling back to separate IPv4 and IPv6 sockets
    const bool loopback = !mapArgs.count("-rpcallowip");
    asio::ip::address bindAddress = loopback ? asio::ip::address_v6::loopback() : asio::ip::address_v6::any();
    ip::tcp::endpoint endpoint(bindAddress, GetArg("-rpcport", Params().RPCPort()));
    boost::system::error_code v6_only_error;
    boost::shared_ptr<ip::tcp::acceptor> acceptor(new ip::tcp::acceptor(*rpc_io_service));

    bool fListening = false;
    std::string strerr;
    try
    {
        acceptor->open(endpoint.protocol());
        acceptor->set_option(boost::asio::ip::tcp::acceptor::reuse_address(true));

        // Try making the socket dual IPv6/IPv4 (if listening on the "any" address)
        acceptor->set_option(boost::asio::ip::v6_only(loopback), v6_only_error);

        acceptor->bind(endpoint);
        acceptor->listen(socket_base::max_connections);

        RPCListen(acceptor, *rpc_ssl_context, fUseSSL);

        fListening = true;
    }
    catch(boost::system::system_error &e)
    {
        strerr = strprintf(_("An error occurred while setting up the RPC port %u for listening on IPv6, falling back to IPv4: %s"), endpoint.port(), e.what());
    }

    try {
        // If dual IPv6/IPv4 failed (or we're opening loopback interfaces only), open IPv4 separately
        if (!fListening || loopback || v6_only_error)
        {
            bindAddress = loopback ? asio::ip::address_v4::loopback() : asio::ip::address_v4::any();
            endpoint.address(bindAddress);

            acceptor.reset(new ip::tcp::acceptor(*rpc_io_service));
            acceptor->open(endpoint.protocol());
            acceptor->set_option(boost::asio::ip::tcp::acceptor::reuse_address(true));
            acceptor->bind(endpoint);
            acceptor->listen(socket_base::max_connections);

            RPCListen(acceptor, *rpc_ssl_context, fUseSSL);

            fListening = true;
        }
    }
    catch(boost::system::system_error &e)
    {
        strerr = strprintf(_("An error occurred while setting up the RPC port %u for listening on IPv4: %s"), endpoint.port(), e.what());
    }

    if (!fListening) {
        uiInterface.ThreadSafeMessageBox(strerr, "", CClientUIInterface::MSG_ERROR);
        StartShutdown();
        return;
    }

    fRPCRunning = true;

    rpc_worker_group = new boost::thread_group();
    for (int i = 0; i < GetArg("-rpcthreads", 4); i++)
        rpc_worker_group->create_thread(boost::bind(&asio::io_service::run, rpc_io_service));
}

void StopRPCThreads()
{
    if (rpc_io_service == NULL) return;

    fRPCRunning = false;
    deadlineTimers.clear();
    rpc_io_service->stop();
    cvBlockChange.notify_all();
    rpc_worker_group->join_all();
    delete rpc_worker_group; rpc_worker_group = NULL;
    delete rpc_ssl_context; rpc_ssl_context = NULL;
    delete rpc_io_service; rpc_io_service = NULL;
}

void RPCRunHandler(const boost::system::error_code& err, boost::function<void(void)> func)
{
    if (!err)
        func();
}

void RPCRunLater(const std::string& name, boost::function<void(void)> func, int64_t nSeconds)
{
    assert(rpc_io_service != NULL);

    if (deadlineTimers.count(name) == 0)
    {
        deadlineTimers.insert(make_pair(name,
                                        boost::shared_ptr<deadline_timer>(new deadline_timer(*rpc_io_service))));
    }
    deadlineTimers[name]->expires_from_now(posix_time::seconds(nSeconds));
    deadlineTimers[name]->async_wait(boost::bind(RPCRunHandler, _1, func));
}


class JSONRequest
{
public:
    Value id;
    string strMethod;
    Array params;

    JSONRequest() { id = Value::null; }
    void parse(const Value& valRequest);
};

void JSONRequest::parse(const Value& valRequest)
{
    // Parse request
    if (valRequest.type() != obj_type)
        throw JSONRPCError(RPC_INVALID_REQUEST, "Invalid Request object");
    const Object& request = valRequest.get_obj();

    // Parse id now so errors from here on will have the id
    id = find_value(request, "id");

    // Parse method
    Value valMethod = find_value(request, "method");
    if (valMethod.type() == null_type)
        throw JSONRPCError(RPC_INVALID_REQUEST, "Missing method");
    if (valMethod.type() != str_type)
        throw JSONRPCError(RPC_INVALID_REQUEST, "Method must be a string");
    strMethod = valMethod.get_str();
    if (strMethod != "getwork" && strMethod != "getblocktemplate")
        printf("ThreadRPCServer method=%s\n", strMethod.c_str());

    // Parse params
    Value valParams = find_value(request, "params");
    if (valParams.type() == array_type)
        params = valParams.get_array();
    else if (valParams.type() == null_type)
        params = Array();
    else
        throw JSONRPCError(RPC_INVALID_REQUEST, "Params must be an array");
}

Object JSONRPCExecOne(const Value& req)
{
    Object rpc_result;

    JSONRequest jreq;
    try {
        jreq.parse(req);

        Value result = tableRPC.execute(jreq.strMethod, jreq.params);
        rpc_result = JSONRPCReplyObj(result, Value::null, jreq.id);
    }
    catch (Object& objError)
    {
        rpc_result = JSONRPCReplyObj(Value::null, objError, jreq.id);
    }
    catch (std::exception& e)
    {
        rpc_result = JSONRPCReplyObj(Value::null,
                                     JSONRPCError(RPC_PARSE_ERROR, e.what()), jreq.id);
    }

    return rpc_result;
}

string JSONRPCExecBatch(const Array& vReq)
{
    Array ret;
    for (unsigned int reqIdx = 0; reqIdx < vReq.size(); reqIdx++)
        ret.push_back(JSONRPCExecOne(vReq[reqIdx]));

    return write_string(Value(ret), raw_utf8) + "\n";
}

void ServiceConnection(AcceptedConnection *conn)
{
    bool fRun = true;
    while (fRun)
    {
        int nProto = 0;
        map<string, string> mapHeaders;
        string strRequest, strMethod, strURI;

        // Read HTTP request line
        if (!ReadHTTPRequestLine(conn->stream(), nProto, strMethod, strURI))
            break;

        // Read HTTP message headers and body
        ReadHTTPMessage(conn->stream(), mapHeaders, strRequest, nProto);

        if (strURI != "/") {
            conn->stream() << HTTPReply(HTTP_NOT_FOUND, "", false) << std::flush;
            break;
        }

        // Check authorization
        if (mapHeaders.count("authorization") == 0)
        {
            conn->stream() << HTTPReply(HTTP_UNAUTHORIZED, "", false) << std::flush;
            break;
        }
        if (!HTTPAuthorized(mapHeaders))
        {
            printf("ThreadRPCServer incorrect password attempt from %s\n", conn->peer_address_to_string().c_str());
            /* Deter brute-forcing short passwords.
               If this results in a DOS the user really
               shouldn't have their RPC port exposed.*/
            if (mapArgs["-rpcpassword"].size() < 20)
                MilliSleep(250);

            conn->stream() << HTTPReply(HTTP_UNAUTHORIZED, "", false) << std::flush;
            break;
        }
        if (mapHeaders["connection"] == "close")
            fRun = false;

        JSONRequest jreq;
        try
        {
            // Parse request
            Value valRequest;
            if (!read_string(strRequest, valRequest))
                throw JSONRPCError(RPC_PARSE_ERROR, "Parse error");

            string strReply;

            // singleton request
            if (valRequest.type() == obj_type) {
                jreq.parse(valRequest);

                Value result = tableRPC.execute(jreq.strMethod, jreq.params);

                // Send reply
                strReply = JSONRPCReply(result, Value::null, jreq.id);

            // array of requests
            } else if (valRequest.type() == array_type)
                strReply = JSONRPCExecBatch(valRequest.get_array());
            else
                throw JSONRPCError(RPC_PARSE_ERROR, "Top-level object parse error");

            conn->stream() << HTTPReply(HTTP_OK, strReply, fRun) << std::flush;
        }
        catch (Object& objError)
        {
            ErrorReply(conn->stream(), objError, jreq.id);
            break;
        }
        catch (std::exception& e)
        {
            ErrorReply(conn->stream(), JSONRPCError(RPC_PARSE_ERROR, e.what()), jreq.id);
            break;
        }
    }
}

json_spirit::Value CRPCTable::execute(const std::string &strMethod, const json_spirit::Array &params) const
{
    // Find method
    const CRPCCommand *pcmd = tableRPC[strMethod];
    if (!pcmd)
        throw JSONRPCError(RPC_METHOD_NOT_FOUND, "Method not found");

    // Observe safe mode
    string strWarning = GetWarnings("rpc");
    if (strWarning != "" && !GetBoolArg("-disablesafemode", false) &&
        !pcmd->okSafeMode)
        throw JSONRPCError(RPC_FORBIDDEN_BY_SAFE_MODE, string("Safe mode: ") + strWarning);

    try
    {
        // Execute
        Value result;
        {
            if (pcmd->threadSafe)
                result = pcmd->actor(params, false);
            else {
                LOCK2(cs_main, pwalletMain->cs_wallet);
                result = pcmd->actor(params, false);
            }
        }
        return result;
    }
    catch (std::exception& e)
    {
        throw JSONRPCError(RPC_MISC_ERROR, e.what());
    }
}


Object CallRPC(const string& strMethod, const Array& params)
{
    if (mapArgs["-rpcuser"] == "" && mapArgs["-rpcpassword"] == "")
        throw runtime_error(strprintf(
            _("You must set rpcpassword=<password> in the configuration file:\n%s\n"
              "If the file does not exist, create it with owner-readable-only file permissions."),
                GetConfigFile().string().c_str()));

    // Connect to localhost
    bool fUseSSL = GetBoolArg("-rpcssl", false);
    asio::io_service io_service;
    ssl::context context(io_service, ssl::context::sslv23);
    context.set_options(ssl::context::no_sslv2);
    asio::ssl::stream<asio::ip::tcp::socket> sslStream(io_service, context);
    SSLIOStreamDevice<asio::ip::tcp> d(sslStream, fUseSSL);
    iostreams::stream< SSLIOStreamDevice<asio::ip::tcp> > stream(d);
    if (!d.connect(GetArg("-rpcconnect", "127.0.0.1"), GetArg("-rpcport", itostr(Params().RPCPort()))))
        throw runtime_error("couldn't connect to server");

    // HTTP basic authentication
    string strUserPass64 = EncodeBase64(mapArgs["-rpcuser"] + ":" + mapArgs["-rpcpassword"]);
    map<string, string> mapRequestHeaders;
    mapRequestHeaders["Authorization"] = string("Basic ") + strUserPass64;

    // Send request
    string strRequest = JSONRPCRequest(strMethod, params, 1);
    string strPost = HTTPPost(strRequest, mapRequestHeaders);
    stream << strPost << std::flush;

    // Receive HTTP reply status
    int nProto = 0;
    int nStatus = ReadHTTPStatus(stream, nProto);

    // Receive HTTP reply message headers and body
    map<string, string> mapHeaders;
    string strReply;
    ReadHTTPMessage(stream, mapHeaders, strReply, nProto);

    if (nStatus == HTTP_UNAUTHORIZED)
        throw runtime_error("incorrect rpcuser or rpcpassword (authorization failed)");
    else if (nStatus >= 400 && nStatus != HTTP_BAD_REQUEST && nStatus != HTTP_NOT_FOUND && nStatus != HTTP_INTERNAL_SERVER_ERROR)
        throw runtime_error(strprintf("server returned HTTP error %d", nStatus));
    else if (strReply.empty())
        throw runtime_error("no response from server");

    // Parse reply
    Value valReply;
    if (!read_string(strReply, valReply))
        throw runtime_error("couldn't parse reply from server");
    const Object& reply = valReply.get_obj();
    if (reply.empty())
        throw runtime_error("expected reply to have result, error and id properties");

    return reply;
}




template<typename T>
void ConvertTo(Value& value, bool fAllowNull=false)
{
    if (fAllowNull && value.type() == null_type)
        return;
    if (value.type() == str_type)
    {
        // reinterpret string as unquoted json value
        Value value2;
        string strJSON = value.get_str();
        if (!read_string(strJSON, value2))
            throw runtime_error(string("Error parsing JSON:")+strJSON);
        ConvertTo<T>(value2, fAllowNull);
        value = value2;
    }
    else
    {
        value = value.get_value<T>();
    }
}

// Convert strings to command-specific RPC representation
Array RPCConvertValues(const std::string &strMethod, const std::vector<std::string> &strParams)
{
    Array params;
    BOOST_FOREACH(const std::string &param, strParams)
        params.push_back(param);

    int n = params.size();

    //
    // Special case non-string parameter types
    //
    if (strMethod == "stop"                   && n > 0) ConvertTo<bool>(params[0]);
    if (strMethod == "getaddednodeinfo"       && n > 0) ConvertTo<bool>(params[0]);
    if (strMethod == "setgenerate"            && n > 0) ConvertTo<bool>(params[0]);
    if (strMethod == "setgenerate"            && n > 1) ConvertTo<boost::int64_t>(params[1]);
    if (strMethod == "sendtoaddress"          && n > 1) ConvertTo<double>(params[1]);
    if (strMethod == "settxfee"               && n > 0) ConvertTo<double>(params[0]);
    if (strMethod == "settxfee"               && n > 1) ConvertTo<double>(params[1]);
    if (strMethod == "settxfee"               && n > 2) ConvertTo<bool>(params[2]);
    if (strMethod == "getreceivedbyaddress"   && n > 1) ConvertTo<boost::int64_t>(params[1]);
    if (strMethod == "getreceivedbyaccount"   && n > 1) ConvertTo<boost::int64_t>(params[1]);
    if (strMethod == "listreceivedbyaddress"  && n > 0) ConvertTo<boost::int64_t>(params[0]);
    if (strMethod == "listreceivedbyaddress"  && n > 1) ConvertTo<bool>(params[1]);
    if (strMethod == "listreceivedbyaccount"  && n > 0) ConvertTo<boost::int64_t>(params[0]);
    if (strMethod == "listreceivedbyaccount"  && n > 1) ConvertTo<bool>(params[1]);
    if (strMethod == "getbalance"             && n > 1) ConvertTo<boost::int64_t>(params[1]);
    if (strMethod == "getblockhash"           && n > 0) ConvertTo<boost::int64_t>(params[0]);
    if (strMethod == "move"                   && n > 2) ConvertTo<double>(params[2]);
    if (strMethod == "move"                   && n > 3) ConvertTo<boost::int64_t>(params[3]);
    if (strMethod == "sendfrom"               && n > 2) ConvertTo<double>(params[2]);
    if (strMethod == "sendfrom"               && n > 3) ConvertTo<boost::int64_t>(params[3]);
    if (strMethod == "listtransactions"       && n > 1) ConvertTo<boost::int64_t>(params[1]);
    if (strMethod == "listtransactions"       && n > 2) ConvertTo<boost::int64_t>(params[2]);
    if (strMethod == "listaccounts"           && n > 0) ConvertTo<boost::int64_t>(params[0]);
    if (strMethod == "walletpassphrase"       && n > 1) ConvertTo<boost::int64_t>(params[1]);
    if (strMethod == "prioritisetransaction"  && n > 1) ConvertTo<double>(params[1]);
    if (strMethod == "prioritisetransaction"  && n > 2) ConvertTo<boost::int64_t>(params[2]);
    if (strMethod == "getblocktemplate"       && n > 0) ConvertTo<Object>(params[0]);
    if (strMethod == "listtransactionsofblock" && n > 1) ConvertTo<boost::int64_t>(params[1]);
    if (strMethod == "listsinceblock"         && n > 1) ConvertTo<boost::int64_t>(params[1]);
    if (strMethod == "sendmany"               && n > 1) ConvertTo<Object>(params[1]);
    if (strMethod == "sendmany"               && n > 2) ConvertTo<boost::int64_t>(params[2]);
    if (strMethod == "addmultisigaddress"     && n > 0) ConvertTo<boost::int64_t>(params[0]);
    if (strMethod == "addmultisigaddress"     && n > 1) ConvertTo<Array>(params[1]);
    if (strMethod == "createmultisig"         && n > 0) ConvertTo<boost::int64_t>(params[0]);
    if (strMethod == "createmultisig"         && n > 1) ConvertTo<Array>(params[1]);
    if (strMethod == "listunspent"            && n > 0) ConvertTo<boost::int64_t>(params[0]);
    if (strMethod == "listunspent"            && n > 1) ConvertTo<boost::int64_t>(params[1]);
    if (strMethod == "listunspent"            && n > 2) ConvertTo<Array>(params[2]);
    if (strMethod == "getblock"               && n > 1) ConvertTo<bool>(params[1]);
    if (strMethod == "getrawtransaction"      && n > 1) ConvertTo<boost::int64_t>(params[1]);
    if (strMethod == "searchrawtransactions"  && n > 1) ConvertTo<boost::int64_t>(params[1]);
    if (strMethod == "searchrawtransactions"  && n > 2) ConvertTo<boost::int64_t>(params[2]);
    if (strMethod == "searchrawtransactions"  && n > 3) ConvertTo<boost::int64_t>(params[3]);
    if (strMethod == "createrawtransaction"   && n > 0) ConvertTo<Array>(params[0]);
    if (strMethod == "createrawtransaction"   && n > 1) ConvertTo<Object>(params[1]);
    if (strMethod == "signrawtransaction"     && n > 1) ConvertTo<Array>(params[1], true);
    if (strMethod == "signrawtransaction"     && n > 2) ConvertTo<Array>(params[2], true);
    if (strMethod == "gettxout"               && n > 1) ConvertTo<boost::int64_t>(params[1]);
    if (strMethod == "gettxout"               && n > 2) ConvertTo<bool>(params[2]);
    if (strMethod == "lockunspent"            && n > 0) ConvertTo<bool>(params[0]);
    if (strMethod == "lockunspent"            && n > 1) ConvertTo<Array>(params[1]);
    if (strMethod == "importprivkey"          && n > 2) ConvertTo<bool>(params[2]);
    if (strMethod == "verifychain"            && n > 0) ConvertTo<boost::int64_t>(params[0]);
    if (strMethod == "verifychain"            && n > 1) ConvertTo<boost::int64_t>(params[1]);
<<<<<<< HEAD
    if (strMethod == "listaddressgroupings"   && n > 0) ConvertTo<bool>(params[0]);
    if (strMethod == "listaddressgroupings"   && n > 1) ConvertTo<bool>(params[1]);
    if (strMethod == "keypoolrefill"          && n > 0) ConvertTo<boost::int64_t>(params[0]);
=======
    if (strMethod == "forcerescan"            && n > 0) ConvertTo<bool>(params[0]);
>>>>>>> 965e091e

    return params;
}

int CommandLineRPC(int argc, char *argv[])
{
    string strPrint;
    int nRet = 0;
    try
    {
        // Skip switches
        while (argc > 1 && IsSwitchChar(argv[1][0]))
        {
            argc--;
            argv++;
        }

        // Method
        if (argc < 2)
            throw runtime_error("too few parameters");
        string strMethod = argv[1];

        // Parameters default to strings
        std::vector<std::string> strParams(&argv[2], &argv[argc]);
        Array params = RPCConvertValues(strMethod, strParams);

        // Execute
        Object reply = CallRPC(strMethod, params);

        // Parse reply
        const Value& result = find_value(reply, "result");
        const Value& error  = find_value(reply, "error");

        if (error.type() != null_type)
        {
            // Error
            strPrint = "error: " + write_string(error, raw_utf8);
            int code = find_value(error.get_obj(), "code").get_int();
            nRet = abs(code);
        }
        else
        {
            // Result
            if (result.type() == null_type)
                strPrint = "";
            else if (result.type() == str_type)
                strPrint = result.get_str();
            else
                strPrint = write_string(result, pretty_print | raw_utf8);
        }
    }
    catch (boost::thread_interrupted) {
        throw;
    }
    catch (std::exception& e) {
        strPrint = string("error: ") + e.what();
        nRet = 87;
    }
    catch (...) {
        PrintException(NULL, "CommandLineRPC()");
    }

    if (strPrint != "")
    {
        fprintf((nRet == 0 ? stdout : stderr), "%s\n", strPrint.c_str());
    }
    return nRet;
}




#ifdef TEST
int main(int argc, char *argv[])
{
#ifdef _MSC_VER
    // Turn off Microsoft heap dump noise
    _CrtSetReportMode(_CRT_WARN, _CRTDBG_MODE_FILE);
    _CrtSetReportFile(_CRT_WARN, CreateFile("NUL", GENERIC_WRITE, 0, NULL, OPEN_EXISTING, 0, 0));
#endif
    setbuf(stdin, NULL);
    setbuf(stdout, NULL);
    setbuf(stderr, NULL);

    try
    {
        if (argc >= 2 && string(argv[1]) == "-server")
        {
            printf("server ready\n");
            ThreadRPCServer(NULL);
        }
        else
        {
            return CommandLineRPC(argc, argv);
        }
    }
    catch (boost::thread_interrupted) {
        throw;
    }
    catch (std::exception& e) {
        PrintException(&e, "main()");
    } catch (...) {
        PrintException(NULL, "main()");
    }
    return 0;
}
#endif

const CRPCTable tableRPC;<|MERGE_RESOLUTION|>--- conflicted
+++ resolved
@@ -1251,13 +1251,10 @@
     if (strMethod == "importprivkey"          && n > 2) ConvertTo<bool>(params[2]);
     if (strMethod == "verifychain"            && n > 0) ConvertTo<boost::int64_t>(params[0]);
     if (strMethod == "verifychain"            && n > 1) ConvertTo<boost::int64_t>(params[1]);
-<<<<<<< HEAD
     if (strMethod == "listaddressgroupings"   && n > 0) ConvertTo<bool>(params[0]);
     if (strMethod == "listaddressgroupings"   && n > 1) ConvertTo<bool>(params[1]);
     if (strMethod == "keypoolrefill"          && n > 0) ConvertTo<boost::int64_t>(params[0]);
-=======
     if (strMethod == "forcerescan"            && n > 0) ConvertTo<bool>(params[0]);
->>>>>>> 965e091e
 
     return params;
 }

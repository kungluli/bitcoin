--- conflicted
+++ resolved
@@ -2162,7 +2162,6 @@
     return ret;
 }
 
-<<<<<<< HEAD
 Value setminfee(const Array& params, bool fHelp)
 {
     if (fHelp || params.size() < 1 || params.size() > 2)
@@ -2189,34 +2188,6 @@
     return true;
 }
 
-Value getwork(const Array& params, bool fHelp)
-{
-    if (fHelp || params.size() > 1)
-        throw runtime_error(
-            "getwork [data]\n"
-            "If [data] is not specified, returns formatted hash data to work on:\n"
-            "  \"midstate\" : precomputed hash state after hashing the first half of the data (DEPRECATED)\n" // deprecated
-            "  \"data\" : block data\n"
-            "  \"hash1\" : formatted hash buffer for second hash (DEPRECATED)\n" // deprecated
-            "  \"target\" : little endian hash target\n"
-            "If [data] is specified, tries to solve the block and returns true if it was successful.");
-
-    {
-    LOCK(cs_vNodes);
-    if (vNodes.empty())
-        throw JSONRPCError(-9, "Bitcoin is not connected!");
-    }
-
-    LOCK2(cs_main, pwalletMain->cs_wallet);
-
-    if (IsInitialBlockDownload())
-        throw JSONRPCError(-10, "Bitcoin is downloading blocks...");
-
-    typedef map<uint256, pair<CBlock*, CScript> > mapNewBlock_t;
-    static mapNewBlock_t mapNewBlock;
-    static vector<CBlock*> vNewBlock;
-    static CReserveKey reservekey(pwalletMain);
-=======
 
 static boost::mutex mGetWork;
 static CReserveKey *reservekey = NULL;
@@ -2226,7 +2197,6 @@
 void GetWorkBlock(char *pmidstate, char *pdata, char *phash1, uint256 &hashTarget)
 { // Fill the buffers with a correct work unit
     boost::unique_lock<boost::mutex> lock(mGetWork);
->>>>>>> 28d405a2
 
         static unsigned int nTransactionsUpdatedLast;
         static CBlockIndex* pindexPrev;
@@ -2296,8 +2266,13 @@
             "  \"target\" : little endian hash target\n"
             "If [data] is specified, tries to solve the block and returns true if it was successful.");
 
+    {
+    LOCK(cs_vNodes);
     if (vNodes.empty())
         throw JSONRPCError(-9, "Bitcoin is not connected!");
+    }
+
+    LOCK2(cs_main, pwalletMain->cs_wallet);
 
     if (IsInitialBlockDownload())
         throw JSONRPCError(-10, "Bitcoin is downloading blocks...");
@@ -2349,8 +2324,13 @@
 
 std::string FastGetWork(const std::string id)
 { // bypass JSON in the most common case
+    {
+    LOCK(cs_vNodes);
     if (vNodes.empty())
         throw JSONRPCError(-9, "Bitcoin is not connected!");
+    }
+
+    LOCK2(cs_main, pwalletMain->cs_wallet);
 
     if (IsInitialBlockDownload())
         throw JSONRPCError(-10, "Bitcoin is downloading blocks...");
@@ -3323,15 +3303,15 @@
             }
             try
             {
-                conn->stream << HTTPReply(200, FastGetWork(id), fRun) << std::flush;
+                conn->stream() << HTTPReply(200, FastGetWork(id), fRun) << std::flush;
             }
             catch (std::exception& e)
             {
-                ErrorReply(conn->stream, JSONRPCError(-1, e.what()), id);
+                ErrorReply(conn->stream(), JSONRPCError(-1, e.what()), id);
             }
             catch (Object& e)
             {
-                ErrorReply(conn->stream, e, id);
+                ErrorReply(conn->stream(), e, id);
             }
             continue;
         }
@@ -3368,15 +3348,15 @@
                     try
                     {
                         std::string strReply = FastGetWork(id.type()==str_type ? id.get_str() : "");
-                        conn->stream << HTTPReply(200, strReply, fRun) << std::flush;
+                        conn->stream() << HTTPReply(200, strReply, fRun) << std::flush;
                     }
                     catch (std::exception& e)
                     {
-                        ErrorReply(conn->stream, JSONRPCError(-1, e.what()), id);
+                        ErrorReply(conn->stream(), JSONRPCError(-1, e.what()), id);
                     }
                     catch (Object& e)
                     {
-                        ErrorReply(conn->stream, e, id);
+                        ErrorReply(conn->stream(), e, id);
                     }
                     continue;
                 }

--- conflicted
+++ resolved
@@ -1804,7 +1804,18 @@
 }
 
 
-<<<<<<< HEAD
+Value accepttxn(const Array& params, bool fHelp)
+{
+    if (fHelp || params.size() != 1)
+        throw runtime_error(
+            "accepttxn <txid>\n"
+            "Accepts the transaction into mined blocks without a fee");
+
+    return AcceptTransaction(params[0].get_str());
+}
+
+
+
 Value setworkaux(const Array& params, bool fHelp)
 {
     if (fHelp || params.size() < 1 || params.size() > 2)
@@ -1833,19 +1844,6 @@
     return true;
 }
 
-=======
-Value accepttxn(const Array& params, bool fHelp)
-{
-    if (fHelp || params.size() != 1)
-        throw runtime_error(
-            "accepttxn <txid>\n"
-            "Accepts the transaction into mined blocks without a fee");
-
-    return AcceptTransaction(params[0].get_str());
-}
-
-
->>>>>>> 84cf5257
 Value getwork(const Array& params, bool fHelp)
 {
     if (fHelp || params.size() > 2)
@@ -2165,11 +2163,8 @@
     make_pair("listtransactions",       &listtransactions),
     make_pair("signmessage",            &signmessage),
     make_pair("verifymessage",          &verifymessage),
-<<<<<<< HEAD
+    make_pair("accepttxn",              &accepttxn),
     make_pair("setworkaux",             &setworkaux),
-=======
-    make_pair("accepttxn",              &accepttxn),
->>>>>>> 84cf5257
     make_pair("getwork",                &getwork),
     make_pair("listaccounts",           &listaccounts),
     make_pair("settxfee",               &settxfee),

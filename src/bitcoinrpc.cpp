--- conflicted
+++ resolved
@@ -349,32 +349,7 @@
     obj.push_back(Pair("paytxfee",      ValueFromAmount(nTransactionFee)));
     if (pwalletMain->IsCrypted())
         obj.push_back(Pair("unlocked_until", (boost::int64_t)nWalletUnlockTime / 1000));
-<<<<<<< HEAD
     obj.push_back(Pair("errors",        GetWarnings("statusbar")));
-    return obj;
-}
-
-
-Value getmininginfo(const Array& params, bool fHelp)
-{
-    if (fHelp || params.size() != 0)
-        throw runtime_error(
-            "getmininginfo\n"
-            "Returns an object containing mining-related information.");
-
-    Object obj;
-    obj.push_back(Pair("blocks",        (int)nBestHeight));
-    obj.push_back(Pair("currentblocksize",(uint64_t)nLastBlockSize));
-    obj.push_back(Pair("currentblocktx",(uint64_t)nLastBlockTx));
-    obj.push_back(Pair("difficulty",    (double)GetDifficulty()));
-=======
->>>>>>> 940e5da5
-    obj.push_back(Pair("errors",        GetWarnings("statusbar")));
-    obj.push_back(Pair("generate",      GetBoolArg("-gen")));
-    obj.push_back(Pair("genproclimit",  (int)GetArg("-genproclimit", -1)));
-    obj.push_back(Pair("hashespersec",  gethashespersec(params, false)));
-    obj.push_back(Pair("pooledtx",      (uint64_t)nPooledTx));
-    obj.push_back(Pair("testnet",       fTestNet));
     return obj;
 }
 
@@ -1030,7 +1005,6 @@
         strAccount = AccountFromValue(params[2]);
 
     // Gather public keys
-<<<<<<< HEAD
     if (nRequired < 1)
         throw runtime_error("a multisignature address must require at least one key to redeem");
     if (keys.size() < nRequired)
@@ -1040,15 +1014,6 @@
     std::vector<CKey> pubkeys;
     pubkeys.resize(keys.size());
     for (unsigned int i = 0; i < keys.size(); i++)
-=======
-    if (nRequired < 1 || keys.size() < nRequired)
-        throw runtime_error(
-            strprintf("wrong number of keys"
-                      "(got %d, need at least %d)", keys.size(), nRequired));
-    std::vector<CKey> pubkeys;
-    pubkeys.resize(keys.size());
-    for (int i = 0; i < keys.size(); i++)
->>>>>>> 940e5da5
     {
         const std::string& ks = keys[i].get_str();
 
@@ -1597,7 +1562,6 @@
             int64 nToSleep = nWalletUnlockTime - GetTimeMillis();
             if (nToSleep <= 0)
                 break;
-<<<<<<< HEAD
 
             LEAVE_CRITICAL_SECTION(cs_nWalletUnlockTime);
             Sleep(nToSleep);
@@ -1605,15 +1569,6 @@
 
         } while(1);
 
-=======
-
-            LEAVE_CRITICAL_SECTION(cs_nWalletUnlockTime);
-            Sleep(nToSleep);
-            ENTER_CRITICAL_SECTION(cs_nWalletUnlockTime);
-
-        } while(1);
-
->>>>>>> 940e5da5
         if (nWalletUnlockTime)
         {
             nWalletUnlockTime = 0;
@@ -1942,15 +1897,6 @@
             "  \"transactions\" : contents of non-coinbase transactions that should be included in the next block\n"
             "  \"coinbaseaux\" : data that should be included in coinbase\n"
             "  \"coinbasevalue\" : maximum allowable input to coinbase transaction, including the generation award and transaction fees\n"
-<<<<<<< HEAD
-            "  \"coinbaseflags\" : data that should be included in coinbase so support for new features can be judged\n"
-            "  \"time\" : timestamp appropriate for next block\n"
-            "  \"mintime\" : minimum timestamp appropriate for next block\n"
-            "  \"curtime\" : current timestamp\n"
-            "  \"bits\" : compressed target of next block\n"
-            "  \"height\" : height of the next block (backported, required by BIP 34)\n"
-            "If [data] is specified, tries to solve the block and returns true if it was successful.");
-=======
             "  \"target\" : hash target\n"
             "  \"mintime\" : minimum timestamp appropriate for next block\n"
             "  \"curtime\" : current timestamp\n"
@@ -1961,7 +1907,6 @@
             "  \"bits\" : compressed target of next block\n"
             "  \"height\" : height of the next block\n"
             "See https://en.bitcoin.it/wiki/BIP_0022 for full specification.");
->>>>>>> 940e5da5
 
     std::string strMode = "template";
     if (params.size() > 0)
@@ -2012,6 +1957,12 @@
             pblock = NULL;
         }
         pblock = CreateNewBlock(reservekey);
+        if (!((!fTestNet && CBlockIndex::IsSuperMajority(2, pindexBest, 950, 1000)) ||
+               (fTestNet && CBlockIndex::IsSuperMajority(2, pindexBest, 75, 100))))
+        {
+            // As long as version 1 blocks are valid at all, use them to be more compatible with old implementations
+            pblock->nVersion = 1;
+        }
         if (!pblock)
             throw JSONRPCError(-7, "Out of memory");
 
@@ -2056,33 +2007,15 @@
                 if (setTxIndex.count(inp.first))
                     deps.push_back(setTxIndex[inp.first]);
             }
-<<<<<<< HEAD
-            pblock = CreateNewBlock(reservekey);
-            if (!((!fTestNet && CBlockIndex::IsSuperMajority(2, pindexBest, 950, 1000)) ||
-                   (fTestNet && CBlockIndex::IsSuperMajority(2, pindexBest, 75, 100))))
-            {
-                // As long as version 1 blocks are valid at all, use them to be more compatible with old implementations
-                pblock->nVersion = 1;
-            }
-            if (!pblock)
-                throw JSONRPCError(-7, "Out of memory");
-=======
             entry.push_back(Pair("depends", deps));
->>>>>>> 940e5da5
 
             int64_t nSigOps = tx.GetLegacySigOpCount();
             nSigOps += tx.GetP2SHSigOpCount(mapInputs);
             entry.push_back(Pair("sigops", nSigOps));
         }
 
-<<<<<<< HEAD
-        // Update nTime
-        pblock->UpdateTime(pindexPrev);
-        pblock->nNonce = 0;
-=======
         transactions.push_back(entry);
     }
->>>>>>> 940e5da5
 
     Object aux;
     aux.push_back(Pair("flags", HexStr(COINBASE_FLAGS.begin(), COINBASE_FLAGS.end())));
@@ -2097,19 +2030,6 @@
         aMutable.push_back("prevblock");
     }
 
-<<<<<<< HEAD
-        Object result;
-        result.push_back(Pair("version", pblock->nVersion));
-        result.push_back(Pair("previousblockhash", pblock->hashPrevBlock.GetHex()));
-        result.push_back(Pair("transactions", transactions));
-        result.push_back(Pair("coinbasevalue", (int64_t)pblock->vtx[0].vout[0].nValue));
-        result.push_back(Pair("coinbaseflags", HexStr(COINBASE_FLAGS.begin(), COINBASE_FLAGS.end())));
-        result.push_back(Pair("time", (int64_t)pblock->nTime));
-        result.push_back(Pair("mintime", (int64_t)pindexPrev->GetMedianTimePast()+1));
-        result.push_back(Pair("curtime", (int64_t)GetAdjustedTime()));
-        result.push_back(Pair("bits", HexBits(pblock->nBits)));
-        result.push_back(Pair("height", (int64_t)(pindexPrev->nHeight+1)));
-=======
     Object result;
     result.push_back(Pair("version", pblock->nVersion));
     result.push_back(Pair("previousblockhash", pblock->hashPrevBlock.GetHex()));
@@ -2125,7 +2045,6 @@
     result.push_back(Pair("curtime", (int64_t)pblock->nTime));
     result.push_back(Pair("bits", HexBits(pblock->nBits)));
     result.push_back(Pair("height", (int64_t)(pindexPrev->nHeight+1)));
->>>>>>> 940e5da5
 
     return result;
 }
@@ -2154,44 +2073,6 @@
         return "rejected";
 
     return Value::null;
-}
-
-Value getblockhash(const Array& params, bool fHelp)
-{
-    if (fHelp || params.size() != 1)
-        throw runtime_error(
-            "getblockhash <index>\n"
-            "Returns hash of block in best-block-chain at <index>.");
-
-    int nHeight = params[0].get_int();
-    if (nHeight < 0 || nHeight > nBestHeight)
-        throw runtime_error("Block number out of range.");
-
-    CBlock block;
-    CBlockIndex* pblockindex = mapBlockIndex[hashBestChain];
-    while (pblockindex->nHeight > nHeight)
-        pblockindex = pblockindex->pprev;
-    return pblockindex->phashBlock->GetHex();
-}
-
-Value getblock(const Array& params, bool fHelp)
-{
-    if (fHelp || params.size() != 1)
-        throw runtime_error(
-            "getblock <hash>\n"
-            "Returns details of a block with given block-hash.");
-
-    std::string strHash = params[0].get_str();
-    uint256 hash(strHash);
-
-    if (mapBlockIndex.count(hash) == 0)
-        throw JSONRPCError(-5, "Block not found");
-
-    CBlock block;
-    CBlockIndex* pblockindex = mapBlockIndex[hash];
-    block.ReadFromDisk(pblockindex, true);
-
-    return blockToJSON(block, pblockindex);
 }
 
 Value getblockhash(const Array& params, bool fHelp)
@@ -2290,12 +2171,8 @@
     make_pair("getwork",                &getwork),
     make_pair("listaccounts",           &listaccounts),
     make_pair("settxfee",               &settxfee),
-<<<<<<< HEAD
-    make_pair("getmemorypool",          &getmemorypool),
-=======
     make_pair("getblocktemplate",       &getblocktemplate),
     make_pair("submitblock",            &submitblock),
->>>>>>> 940e5da5
     make_pair("listsinceblock",         &listsinceblock),
     make_pair("dumpprivkey",            &dumpprivkey),
     make_pair("importprivkey",          &importprivkey)
@@ -2622,11 +2499,7 @@
             strWhatAmI = strprintf(_("To use the %s option"), "\"-server\"");
         else if (mapArgs.count("-daemon"))
             strWhatAmI = strprintf(_("To use the %s option"), "\"-daemon\"");
-<<<<<<< HEAD
         ThreadSafeMessageBox(strprintf(
-=======
-        ::error(
->>>>>>> 940e5da5
             _("%s, you must set a rpcpassword in the configuration file:\n %s\n"
               "It is recommended you use the following random password:\n"
               "rpcuser=bitcoinrpc\n"
@@ -2635,12 +2508,8 @@
               "If the file does not exist, create it with owner-readable-only file permissions.\n"),
                 strWhatAmI.c_str(),
                 GetConfigFile().c_str(),
-<<<<<<< HEAD
                 EncodeBase58(&rand_pwd[0],&rand_pwd[0]+32).c_str()),
             _("Error"), wxOK | wxMODAL);
-=======
-                EncodeBase58(&rand_pwd[0],&rand_pwd[0]+32).c_str());
->>>>>>> 940e5da5
 #ifndef QT_GUI
         StartShutdown();
 #endif

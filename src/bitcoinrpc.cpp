// Copyright (c) 2010 Satoshi Nakamoto
// Copyright (c) 2009-2012 The Bitcoin developers
// Distributed under the MIT/X11 software license, see the accompanying
// file COPYING or http://www.opensource.org/licenses/mit-license.php.

#include "main.h"
#include "wallet.h"
#include "db.h"
#include "walletdb.h"
#include "net.h"
#include "init.h"
#include "ui_interface.h"
#include "base58.h"
#include "bitcoinrpc.h"

#undef printf
#include <boost/asio.hpp>
#include <boost/asio/ip/v6_only.hpp>
#include <boost/bind.hpp>
#include <boost/filesystem.hpp>
#include <boost/foreach.hpp>
#include <boost/iostreams/concepts.hpp>
#include <boost/iostreams/stream.hpp>
#include <boost/algorithm/string.hpp>
#include <boost/algorithm/string/predicate.hpp>
#include <boost/algorithm/string/trim.hpp>
#include <boost/lexical_cast.hpp>
#include <boost/asio/ssl.hpp>
#include <boost/filesystem/fstream.hpp>
#include <boost/shared_ptr.hpp>
#include <boost/thread/locks.hpp>
#include <list>

typedef boost::asio::ssl::stream<boost::asio::ip::tcp::socket> SSLStream;

#define printf OutputDebugStringF

using namespace std;
using namespace boost;
using namespace boost::asio;
using namespace json_spirit;

void ThreadRPCServer2(void* parg);

static std::string strRPCUserColonPass;

static int64 nWalletUnlockTime;
static CCriticalSection cs_nWalletUnlockTime;

extern Value getconnectioncount(const Array& params, bool fHelp); // in rpcnet.cpp
extern Value getpeerinfo(const Array& params, bool fHelp);
extern Value addnode(const Array& params, bool fHelp);
extern Value getaddednodeinfo(const Array& params, bool fHelp);
extern Value dumpprivkey(const Array& params, bool fHelp); // in rpcdump.cpp
extern Value importprivkey(const Array& params, bool fHelp);
extern Value getrawtransaction(const Array& params, bool fHelp); // in rcprawtransaction.cpp
extern Value listunspent(const Array& params, bool fHelp);
extern Value createrawtransaction(const Array& params, bool fHelp);
extern Value decoderawtransaction(const Array& params, bool fHelp);
extern Value signrawtransaction(const Array& params, bool fHelp);
extern Value sendrawtransaction(const Array& params, bool fHelp);

const Object emptyobj;

void ThreadRPCServer3(void* parg);

Object JSONRPCError(int code, const string& message)
{
    Object error;
    error.push_back(Pair("code", code));
    error.push_back(Pair("message", message));
    return error;
}

void RPCTypeCheck(const Array& params,
                  const list<Value_type>& typesExpected)
{
    unsigned int i = 0;
    BOOST_FOREACH(Value_type t, typesExpected)
    {
        if (params.size() <= i)
            break;

       const Value& v = params[i];
        if (v.type() != t)
        {
            string err = strprintf("Expected type %s, got %s",
                                   Value_type_name[t], Value_type_name[v.type()]);
            throw JSONRPCError(-3, err);
        }
        i++;
    }
}

void RPCTypeCheck(const Object& o,
                  const map<string, Value_type>& typesExpected)
{
    BOOST_FOREACH(const PAIRTYPE(string, Value_type)& t, typesExpected)
    {
        const Value& v = find_value(o, t.first);
        if (v.type() == null_type)
            throw JSONRPCError(-3, strprintf("Missing %s", t.first.c_str()));
        if (v.type() != t.second)
        {
            string err = strprintf("Expected type %s for %s, got %s",
                                   Value_type_name[t.second], t.first.c_str(), Value_type_name[v.type()]);
            throw JSONRPCError(-3, err);
        }
    }
}

double GetDifficulty(const CBlockIndex* blockindex = NULL)
{
    // Floating point number that is a multiple of the minimum difficulty,
    // minimum difficulty = 1.0.
    if (blockindex == NULL)
    {
        if (pindexBest == NULL)
            return 1.0;
        else
            blockindex = pindexBest;
    }

    int nShift = (blockindex->nBits >> 24) & 0xff;

    double dDiff =
        (double)0x0000ffff / (double)(blockindex->nBits & 0x00ffffff);

    while (nShift < 29)
    {
        dDiff *= 256.0;
        nShift++;
    }
    while (nShift > 29)
    {
        dDiff /= 256.0;
        nShift--;
    }

    return dDiff;
}


int64 AmountFromValue(const Value& value)
{
    double dAmount = value.get_real();
    if (dAmount <= 0.0 || dAmount > 21000000.0)
        throw JSONRPCError(-3, "Invalid amount");
    int64 nAmount = roundint64(dAmount * COIN);
    if (!MoneyRange(nAmount))
        throw JSONRPCError(-3, "Invalid amount");
    return nAmount;
}

Value ValueFromAmount(int64 amount)
{
    return (double)amount / (double)COIN;
}

std::string
HexBits(unsigned int nBits)
{
    union {
        int32_t nBits;
        char cBits[4];
    } uBits;
    uBits.nBits = htonl((int32_t)nBits);
    return HexStr(BEGIN(uBits.cBits), END(uBits.cBits));
}

std::string
HelpRequiringPassphrase()
{
    return pwalletMain->IsCrypted()
        ? "\nrequires wallet passphrase to be set with walletpassphrase first"
        : "";
}

void
EnsureWalletIsUnlocked()
{
    if (pwalletMain->IsLocked())
        throw JSONRPCError(-13, "Error: Please enter the wallet passphrase with walletpassphrase first.");
}

void WalletTxToJSON(const CWalletTx& wtx, Object& entry)
{
    int confirms = wtx.GetDepthInMainChain();
    entry.push_back(Pair("confirmations", confirms));
    const char *strStatus;
    if (wtx.IsCoinBase())
    {
        entry.push_back(Pair("from", "generation"));
        if (confirms >= COINBASE_MATURITY)
        {
            if (!wtx.GetBlocksToMaturity())
                strStatus = "confirmed";
            else
                strStatus = "processing";
        }
        else
        if (confirms >= 1)
            strStatus = "validating";
        else
            strStatus = "invalid";
    }
    else
    {
        if (confirms >= 6)
            strStatus = "confirmed";
        else
        if (confirms >= 2)
            strStatus = "processing";
        else
        if (confirms >= 0)
            strStatus = "validating";
        else
            strStatus = "invalid";
    }
    entry.push_back(Pair("status", strStatus));
    if (confirms)
    {
        entry.push_back(Pair("blockhash", wtx.hashBlock.GetHex()));
        entry.push_back(Pair("blockindex", wtx.nIndex));
        entry.push_back(Pair("blocktime", (boost::int64_t)(mapBlockIndex[wtx.hashBlock]->nTime)));
    }
    entry.push_back(Pair("txid", wtx.GetHash().GetHex()));
    entry.push_back(Pair("time", (boost::int64_t)wtx.GetTxTime()));
    entry.push_back(Pair("timereceived", (boost::int64_t)wtx.nTimeReceived));
    BOOST_FOREACH(const PAIRTYPE(string,string)& item, wtx.mapValue)
        entry.push_back(Pair(item.first, item.second));
}

string AccountFromValue(const Value& value)
{
    string strAccount = value.get_str();
    if (strAccount == "*")
        throw JSONRPCError(-11, "Invalid account name");
    return strAccount;
}

Object blockToJSON(const CBlock& block, const CBlockIndex* blockindex)
{
    Object result;
    result.push_back(Pair("hash", block.GetHash().GetHex()));
    CMerkleTx txGen(block.vtx[0]);
    txGen.SetMerkleBranch(&block);
    result.push_back(Pair("confirmations", (int)txGen.GetDepthInMainChain()));
    result.push_back(Pair("size", (int)::GetSerializeSize(block, SER_NETWORK, PROTOCOL_VERSION)));
    result.push_back(Pair("height", blockindex->nHeight));
    result.push_back(Pair("version", block.nVersion));
    result.push_back(Pair("merkleroot", block.hashMerkleRoot.GetHex()));
    Array txs;
    BOOST_FOREACH(const CTransaction&tx, block.vtx)
        txs.push_back(tx.GetHash().GetHex());
    result.push_back(Pair("tx", txs));
    result.push_back(Pair("time", (boost::int64_t)block.GetBlockTime()));
    result.push_back(Pair("nonce", (boost::uint64_t)block.nNonce));
    result.push_back(Pair("bits", HexBits(block.nBits)));
    result.push_back(Pair("difficulty", GetDifficulty(blockindex)));

    if (blockindex->pprev)
        result.push_back(Pair("previousblockhash", blockindex->pprev->GetBlockHash().GetHex()));
    if (blockindex->pnext)
        result.push_back(Pair("nextblockhash", blockindex->pnext->GetBlockHash().GetHex()));
    return result;
}




///
/// Note: This interface may still be subject to change.
///

string CRPCTable::help(string strCommand) const
{
    string strRet;
    set<rpcfn_type> setDone;
    for (map<string, const CRPCCommand*>::const_iterator mi = mapCommands.begin(); mi != mapCommands.end(); ++mi)
    {
        const CRPCCommand *pcmd = mi->second;
        string strMethod = mi->first;
        // We already filter duplicates, but these deprecated screw up the sort order
        if (strMethod.find("label") != string::npos)
            continue;
        if (strCommand != "" && strMethod != strCommand)
            continue;
        try
        {
            Array params;
            rpcfn_type pfn = pcmd->actor;
            if (setDone.insert(pfn).second)
                (*pfn)(params, true);
        }
        catch (std::exception& e)
        {
            // Help text is returned in an exception
            string strHelp = string(e.what());
            if (strCommand == "")
                if (strHelp.find('\n') != string::npos)
                    strHelp = strHelp.substr(0, strHelp.find('\n'));
            strRet += strHelp + "\n";
        }
    }
    if (strRet == "")
        strRet = strprintf("help: unknown command: %s\n", strCommand.c_str());
    strRet = strRet.substr(0,strRet.size()-1);
    return strRet;
}

Value help(const Array& params, bool fHelp)
{
    if (fHelp || params.size() > 1)
        throw runtime_error(
            "help [command]\n"
            "List commands, or get help for a command.");

    string strCommand;
    if (params.size() > 0)
        strCommand = params[0].get_str();

    return tableRPC.help(strCommand);
}


Value stop(const Array& params, bool fHelp)
{
    if (fHelp || params.size() != 0)
        throw runtime_error(
            "stop\n"
            "Stop Bitcoin server.");

    // Shutdown will take long enough that the response should get back
    StartShutdown();
    return "Bitcoin server stopping";
}


Value getblockcount(const Array& params, bool fHelp)
{
    if (fHelp || params.size() != 0)
        throw runtime_error(
            "getblockcount\n"
            "Returns the number of blocks in the longest block chain.");

    LOCK(cs_main);

    return nBestHeight;
}


Value getdifficulty(const Array& params, bool fHelp)
{
    if (fHelp || params.size() != 0)
        throw runtime_error(
            "getdifficulty\n"
            "Returns the proof-of-work difficulty as a multiple of the minimum difficulty.");

    LOCK(cs_main);

    return GetDifficulty();
}


Value getgenerate(const Array& params, bool fHelp)
{
    if (fHelp || params.size() != 0)
        throw runtime_error(
            "getgenerate\n"
            "Returns true or false.");

    LOCK(cs_main);

    return GetBoolArg("-gen");
}


Value setgenerate(const Array& params, bool fHelp)
{
    if (fHelp || params.size() < 1 || params.size() > 2)
        throw runtime_error(
            "setgenerate <generate> [genproclimit]\n"
            "<generate> is true or false to turn generation on or off.\n"
            "Generation is limited to [genproclimit] processors, -1 is unlimited.");

    bool fGenerate = true;
    if (params.size() > 0)
        fGenerate = params[0].get_bool();

    LOCK2(cs_main, pwalletMain->cs_wallet);

    if (params.size() > 1)
    {
        int nGenProcLimit = params[1].get_int();
        mapArgs["-genproclimit"] = itostr(nGenProcLimit);
        if (nGenProcLimit == 0)
            fGenerate = false;
    }
    mapArgs["-gen"] = (fGenerate ? "1" : "0");

    GenerateBitcoins(fGenerate, pwalletMain);
    return Value::null;
}


Value gethashespersec(const Array& params, bool fHelp)
{
    if (fHelp || params.size() != 0)
        throw runtime_error(
            "gethashespersec\n"
            "Returns a recent hashes per second performance measurement while generating.");

    LOCK(cs_main);

    if (GetTimeMillis() - nHPSTimerStart > 8000)
        return (boost::int64_t)0;
    return (boost::int64_t)dHashesPerSec;
}


Value getinfo(const Array& params, bool fHelp)
{
    if (fHelp || params.size() != 0)
        throw runtime_error(
            "getinfo\n"
            "Returns an object containing various state info.");

    LOCK2(cs_main, pwalletMain->cs_wallet);

    CService addrProxy;
    GetProxy(NET_IPV4, addrProxy);

    Object obj;
    obj.push_back(Pair("version",       (int)CLIENT_VERSION));
    obj.push_back(Pair("protocolversion",(int)PROTOCOL_VERSION));
    obj.push_back(Pair("walletversion", pwalletMain->GetVersion()));
    obj.push_back(Pair("balance",       ValueFromAmount(pwalletMain->GetBalance())));
    obj.push_back(Pair("blocks",        (int)nBestHeight));
    obj.push_back(Pair("connections",   (int)vNodes.size()));
    obj.push_back(Pair("proxy",         (addrProxy.IsValid() ? addrProxy.ToStringIPPort() : string())));
    obj.push_back(Pair("difficulty",    (double)GetDifficulty()));
    obj.push_back(Pair("testnet",       fTestNet));
    obj.push_back(Pair("keypoololdest", (boost::int64_t)pwalletMain->GetOldestKeyPoolTime()));
    obj.push_back(Pair("keypoolsize",   pwalletMain->GetKeyPoolSize()));
    obj.push_back(Pair("paytxfee",      ValueFromAmount(nTransactionFee)));
    obj.push_back(Pair("maxtxfee",      ValueFromAmount(nTransactionFeeMax)));
    obj.push_back(Pair("forcetxfee",    fForceFee));
    if (pwalletMain->IsCrypted())
        obj.push_back(Pair("unlocked_until", (boost::int64_t)nWalletUnlockTime / 1000));
    obj.push_back(Pair("errors",        GetWarnings("statusbar")));
    return obj;
}


Value getmininginfo(const Array& params, bool fHelp)
{
    if (fHelp || params.size() != 0)
        throw runtime_error(
            "getmininginfo\n"
            "Returns an object containing mining-related information.");

    LOCK(cs_main);

    Object obj;
    obj.push_back(Pair("blocks",        (int)nBestHeight));
    obj.push_back(Pair("currentblocksize",(uint64_t)nLastBlockSize));
    obj.push_back(Pair("currentblocktx",(uint64_t)nLastBlockTx));
    obj.push_back(Pair("difficulty",    (double)GetDifficulty()));
    obj.push_back(Pair("errors",        GetWarnings("statusbar")));
    obj.push_back(Pair("generate",      GetBoolArg("-gen")));
    obj.push_back(Pair("genproclimit",  (int)GetArg("-genproclimit", -1)));
    obj.push_back(Pair("hashespersec",  gethashespersec(params, false)));
    obj.push_back(Pair("pooledtx",      (uint64_t)mempool.size()));
    obj.push_back(Pair("minfee",        ValueFromAmount(nMinFeeBase)));
    obj.push_back(Pair("minfeeper",     (uint64_t)nMinFeePer));
    obj.push_back(Pair("testnet",       fTestNet));
    return obj;
}


Value getnewaddress(const Array& params, bool fHelp)
{
    if (fHelp || params.size() > 1)
        throw runtime_error(
            "getnewaddress [account]\n"
            "Returns a new Bitcoin address for receiving payments.  "
            "If [account] is specified (recommended), it is added to the address book "
            "so payments received with the address will be credited to [account].");

    // Parse the account first so we don't generate a key if there's an error
    string strAccount;
    if (params.size() > 0)
        strAccount = AccountFromValue(params[0]);

    LOCK2(cs_main, pwalletMain->cs_wallet);

    if (!pwalletMain->IsLocked())
        pwalletMain->TopUpKeyPool();

    // Generate a new key that is added to wallet
    CPubKey newKey;
    if (!pwalletMain->GetKeyFromPool(newKey, false))
        throw JSONRPCError(-12, "Error: Keypool ran out, please call keypoolrefill first");
    CKeyID keyID = newKey.GetID();

    pwalletMain->SetAddressBookName(keyID, strAccount);

    return CBitcoinAddress(keyID).ToString();
}


CBitcoinAddress GetAccountAddress(string strAccount, bool bForceNew=false)
{
    CWalletDB walletdb(pwalletMain->strWalletFile);

    CAccount account;
    walletdb.ReadAccount(strAccount, account);

    bool bKeyUsed = false;

    // Check if the current key has been used
    if (account.vchPubKey.IsValid())
    {
        CScript scriptPubKey;
        scriptPubKey.SetDestination(account.vchPubKey.GetID());
        for (map<uint256, CWalletTx>::iterator it = pwalletMain->mapWallet.begin();
             it != pwalletMain->mapWallet.end() && account.vchPubKey.IsValid();
             ++it)
        {
            const CWalletTx& wtx = (*it).second;
            BOOST_FOREACH(const CTxOut& txout, wtx.vout)
                if (txout.scriptPubKey == scriptPubKey)
                    bKeyUsed = true;
        }
    }

    // Generate a new key
    if (!account.vchPubKey.IsValid() || bForceNew || bKeyUsed)
    {
        if (!pwalletMain->GetKeyFromPool(account.vchPubKey, false))
            throw JSONRPCError(-12, "Error: Keypool ran out, please call keypoolrefill first");

        pwalletMain->SetAddressBookName(account.vchPubKey.GetID(), strAccount);
        walletdb.WriteAccount(strAccount, account);
    }

    return CBitcoinAddress(account.vchPubKey.GetID());
}

Value getaccountaddress(const Array& params, bool fHelp)
{
    if (fHelp || params.size() != 1)
        throw runtime_error(
            "getaccountaddress <account>\n"
            "Returns the current Bitcoin address for receiving payments to this account.");

    // Parse the account first so we don't generate a key if there's an error
    string strAccount = AccountFromValue(params[0]);

    LOCK2(cs_main, pwalletMain->cs_wallet);

    Value ret;

    ret = GetAccountAddress(strAccount).ToString();

    return ret;
}



Value setaccount(const Array& params, bool fHelp)
{
    if (fHelp || params.size() < 1 || params.size() > 2)
        throw runtime_error(
            "setaccount <bitcoinaddress> <account>\n"
            "Sets the account associated with the given address.");

    CBitcoinAddress address(params[0].get_str());
    if (!address.IsValid())
        throw JSONRPCError(-5, "Invalid Bitcoin address");

    LOCK2(cs_main, pwalletMain->cs_wallet);

    string strAccount;
    if (params.size() > 1)
        strAccount = AccountFromValue(params[1]);

    // Detect when changing the account of an address that is the 'unused current key' of another account:
    if (pwalletMain->mapAddressBook.count(address.Get()))
    {
        string strOldAccount = pwalletMain->mapAddressBook[address.Get()];
        if (address == GetAccountAddress(strOldAccount))
            GetAccountAddress(strOldAccount, true);
    }

    pwalletMain->SetAddressBookName(address.Get(), strAccount);

    return Value::null;
}


Value getaccount(const Array& params, bool fHelp)
{
    if (fHelp || params.size() != 1)
        throw runtime_error(
            "getaccount <bitcoinaddress>\n"
            "Returns the account associated with the given address.");

    CBitcoinAddress address(params[0].get_str());
    if (!address.IsValid())
        throw JSONRPCError(-5, "Invalid Bitcoin address");

    LOCK2(cs_main, pwalletMain->cs_wallet);

    string strAccount;
    map<CTxDestination, string>::iterator mi = pwalletMain->mapAddressBook.find(address.Get());
    if (mi != pwalletMain->mapAddressBook.end() && !(*mi).second.empty())
        strAccount = (*mi).second;
    return strAccount;
}


Value getaddressesbyaccount(const Array& params, bool fHelp)
{
    if (fHelp || params.size() != 1)
        throw runtime_error(
            "getaddressesbyaccount <account>\n"
            "Returns the list of addresses for the given account.");

    string strAccount = AccountFromValue(params[0]);

    LOCK2(cs_main, pwalletMain->cs_wallet);

    // Find all addresses that have the given account
    Array ret;
    BOOST_FOREACH(const PAIRTYPE(CBitcoinAddress, string)& item, pwalletMain->mapAddressBook)
    {
        const CBitcoinAddress& address = item.first;
        const string& strName = item.second;
        if (strName == strAccount)
            ret.push_back(address.ToString());
    }
    return ret;
}

Value settxfee(const Array& params, bool fHelp)
{
    if (GetBoolArg("-nosafefees"))
    {
        if (fHelp || params.size() < 1 || params.size() > 3)
            throw runtime_error(
                "settxfee <default amount> [maximum amount] [force]\n"
                "<default amount> specifies the transaction fee to include in all transactions\n"
                "[maximum amount] specifies the upper limit of how high the client will automatically\n"
                "                 adjust your fee as it deems necessary\n"
                "[force] is a boolean that enables sending less than the safe minimum fee");
    }
    else
    if (fHelp || params.size() < 1 || params.size() > 2)
        throw runtime_error(
            "settxfee <default amount> [maximum amount]\n"
            "<default amount> specifies the transaction fee to include in all transactions\n"
            "[maximum amount] specifies the upper limit of how high the client will automatically\n"
            "                 adjust your fee as it deems necessary");

    // Amounts
    int64 nAmount = 0;
    if (params[0].get_real() != 0.0)
        nAmount = AmountFromValue(params[0]);        // rejects 0.0 amounts

    LOCK(cs_main);

    if (params.size() > 1)
    {
        int64 nAmountMax;
        if (params[1].get_real() == 0.0)
            nAmountMax = 0;
        else
            nAmountMax = AmountFromValue(params[1]);
        if (nAmountMax < nAmount)
            throw runtime_error("Maximum fee, if provided, should be at least the amount of the default fee");
        nTransactionFeeMax = nAmountMax;
    }
    nTransactionFee = nAmount;
    if (params.size() > 2)
        fForceFee = params[2].get_bool();

    return true;
}

Value sendtoaddress(const Array& params, bool fHelp)
{
    if (fHelp || params.size() < 2 || params.size() > 4)
        throw runtime_error(
            "sendtoaddress <bitcoinaddress> <amount> [comment] [comment-to]\n"
            "<amount> is a real and is rounded to the nearest 0.00000001"
            + HelpRequiringPassphrase());

    CBitcoinAddress address(params[0].get_str());
    if (!address.IsValid())
        throw JSONRPCError(-5, "Invalid Bitcoin address");

    // Amount
    int64 nAmount = AmountFromValue(params[1]);

    LOCK2(cs_main, pwalletMain->cs_wallet);

    // Wallet comments
    CWalletTx wtx;
    if (params.size() > 2 && params[2].type() != null_type && !params[2].get_str().empty())
        wtx.mapValue["comment"] = params[2].get_str();
    if (params.size() > 3 && params[3].type() != null_type && !params[3].get_str().empty())
        wtx.mapValue["to"]      = params[3].get_str();

    if (pwalletMain->IsLocked())
        throw JSONRPCError(-13, "Error: Please enter the wallet passphrase with walletpassphrase first.");

    string strError = pwalletMain->SendMoneyToDestination(address.Get(), nAmount, wtx, true, fForceFee ? nTransactionFeeMax : MAX_MONEY);
    if (strError != "")
        throw JSONRPCError(-4, strError);

    return wtx.GetHash().GetHex();
}

Value listaddressgroupings(const Array& params, bool fHelp)
{
    if (fHelp)
        throw runtime_error("listaddressgroupings");

    LOCK2(cs_main, pwalletMain->cs_wallet);

    Array jsonGroupings;
    map<string, int64> balances = pwalletMain->GetAddressBalances();
    BOOST_FOREACH(set<string> grouping, pwalletMain->GetAddressGroupings())
    {
        Array jsonGrouping;
        BOOST_FOREACH(string address, grouping)
        {
            Array addressInfo;
            addressInfo.push_back(address);
            addressInfo.push_back(ValueFromAmount(balances[address]));
            {
                LOCK(pwalletMain->cs_wallet);
                if (pwalletMain->mapAddressBook.find(CBitcoinAddress(address).Get()) != pwalletMain->mapAddressBook.end())
                    addressInfo.push_back(pwalletMain->mapAddressBook.find(CBitcoinAddress(address).Get())->second);
            }
            jsonGrouping.push_back(addressInfo);
        }
        jsonGroupings.push_back(jsonGrouping);
    }
    return jsonGroupings;
}

Value signmessage(const Array& params, bool fHelp)
{
    if (fHelp || params.size() != 2)
        throw runtime_error(
            "signmessage <bitcoinaddress> <message>\n"
            "Sign a message with the private key of an address");

    LOCK2(cs_main, pwalletMain->cs_wallet);

    EnsureWalletIsUnlocked();

    string strAddress = params[0].get_str();
    string strMessage = params[1].get_str();

    CBitcoinAddress addr(strAddress);
    if (!addr.IsValid())
        throw JSONRPCError(-3, "Invalid address");

    CKeyID keyID;
    if (!addr.GetKeyID(keyID))
        throw JSONRPCError(-3, "Address does not refer to key");

    CKey key;
    if (!pwalletMain->GetKey(keyID, key))
        throw JSONRPCError(-4, "Private key not available");

    CDataStream ss(SER_GETHASH, 0);
    ss << strMessageMagic;
    ss << strMessage;

    vector<unsigned char> vchSig;
    if (!key.SignCompact(Hash(ss.begin(), ss.end()), vchSig))
        throw JSONRPCError(-5, "Sign failed");

    return EncodeBase64(&vchSig[0], vchSig.size());
}

Value verifymessage(const Array& params, bool fHelp)
{
    if (fHelp || params.size() != 3)
        throw runtime_error(
            "verifymessage <bitcoinaddress> <signature> <message>\n"
            "Verify a signed message");

    string strAddress  = params[0].get_str();
    string strSign     = params[1].get_str();
    string strMessage  = params[2].get_str();

    LOCK2(cs_main, pwalletMain->cs_wallet);

    CBitcoinAddress addr(strAddress);
    if (!addr.IsValid())
        throw JSONRPCError(-3, "Invalid address");

    CKeyID keyID;
    if (!addr.GetKeyID(keyID))
        throw JSONRPCError(-3, "Address does not refer to key");

    bool fInvalid = false;
    vector<unsigned char> vchSig = DecodeBase64(strSign.c_str(), &fInvalid);

    if (fInvalid)
        throw JSONRPCError(-5, "Malformed base64 encoding");

    CDataStream ss(SER_GETHASH, 0);
    ss << strMessageMagic;
    ss << strMessage;

    CKey key;
    if (!key.SetCompactSignature(Hash(ss.begin(), ss.end()), vchSig))
        return false;

    return (key.GetPubKey().GetID() == keyID);
}


Value getreceivedbyaddress(const Array& params, bool fHelp)
{
    if (fHelp || params.size() < 1 || params.size() > 2)
        throw runtime_error(
            "getreceivedbyaddress <bitcoinaddress> [minconf=1]\n"
            "Returns the total amount received by <bitcoinaddress> in transactions with at least [minconf] confirmations.");

    LOCK2(cs_main, pwalletMain->cs_wallet);

    // Bitcoin address
    CBitcoinAddress address = CBitcoinAddress(params[0].get_str());
    CScript scriptPubKey;
    if (!address.IsValid())
        throw JSONRPCError(-5, "Invalid Bitcoin address");
    scriptPubKey.SetDestination(address.Get());
    if (!IsMine(*pwalletMain,scriptPubKey))
        return (double)0.0;

    // Minimum confirmations
    int nMinDepth = 1;
    if (params.size() > 1)
        nMinDepth = params[1].get_int();

    // Tally
    int64 nAmount = 0;
    for (map<uint256, CWalletTx>::iterator it = pwalletMain->mapWallet.begin(); it != pwalletMain->mapWallet.end(); ++it)
    {
        const CWalletTx& wtx = (*it).second;
        if (wtx.IsCoinBase() || !wtx.IsFinal())
            continue;

        BOOST_FOREACH(const CTxOut& txout, wtx.vout)
            if (txout.scriptPubKey == scriptPubKey)
                if (wtx.GetDepthInMainChain() >= nMinDepth)
                    nAmount += txout.nValue;
    }

    return  ValueFromAmount(nAmount);
}


void GetAccountAddresses(string strAccount, set<CTxDestination>& setAddress)
{
    BOOST_FOREACH(const PAIRTYPE(CTxDestination, string)& item, pwalletMain->mapAddressBook)
    {
        const CTxDestination& address = item.first;
        const string& strName = item.second;
        if (strName == strAccount)
            setAddress.insert(address);
    }
}

Value getreceivedbyaccount(const Array& params, bool fHelp)
{
    if (fHelp || params.size() < 1 || params.size() > 2)
        throw runtime_error(
            "getreceivedbyaccount <account> [minconf=1]\n"
            "Returns the total amount received by addresses with <account> in transactions with at least [minconf] confirmations.");

    // Minimum confirmations
    int nMinDepth = 1;
    if (params.size() > 1)
        nMinDepth = params[1].get_int();

    LOCK2(cs_main, pwalletMain->cs_wallet);

    // Get the set of pub keys assigned to account
    string strAccount = AccountFromValue(params[0]);
    set<CTxDestination> setAddress;
    GetAccountAddresses(strAccount, setAddress);

    // Tally
    int64 nAmount = 0;
    for (map<uint256, CWalletTx>::iterator it = pwalletMain->mapWallet.begin(); it != pwalletMain->mapWallet.end(); ++it)
    {
        const CWalletTx& wtx = (*it).second;
        if (wtx.IsCoinBase() || !wtx.IsFinal())
            continue;

        BOOST_FOREACH(const CTxOut& txout, wtx.vout)
        {
            CTxDestination address;
            if (ExtractDestination(txout.scriptPubKey, address) && IsMine(*pwalletMain, address) && setAddress.count(address))
                if (wtx.GetDepthInMainChain() >= nMinDepth)
                    nAmount += txout.nValue;
        }
    }

    return (double)nAmount / (double)COIN;
}


int64 GetAccountBalance(CWalletDB& walletdb, const string& strAccount, int nMinDepth)
{
    int64 nBalance = 0;

    // Tally wallet transactions
    for (map<uint256, CWalletTx>::iterator it = pwalletMain->mapWallet.begin(); it != pwalletMain->mapWallet.end(); ++it)
    {
        const CWalletTx& wtx = (*it).second;
        if (!wtx.IsFinal())
            continue;

        int64 nReceived, nSent, nFee;
        wtx.GetAccountAmounts(strAccount, nReceived, nSent, nFee);

        if (nReceived != 0 && wtx.GetDepthInMainChain() >= nMinDepth)
            nBalance += nReceived;
        nBalance -= nSent + nFee;
    }

    // Tally internal accounting entries
    nBalance += walletdb.GetAccountCreditDebit(strAccount);

    return nBalance;
}

int64 GetAccountBalance(const string& strAccount, int nMinDepth)
{
    CWalletDB walletdb(pwalletMain->strWalletFile);
    return GetAccountBalance(walletdb, strAccount, nMinDepth);
}


Value getbalance(const Array& params, bool fHelp)
{
    if (fHelp || params.size() > 2)
        throw runtime_error(
            "getbalance [account] [minconf=1]\n"
            "If [account] is not specified, returns the server's total available balance.\n"
            "If [account] is specified, returns the balance in the account.");

    LOCK2(cs_main, pwalletMain->cs_wallet);

    if (params.size() == 0)
        return  ValueFromAmount(pwalletMain->GetBalance());

    int nMinDepth = 1;
    if (params.size() > 1)
        nMinDepth = params[1].get_int();

    if (params[0].get_str() == "*") {
        // Calculate total balance a different way from GetBalance()
        // (GetBalance() sums up all unspent TxOuts)
        // getbalance and getbalance '*' should always return the same number.
        int64 nBalance = 0;
        for (map<uint256, CWalletTx>::iterator it = pwalletMain->mapWallet.begin(); it != pwalletMain->mapWallet.end(); ++it)
        {
            const CWalletTx& wtx = (*it).second;
            if (!wtx.IsFinal())
                continue;

            int64 allFee;
            string strSentAccount;
            list<pair<CTxDestination, int64> > listReceived;
            list<pair<CTxDestination, int64> > listSent;
            wtx.GetAmounts(listReceived, listSent, allFee, strSentAccount);
            if (wtx.GetDepthInMainChain() >= nMinDepth)
            {
                BOOST_FOREACH(const PAIRTYPE(CTxDestination,int64)& r, listReceived)
                    nBalance += r.second;
            }
            BOOST_FOREACH(const PAIRTYPE(CTxDestination,int64)& r, listSent)
                nBalance -= r.second;
            nBalance -= allFee;
        }
        return  ValueFromAmount(nBalance);
    }

    string strAccount = AccountFromValue(params[0]);

    int64 nBalance = GetAccountBalance(strAccount, nMinDepth);

    return ValueFromAmount(nBalance);
}


Value movecmd(const Array& params, bool fHelp)
{
    if (fHelp || params.size() < 3 || params.size() > 5)
        throw runtime_error(
            "move <fromaccount> <toaccount> <amount> [minconf=1] [comment]\n"
            "Move from one account in your wallet to another.");

    string strFrom = AccountFromValue(params[0]);
    string strTo = AccountFromValue(params[1]);
    int64 nAmount = AmountFromValue(params[2]);
    if (params.size() > 3)
        // unused parameter, used to be nMinDepth, keep type-checking it though
        (void)params[3].get_int();
    string strComment;
    if (params.size() > 4)
        strComment = params[4].get_str();

    LOCK2(cs_main, pwalletMain->cs_wallet);

    CWalletDB walletdb(pwalletMain->strWalletFile);
    if (!walletdb.TxnBegin())
        throw JSONRPCError(-20, "database error");

    int64 nNow = GetAdjustedTime();

    // Debit
    CAccountingEntry debit;
    debit.nOrderPos = pwalletMain->nOrderPosNext++;
    debit.strAccount = strFrom;
    debit.nCreditDebit = -nAmount;
    debit.nTime = nNow;
    debit.strOtherAccount = strTo;
    debit.strComment = strComment;
    walletdb.WriteAccountingEntry(debit);

    // Credit
    CAccountingEntry credit;
    credit.nOrderPos = pwalletMain->nOrderPosNext++;
    credit.strAccount = strTo;
    credit.nCreditDebit = nAmount;
    credit.nTime = nNow;
    credit.strOtherAccount = strFrom;
    credit.strComment = strComment;
    walletdb.WriteAccountingEntry(credit);

    if (!walletdb.TxnCommit())
        throw JSONRPCError(-20, "database error");

    return true;
}


Value sendfrom(const Array& params, bool fHelp)
{
    LOCK2(cs_main, pwalletMain->cs_wallet);

    if (fHelp || params.size() < 3 || params.size() > 6)
        throw runtime_error(
            "sendfrom <fromaccount> <tobitcoinaddress> <amount> [minconf=1] [comment] [comment-to]\n"
            "<amount> is a real and is rounded to the nearest 0.00000001"
            + HelpRequiringPassphrase());

    string strAccount = AccountFromValue(params[0]);
    CBitcoinAddress address(params[1].get_str());
    if (!address.IsValid())
        throw JSONRPCError(-5, "Invalid Bitcoin address");
    int64 nAmount = AmountFromValue(params[2]);
    int nMinDepth = 1;
    if (params.size() > 3)
        nMinDepth = params[3].get_int();

    CWalletTx wtx;
    wtx.strFromAccount = strAccount;
    if (params.size() > 4 && params[4].type() != null_type && !params[4].get_str().empty())
        wtx.mapValue["comment"] = params[4].get_str();
    if (params.size() > 5 && params[5].type() != null_type && !params[5].get_str().empty())
        wtx.mapValue["to"]      = params[5].get_str();

    EnsureWalletIsUnlocked();

    // Check funds
    int64 nBalance = GetAccountBalance(strAccount, nMinDepth);
    if (nAmount > nBalance)
        throw JSONRPCError(-6, "Account has insufficient funds");

    // Send
    string strError = pwalletMain->SendMoneyToDestination(address.Get(), nAmount, wtx, true, fForceFee ? nTransactionFeeMax : MAX_MONEY);
    if (strError != "")
        throw JSONRPCError(-4, strError);

    return wtx.GetHash().GetHex();
}


Value sendmany(const Array& params, bool fHelp)
{
    LOCK2(cs_main, pwalletMain->cs_wallet);

    if (fHelp || params.size() < 2 || params.size() > 4)
        throw runtime_error(
            "sendmany <fromaccount> {address:amount,...} [minconf=1] [comment]\n"
            "sendmany [<fromaccount>, [sendfromaddresses...]] {address:amount,...} [minconf=1] [comment]\n"
            "amounts are double-precision floating point numbers"
            + HelpRequiringPassphrase());

    std::string strAccount;
    std::set<std::string> fromAddresses;
    if (params[0].type() == str_type)
        strAccount = AccountFromValue(params[0]);
    else
    {
        Array a = params[0].get_array();
        strAccount = AccountFromValue(a[0]);
        BOOST_FOREACH(const Value& v, a)
        {
            fromAddresses.insert(v.get_str());
        }
    }

    Object sendTo = params[1].get_obj();
    int nMinDepth = 1;
    if (params.size() > 2)
        nMinDepth = params[2].get_int();

    CWalletTx wtx;
    wtx.strFromAccount = strAccount;
    if (params.size() > 3 && params[3].type() != null_type && !params[3].get_str().empty())
        wtx.mapValue["comment"] = params[3].get_str();

    set<CBitcoinAddress> setAddress;
    vector<pair<CScript, int64> > vecSend;

    int64 totalAmount = 0;
    BOOST_FOREACH(const Pair& s, sendTo)
    {
        CBitcoinAddress address(s.name_);
        if (!address.IsValid())
            throw JSONRPCError(-5, string("Invalid Bitcoin address:")+s.name_);

        if (setAddress.count(address))
            throw JSONRPCError(-8, string("Invalid parameter, duplicated address: ")+s.name_);
        setAddress.insert(address);

        CScript scriptPubKey;
        scriptPubKey.SetDestination(address.Get());
        int64 nAmount = AmountFromValue(s.value_);
        totalAmount += nAmount;

        vecSend.push_back(make_pair(scriptPubKey, nAmount));
    }

    EnsureWalletIsUnlocked();

    // Check funds
    int64 nBalance = GetAccountBalance(strAccount, nMinDepth);
    if (totalAmount > nBalance)
        throw JSONRPCError(-6, "Account has insufficient funds");

    CScopedSendFromAddressRestriction<std::set<std::string> > addrRestriction(*pwalletMain, fromAddresses);

    // Send
    CReserveKey keyChange(pwalletMain);
    int64 nFeeRequired = 0;
    bool fCreated = pwalletMain->CreateTransaction(vecSend, wtx, keyChange, nFeeRequired, fForceFee ? nTransactionFeeMax : MAX_MONEY);
    if (!fCreated)
    {
        if (totalAmount + nFeeRequired > pwalletMain->GetBalance())
            throw JSONRPCError(-6, "Insufficient funds");
        throw JSONRPCError(-4, "Transaction creation failed");
    }
    if (!pwalletMain->CommitTransaction(wtx, keyChange))
        throw JSONRPCError(-4, "Transaction commit failed");

    return wtx.GetHash().GetHex();
}

Value addmultisigaddress(const Array& params, bool fHelp)
{
    if (fHelp || params.size() < 2 || params.size() > 3)
    {
        string msg = "addmultisigaddress <nrequired> <'[\"key\",\"key\"]'> [account]\n"
            "Add a nrequired-to-sign multisignature address to the wallet\"\n"
            "each key is a Bitcoin address or hex-encoded public key\n"
            "If [account] is specified, assign address to [account].";
        throw runtime_error(msg);
    }

    int nRequired = params[0].get_int();
    const Array& keys = params[1].get_array();
    string strAccount;
    if (params.size() > 2)
        strAccount = AccountFromValue(params[2]);

    LOCK2(cs_main, pwalletMain->cs_wallet);

    // Gather public keys
    if (nRequired < 1)
        throw runtime_error("a multisignature address must require at least one key to redeem");
    if ((int)keys.size() < nRequired)
        throw runtime_error(
            strprintf("not enough keys supplied "
                      "(got %d keys, but need at least %d to redeem)", keys.size(), nRequired));
    std::vector<CKey> pubkeys;
    pubkeys.resize(keys.size());
    for (unsigned int i = 0; i < keys.size(); i++)
    {
        const std::string& ks = keys[i].get_str();

        // Case 1: Bitcoin address and we have full public key:
        CBitcoinAddress address(ks);
        if (address.IsValid())
        {
            CKeyID keyID;
            if (!address.GetKeyID(keyID))
                throw runtime_error(
                    strprintf("%s does not refer to a key",ks.c_str()));
            CPubKey vchPubKey;
            if (!pwalletMain->GetPubKey(keyID, vchPubKey))
                throw runtime_error(
                    strprintf("no full public key for address %s",ks.c_str()));
            if (!vchPubKey.IsValid() || !pubkeys[i].SetPubKey(vchPubKey))
                throw runtime_error(" Invalid public key: "+ks);
        }

        // Case 2: hex public key
        else if (IsHex(ks))
        {
            CPubKey vchPubKey(ParseHex(ks));
            if (!vchPubKey.IsValid() || !pubkeys[i].SetPubKey(vchPubKey))
                throw runtime_error(" Invalid public key: "+ks);
        }
        else
        {
            throw runtime_error(" Invalid public key: "+ks);
        }
    }

    // Construct using pay-to-script-hash:
    CScript inner;
    inner.SetMultisig(nRequired, pubkeys);
    CScriptID innerID = inner.GetID();
    pwalletMain->AddCScript(inner);

    pwalletMain->SetAddressBookName(innerID, strAccount);
    return CBitcoinAddress(innerID).ToString();
}


struct tallyitem
{
    int64 nAmount;
    int nConf;
    tallyitem()
    {
        nAmount = 0;
        nConf = std::numeric_limits<int>::max();
    }
};

Value ListReceived(const Array& params, bool fByAccounts)
{
    // Minimum confirmations
    int nMinDepth = 1;
    if (params.size() > 0)
        nMinDepth = params[0].get_int();

    // Whether to include empty accounts
    bool fIncludeEmpty = false;
    if (params.size() > 1)
        fIncludeEmpty = params[1].get_bool();

    // Tally
    map<CBitcoinAddress, tallyitem> mapTally;
    for (map<uint256, CWalletTx>::iterator it = pwalletMain->mapWallet.begin(); it != pwalletMain->mapWallet.end(); ++it)
    {
        const CWalletTx& wtx = (*it).second;

        if (wtx.IsCoinBase() || !wtx.IsFinal())
            continue;

        int nDepth = wtx.GetDepthInMainChain();
        if (nDepth < nMinDepth)
            continue;

        BOOST_FOREACH(const CTxOut& txout, wtx.vout)
        {
            CTxDestination address;
            if (!ExtractDestination(txout.scriptPubKey, address) || !IsMine(*pwalletMain, address))
                continue;

            tallyitem& item = mapTally[address];
            item.nAmount += txout.nValue;
            item.nConf = min(item.nConf, nDepth);
        }
    }

    // Reply
    Array ret;
    map<string, tallyitem> mapAccountTally;
    BOOST_FOREACH(const PAIRTYPE(CBitcoinAddress, string)& item, pwalletMain->mapAddressBook)
    {
        const CBitcoinAddress& address = item.first;
        const string& strAccount = item.second;
        map<CBitcoinAddress, tallyitem>::iterator it = mapTally.find(address);
        if (it == mapTally.end() && !fIncludeEmpty)
            continue;

        int64 nAmount = 0;
        int nConf = std::numeric_limits<int>::max();
        if (it != mapTally.end())
        {
            nAmount = (*it).second.nAmount;
            nConf = (*it).second.nConf;
        }

        if (fByAccounts)
        {
            tallyitem& item = mapAccountTally[strAccount];
            item.nAmount += nAmount;
            item.nConf = min(item.nConf, nConf);
        }
        else
        {
            Object obj;
            obj.push_back(Pair("address",       address.ToString()));
            obj.push_back(Pair("account",       strAccount));
            obj.push_back(Pair("amount",        ValueFromAmount(nAmount)));
            obj.push_back(Pair("confirmations", (nConf == std::numeric_limits<int>::max() ? 0 : nConf)));
            ret.push_back(obj);
        }
    }

    if (fByAccounts)
    {
        for (map<string, tallyitem>::iterator it = mapAccountTally.begin(); it != mapAccountTally.end(); ++it)
        {
            int64 nAmount = (*it).second.nAmount;
            int nConf = (*it).second.nConf;
            Object obj;
            obj.push_back(Pair("account",       (*it).first));
            obj.push_back(Pair("amount",        ValueFromAmount(nAmount)));
            obj.push_back(Pair("confirmations", (nConf == std::numeric_limits<int>::max() ? 0 : nConf)));
            ret.push_back(obj);
        }
    }

    return ret;
}

Value listreceivedbyaddress(const Array& params, bool fHelp)
{
    if (fHelp || params.size() > 2)
        throw runtime_error(
            "listreceivedbyaddress [minconf=1] [includeempty=false]\n"
            "[minconf] is the minimum number of confirmations before payments are included.\n"
            "[includeempty] whether to include addresses that haven't received any payments.\n"
            "Returns an array of objects containing:\n"
            "  \"address\" : receiving address\n"
            "  \"account\" : the account of the receiving address\n"
            "  \"amount\" : total amount received by the address\n"
            "  \"confirmations\" : number of confirmations of the most recent transaction included");

    LOCK2(cs_main, pwalletMain->cs_wallet);

    return ListReceived(params, false);
}

Value listreceivedbyaccount(const Array& params, bool fHelp)
{
    if (fHelp || params.size() > 2)
        throw runtime_error(
            "listreceivedbyaccount [minconf=1] [includeempty=false]\n"
            "[minconf] is the minimum number of confirmations before payments are included.\n"
            "[includeempty] whether to include accounts that haven't received any payments.\n"
            "Returns an array of objects containing:\n"
            "  \"account\" : the account of the receiving addresses\n"
            "  \"amount\" : total amount received by addresses with this account\n"
            "  \"confirmations\" : number of confirmations of the most recent transaction included");

    LOCK2(cs_main, pwalletMain->cs_wallet);

    return ListReceived(params, true);
}

void ListTransactions(const CWalletTx& wtx, const string& strAccount, int nMinDepth, bool fLong, Array& ret)
{
    int64 nFee;
    string strSentAccount;
    list<pair<CTxDestination, int64> > listReceived;
    list<pair<CTxDestination, int64> > listSent;

    wtx.GetAmounts(listReceived, listSent, nFee, strSentAccount);

    bool fAllAccounts = (strAccount == string("*"));

    // Sent
    if ((!listSent.empty() || nFee != 0) && (fAllAccounts || strAccount == strSentAccount))
    {
        BOOST_FOREACH(const PAIRTYPE(CTxDestination, int64)& s, listSent)
        {
            Object entry;
            entry.push_back(Pair("account", strSentAccount));
            entry.push_back(Pair("address", CBitcoinAddress(s.first).ToString()));
            entry.push_back(Pair("category", "send"));
            entry.push_back(Pair("amount", ValueFromAmount(-s.second)));
            entry.push_back(Pair("fee", ValueFromAmount(-nFee)));
            if (fLong)
                WalletTxToJSON(wtx, entry);
            ret.push_back(entry);
        }
    }

    // Received
    if (listReceived.size() > 0 && wtx.GetDepthInMainChain() >= nMinDepth)
    {
        BOOST_FOREACH(const PAIRTYPE(CTxDestination, int64)& r, listReceived)
        {
            string account;
            if (pwalletMain->mapAddressBook.count(r.first))
                account = pwalletMain->mapAddressBook[r.first];
            if (fAllAccounts || (account == strAccount))
            {
                Object entry;
                entry.push_back(Pair("account", account));
                entry.push_back(Pair("address", CBitcoinAddress(r.first).ToString()));
                entry.push_back(Pair("category", "receive"));
                entry.push_back(Pair("amount", ValueFromAmount(r.second)));
                if (fLong)
                    WalletTxToJSON(wtx, entry);
                ret.push_back(entry);
            }
        }
    }
}

void AcentryToJSON(const CAccountingEntry& acentry, const string& strAccount, Array& ret)
{
    bool fAllAccounts = (strAccount == string("*"));

    if (fAllAccounts || acentry.strAccount == strAccount)
    {
        Object entry;
        entry.push_back(Pair("account", acentry.strAccount));
        entry.push_back(Pair("category", "move"));
        entry.push_back(Pair("time", (boost::int64_t)acentry.nTime));
        entry.push_back(Pair("amount", ValueFromAmount(acentry.nCreditDebit)));
        entry.push_back(Pair("otheraccount", acentry.strOtherAccount));
        entry.push_back(Pair("comment", acentry.strComment));
        ret.push_back(entry);
    }
}

Value listtransactions(const Array& params, bool fHelp)
{
    if (fHelp || params.size() > 3)
        throw runtime_error(
            "listtransactions [account] [count=10] [from=0]\n"
            "Returns up to [count] most recent transactions skipping the first [from] transactions for account [account].");

    string strAccount = "*";
    if (params.size() > 0)
        strAccount = params[0].get_str();
    int nCount = 10;
    if (params.size() > 1)
        nCount = params[1].get_int();
    int nFrom = 0;
    if (params.size() > 2)
        nFrom = params[2].get_int();

    if (nCount < 0)
        throw JSONRPCError(-8, "Negative count");
    if (nFrom < 0)
        throw JSONRPCError(-8, "Negative from");

    LOCK2(cs_main, pwalletMain->cs_wallet);

    Array ret;

    CWallet::TxItems txOrdered = pwalletMain->OrderedTxItems(strAccount);

    // iterate backwards until we have nCount items to return:
    for (CWallet::TxItems::reverse_iterator it = txOrdered.rbegin(); it != txOrdered.rend(); ++it)
    {
        CWalletTx *const pwtx = (*it).second.first;
        if (pwtx != 0)
            ListTransactions(*pwtx, strAccount, 0, true, ret);
        CAccountingEntry *const pacentry = (*it).second.second;
        if (pacentry != 0)
            AcentryToJSON(*pacentry, strAccount, ret);

        if ((int)ret.size() >= (nCount+nFrom)) break;
    }
    // ret is newest to oldest

    if (nFrom > (int)ret.size())
        nFrom = ret.size();
    if ((nFrom + nCount) > (int)ret.size())
        nCount = ret.size() - nFrom;
    Array::iterator first = ret.begin();
    std::advance(first, nFrom);
    Array::iterator last = ret.begin();
    std::advance(last, nFrom+nCount);

    if (last != ret.end()) ret.erase(last, ret.end());
    if (first != ret.begin()) ret.erase(ret.begin(), first);

    std::reverse(ret.begin(), ret.end()); // Return oldest to newest

    return ret;
}

Value listaccounts(const Array& params, bool fHelp)
{
    if (fHelp || params.size() > 1)
        throw runtime_error(
            "listaccounts [minconf=1]\n"
            "Returns Object that has account names as keys, account balances as values.");

    int nMinDepth = 1;
    if (params.size() > 0)
        nMinDepth = params[0].get_int();

    LOCK2(cs_main, pwalletMain->cs_wallet);

    map<string, int64> mapAccountBalances;
    BOOST_FOREACH(const PAIRTYPE(CTxDestination, string)& entry, pwalletMain->mapAddressBook) {
        if (IsMine(*pwalletMain, entry.first)) // This address belongs to me
            mapAccountBalances[entry.second] = 0;
    }

    for (map<uint256, CWalletTx>::iterator it = pwalletMain->mapWallet.begin(); it != pwalletMain->mapWallet.end(); ++it)
    {
        const CWalletTx& wtx = (*it).second;
        int64 nFee;
        string strSentAccount;
        list<pair<CTxDestination, int64> > listReceived;
        list<pair<CTxDestination, int64> > listSent;
        wtx.GetAmounts(listReceived, listSent, nFee, strSentAccount);
        mapAccountBalances[strSentAccount] -= nFee;
        BOOST_FOREACH(const PAIRTYPE(CTxDestination, int64)& s, listSent)
            mapAccountBalances[strSentAccount] -= s.second;
        if (wtx.GetDepthInMainChain() >= nMinDepth)
        {
            BOOST_FOREACH(const PAIRTYPE(CTxDestination, int64)& r, listReceived)
                if (pwalletMain->mapAddressBook.count(r.first))
                    mapAccountBalances[pwalletMain->mapAddressBook[r.first]] += r.second;
                else
                    mapAccountBalances[""] += r.second;
        }
    }

    list<CAccountingEntry> acentries;
    CWalletDB(pwalletMain->strWalletFile).ListAccountCreditDebit("*", acentries);
    BOOST_FOREACH(const CAccountingEntry& entry, acentries)
        mapAccountBalances[entry.strAccount] += entry.nCreditDebit;

    Object ret;
    BOOST_FOREACH(const PAIRTYPE(string, int64)& accountBalance, mapAccountBalances) {
        ret.push_back(Pair(accountBalance.first, ValueFromAmount(accountBalance.second)));
    }
    return ret;
}

Value listsinceblock(const Array& params, bool fHelp)
{
    if (fHelp)
        throw runtime_error(
            "listsinceblock [blockhash] [target-confirmations]\n"
            "Get all transactions in blocks since block [blockhash], or all transactions if omitted");

    LOCK2(cs_main, pwalletMain->cs_wallet);

    CBlockIndex *pindex = NULL;
    int target_confirms = 1;

    if (params.size() > 0)
    {
        uint256 blockId = 0;

        blockId.SetHex(params[0].get_str());
        pindex = CBlockLocator(blockId).GetBlockIndex();
    }

    if (params.size() > 1)
    {
        target_confirms = params[1].get_int();

        if (target_confirms < 1)
            throw JSONRPCError(-8, "Invalid parameter");
    }

    int depth = pindex ? (1 + nBestHeight - pindex->nHeight) : -1;

    Array transactions;

    for (map<uint256, CWalletTx>::iterator it = pwalletMain->mapWallet.begin(); it != pwalletMain->mapWallet.end(); it++)
    {
        CWalletTx tx = (*it).second;

        if (depth == -1 || tx.GetDepthInMainChain() < depth)
            ListTransactions(tx, "*", 0, true, transactions);
    }

    uint256 lastblock;

    if (target_confirms == 1)
    {
        lastblock = hashBestChain;
    }
    else
    {
        int target_height = pindexBest->nHeight + 1 - target_confirms;

        CBlockIndex *block;
        for (block = pindexBest;
             block && block->nHeight > target_height;
             block = block->pprev)  { }

        lastblock = block ? block->GetBlockHash() : 0;
    }

    Object ret;
    ret.push_back(Pair("transactions", transactions));
    ret.push_back(Pair("lastblock", lastblock.GetHex()));

    return ret;
}

Value gettransaction(const Array& params, bool fHelp)
{
    if (fHelp || params.size() != 1)
        throw runtime_error(
            "gettransaction <txid>\n"
            "Get detailed information about in-wallet transaction <txid>");

    uint256 hash;
    hash.SetHex(params[0].get_str());

    LOCK2(cs_main, pwalletMain->cs_wallet);

    Object entry;
    if (!pwalletMain->mapWallet.count(hash))
        throw JSONRPCError(-5, "Invalid or non-wallet transaction id");
    const CWalletTx& wtx = pwalletMain->mapWallet[hash];

    int64 nCredit = wtx.GetCredit();
    int64 nDebit = wtx.GetDebit();
    int64 nNet = nCredit - nDebit;
    int64 nFee = (wtx.IsFromMe() ? wtx.GetValueOut() - nDebit : 0);

    entry.push_back(Pair("amount", ValueFromAmount(nNet - nFee)));
    if (wtx.IsFromMe())
        entry.push_back(Pair("fee", ValueFromAmount(nFee)));

    WalletTxToJSON(wtx, entry);

    Array details;
    ListTransactions(wtx, "*", 0, false, details);
    entry.push_back(Pair("details", details));

    return entry;
}


Value backupwallet(const Array& params, bool fHelp)
{
    if (fHelp || params.size() != 1)
        throw runtime_error(
            "backupwallet <destination>\n"
            "Safely copies wallet.dat to destination, which can be a directory or a path with filename.");

    LOCK2(cs_main, pwalletMain->cs_wallet);

    string strDest = params[0].get_str();
    BackupWallet(*pwalletMain, strDest);

    return Value::null;
}


Value keypoolrefill(const Array& params, bool fHelp)
{
    LOCK2(cs_main, pwalletMain->cs_wallet);

    if (fHelp || params.size() > 0)
        throw runtime_error(
            "keypoolrefill\n"
            "Fills the keypool."
            + HelpRequiringPassphrase());

    EnsureWalletIsUnlocked();

    pwalletMain->TopUpKeyPool();

    if (pwalletMain->GetKeyPoolSize() < GetArg("-keypool", 100))
        throw JSONRPCError(-4, "Error refreshing keypool.");

    return Value::null;
}


void ThreadTopUpKeyPool(void* parg)
{
    // Make this thread recognisable as the key-topping-up thread
    RenameThread("bitcoin-key-top");

    pwalletMain->TopUpKeyPool();
}

void ThreadCleanWalletPassphrase(void* parg)
{
    // Make this thread recognisable as the wallet relocking thread
    RenameThread("bitcoin-lock-wa");

    int64 nMyWakeTime = GetTimeMillis() + *((int64*)parg) * 1000;

    ENTER_CRITICAL_SECTION(cs_nWalletUnlockTime);

    if (nWalletUnlockTime == 0)
    {
        nWalletUnlockTime = nMyWakeTime;

        do
        {
            if (nWalletUnlockTime==0)
                break;
            int64 nToSleep = nWalletUnlockTime - GetTimeMillis();
            if (nToSleep <= 0)
                break;

            LEAVE_CRITICAL_SECTION(cs_nWalletUnlockTime);
            Sleep(nToSleep);
            ENTER_CRITICAL_SECTION(cs_nWalletUnlockTime);

        } while(1);

        if (nWalletUnlockTime)
        {
            nWalletUnlockTime = 0;
            pwalletMain->Lock();
        }
    }
    else
    {
        if (nWalletUnlockTime < nMyWakeTime)
            nWalletUnlockTime = nMyWakeTime;
    }

    LEAVE_CRITICAL_SECTION(cs_nWalletUnlockTime);

    delete (int64*)parg;
}

Value walletpassphrase(const Array& params, bool fHelp)
{
    LOCK2(cs_main, pwalletMain->cs_wallet);

    if (pwalletMain->IsCrypted() && (fHelp || params.size() != 2))
        throw runtime_error(
            "walletpassphrase <passphrase> <timeout>\n"
            "Stores the wallet decryption key in memory for <timeout> seconds.");
    if (fHelp)
        return true;
    if (!pwalletMain->IsCrypted())
        throw JSONRPCError(-15, "Error: running with an unencrypted wallet, but walletpassphrase was called.");

    if (!pwalletMain->IsLocked())
        throw JSONRPCError(-17, "Error: Wallet is already unlocked.");

    // Note that the walletpassphrase is stored in params[0] which is not mlock()ed
    SecureString strWalletPass;
    strWalletPass.reserve(100);
    // TODO: get rid of this .c_str() by implementing SecureString::operator=(std::string)
    // Alternately, find a way to make params[0] mlock()'d to begin with.
    strWalletPass = params[0].get_str().c_str();

    if (strWalletPass.length() > 0)
    {
        if (!pwalletMain->Unlock(strWalletPass))
            throw JSONRPCError(-14, "Error: The wallet passphrase entered was incorrect.");
    }
    else
        throw runtime_error(
            "walletpassphrase <passphrase> <timeout>\n"
            "Stores the wallet decryption key in memory for <timeout> seconds.");

    CreateThread(ThreadTopUpKeyPool, NULL);
    int64* pnSleepTime = new int64(params[1].get_int64());
    CreateThread(ThreadCleanWalletPassphrase, pnSleepTime);

    return Value::null;
}


Value walletpassphrasechange(const Array& params, bool fHelp)
{
    LOCK2(cs_main, pwalletMain->cs_wallet);

    if (pwalletMain->IsCrypted() && (fHelp || params.size() != 2))
        throw runtime_error(
            "walletpassphrasechange <oldpassphrase> <newpassphrase>\n"
            "Changes the wallet passphrase from <oldpassphrase> to <newpassphrase>.");
    if (fHelp)
        return true;
    if (!pwalletMain->IsCrypted())
        throw JSONRPCError(-15, "Error: running with an unencrypted wallet, but walletpassphrasechange was called.");

    // TODO: get rid of these .c_str() calls by implementing SecureString::operator=(std::string)
    // Alternately, find a way to make params[0] mlock()'d to begin with.
    SecureString strOldWalletPass;
    strOldWalletPass.reserve(100);
    strOldWalletPass = params[0].get_str().c_str();

    SecureString strNewWalletPass;
    strNewWalletPass.reserve(100);
    strNewWalletPass = params[1].get_str().c_str();

    if (strOldWalletPass.length() < 1 || strNewWalletPass.length() < 1)
        throw runtime_error(
            "walletpassphrasechange <oldpassphrase> <newpassphrase>\n"
            "Changes the wallet passphrase from <oldpassphrase> to <newpassphrase>.");

    if (!pwalletMain->ChangeWalletPassphrase(strOldWalletPass, strNewWalletPass))
        throw JSONRPCError(-14, "Error: The wallet passphrase entered was incorrect.");

    return Value::null;
}


Value walletlock(const Array& params, bool fHelp)
{
    LOCK2(cs_main, pwalletMain->cs_wallet);

    if (pwalletMain->IsCrypted() && (fHelp || params.size() != 0))
        throw runtime_error(
            "walletlock\n"
            "Removes the wallet encryption key from memory, locking the wallet.\n"
            "After calling this method, you will need to call walletpassphrase again\n"
            "before being able to call any methods which require the wallet to be unlocked.");
    if (fHelp)
        return true;
    if (!pwalletMain->IsCrypted())
        throw JSONRPCError(-15, "Error: running with an unencrypted wallet, but walletlock was called.");

    {
        LOCK(cs_nWalletUnlockTime);
        pwalletMain->Lock();
        nWalletUnlockTime = 0;
    }

    return Value::null;
}


Value encryptwallet(const Array& params, bool fHelp)
{
    LOCK2(cs_main, pwalletMain->cs_wallet);

    if (!pwalletMain->IsCrypted() && (fHelp || params.size() != 1))
        throw runtime_error(
            "encryptwallet <passphrase>\n"
            "Encrypts the wallet with <passphrase>.");
    if (fHelp)
        return true;
    if (pwalletMain->IsCrypted())
        throw JSONRPCError(-15, "Error: running with an encrypted wallet, but encryptwallet was called.");

    // TODO: get rid of this .c_str() by implementing SecureString::operator=(std::string)
    // Alternately, find a way to make params[0] mlock()'d to begin with.
    SecureString strWalletPass;
    strWalletPass.reserve(100);
    strWalletPass = params[0].get_str().c_str();

    if (strWalletPass.length() < 1)
        throw runtime_error(
            "encryptwallet <passphrase>\n"
            "Encrypts the wallet with <passphrase>.");

    if (!pwalletMain->EncryptWallet(strWalletPass))
        throw JSONRPCError(-16, "Error: Failed to encrypt the wallet.");

    // BDB seems to have a bad habit of writing old data into
    // slack space in .dat files; that is bad if the old data is
    // unencrypted private keys.  So:
    StartShutdown();
    return "wallet encrypted; Bitcoin server stopping, restart to run with encrypted wallet";
}

class DescribeAddressVisitor : public boost::static_visitor<Object>
{
public:
    Object operator()(const CNoDestination &dest) const { return Object(); }

    Object operator()(const CKeyID &keyID) const {
        Object obj;
        CPubKey vchPubKey;
        pwalletMain->GetPubKey(keyID, vchPubKey);
        obj.push_back(Pair("isscript", false));
        obj.push_back(Pair("pubkey", HexStr(vchPubKey.Raw())));
        obj.push_back(Pair("iscompressed", vchPubKey.IsCompressed()));
        return obj;
    }

    Object operator()(const CScriptID &scriptID) const {
        Object obj;
        obj.push_back(Pair("isscript", true));
        CScript subscript;
        pwalletMain->GetCScript(scriptID, subscript);
        std::vector<CTxDestination> addresses;
        txnouttype whichType;
        int nRequired;
        ExtractDestinations(subscript, whichType, addresses, nRequired);
        obj.push_back(Pair("script", GetTxnOutputType(whichType)));
        Array a;
        BOOST_FOREACH(const CTxDestination& addr, addresses)
            a.push_back(CBitcoinAddress(addr).ToString());
        obj.push_back(Pair("addresses", a));
        if (whichType == TX_MULTISIG)
            obj.push_back(Pair("sigsrequired", nRequired));
        return obj;
    }
};

Value validateaddress(const Array& params, bool fHelp)
{
    if (fHelp || params.size() != 1)
        throw runtime_error(
            "validateaddress <bitcoinaddress>\n"
            "Return information about <bitcoinaddress>.");

    CBitcoinAddress address(params[0].get_str());
    bool isValid = address.IsValid();

    LOCK2(cs_main, pwalletMain->cs_wallet);

    Object ret;
    ret.push_back(Pair("isvalid", isValid));
    if (isValid)
    {
        CTxDestination dest = address.Get();
        string currentAddress = address.ToString();
        ret.push_back(Pair("address", currentAddress));
        bool fMine = IsMine(*pwalletMain, dest);
        ret.push_back(Pair("ismine", fMine));
        if (fMine) {
            Object detail = boost::apply_visitor(DescribeAddressVisitor(), dest);
            ret.insert(ret.end(), detail.begin(), detail.end());
        }
        if (pwalletMain->mapAddressBook.count(dest))
            ret.push_back(Pair("account", pwalletMain->mapAddressBook[dest]));
    }
    return ret;
}

Value setminfee(const Array& params, bool fHelp)
{
    if (fHelp || params.size() < 1 || params.size() > 2)
        throw runtime_error(
            "setminfee <amount> [per-bytes]\n"
            "Sets the minimum transaction fee required to accept into mined blocks.\n"
            "<amount> is a real and is rounded to the nearest 0.00000001\n"
            "[per-bytes] is the number of bytes allowed before <amount> is added again\n");

    LOCK(cs_main);

    // Amount
    int64 nAmount = 0;
    if (params[0].get_real() != 0.0)
        nAmount = AmountFromValue(params[0]);        // rejects 0.0 amounts

    if (params.size() > 1)
    {
        int64 nPer = params[1].get_int64();
        if (nPer < 1)
            throw JSONRPCError(-3, "Minimum transaction fee per bytes must be positive");
        nMinFeePer = nPer;
    }

    nMinFeeBase = nAmount;
    return true;
}

Value getwork(const Array& params, bool fHelp)
{
    if (fHelp || params.size() > 1)
        throw runtime_error(
            "getwork [data]\n"
            "If [data] is not specified, returns formatted hash data to work on:\n"
            "  \"midstate\" : precomputed hash state after hashing the first half of the data (DEPRECATED)\n" // deprecated
            "  \"data\" : block data\n"
            "  \"hash1\" : formatted hash buffer for second hash (DEPRECATED)\n" // deprecated
            "  \"target\" : little endian hash target\n"
            "If [data] is specified, tries to solve the block and returns true if it was successful.");

    {
    LOCK(cs_vNodes);
    if (vNodes.empty())
        throw JSONRPCError(-9, "Bitcoin is not connected!");
    }

    LOCK2(cs_main, pwalletMain->cs_wallet);

    if (IsInitialBlockDownload())
        throw JSONRPCError(-10, "Bitcoin is downloading blocks...");

    typedef map<uint256, pair<CBlock*, CScript> > mapNewBlock_t;
    static mapNewBlock_t mapNewBlock;
    static vector<CBlock*> vNewBlock;
    static CReserveKey reservekey(pwalletMain);

    if (params.size() == 0)
    {
        // Update block
        static unsigned int nTransactionsUpdatedLast;
        static CBlockIndex* pindexPrev;
        static int64 nStart;
        static CBlock* pblock;
        if (pindexPrev != pindexBest ||
            (nTransactionsUpdated != nTransactionsUpdatedLast && GetTime() - nStart > 60))
        {
            if (pindexPrev != pindexBest)
            {
                // Deallocate old blocks since they're obsolete now
                mapNewBlock.clear();
                BOOST_FOREACH(CBlock* pblock, vNewBlock)
                    delete pblock;
                vNewBlock.clear();
            }

            // Clear pindexPrev so future getworks make a new block, despite any failures from here on
            pindexPrev = NULL;

            // Store the pindexBest used before CreateNewBlock, to avoid races
            nTransactionsUpdatedLast = nTransactionsUpdated;
            CBlockIndex* pindexPrevNew = pindexBest;
            nStart = GetTime();

            // Create new block
            pblock = CreateNewBlock(reservekey);
            if (!pblock)
                throw JSONRPCError(-7, "Out of memory");
            vNewBlock.push_back(pblock);

            // Need to update only after we know CreateNewBlock succeeded
            pindexPrev = pindexPrevNew;
        }

        // Update nTime
        pblock->UpdateTime(pindexPrev);
        pblock->nNonce = 0;

        // Update nExtraNonce
        static unsigned int nExtraNonce = 0;
        IncrementExtraNonce(pblock, pindexPrev, nExtraNonce);

        // Save
        mapNewBlock[pblock->hashMerkleRoot] = make_pair(pblock, pblock->vtx[0].vin[0].scriptSig);

        // Prebuild hash buffers
        char pmidstate[32];
        char pdata[128];
        char phash1[64];
        FormatHashBuffers(pblock, pmidstate, pdata, phash1);

        uint256 hashTarget = CBigNum().SetCompact(pblock->nBits).getuint256();

        Object result;
        result.push_back(Pair("midstate", HexStr(BEGIN(pmidstate), END(pmidstate)))); // deprecated
        result.push_back(Pair("data",     HexStr(BEGIN(pdata), END(pdata))));
        result.push_back(Pair("hash1",    HexStr(BEGIN(phash1), END(phash1)))); // deprecated
        result.push_back(Pair("target",   HexStr(BEGIN(hashTarget), END(hashTarget))));
        return result;
    }
    else
    {
        // Parse parameters
        vector<unsigned char> vchData = ParseHex(params[0].get_str());
        if (vchData.size() != 128)
            throw JSONRPCError(-8, "Invalid parameter");
        CBlock* pdata = (CBlock*)&vchData[0];

        // Byte reverse
        for (int i = 0; i < 128/4; i++)
            ((unsigned int*)pdata)[i] = ByteReverse(((unsigned int*)pdata)[i]);

        // Get saved block
        if (!mapNewBlock.count(pdata->hashMerkleRoot))
            return false;
        CBlock* pblock = mapNewBlock[pdata->hashMerkleRoot].first;

        pblock->nTime = pdata->nTime;
        pblock->nNonce = pdata->nNonce;
        pblock->vtx[0].vin[0].scriptSig = mapNewBlock[pdata->hashMerkleRoot].second;
        pblock->hashMerkleRoot = pblock->BuildMerkleTree();

        return CheckWork(pblock, *pwalletMain, reservekey);
    }
}


enum GMPTxFormat {
    DM_HASH,
    DM_HEX,
    DM_OBJ,
};

Value getmemorypool(const Array& params, bool fHelp)
{
    if (fHelp || params.size() > 1)
        throw runtime_error(
            "getmemorypool [params]\n"
            "If [params] does not contain a \"data\" key, returns data needed to construct a block to work on:\n"
            "  \"version\" : block version\n"
            "  \"previousblockhash\" : hash of current highest block\n"
            "  \"transactions\" : contents of non-coinbase transactions that should be included in the next block\n"
            "  \"coinbaseaux\" : data that should be included in coinbase\n"
            "  \"coinbasevalue\" : maximum allowable input to coinbase transaction, including the generation award and transaction fees\n"
            "  \"target\" : hash target\n"
            "  \"mintime\" : minimum timestamp appropriate for next block\n"
            "  \"curtime\" : current timestamp\n"
            "  \"mutable\" : list of ways the block template may be changed\n"
            "  \"noncerange\" : range of valid nonces\n"
            "  \"sigoplimit\" : limit of sigops in blocks\n"
            "  \"sizelimit\" : limit of block size\n"
            "  \"bits\" : compressed target of next block\n"
            "  \"height\" : height of the next block\n"
            "If [params] does contain a \"data\" key, tries to solve the block and returns null if it was successful (and \"rejected\" if not)\n"
            "See https://en.bitcoin.it/wiki/BIP_0022 for full specification.");

    const Object& oparam = params.size() ? params[0].get_obj() : emptyobj;
    std::string strMode;
    {
        const Value& modeval = find_value(oparam, "mode");
        if (modeval.type() == str_type)
            strMode = modeval.get_str();
    }

    if (strMode == "template" || (strMode.empty() && find_value(oparam, "data").type() == null_type))
    {
        {
        LOCK(cs_vNodes);
        if (vNodes.empty())
            throw JSONRPCError(-9, "Bitcoin is not connected!");
        }

        LOCK2(cs_main, pwalletMain->cs_wallet);

        if (IsInitialBlockDownload())
            throw JSONRPCError(-10, "Bitcoin is downloading blocks...");

        do
        {
            Value lpval = find_value(oparam, "longpollid");
            if (lpval.type() != null_type)
            {
                uint256 hashWatchedChain = hashBestChain;
                if (lpval.type() == str_type)
                {
                    uint256 lpid;
                    lpid.SetHex(lpval.get_str());
                    if (lpid != hashWatchedChain)
                        break;
                }

                LEAVE_CRITICAL_SECTION(pwalletMain->cs_wallet);
                LEAVE_CRITICAL_SECTION(cs_main);
                {
                    boost::unique_lock<boost::mutex> lock(csBestBlock);
                    while (hashBestChain == hashWatchedChain)
                        cvBlockChange.wait(lock);
                }
                ENTER_CRITICAL_SECTION(cs_main);
                ENTER_CRITICAL_SECTION(pwalletMain->cs_wallet);
            }
        }
        while(0);

        static CReserveKey reservekey(pwalletMain);

        // Update block
        static unsigned int nTransactionsUpdatedLast;
        static CBlockIndex* pindexPrev;
        static int64 nStart;
        static CBlock* pblock;
        if (pindexPrev != pindexBest ||
            (nTransactionsUpdated != nTransactionsUpdatedLast && GetTime() - nStart > 5))
        {
            // Clear pindexPrev so future calls make a new block, despite any failures from here on
            pindexPrev = NULL;

            // Store the pindexBest used before CreateNewBlock, to avoid races
            nTransactionsUpdatedLast = nTransactionsUpdated;
            CBlockIndex* pindexPrevNew = pindexBest;
            nStart = GetTime();

            // Create new block
            if(pblock)
            {
                delete pblock;
                pblock = NULL;
            }
            pblock = CreateNewBlock(reservekey);
            if (!pblock)
                throw JSONRPCError(-7, "Out of memory");

            // Need to update only after we know CreateNewBlock succeeded
            pindexPrev = pindexPrevNew;
        }

        // Update nTime
        pblock->UpdateTime(pindexPrev);
        pblock->nNonce = 0;

        Array transactions;
        map<uint256, int64_t> setTxIndex;
        enum GMPTxFormat dm = DM_HEX;
        {
            const Value& val = find_value(oparam, "tx");
            if (val.type() != null_type)
            {
                std::string strTxFormat = val.get_str();
                if (strTxFormat == "obj")
                    dm = DM_OBJ;
                else
                if (strTxFormat == "hash")
                    dm = DM_HASH;
                else
                if (strTxFormat != "hex")
                    throw JSONRPCError(-18, "Invalid tx format");
            }
        }

        int i = 0;
        CTxDB txdb("r");
        BOOST_FOREACH (CTransaction& tx, pblock->vtx)
        {
            setTxIndex[tx.GetHash()] = i++;

            if(tx.IsCoinBase())
                continue;

            switch (dm) {
            case DM_OBJ:
            {
                Object entry;

                CDataStream ssTx(SER_NETWORK, PROTOCOL_VERSION);
                ssTx << tx;
                entry.push_back(Pair("data", HexStr(ssTx.begin(), ssTx.end())));

                entry.push_back(Pair("hash", tx.GetHash().GetHex()));

                MapPrevTx mapInputs;
                map<uint256, CTxIndex> mapUnused;
                bool fInvalid = false;
                if (tx.FetchInputs(txdb, mapUnused, false, false, mapInputs, fInvalid))
                {
                    entry.push_back(Pair("fee", (int64_t)(tx.GetValueIn(mapInputs) - tx.GetValueOut())));

                    Array deps;
                    BOOST_FOREACH (MapPrevTx::value_type& inp, mapInputs)
                    {
                        if (setTxIndex.count(inp.first))
                            deps.push_back(setTxIndex[inp.first]);
                    }
                    entry.push_back(Pair("depends", deps));

                    int64_t nSigOps = tx.GetLegacySigOpCount();
                    nSigOps += tx.GetP2SHSigOpCount(mapInputs);
                    entry.push_back(Pair("sigops", nSigOps));
                }

                transactions.push_back(entry);
                break;
            }
            case DM_HEX:
            {
                CDataStream ssTx(SER_NETWORK, PROTOCOL_VERSION);
                ssTx << tx;

                transactions.push_back(HexStr(ssTx.begin(), ssTx.end()));
                break;
            }
            case DM_HASH:
                transactions.push_back(tx.GetHash().GetHex());
                break;
            default:
                throw JSONRPCError(-18, "Invalid transaction decomposition");
            }
        }

        Object aux;
        aux.push_back(Pair("flags", HexStr(COINBASE_FLAGS.begin(), COINBASE_FLAGS.end())));

        uint256 hashTarget = CBigNum().SetCompact(pblock->nBits).getuint256();

        static Array aMutable;
        if (aMutable.empty())
        {
            aMutable.push_back("time");
            aMutable.push_back("transactions");
            aMutable.push_back("prevblock");
        }

        Object result;
        result.push_back(Pair("version", pblock->nVersion));
        result.push_back(Pair("previousblockhash", pblock->hashPrevBlock.GetHex()));
        result.push_back(Pair("transactions", transactions));
        result.push_back(Pair("coinbaseaux", aux));
        result.push_back(Pair("coinbasevalue", (int64_t)pblock->vtx[0].vout[0].nValue));
        result.push_back(Pair("longpollid", hashBestChain.GetHex()));
        result.push_back(Pair("target", hashTarget.GetHex()));
        result.push_back(Pair("time", (int64_t)pblock->nTime));
        result.push_back(Pair("mintime", (int64_t)pindexPrev->GetMedianTimePast()+1));
        result.push_back(Pair("mutable", aMutable));
        result.push_back(Pair("noncerange", "00000000ffffffff"));
        result.push_back(Pair("sigoplimit", (int64_t)MAX_BLOCK_SIGOPS));
        result.push_back(Pair("sizelimit", (int64_t)MAX_BLOCK_SIZE));
        result.push_back(Pair("curtime", (int64_t)GetAdjustedTime()));
        result.push_back(Pair("bits", HexBits(pblock->nBits)));
        result.push_back(Pair("height", (int64_t)(pindexPrev->nHeight+1)));

        return result;
    }

    if (strMode.empty() || strMode == "submit")
    {
        // Parse parameters
        CDataStream ssBlock(ParseHex(find_value(oparam, "data").get_str()), SER_NETWORK, PROTOCOL_VERSION);
        CBlock pblock;
        ssBlock >> pblock;

        bool fAccepted;
        {
            LOCK(cs_main);
            fAccepted = ProcessBlock(NULL, &pblock);
        }

        if (params[0].type() == str_type)
            return fAccepted;

        return fAccepted ? Value::null : "rejected";
    }

    throw JSONRPCError(-8, "Invalid mode");
}

Value getrawmempool(const Array& params, bool fHelp)
{
    if (fHelp || params.size() != 0)
        throw runtime_error(
            "getrawmempool\n"
            "Returns all transaction ids in memory pool.");

    vector<uint256> vtxid;
    mempool.queryHashes(vtxid);

    Array a;
    BOOST_FOREACH(const uint256& hash, vtxid)
        a.push_back(hash.ToString());

    return a;
}

Value getblockhash(const Array& params, bool fHelp)
{
    if (fHelp || params.size() != 1)
        throw runtime_error(
            "getblockhash <index>\n"
            "Returns hash of block in best-block-chain at <index>.");

    LOCK(cs_main);

    int nHeight = params[0].get_int();
    if (nHeight < 0 || nHeight > nBestHeight)
        throw runtime_error("Block number out of range.");

    CBlock block;
    CBlockIndex* pblockindex = mapBlockIndex[hashBestChain];
    while (pblockindex->nHeight > nHeight)
        pblockindex = pblockindex->pprev;
    return pblockindex->phashBlock->GetHex();
}

Value getblock(const Array& params, bool fHelp)
{
    if (fHelp || params.size() != 1)
        throw runtime_error(
            "getblock <hash>\n"
            "Returns details of a block with given block-hash.");

    std::string strHash = params[0].get_str();
    uint256 hash(strHash);

    LOCK(cs_main);

    if (mapBlockIndex.count(hash) == 0)
        throw JSONRPCError(-5, "Block not found");

    CBlock block;
    CBlockIndex* pblockindex = mapBlockIndex[hash];
    block.ReadFromDisk(pblockindex, true);

    return blockToJSON(block, pblockindex);
}

Value getnetstats(const Array& params, bool fHelp)
{
    if (fHelp || params.size() != 0)
        throw runtime_error(
            "getnetstats\n"
            "Obtain various network node statistics.");

    LOCK(netstats.cs);
    Object ret, ret_cmd, ret_peers;

    for (map<string, uint64>::const_iterator mi = netstats.mapCmdCount.begin(); mi != netstats.mapCmdCount.end(); ++mi) {
        Array a;
        string strCommand = (*mi).first;

        a.resize(2);
        a[0] = strprintf("%"PRI64u, netstats.mapCmdCount[strCommand]);
        a[1] = strprintf("%"PRI64u, netstats.mapCmdBytes[strCommand]);

        ret_cmd.push_back(Pair(strCommand, a));
    }

    netstats.countPeers();
    ret_peers.push_back(Pair("connected", (int)netstats.nConn));
    ret_peers.push_back(Pair("inbound", (int)netstats.nInbound));
    ret_peers.push_back(Pair("outbound", (int)netstats.nOutbound));

    ret.push_back(Pair("messages", ret_cmd));
    ret.push_back(Pair("peers", ret_peers));

    return ret;
}





//
// Call Table
//


static const CRPCCommand vRPCCommands[] =
{ //  name                      function                 safe mode?
  //  ------------------------  -----------------------  ----------
    { "help",                   &help,                   true },
    { "stop",                   &stop,                   true },
    { "getblockcount",          &getblockcount,          true },
    { "getconnectioncount",     &getconnectioncount,     true },
    { "getpeerinfo",            &getpeerinfo,            true },
    { "addnode",                &addnode,                true },
    { "getaddednodeinfo",       &getaddednodeinfo,       true },
    { "getdifficulty",          &getdifficulty,          true },
    { "getgenerate",            &getgenerate,            true },
    { "setgenerate",            &setgenerate,            true },
    { "gethashespersec",        &gethashespersec,        true },
    { "getinfo",                &getinfo,                true },
    { "getmininginfo",          &getmininginfo,          true },
    { "getnewaddress",          &getnewaddress,          true },
    { "getaccountaddress",      &getaccountaddress,      true },
    { "setaccount",             &setaccount,             true },
    { "getaccount",             &getaccount,             false },
    { "getaddressesbyaccount",  &getaddressesbyaccount,  true },
    { "sendtoaddress",          &sendtoaddress,          false },
    { "getreceivedbyaddress",   &getreceivedbyaddress,   false },
    { "getreceivedbyaccount",   &getreceivedbyaccount,   false },
    { "listreceivedbyaddress",  &listreceivedbyaddress,  false },
    { "listreceivedbyaccount",  &listreceivedbyaccount,  false },
    { "backupwallet",           &backupwallet,           true },
    { "keypoolrefill",          &keypoolrefill,          true },
    { "walletpassphrase",       &walletpassphrase,       true },
    { "walletpassphrasechange", &walletpassphrasechange, false },
    { "walletlock",             &walletlock,             true },
    { "encryptwallet",          &encryptwallet,          false },
    { "validateaddress",        &validateaddress,        true },
    { "getbalance",             &getbalance,             false },
    { "move",                   &movecmd,                false },
    { "sendfrom",               &sendfrom,               false },
    { "sendmany",               &sendmany,               false },
    { "addmultisigaddress",     &addmultisigaddress,     false },
    { "getrawmempool",          &getrawmempool,          true },
    { "getblock",               &getblock,               false },
    { "getblockhash",           &getblockhash,           false },
    { "gettransaction",         &gettransaction,         false },
    { "listtransactions",       &listtransactions,       false },
    { "listaddressgroupings",   &listaddressgroupings,   false },
    { "signmessage",            &signmessage,            false },
    { "verifymessage",          &verifymessage,          false },
    { "setminfee",              &setminfee,              true },
    { "getwork",                &getwork,                true },
    { "listaccounts",           &listaccounts,           false },
    { "settxfee",               &settxfee,               false },
    { "getmemorypool",          &getmemorypool,          true },
    { "listsinceblock",         &listsinceblock,         false },
    { "dumpprivkey",            &dumpprivkey,            false },
    { "importprivkey",          &importprivkey,          false },
<<<<<<< HEAD
    { "listunspent",            &listunspent,            false },
    { "getrawtransaction",      &getrawtransaction,      false },
    { "createrawtransaction",   &createrawtransaction,   false },
    { "decoderawtransaction",   &decoderawtransaction,   false },
    { "signrawtransaction",     &signrawtransaction,     false },
    { "sendrawtransaction",     &sendrawtransaction,     false },
=======
    { "sendrawtx",              &sendrawtx,              false },
    { "getnetstats",            &getnetstats,            true },
>>>>>>> 40c485ae
};

CRPCTable::CRPCTable()
{
    unsigned int vcidx;
    for (vcidx = 0; vcidx < (sizeof(vRPCCommands) / sizeof(vRPCCommands[0])); vcidx++)
    {
        const CRPCCommand *pcmd;

        pcmd = &vRPCCommands[vcidx];
        mapCommands[pcmd->name] = pcmd;
    }
}

const CRPCCommand *CRPCTable::operator[](string name) const
{
    map<string, const CRPCCommand*>::const_iterator it = mapCommands.find(name);
    if (it == mapCommands.end())
        return NULL;
    return (*it).second;
}

//
// HTTP protocol
//
// This ain't Apache.  We're just using HTTP header for the length field
// and to be compatible with other JSON-RPC implementations.
//

string HTTPPost(const string& strMsg, const map<string,string>& mapRequestHeaders)
{
    ostringstream s;
    s << "POST / HTTP/1.1\r\n"
      << "User-Agent: bitcoin-json-rpc/" << FormatFullVersion() << "\r\n"
      << "Host: 127.0.0.1\r\n"
      << "Content-Type: application/json\r\n"
      << "Content-Length: " << strMsg.size() << "\r\n"
      << "Connection: close\r\n"
      << "Accept: application/json\r\n";
    BOOST_FOREACH(const PAIRTYPE(string, string)& item, mapRequestHeaders)
        s << item.first << ": " << item.second << "\r\n";
    s << "\r\n" << strMsg;

    return s.str();
}

string rfc1123Time()
{
    char buffer[64];
    time_t now;
    time(&now);
    struct tm* now_gmt = gmtime(&now);
    string locale(setlocale(LC_TIME, NULL));
    setlocale(LC_TIME, "C"); // we want posix (aka "C") weekday/month strings
    strftime(buffer, sizeof(buffer), "%a, %d %b %Y %H:%M:%S +0000", now_gmt);
    setlocale(LC_TIME, locale.c_str());
    return string(buffer);
}

static string HTTPReply(int nStatus, const string& strMsg, bool keepalive)
{
    if (nStatus == 401)
        return strprintf("HTTP/1.0 401 Authorization Required\r\n"
            "Date: %s\r\n"
            "Server: bitcoin-json-rpc/%s\r\n"
            "WWW-Authenticate: Basic realm=\"jsonrpc\"\r\n"
            "Content-Type: text/html\r\n"
            "Content-Length: 296\r\n"
            "\r\n"
            "<!DOCTYPE HTML PUBLIC \"-//W3C//DTD HTML 4.01 Transitional//EN\"\r\n"
            "\"http://www.w3.org/TR/1999/REC-html401-19991224/loose.dtd\">\r\n"
            "<HTML>\r\n"
            "<HEAD>\r\n"
            "<TITLE>Error</TITLE>\r\n"
            "<META HTTP-EQUIV='Content-Type' CONTENT='text/html; charset=ISO-8859-1'>\r\n"
            "</HEAD>\r\n"
            "<BODY><H1>401 Unauthorized.</H1></BODY>\r\n"
            "</HTML>\r\n", rfc1123Time().c_str(), FormatFullVersion().c_str());
    const char *cStatus;
         if (nStatus == 200) cStatus = "OK";
    else if (nStatus == 400) cStatus = "Bad Request";
    else if (nStatus == 403) cStatus = "Forbidden";
    else if (nStatus == 404) cStatus = "Not Found";
    else if (nStatus == 500) cStatus = "Internal Server Error";
    else cStatus = "";
    return strprintf(
            "HTTP/1.1 %d %s\r\n"
            "Date: %s\r\n"
            "Connection: %s\r\n"
            "Content-Length: %d\r\n"
            "Content-Type: application/json\r\n"
            "Server: bitcoin-json-rpc/%s\r\n"
            "\r\n"
            "%s",
        nStatus,
        cStatus,
        rfc1123Time().c_str(),
        keepalive ? "keep-alive" : "close",
        strMsg.size(),
        FormatFullVersion().c_str(),
        strMsg.c_str());
}

int ReadHTTPStatus(std::basic_istream<char>& stream, int &proto)
{
    string str;
    getline(stream, str);
    vector<string> vWords;
    boost::split(vWords, str, boost::is_any_of(" "));
    if (vWords.size() < 2)
        return 500;
    proto = 0;
    const char *ver = strstr(str.c_str(), "HTTP/1.");
    if (ver != NULL)
        proto = atoi(ver+7);
    return atoi(vWords[1].c_str());
}

int ReadHTTPHeader(std::basic_istream<char>& stream, map<string, string>& mapHeadersRet)
{
    int nLen = 0;
    loop
    {
        string str;
        std::getline(stream, str);
        if (str.empty() || str == "\r")
            break;
        string::size_type nColon = str.find(":");
        if (nColon != string::npos)
        {
            string strHeader = str.substr(0, nColon);
            boost::trim(strHeader);
            boost::to_lower(strHeader);
            string strValue = str.substr(nColon+1);
            boost::trim(strValue);
            mapHeadersRet[strHeader] = strValue;
            if (strHeader == "content-length")
                nLen = atoi(strValue.c_str());
        }
    }
    return nLen;
}

int ReadHTTP(std::basic_istream<char>& stream, map<string, string>& mapHeadersRet, string& strMessageRet)
{
    mapHeadersRet.clear();
    strMessageRet = "";

    // Read status
    int nProto = 0;
    int nStatus = ReadHTTPStatus(stream, nProto);

    // Read header
    int nLen = ReadHTTPHeader(stream, mapHeadersRet);
    if (nLen < 0 || nLen > (int)MAX_SIZE)
        return 500;

    // Read message
    if (nLen > 0)
    {
        vector<char> vch(nLen);
        stream.read(&vch[0], nLen);
        strMessageRet = string(vch.begin(), vch.end());
    }

    string sConHdr = mapHeadersRet["connection"];

    if ((sConHdr != "close") && (sConHdr != "keep-alive"))
    {
        if (nProto >= 1)
            mapHeadersRet["connection"] = "keep-alive";
        else
            mapHeadersRet["connection"] = "close";
    }

    return nStatus;
}

bool HTTPAuthorized(map<string, string>& mapHeaders)
{
    string strAuth = mapHeaders["authorization"];
    if (strAuth.substr(0,6) != "Basic ")
        return false;
    string strUserPass64 = strAuth.substr(6); boost::trim(strUserPass64);
    string strUserPass = DecodeBase64(strUserPass64);
    return strUserPass == strRPCUserColonPass;
}

//
// JSON-RPC protocol.  Bitcoin speaks version 1.0 for maximum compatibility,
// but uses JSON-RPC 1.1/2.0 standards for parts of the 1.0 standard that were
// unspecified (HTTP errors and contents of 'error').
//
// 1.0 spec: http://json-rpc.org/wiki/specification
// 1.2 spec: http://groups.google.com/group/json-rpc/web/json-rpc-over-http
// http://www.codeproject.com/KB/recipes/JSON_Spirit.aspx
//

string JSONRPCRequest(const string& strMethod, const Array& params, const Value& id)
{
    Object request;
    request.push_back(Pair("method", strMethod));
    request.push_back(Pair("params", params));
    request.push_back(Pair("id", id));
    return write_string(Value(request), false) + "\n";
}

Object JSONRPCReplyObj(const Value& result, const Value& error, const Value& id)
{
    Object reply;
    if (error.type() != null_type)
        reply.push_back(Pair("result", Value::null));
    else
        reply.push_back(Pair("result", result));
    reply.push_back(Pair("error", error));
    reply.push_back(Pair("id", id));
    return reply;
}

string JSONRPCReply(const Value& result, const Value& error, const Value& id)
{
    Object reply = JSONRPCReplyObj(result, error, id);
    return write_string(Value(reply), false) + "\n";
}

void ErrorReply(std::ostream& stream, const Object& objError, const Value& id)
{
    // Send error reply from json-rpc error object
    int nStatus = 500;
    int code = find_value(objError, "code").get_int();
    if (code == -32600) nStatus = 400;
    else if (code == -32601) nStatus = 404;
    string strReply = JSONRPCReply(Value::null, objError, id);
    stream << HTTPReply(nStatus, strReply, false) << std::flush;
}

bool ClientAllowed(const boost::asio::ip::address& address)
{
    // Make sure that IPv4-compatible and IPv4-mapped IPv6 addresses are treated as IPv4 addresses
    if (address.is_v6()
     && (address.to_v6().is_v4_compatible()
      || address.to_v6().is_v4_mapped()))
        return ClientAllowed(address.to_v6().to_v4());

    if (address == asio::ip::address_v4::loopback()
     || address == asio::ip::address_v6::loopback()
     || (address.is_v4()
         // Chech whether IPv4 addresses match 127.0.0.0/8 (loopback subnet)
      && (address.to_v4().to_ulong() & 0xff000000) == 0x7f000000))
        return true;

    const string strAddress = address.to_string();
    const vector<string>& vAllow = mapMultiArgs["-rpcallowip"];
    BOOST_FOREACH(string strAllow, vAllow)
        if (WildcardMatch(strAddress, strAllow))
            return true;
    return false;
}

//
// IOStream device that speaks SSL but can also speak non-SSL
//
template <typename Protocol>
class SSLIOStreamDevice : public iostreams::device<iostreams::bidirectional> {
public:
    SSLIOStreamDevice(asio::ssl::stream<typename Protocol::socket> &streamIn, bool fUseSSLIn) : stream(streamIn)
    {
        fUseSSL = fUseSSLIn;
        fNeedHandshake = fUseSSLIn;
    }

    void handshake(ssl::stream_base::handshake_type role)
    {
        if (!fNeedHandshake) return;
        fNeedHandshake = false;
        stream.handshake(role);
    }
    std::streamsize read(char* s, std::streamsize n)
    {
        handshake(ssl::stream_base::server); // HTTPS servers read first
        if (fUseSSL) return stream.read_some(asio::buffer(s, n));
        return stream.next_layer().read_some(asio::buffer(s, n));
    }
    std::streamsize write(const char* s, std::streamsize n)
    {
        handshake(ssl::stream_base::client); // HTTPS clients write first
        if (fUseSSL) return asio::write(stream, asio::buffer(s, n));
        return asio::write(stream.next_layer(), asio::buffer(s, n));
    }
    bool connect(const std::string& server, const std::string& port)
    {
        ip::tcp::resolver resolver(stream.get_io_service());
        ip::tcp::resolver::query query(server.c_str(), port.c_str());
        ip::tcp::resolver::iterator endpoint_iterator = resolver.resolve(query);
        ip::tcp::resolver::iterator end;
        boost::system::error_code error = asio::error::host_not_found;
        while (error && endpoint_iterator != end)
        {
            stream.lowest_layer().close();
            stream.lowest_layer().connect(*endpoint_iterator++, error);
        }
        if (error)
            return false;
        return true;
    }

private:
    bool fNeedHandshake;
    bool fUseSSL;
    asio::ssl::stream<typename Protocol::socket>& stream;
};

class AcceptedConnection
{
public:
    virtual ~AcceptedConnection() {}

    virtual std::iostream& stream() = 0;
    virtual std::string peer_address_to_string() const = 0;
    virtual void close() = 0;
};

template <typename Protocol>
class AcceptedConnectionImpl : public AcceptedConnection
{
public:
    AcceptedConnectionImpl(
            asio::io_service& io_service,
            ssl::context &context,
            bool fUseSSL) :
        sslStream(io_service, context),
        _d(sslStream, fUseSSL),
        _stream(_d)
    {
    }

    virtual std::iostream& stream()
    {
        return _stream;
    }

    virtual std::string peer_address_to_string() const
    {
        return peer.address().to_string();
    }

    virtual void close()
    {
        _stream.close();
    }

    typename Protocol::endpoint peer;
    asio::ssl::stream<typename Protocol::socket> sslStream;

private:
    SSLIOStreamDevice<Protocol> _d;
    iostreams::stream< SSLIOStreamDevice<Protocol> > _stream;
};

void ThreadRPCServer(void* parg)
{
    IMPLEMENT_RANDOMIZE_STACK(ThreadRPCServer(parg));

    // Make this thread recognisable as the RPC listener
    RenameThread("bitcoin-rpclist");

    try
    {
        vnThreadsRunning[THREAD_RPCLISTENER]++;
        ThreadRPCServer2(parg);
        vnThreadsRunning[THREAD_RPCLISTENER]--;
    }
    catch (std::exception& e) {
        vnThreadsRunning[THREAD_RPCLISTENER]--;
        PrintException(&e, "ThreadRPCServer()");
    } catch (...) {
        vnThreadsRunning[THREAD_RPCLISTENER]--;
        PrintException(NULL, "ThreadRPCServer()");
    }
    printf("ThreadRPCServer exited\n");
}

// Forward declaration required for RPCListen
template <typename Protocol, typename SocketAcceptorService>
static void RPCAcceptHandler(boost::shared_ptr< basic_socket_acceptor<Protocol, SocketAcceptorService> > acceptor,
                             ssl::context& context,
                             bool fUseSSL,
                             AcceptedConnection* conn,
                             const boost::system::error_code& error);

/**
 * Sets up I/O resources to accept and handle a new connection.
 */
template <typename Protocol, typename SocketAcceptorService>
static void RPCListen(boost::shared_ptr< basic_socket_acceptor<Protocol, SocketAcceptorService> > acceptor,
                   ssl::context& context,
                   const bool fUseSSL)
{
    // Accept connection
    AcceptedConnectionImpl<Protocol>* conn = new AcceptedConnectionImpl<Protocol>(acceptor->get_io_service(), context, fUseSSL);

    acceptor->async_accept(
            conn->sslStream.lowest_layer(),
            conn->peer,
            boost::bind(&RPCAcceptHandler<Protocol, SocketAcceptorService>,
                acceptor,
                boost::ref(context),
                fUseSSL,
                conn,
                boost::asio::placeholders::error));
}

/**
 * Accept and handle incoming connection.
 */
template <typename Protocol, typename SocketAcceptorService>
static void RPCAcceptHandler(boost::shared_ptr< basic_socket_acceptor<Protocol, SocketAcceptorService> > acceptor,
                             ssl::context& context,
                             const bool fUseSSL,
                             AcceptedConnection* conn,
                             const boost::system::error_code& error)
{
    vnThreadsRunning[THREAD_RPCLISTENER]++;

    // Immediately start accepting new connections, except when we're canceled or our socket is closed.
    if (error != asio::error::operation_aborted
     && acceptor->is_open())
        RPCListen(acceptor, context, fUseSSL);

    AcceptedConnectionImpl<ip::tcp>* tcp_conn = dynamic_cast< AcceptedConnectionImpl<ip::tcp>* >(conn);

    // TODO: Actually handle errors
    if (error)
    {
        delete conn;
    }

    // Restrict callers by IP.  It is important to
    // do this before starting client thread, to filter out
    // certain DoS and misbehaving clients.
    else if (tcp_conn
          && !ClientAllowed(tcp_conn->peer.address()))
    {
        // Only send a 403 if we're not using SSL to prevent a DoS during the SSL handshake.
        if (!fUseSSL)
            conn->stream() << HTTPReply(403, "", false) << std::flush;
        delete conn;
    }

    // start HTTP client thread
    else if (!CreateThread(ThreadRPCServer3, conn)) {
        printf("Failed to create RPC server client thread\n");
        delete conn;
    }

    vnThreadsRunning[THREAD_RPCLISTENER]--;
}

void ThreadRPCServer2(void* parg)
{
    printf("ThreadRPCServer started\n");

    strRPCUserColonPass = mapArgs["-rpcuser"] + ":" + mapArgs["-rpcpassword"];
    if (mapArgs["-rpcpassword"] == "")
    {
        unsigned char rand_pwd[32];
        RAND_bytes(rand_pwd, 32);
        string strWhatAmI = "To use bitcoind";
        if (mapArgs.count("-server"))
            strWhatAmI = strprintf(_("To use the %s option"), "\"-server\"");
        else if (mapArgs.count("-daemon"))
            strWhatAmI = strprintf(_("To use the %s option"), "\"-daemon\"");
        uiInterface.ThreadSafeMessageBox(strprintf(
            _("%s, you must set a rpcpassword in the configuration file:\n %s\n"
              "It is recommended you use the following random password:\n"
              "rpcuser=bitcoinrpc\n"
              "rpcpassword=%s\n"
              "(you do not need to remember this password)\n"
              "If the file does not exist, create it with owner-readable-only file permissions.\n"),
                strWhatAmI.c_str(),
                GetConfigFile().string().c_str(),
                EncodeBase58(&rand_pwd[0],&rand_pwd[0]+32).c_str()),
            _("Error"), CClientUIInterface::OK | CClientUIInterface::MODAL);
        StartShutdown();
        return;
    }

    const bool fUseSSL = GetBoolArg("-rpcssl");

    asio::io_service io_service;

    ssl::context context(io_service, ssl::context::sslv23);
    if (fUseSSL)
    {
        context.set_options(ssl::context::no_sslv2);

        filesystem::path pathCertFile(GetArg("-rpcsslcertificatechainfile", "server.cert"));
        if (!pathCertFile.is_complete()) pathCertFile = filesystem::path(GetDataDir()) / pathCertFile;
        if (filesystem::exists(pathCertFile)) context.use_certificate_chain_file(pathCertFile.string());
        else printf("ThreadRPCServer ERROR: missing server certificate file %s\n", pathCertFile.string().c_str());

        filesystem::path pathPKFile(GetArg("-rpcsslprivatekeyfile", "server.pem"));
        if (!pathPKFile.is_complete()) pathPKFile = filesystem::path(GetDataDir()) / pathPKFile;
        if (filesystem::exists(pathPKFile)) context.use_private_key_file(pathPKFile.string(), ssl::context::pem);
        else printf("ThreadRPCServer ERROR: missing server private key file %s\n", pathPKFile.string().c_str());

        string strCiphers = GetArg("-rpcsslciphers", "TLSv1+HIGH:!SSLv2:!aNULL:!eNULL:!AH:!3DES:@STRENGTH");
        SSL_CTX_set_cipher_list(context.impl(), strCiphers.c_str());
    }

    // Try a dual IPv6/IPv4 socket, falling back to separate IPv4 and IPv6 sockets
    const bool loopback = !mapArgs.count("-rpcallowip");
    asio::ip::address bindAddress = loopback ? asio::ip::address_v6::loopback() : asio::ip::address_v6::any();
    ip::tcp::endpoint endpoint(bindAddress, GetArg("-rpcport", 8332));

    boost::signals2::signal<void ()> StopRequests;

    try
    {
        boost::shared_ptr<ip::tcp::acceptor> acceptor(new ip::tcp::acceptor(io_service));
        acceptor->open(endpoint.protocol());
        acceptor->set_option(boost::asio::ip::tcp::acceptor::reuse_address(true));

        // Try making the socket dual IPv6/IPv4 (if listening on the "any" address)
        boost::system::error_code v6_only_error;
        acceptor->set_option(boost::asio::ip::v6_only(loopback), v6_only_error);

        acceptor->bind(endpoint);
        acceptor->listen(socket_base::max_connections);

        RPCListen(acceptor, context, fUseSSL);
        // Cancel outstanding listen-requests for this acceptor when shutting down
        StopRequests.connect(signals2::slot<void ()>(
                    static_cast<void (ip::tcp::acceptor::*)()>(&ip::tcp::acceptor::close), acceptor.get())
                .track(acceptor));

        // If dual IPv6/IPv4 failed (or we're opening loopback interfaces only), open IPv4 separately
        if (loopback || v6_only_error)
        {
            bindAddress = loopback ? asio::ip::address_v4::loopback() : asio::ip::address_v4::any();
            endpoint.address(bindAddress);

            acceptor.reset(new ip::tcp::acceptor(io_service));
            acceptor->open(endpoint.protocol());
            acceptor->set_option(boost::asio::ip::tcp::acceptor::reuse_address(true));
            acceptor->bind(endpoint);
            acceptor->listen(socket_base::max_connections);

            RPCListen(acceptor, context, fUseSSL);
            // Cancel outstanding listen-requests for this acceptor when shutting down
            StopRequests.connect(signals2::slot<void ()>(
                        static_cast<void (ip::tcp::acceptor::*)()>(&ip::tcp::acceptor::close), acceptor.get())
                    .track(acceptor));
        }
    }
    catch(boost::system::system_error &e)
    {
        uiInterface.ThreadSafeMessageBox(strprintf(_("An error occured while setting up the RPC port %i for listening: %s"), endpoint.port(), e.what()),
                             _("Error"), CClientUIInterface::OK | CClientUIInterface::MODAL);
        StartShutdown();
        return;
    }

    vnThreadsRunning[THREAD_RPCLISTENER]--;
    while (!fShutdown)
        io_service.run_one();
    vnThreadsRunning[THREAD_RPCLISTENER]++;
    StopRequests();
}

class JSONRequest
{
public:
    Value id;
    string strMethod;
    Array params;

    JSONRequest() { id = Value::null; }
    void parse(const Value& valRequest);
};

void JSONRequest::parse(const Value& valRequest)
{
    // Parse request
    if (valRequest.type() != obj_type)
        throw JSONRPCError(-32600, "Invalid Request object");
    const Object& request = valRequest.get_obj();

    // Parse id now so errors from here on will have the id
    id = find_value(request, "id");

    // Parse method
    Value valMethod = find_value(request, "method");
    if (valMethod.type() == null_type)
        throw JSONRPCError(-32600, "Missing method");
    if (valMethod.type() != str_type)
        throw JSONRPCError(-32600, "Method must be a string");
    strMethod = valMethod.get_str();
    if (strMethod != "getwork" && strMethod != "getmemorypool")
        printf("ThreadRPCServer method=%s\n", strMethod.c_str());

    // Parse params
    Value valParams = find_value(request, "params");
    if (valParams.type() == array_type)
        params = valParams.get_array();
    else if (valParams.type() == null_type)
        params = Array();
    else
        throw JSONRPCError(-32600, "Params must be an array");
}

static Object JSONRPCExecOne(const Value& req)
{
    Object rpc_result;

    JSONRequest jreq;
    try {
        jreq.parse(req);

        Value result = tableRPC.execute(jreq.strMethod, jreq.params);
        rpc_result = JSONRPCReplyObj(result, Value::null, jreq.id);
    }
    catch (Object& objError)
    {
        rpc_result = JSONRPCReplyObj(Value::null, objError, jreq.id);
    }
    catch (std::exception& e)
    {
        rpc_result = JSONRPCReplyObj(Value::null,
                                     JSONRPCError(-32700, e.what()), jreq.id);
    }

    return rpc_result;
}

static string JSONRPCExecBatch(const Array& vReq)
{
    Array ret;
    for (unsigned int reqIdx = 0; reqIdx < vReq.size(); reqIdx++)
        ret.push_back(JSONRPCExecOne(vReq[reqIdx]));

    return write_string(Value(ret), false) + "\n";
}

static CCriticalSection cs_THREAD_RPCHANDLER;

void ThreadRPCServer3(void* parg)
{
    IMPLEMENT_RANDOMIZE_STACK(ThreadRPCServer3(parg));

    // Make this thread recognisable as the RPC handler
    RenameThread("bitcoin-rpchand");

    {
        LOCK(cs_THREAD_RPCHANDLER);
        vnThreadsRunning[THREAD_RPCHANDLER]++;
    }
    AcceptedConnection *conn = (AcceptedConnection *) parg;

    bool fRun = true;
    loop {
        if (fShutdown || !fRun)
        {
            conn->close();
            delete conn;
            {
                LOCK(cs_THREAD_RPCHANDLER);
                --vnThreadsRunning[THREAD_RPCHANDLER];
            }
            return;
        }
        map<string, string> mapHeaders;
        string strRequest;

        ReadHTTP(conn->stream(), mapHeaders, strRequest);

        // Check authorization
        if (mapHeaders.count("authorization") == 0)
        {
            conn->stream() << HTTPReply(401, "", false) << std::flush;
            break;
        }
        if (!HTTPAuthorized(mapHeaders))
        {
            printf("ThreadRPCServer incorrect password attempt from %s\n", conn->peer_address_to_string().c_str());
            /* Deter brute-forcing short passwords.
               If this results in a DOS the user really
               shouldn't have their RPC port exposed.*/
            if (mapArgs["-rpcpassword"].size() < 20)
                Sleep(250);

            conn->stream() << HTTPReply(401, "", false) << std::flush;
            break;
        }
        if (mapHeaders["connection"] == "close")
            fRun = false;

        JSONRequest jreq;
        try
        {
            // Parse request
            Value valRequest;
            if (!read_string(strRequest, valRequest))
                throw JSONRPCError(-32700, "Parse error");

            string strReply;

            // singleton request
            if (valRequest.type() == obj_type) {
                jreq.parse(valRequest);

                Value result = tableRPC.execute(jreq.strMethod, jreq.params);

                // Send reply
                strReply = JSONRPCReply(result, Value::null, jreq.id);

            // array of requests
            } else if (valRequest.type() == array_type)
                strReply = JSONRPCExecBatch(valRequest.get_array());
            else
                throw JSONRPCError(-32700, "Top-level object parse error");
                
            conn->stream() << HTTPReply(200, strReply, fRun) << std::flush;
        }
        catch (Object& objError)
        {
            ErrorReply(conn->stream(), objError, jreq.id);
            break;
        }
        catch (std::exception& e)
        {
            ErrorReply(conn->stream(), JSONRPCError(-32700, e.what()), jreq.id);
            break;
        }
    }

    delete conn;
    {
        LOCK(cs_THREAD_RPCHANDLER);
        vnThreadsRunning[THREAD_RPCHANDLER]--;
    }
}

json_spirit::Value CRPCTable::execute(const std::string &strMethod, const json_spirit::Array &params) const
{
    // Find method
    const CRPCCommand *pcmd = tableRPC[strMethod];
    if (!pcmd)
        throw JSONRPCError(-32601, "Method not found");

    // Observe safe mode
    string strWarning = GetWarnings("rpc");
    if (strWarning != "" && !GetBoolArg("-disablesafemode") &&
        !pcmd->okSafeMode)
        throw JSONRPCError(-2, string("Safe mode: ") + strWarning);

    try
    {
        // Execute
        return pcmd->actor(params, false);
    }
    catch (std::exception& e)
    {
        throw JSONRPCError(-1, e.what());
    }
}


Object CallRPC(const string& strMethod, const Array& params)
{
    if (mapArgs["-rpcuser"] == "" && mapArgs["-rpcpassword"] == "")
        throw runtime_error(strprintf(
            _("You must set rpcpassword=<password> in the configuration file:\n%s\n"
              "If the file does not exist, create it with owner-readable-only file permissions."),
                GetConfigFile().string().c_str()));

    // Connect to localhost
    bool fUseSSL = GetBoolArg("-rpcssl");
    asio::io_service io_service;
    ssl::context context(io_service, ssl::context::sslv23);
    context.set_options(ssl::context::no_sslv2);
    asio::ssl::stream<asio::ip::tcp::socket> sslStream(io_service, context);
    SSLIOStreamDevice<asio::ip::tcp> d(sslStream, fUseSSL);
    iostreams::stream< SSLIOStreamDevice<asio::ip::tcp> > stream(d);
    if (!d.connect(GetArg("-rpcconnect", "127.0.0.1"), GetArg("-rpcport", "8332")))
        throw runtime_error("couldn't connect to server");

    // HTTP basic authentication
    string strUserPass64 = EncodeBase64(mapArgs["-rpcuser"] + ":" + mapArgs["-rpcpassword"]);
    map<string, string> mapRequestHeaders;
    mapRequestHeaders["Authorization"] = string("Basic ") + strUserPass64;

    // Send request
    string strRequest = JSONRPCRequest(strMethod, params, 1);
    string strPost = HTTPPost(strRequest, mapRequestHeaders);
    stream << strPost << std::flush;

    // Receive reply
    map<string, string> mapHeaders;
    string strReply;
    int nStatus = ReadHTTP(stream, mapHeaders, strReply);
    if (nStatus == 401)
        throw runtime_error("incorrect rpcuser or rpcpassword (authorization failed)");
    else if (nStatus >= 400 && nStatus != 400 && nStatus != 404 && nStatus != 500)
        throw runtime_error(strprintf("server returned HTTP error %d", nStatus));
    else if (strReply.empty())
        throw runtime_error("no response from server");

    // Parse reply
    Value valReply;
    if (!read_string(strReply, valReply))
        throw runtime_error("couldn't parse reply from server");
    const Object& reply = valReply.get_obj();
    if (reply.empty())
        throw runtime_error("expected reply to have result, error and id properties");

    return reply;
}




template<typename T>
void ConvertTo(Value& value)
{
    if (value.type() == str_type)
    {
        // reinterpret string as unquoted json value
        Value value2;
        if (!read_string(value.get_str(), value2))
            throw runtime_error("type mismatch");
        value = value2.get_value<T>();
    }
    else
    {
        value = value.get_value<T>();
    }
}

// Convert strings to command-specific RPC representation
Array RPCConvertValues(const std::string &strMethod, const std::vector<std::string> &strParams)
{
    Array params;
    BOOST_FOREACH(const std::string &param, strParams)
        params.push_back(param);

    int n = params.size();

    //
    // Special case non-string parameter types
    //
    if (strMethod == "setgenerate"            && n > 0) ConvertTo<bool>(params[0]);
    if (strMethod == "setgenerate"            && n > 1) ConvertTo<boost::int64_t>(params[1]);
    if (strMethod == "setminfee"              && n > 0) ConvertTo<double>(params[0]);
    if (strMethod == "setminfee"              && n > 1) ConvertTo<boost::int64_t>(params[1]);
    if (strMethod == "sendtoaddress"          && n > 1) ConvertTo<double>(params[1]);
    if (strMethod == "settxfee"               && n > 0) ConvertTo<double>(params[0]);
    if (strMethod == "settxfee"               && n > 1) ConvertTo<double>(params[1]);
    if (strMethod == "settxfee"               && n > 2) ConvertTo<bool>(params[2]);
    if (strMethod == "getreceivedbyaddress"   && n > 1) ConvertTo<boost::int64_t>(params[1]);
    if (strMethod == "getreceivedbyaccount"   && n > 1) ConvertTo<boost::int64_t>(params[1]);
    if (strMethod == "listreceivedbyaddress"  && n > 0) ConvertTo<boost::int64_t>(params[0]);
    if (strMethod == "listreceivedbyaddress"  && n > 1) ConvertTo<bool>(params[1]);
    if (strMethod == "listreceivedbyaccount"  && n > 0) ConvertTo<boost::int64_t>(params[0]);
    if (strMethod == "listreceivedbyaccount"  && n > 1) ConvertTo<bool>(params[1]);
    if (strMethod == "getbalance"             && n > 1) ConvertTo<boost::int64_t>(params[1]);
    if (strMethod == "getblockhash"           && n > 0) ConvertTo<boost::int64_t>(params[0]);
    if (strMethod == "move"                   && n > 2) ConvertTo<double>(params[2]);
    if (strMethod == "move"                   && n > 3) ConvertTo<boost::int64_t>(params[3]);
    if (strMethod == "sendfrom"               && n > 2) ConvertTo<double>(params[2]);
    if (strMethod == "sendfrom"               && n > 3) ConvertTo<boost::int64_t>(params[3]);
    if (strMethod == "listtransactions"       && n > 1) ConvertTo<boost::int64_t>(params[1]);
    if (strMethod == "listtransactions"       && n > 2) ConvertTo<boost::int64_t>(params[2]);
    if (strMethod == "listaccounts"           && n > 0) ConvertTo<boost::int64_t>(params[0]);
    if (strMethod == "walletpassphrase"       && n > 1) ConvertTo<boost::int64_t>(params[1]);
    if (strMethod == "getmemorypool"          && n > 0 &&
      boost::starts_with(boost::trim_left_copy(params[0].get_str()), "{"))
        ConvertTo<Object>(params[0]);
    if (strMethod == "listsinceblock"         && n > 1) ConvertTo<boost::int64_t>(params[1]);
    if (strMethod == "sendmany"               && n > 0 &&
      boost::starts_with(boost::trim_left_copy(params[0].get_str()), "["))
        ConvertTo<Array>(params[0]);
    if (strMethod == "sendmany"               && n > 1) ConvertTo<Object>(params[1]);
    if (strMethod == "sendmany"               && n > 2) ConvertTo<boost::int64_t>(params[2]);
    if (strMethod == "addmultisigaddress"     && n > 0) ConvertTo<boost::int64_t>(params[0]);
    if (strMethod == "addmultisigaddress"     && n > 1) ConvertTo<Array>(params[1]);
    if (strMethod == "listunspent"            && n > 0) ConvertTo<boost::int64_t>(params[0]);
    if (strMethod == "listunspent"            && n > 1) ConvertTo<boost::int64_t>(params[1]);
    if (strMethod == "getrawtransaction"      && n > 1) ConvertTo<boost::int64_t>(params[1]);
    if (strMethod == "createrawtransaction"   && n > 0) ConvertTo<Array>(params[0]);
    if (strMethod == "createrawtransaction"   && n > 1) ConvertTo<Object>(params[1]);
    if (strMethod == "signrawtransaction"     && n > 1) ConvertTo<Array>(params[1]);
    if (strMethod == "signrawtransaction"     && n > 2) ConvertTo<Array>(params[2]);

    return params;
}

int CommandLineRPC(int argc, char *argv[])
{
    string strPrint;
    int nRet = 0;
    try
    {
        // Skip switches
        while (argc > 1 && IsSwitchChar(argv[1][0]))
        {
            argc--;
            argv++;
        }

        // Method
        if (argc < 2)
            throw runtime_error("too few parameters");
        string strMethod = argv[1];

        // Parameters default to strings
        std::vector<std::string> strParams(&argv[2], &argv[argc]);
        Array params = RPCConvertValues(strMethod, strParams);

        // Execute
        Object reply = CallRPC(strMethod, params);

        // Parse reply
        const Value& result = find_value(reply, "result");
        const Value& error  = find_value(reply, "error");

        if (error.type() != null_type)
        {
            // Error
            strPrint = "error: " + write_string(error, false);
            int code = find_value(error.get_obj(), "code").get_int();
            nRet = abs(code);
        }
        else
        {
            // Result
            if (result.type() == null_type)
                strPrint = "";
            else if (result.type() == str_type)
                strPrint = result.get_str();
            else
                strPrint = write_string(result, true);
        }
    }
    catch (std::exception& e)
    {
        strPrint = string("error: ") + e.what();
        nRet = 87;
    }
    catch (...)
    {
        PrintException(NULL, "CommandLineRPC()");
    }

    if (strPrint != "")
    {
        fprintf((nRet == 0 ? stdout : stderr), "%s\n", strPrint.c_str());
    }
    return nRet;
}




#ifdef TEST
int main(int argc, char *argv[])
{
#ifdef _MSC_VER
    // Turn off microsoft heap dump noise
    _CrtSetReportMode(_CRT_WARN, _CRTDBG_MODE_FILE);
    _CrtSetReportFile(_CRT_WARN, CreateFile("NUL", GENERIC_WRITE, 0, NULL, OPEN_EXISTING, 0, 0));
#endif
    setbuf(stdin, NULL);
    setbuf(stdout, NULL);
    setbuf(stderr, NULL);

    try
    {
        if (argc >= 2 && string(argv[1]) == "-server")
        {
            printf("server ready\n");
            ThreadRPCServer(NULL);
        }
        else
        {
            return CommandLineRPC(argc, argv);
        }
    }
    catch (std::exception& e) {
        PrintException(&e, "main()");
    } catch (...) {
        PrintException(NULL, "main()");
    }
    return 0;
}
#endif

const CRPCTable tableRPC;<|MERGE_RESOLUTION|>--- conflicted
+++ resolved
@@ -2417,6 +2417,8 @@
         throw runtime_error(
             "getnetstats\n"
             "Obtain various network node statistics.");
+
+    LOCK2(cs_main, pwalletMain->cs_wallet);
 
     LOCK(netstats.cs);
     Object ret, ret_cmd, ret_peers;
@@ -2506,17 +2508,13 @@
     { "listsinceblock",         &listsinceblock,         false },
     { "dumpprivkey",            &dumpprivkey,            false },
     { "importprivkey",          &importprivkey,          false },
-<<<<<<< HEAD
     { "listunspent",            &listunspent,            false },
     { "getrawtransaction",      &getrawtransaction,      false },
     { "createrawtransaction",   &createrawtransaction,   false },
     { "decoderawtransaction",   &decoderawtransaction,   false },
     { "signrawtransaction",     &signrawtransaction,     false },
     { "sendrawtransaction",     &sendrawtransaction,     false },
-=======
-    { "sendrawtx",              &sendrawtx,              false },
     { "getnetstats",            &getnetstats,            true },
->>>>>>> 40c485ae
 };
 
 CRPCTable::CRPCTable()

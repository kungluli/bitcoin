// Copyright (c) 2012 Pieter Wuille
// Distributed under the MIT/X11 software license, see the accompanying
// file COPYING or http://www.opensource.org/licenses/mit-license.php.
#include "addrman.h"

#include "hash.h"

<<<<<<< HEAD
#if USE_ZMQ
#include "bitcoin_zmq.h"
#endif
=======
#include <stdint.h>
>>>>>>> 8637dc2d

using namespace std;

int CAddrInfo::GetTriedBucket(const std::vector<unsigned char> &nKey) const
{
    CDataStream ss1(SER_GETHASH, 0);
    std::vector<unsigned char> vchKey = GetKey();
    ss1 << nKey << vchKey;
    uint64_t hash1 = Hash(ss1.begin(), ss1.end()).Get64();

    CDataStream ss2(SER_GETHASH, 0);
    std::vector<unsigned char> vchGroupKey = GetGroup();
    ss2 << nKey << vchGroupKey << (hash1 % ADDRMAN_TRIED_BUCKETS_PER_GROUP);
    uint64_t hash2 = Hash(ss2.begin(), ss2.end()).Get64();
    return hash2 % ADDRMAN_TRIED_BUCKET_COUNT;
}

int CAddrInfo::GetNewBucket(const std::vector<unsigned char> &nKey, const CNetAddr& src) const
{
    CDataStream ss1(SER_GETHASH, 0);
    std::vector<unsigned char> vchGroupKey = GetGroup();
    std::vector<unsigned char> vchSourceGroupKey = src.GetGroup();
    ss1 << nKey << vchGroupKey << vchSourceGroupKey;
    uint64_t hash1 = Hash(ss1.begin(), ss1.end()).Get64();

    CDataStream ss2(SER_GETHASH, 0);
    ss2 << nKey << vchSourceGroupKey << (hash1 % ADDRMAN_NEW_BUCKETS_PER_SOURCE_GROUP);
    uint64_t hash2 = Hash(ss2.begin(), ss2.end()).Get64();
    return hash2 % ADDRMAN_NEW_BUCKET_COUNT;
}

bool CAddrInfo::IsTerrible(int64_t nNow) const
{
    if (nLastTry && nLastTry >= nNow-60) // never remove things tried the last minute
        return false;

    if (nTime > nNow + 10*60) // came in a flying DeLorean
        return true;

    if (nTime==0 || nNow-nTime > ADDRMAN_HORIZON_DAYS*86400) // not seen in over a month
        return true;

    if (nLastSuccess==0 && nAttempts>=ADDRMAN_RETRIES) // tried three times and never a success
        return true;

    if (nNow-nLastSuccess > ADDRMAN_MIN_FAIL_DAYS*86400 && nAttempts>=ADDRMAN_MAX_FAILURES) // 10 successive failures in the last week
        return true;

    return false;
}

double CAddrInfo::GetChance(int64_t nNow) const
{
    double fChance = 1.0;

    int64_t nSinceLastSeen = nNow - nTime;
    int64_t nSinceLastTry = nNow - nLastTry;

    if (nSinceLastSeen < 0) nSinceLastSeen = 0;
    if (nSinceLastTry < 0) nSinceLastTry = 0;

    fChance *= 600.0 / (600.0 + nSinceLastSeen);

    // deprioritize very recent attempts away
    if (nSinceLastTry < 60*10)
        fChance *= 0.01;

    // deprioritize 50% after each failed attempt
    for (int n=0; n<nAttempts; n++)
        fChance /= 1.5;

    return fChance;
}

CAddrInfo* CAddrMan::Find(const CNetAddr& addr, int *pnId)
{
    std::map<CNetAddr, int>::iterator it = mapAddr.find(addr);
    if (it == mapAddr.end())
        return NULL;
    if (pnId)
        *pnId = (*it).second;
    std::map<int, CAddrInfo>::iterator it2 = mapInfo.find((*it).second);
    if (it2 != mapInfo.end())
        return &(*it2).second;
    return NULL;
}

CAddrInfo* CAddrMan::Create(const CAddress &addr, const CNetAddr &addrSource, int *pnId)
{
    int nId = nIdCount++;
    mapInfo[nId] = CAddrInfo(addr, addrSource);
    mapAddr[addr] = nId;
    mapInfo[nId].nRandomPos = vRandom.size();
    vRandom.push_back(nId);
    if (pnId)
        *pnId = nId;
    return &mapInfo[nId];
}

void CAddrMan::SwapRandom(unsigned int nRndPos1, unsigned int nRndPos2)
{
    if (nRndPos1 == nRndPos2)
        return;

    assert(nRndPos1 < vRandom.size() && nRndPos2 < vRandom.size());

    int nId1 = vRandom[nRndPos1];
    int nId2 = vRandom[nRndPos2];

    assert(mapInfo.count(nId1) == 1);
    assert(mapInfo.count(nId2) == 1);

    mapInfo[nId1].nRandomPos = nRndPos2;
    mapInfo[nId2].nRandomPos = nRndPos1;

    vRandom[nRndPos1] = nId2;
    vRandom[nRndPos2] = nId1;
}

int CAddrMan::SelectTried(int nKBucket)
{
    std::vector<int> &vTried = vvTried[nKBucket];

    // random shuffle the first few elements (using the entire list)
    // find the least recently tried among them
    int64_t nOldest = -1;
    int nOldestPos = -1;
    for (unsigned int i = 0; i < ADDRMAN_TRIED_ENTRIES_INSPECT_ON_EVICT && i < vTried.size(); i++)
    {
        int nPos = GetRandInt(vTried.size() - i) + i;
        int nTemp = vTried[nPos];
        vTried[nPos] = vTried[i];
        vTried[i] = nTemp;
        assert(nOldest == -1 || mapInfo.count(nTemp) == 1);
        if (nOldest == -1 || mapInfo[nTemp].nLastSuccess < mapInfo[nOldest].nLastSuccess) {
           nOldest = nTemp;
           nOldestPos = nPos;
        }
    }

    return nOldestPos;
}

int CAddrMan::ShrinkNew(int nUBucket)
{
    assert(nUBucket >= 0 && (unsigned int)nUBucket < vvNew.size());
    std::set<int> &vNew = vvNew[nUBucket];

    // first look for deletable items
    for (std::set<int>::iterator it = vNew.begin(); it != vNew.end(); it++)
    {
        assert(mapInfo.count(*it));
        CAddrInfo &info = mapInfo[*it];
        if (info.IsTerrible())
        {
            if (--info.nRefCount == 0)
            {
                SwapRandom(info.nRandomPos, vRandom.size()-1);
                vRandom.pop_back();
                mapAddr.erase(info);
                mapInfo.erase(*it);
                nNew--;
            }
            vNew.erase(it);
            return 0;
        }
    }

    // otherwise, select four randomly, and pick the oldest of those to replace
    int n[4] = {GetRandInt(vNew.size()), GetRandInt(vNew.size()), GetRandInt(vNew.size()), GetRandInt(vNew.size())};
    int nI = 0;
    int nOldest = -1;
    for (std::set<int>::iterator it = vNew.begin(); it != vNew.end(); it++)
    {
        if (nI == n[0] || nI == n[1] || nI == n[2] || nI == n[3])
        {
            assert(nOldest == -1 || mapInfo.count(*it) == 1);
            if (nOldest == -1 || mapInfo[*it].nTime < mapInfo[nOldest].nTime)
                nOldest = *it;
        }
        nI++;
    }
    assert(mapInfo.count(nOldest) == 1);
    CAddrInfo &info = mapInfo[nOldest];
    if (--info.nRefCount == 0)
    {
        SwapRandom(info.nRandomPos, vRandom.size()-1);
        vRandom.pop_back();
        mapAddr.erase(info);
        mapInfo.erase(nOldest);
        nNew--;
    }
    vNew.erase(nOldest);

    return 1;
}

void CAddrMan::MakeTried(CAddrInfo& info, int nId, int nOrigin)
{
    assert(vvNew[nOrigin].count(nId) == 1);

    // remove the entry from all new buckets
    for (std::vector<std::set<int> >::iterator it = vvNew.begin(); it != vvNew.end(); it++)
    {
        if ((*it).erase(nId))
            info.nRefCount--;
    }
    nNew--;

    assert(info.nRefCount == 0);

    // what tried bucket to move the entry to
    int nKBucket = info.GetTriedBucket(nKey);
    std::vector<int> &vTried = vvTried[nKBucket];

    // first check whether there is place to just add it
    if (vTried.size() < ADDRMAN_TRIED_BUCKET_SIZE)
    {
        vTried.push_back(nId);
        nTried++;
        info.fInTried = true;
        return;
    }

    // otherwise, find an item to evict
    int nPos = SelectTried(nKBucket);

    // find which new bucket it belongs to
    assert(mapInfo.count(vTried[nPos]) == 1);
    int nUBucket = mapInfo[vTried[nPos]].GetNewBucket(nKey);
    std::set<int> &vNew = vvNew[nUBucket];

    // remove the to-be-replaced tried entry from the tried set
    CAddrInfo& infoOld = mapInfo[vTried[nPos]];
    infoOld.fInTried = false;
    infoOld.nRefCount = 1;
    // do not update nTried, as we are going to move something else there immediately

    // check whether there is place in that one,
    if (vNew.size() < ADDRMAN_NEW_BUCKET_SIZE)
    {
        // if so, move it back there
        vNew.insert(vTried[nPos]);
    } else {
        // otherwise, move it to the new bucket nId came from (there is certainly place there)
        vvNew[nOrigin].insert(vTried[nPos]);
    }
    nNew++;

    vTried[nPos] = nId;
    // we just overwrote an entry in vTried; no need to update nTried
    info.fInTried = true;
    return;
}

void CAddrMan::Good_(const CService &addr, int64_t nTime)
{
//    printf("Good: addr=%s\n", addr.ToString().c_str());

    int nId;
    CAddrInfo *pinfo = Find(addr, &nId);

    // if not found, bail out
    if (!pinfo)
        return;

    CAddrInfo &info = *pinfo;

    // check whether we are talking about the exact same CService (including same port)
    if (info != addr)
        return;

    // update info
    info.nLastSuccess = nTime;
    info.nLastTry = nTime;
    info.nTime = nTime;
    info.nAttempts = 0;

    // if it is already in the tried set, don't do anything else
    if (info.fInTried)
        return;

    // find a bucket it is in now
    int nRnd = GetRandInt(vvNew.size());
    int nUBucket = -1;
    for (unsigned int n = 0; n < vvNew.size(); n++)
    {
        int nB = (n+nRnd) % vvNew.size();
        std::set<int> &vNew = vvNew[nB];
        if (vNew.count(nId))
        {
            nUBucket = nB;
            break;
        }
    }

    // if no bucket is found, something bad happened;
    // TODO: maybe re-add the node, but for now, just bail out
    if (nUBucket == -1) return;

    printf("Moving %s to tried\n", addr.ToString().c_str());

    // move nId to the tried tables
    MakeTried(info, nId, nUBucket);
}

bool CAddrMan::Add_(const CAddress &addr, const CNetAddr& source, int64_t nTimePenalty)
{
    if (!addr.IsRoutable())
        return false;

    bool fNew = false;
    int nId;
    CAddrInfo *pinfo = Find(addr, &nId);

    if (pinfo)
    {
        // periodically update nTime
        bool fCurrentlyOnline = (GetAdjustedTime() - addr.nTime < 24 * 60 * 60);
        int64_t nUpdateInterval = (fCurrentlyOnline ? 60 * 60 : 24 * 60 * 60);
        if (addr.nTime && (!pinfo->nTime || pinfo->nTime < addr.nTime - nUpdateInterval - nTimePenalty))
            pinfo->nTime = max((int64_t)0, addr.nTime - nTimePenalty);

        // add services
        pinfo->nServices |= addr.nServices;

        // do not update if no new information is present
        if (!addr.nTime || (pinfo->nTime && addr.nTime <= pinfo->nTime))
            return false;

        // do not update if the entry was already in the "tried" table
        if (pinfo->fInTried)
            return false;

        // do not update if the max reference count is reached
        if (pinfo->nRefCount == ADDRMAN_NEW_BUCKETS_PER_ADDRESS)
            return false;

        // stochastic test: previous nRefCount == N: 2^N times harder to increase it
        int nFactor = 1;
        for (int n=0; n<pinfo->nRefCount; n++)
            nFactor *= 2;
        if (nFactor > 1 && (GetRandInt(nFactor) != 0))
            return false;
    } else {
        pinfo = Create(addr, source, &nId);
        pinfo->nTime = max((int64_t)0, (int64_t)pinfo->nTime - nTimePenalty);
//        printf("Added %s [nTime=%fhr]\n", pinfo->ToString().c_str(), (GetAdjustedTime() - pinfo->nTime) / 3600.0);
        nNew++;
        fNew = true;
#if USE_ZMQ
        BZmq_SendIPAddress(pinfo->ToString().c_str());
#endif
    }

    int nUBucket = pinfo->GetNewBucket(nKey, source);
    std::set<int> &vNew = vvNew[nUBucket];
    if (!vNew.count(nId))
    {
        pinfo->nRefCount++;
        if (vNew.size() == ADDRMAN_NEW_BUCKET_SIZE)
            ShrinkNew(nUBucket);
        vvNew[nUBucket].insert(nId);
    }
    return fNew;
}

void CAddrMan::Attempt_(const CService &addr, int64_t nTime)
{
    CAddrInfo *pinfo = Find(addr);

    // if not found, bail out
    if (!pinfo)
        return;

    CAddrInfo &info = *pinfo;

    // check whether we are talking about the exact same CService (including same port)
    if (info != addr)
        return;

    // update info
    info.nLastTry = nTime;
    info.nAttempts++;
}

CAddress CAddrMan::Select_(int nUnkBias)
{
    if (size() == 0)
        return CAddress();

    double nCorTried = sqrt(nTried) * (100.0 - nUnkBias);
    double nCorNew = sqrt(nNew) * nUnkBias;
    if ((nCorTried + nCorNew)*GetRandInt(1<<30)/(1<<30) < nCorTried)
    {
        // use a tried node
        double fChanceFactor = 1.0;
        while(1)
        {
            int nKBucket = GetRandInt(vvTried.size());
            std::vector<int> &vTried = vvTried[nKBucket];
            if (vTried.size() == 0) continue;
            int nPos = GetRandInt(vTried.size());
            assert(mapInfo.count(vTried[nPos]) == 1);
            CAddrInfo &info = mapInfo[vTried[nPos]];
            if (GetRandInt(1<<30) < fChanceFactor*info.GetChance()*(1<<30))
                return info;
            fChanceFactor *= 1.2;
        }
    } else {
        // use a new node
        double fChanceFactor = 1.0;
        while(1)
        {
            int nUBucket = GetRandInt(vvNew.size());
            std::set<int> &vNew = vvNew[nUBucket];
            if (vNew.size() == 0) continue;
            int nPos = GetRandInt(vNew.size());
            std::set<int>::iterator it = vNew.begin();
            while (nPos--)
                it++;
            assert(mapInfo.count(*it) == 1);
            CAddrInfo &info = mapInfo[*it];
            if (GetRandInt(1<<30) < fChanceFactor*info.GetChance()*(1<<30))
                return info;
            fChanceFactor *= 1.2;
        }
    }
}

#ifdef DEBUG_ADDRMAN
int CAddrMan::Check_()
{
    std::set<int> setTried;
    std::map<int, int> mapNew;

    if (vRandom.size() != nTried + nNew) return -7;

    for (std::map<int, CAddrInfo>::iterator it = mapInfo.begin(); it != mapInfo.end(); it++)
    {
        int n = (*it).first;
        CAddrInfo &info = (*it).second;
        if (info.fInTried)
        {

            if (!info.nLastSuccess) return -1;
            if (info.nRefCount) return -2;
            setTried.insert(n);
        } else {
            if (info.nRefCount < 0 || info.nRefCount > ADDRMAN_NEW_BUCKETS_PER_ADDRESS) return -3;
            if (!info.nRefCount) return -4;
            mapNew[n] = info.nRefCount;
        }
        if (mapAddr[info] != n) return -5;
        if (info.nRandomPos<0 || info.nRandomPos>=vRandom.size() || vRandom[info.nRandomPos] != n) return -14;
        if (info.nLastTry < 0) return -6;
        if (info.nLastSuccess < 0) return -8;
    }

    if (setTried.size() != nTried) return -9;
    if (mapNew.size() != nNew) return -10;

    for (int n=0; n<vvTried.size(); n++)
    {
        std::vector<int> &vTried = vvTried[n];
        for (std::vector<int>::iterator it = vTried.begin(); it != vTried.end(); it++)
        {
            if (!setTried.count(*it)) return -11;
            setTried.erase(*it);
        }
    }

    for (int n=0; n<vvNew.size(); n++)
    {
        std::set<int> &vNew = vvNew[n];
        for (std::set<int>::iterator it = vNew.begin(); it != vNew.end(); it++)
        {
            if (!mapNew.count(*it)) return -12;
            if (--mapNew[*it] == 0)
                mapNew.erase(*it);
        }
    }

    if (setTried.size()) return -13;
    if (mapNew.size()) return -15;

    return 0;
}
#endif

void CAddrMan::GetAddr_(std::vector<CAddress> &vAddr)
{
    int nNodes = ADDRMAN_GETADDR_MAX_PCT*vRandom.size()/100;
    if (nNodes > ADDRMAN_GETADDR_MAX)
        nNodes = ADDRMAN_GETADDR_MAX;

    // perform a random shuffle over the first nNodes elements of vRandom (selecting from all)
    for (int n = 0; n<nNodes; n++)
    {
        int nRndPos = GetRandInt(vRandom.size() - n) + n;
        SwapRandom(n, nRndPos);
        assert(mapInfo.count(vRandom[n]) == 1);
        vAddr.push_back(mapInfo[vRandom[n]]);
    }
}

void CAddrMan::Connected_(const CService &addr, int64_t nTime)
{
    CAddrInfo *pinfo = Find(addr);

    // if not found, bail out
    if (!pinfo)
        return;

    CAddrInfo &info = *pinfo;

    // check whether we are talking about the exact same CService (including same port)
    if (info != addr)
        return;

    // update info
    int64_t nUpdateInterval = 20 * 60;
    if (nTime - info.nTime > nUpdateInterval)
        info.nTime = nTime;
}<|MERGE_RESOLUTION|>--- conflicted
+++ resolved
@@ -5,13 +5,11 @@
 
 #include "hash.h"
 
-<<<<<<< HEAD
+#include <stdint.h>
+
 #if USE_ZMQ
 #include "bitcoin_zmq.h"
 #endif
-=======
-#include <stdint.h>
->>>>>>> 8637dc2d
 
 using namespace std;
 

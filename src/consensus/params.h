// Copyright (c) 2009-2010 Satoshi Nakamoto
// Copyright (c) 2009-2015 The Bitcoin Core developers
// Distributed under the MIT software license, see the accompanying
// file COPYING or http://www.opensource.org/licenses/mit-license.php.

#ifndef BITCOIN_CONSENSUS_PARAMS_H
#define BITCOIN_CONSENSUS_PARAMS_H

#include "uint256.h"
#include <map>
#include <string>

namespace Consensus {

enum DeploymentPos
{
    DEPLOYMENT_TESTDUMMY,
    DEPLOYMENT_CSV, // Deployment of BIP68, BIP112, and BIP113.
<<<<<<< HEAD
    DEPLOYMENT_SEGWIT, // Deployment of BIP141 and BIP143
=======
    // NOTE: Also add new deployments to VersionBitsDeploymentInfo in versionbits.cpp
>>>>>>> 66db2d62
    MAX_VERSION_BITS_DEPLOYMENTS
};

/**
 * Struct for each individual consensus rule change using BIP9.
 */
struct BIP9Deployment {
    /** Bit position to select the particular bit in nVersion. */
    int bit;
    /** Start MedianTime for version bits miner confirmation. Can be a date in the past */
    int64_t nStartTime;
    /** Timeout/expiry MedianTime for the deployment attempt. */
    int64_t nTimeout;
};

/**
 * Parameters that influence chain consensus.
 */
struct Params {
    uint256 hashGenesisBlock;
    int nSubsidyHalvingInterval;
    /** Used to check majorities for block version upgrade */
    int nMajorityEnforceBlockUpgrade;
    int nMajorityRejectBlockOutdated;
    int nMajorityWindow;
    /** Block height and hash at which BIP34 becomes active */
    int BIP34Height;
    uint256 BIP34Hash;
    /**
     * Minimum blocks including miner confirmation of the total of 2016 blocks in a retargetting period,
     * (nPowTargetTimespan / nPowTargetSpacing) which is also used for BIP9 deployments.
     * Examples: 1916 for 95%, 1512 for testchains.
     */
    uint32_t nRuleChangeActivationThreshold;
    uint32_t nMinerConfirmationWindow;
    BIP9Deployment vDeployments[MAX_VERSION_BITS_DEPLOYMENTS];
    /** Proof of work parameters */
    uint256 powLimit;
    bool fPowAllowMinDifficultyBlocks;
    bool fPowNoRetargeting;
    int64_t nPowTargetSpacing;
    int64_t nPowTargetTimespan;
    int64_t DifficultyAdjustmentInterval() const { return nPowTargetTimespan / nPowTargetSpacing; }
};
} // namespace Consensus

#endif // BITCOIN_CONSENSUS_PARAMS_H<|MERGE_RESOLUTION|>--- conflicted
+++ resolved
@@ -16,11 +16,8 @@
 {
     DEPLOYMENT_TESTDUMMY,
     DEPLOYMENT_CSV, // Deployment of BIP68, BIP112, and BIP113.
-<<<<<<< HEAD
     DEPLOYMENT_SEGWIT, // Deployment of BIP141 and BIP143
-=======
     // NOTE: Also add new deployments to VersionBitsDeploymentInfo in versionbits.cpp
->>>>>>> 66db2d62
     MAX_VERSION_BITS_DEPLOYMENTS
 };
 

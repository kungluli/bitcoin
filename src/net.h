// Copyright (c) 2009-2010 Satoshi Nakamoto
// Copyright (c) 2009-2012 The Bitcoin developers
// Distributed under the MIT/X11 software license, see the accompanying
// file license.txt or http://www.opensource.org/licenses/mit-license.php.
#ifndef BITCOIN_NET_H
#define BITCOIN_NET_H

#include <deque>
#include <boost/array.hpp>
#include <boost/detail/atomic_count.hpp>
#include <boost/foreach.hpp>
#include <openssl/rand.h>

#ifndef WIN32
#include <arpa/inet.h>
#endif

#include "netbase.h"
#include "protocol.h"
#include "addrman.h"

class CAddrDB;
class CRequestTracker;
class CNode;
class CBlockIndex;
extern int nBestHeight;



inline unsigned int ReceiveBufferSize() { return 1000*GetArg("-maxreceivebuffer", 10*1000); }
inline unsigned int SendBufferSize() { return 1000*GetArg("-maxsendbuffer", 10*1000); }
static const unsigned int PUBLISH_HOPS = 5;

bool GetMyExternalIP(CNetAddr& ipRet);
void AddressCurrentlyConnected(const CService& addr);
CNode* FindNode(const CNetAddr& ip);
CNode* FindNode(const CService& ip);
CNode* ConnectNode(CAddress addrConnect, int64 nTimeout=0);
void AbandonRequests(void (*fn)(void*, CDataStream&), void* param1);
bool AnySubscribed(unsigned int nChannel);
void MapPort(bool fMapPort);
bool BindListenPort(std::string& strError=REF(std::string()));
void StartNode(void* parg);
bool StopNode();

enum
{
    LOCAL_NONE,
    LOCAL_IF,
    LOCAL_UPNP,
    LOCAL_IRC,
    LOCAL_HTTP,
};

bool AddLocal(const CNetAddr& addr, int nScore = LOCAL_NONE);
bool SeenLocal(const CNetAddr& addr);
bool IsLocal(const CNetAddr& addr);
bool GetLocal(CNetAddr &addr, const CNetAddr *paddrPeer = NULL);
CAddress GetLocalAddress(const CNetAddr *paddrPeer = NULL);

enum
{
    MSG_TX = 1,
    MSG_BLOCK,
};

class CRequestTracker
{
public:
    void (*fn)(void*, CDataStream&);
    void* param1;

    explicit CRequestTracker(void (*fnIn)(void*, CDataStream&)=NULL, void* param1In=NULL)
    {
        fn = fnIn;
        param1 = param1In;
    }

    bool IsNull()
    {
        return fn == NULL;
    }
};



enum threadId
{
    THREAD_SOCKETHANDLER,
    THREAD_OPENCONNECTIONS,
    THREAD_MESSAGEHANDLER,
    THREAD_MINER,
    THREAD_RPCSERVER,
    THREAD_UPNP,
    THREAD_DNSSEED,
    THREAD_ADDEDCONNECTIONS,
    THREAD_DUMPADDRESS,

    THREAD_MAX
};

extern bool fClient;
extern bool fAllowDNS;
extern uint64 nLocalServices;
extern uint64 nLocalHostNonce;
<<<<<<< HEAD
extern boost::array<int, THREAD_MAX> vnThreadsRunning;
extern CAddrMan addrman;
=======
extern boost::array<int, 10> vnThreadsRunning;
extern boost::detail::atomic_count vaMultiThreads1;
>>>>>>> 2215a65f

extern std::vector<CNode*> vNodes;
extern CCriticalSection cs_vNodes;
extern std::map<CInv, CDataStream> mapRelay;
extern std::deque<std::pair<int64, CInv> > vRelayExpiration;
extern CCriticalSection cs_mapRelay;
extern std::map<CInv, int64> mapAlreadyAskedFor;







class CNode
{
public:
    // socket
    uint64 nServices;
    SOCKET hSocket;
    CDataStream vSend;
    CDataStream vRecv;
    CCriticalSection cs_vSend;
    CCriticalSection cs_vRecv;
    int64 nLastSend;
    int64 nLastRecv;
    int64 nLastSendEmpty;
    int64 nTimeConnected;
    unsigned int nHeaderStart;
    unsigned int nMessageStart;
    CAddress addr;
    CNetAddr addrLocal;
    int nVersion;
    std::string strSubVer;
    bool fClient;
    bool fInbound;
    bool fNetworkNode;
    bool fSuccessfullyConnected;
    bool fDisconnect;
protected:
    int nRefCount;

    // Denial-of-service detection/prevention
    // Key is ip address, value is banned-until-time
    static std::map<CNetAddr, int64> setBanned;
    static CCriticalSection cs_setBanned;
    int nMisbehavior;

public:
    int64 nReleaseTime;
    std::map<uint256, CRequestTracker> mapRequests;
    CCriticalSection cs_mapRequests;
    uint256 hashContinue;
    CBlockIndex* pindexLastGetBlocksBegin;
    uint256 hashLastGetBlocksEnd;
    uint64 nNonce;
    int nStartingHeight;

    // flood relay
    std::vector<CAddress> vAddrToSend;
    std::set<CAddress> setAddrKnown;
    bool fGetAddr;
    std::set<uint256> setKnown;

    // inventory based relay
    std::set<CInv> setInventoryKnown;
    std::vector<CInv> vInventoryToSend;
    CCriticalSection cs_inventory;
    std::multimap<int64, CInv> mapAskFor;

    // publish and subscription
    std::vector<char> vfSubscribe;

    CNode(SOCKET hSocketIn, CAddress addrIn, bool fInboundIn=false)
    {
        nServices = 0;
        hSocket = hSocketIn;
        vSend.SetType(SER_NETWORK);
        vSend.SetVersion(0);
        vRecv.SetType(SER_NETWORK);
        vRecv.SetVersion(0);
        // Version 0.2 obsoletes 20 Feb 2012
        if (GetTime() > 1329696000)
        {
            vSend.SetVersion(209);
            vRecv.SetVersion(209);
        }
        nLastSend = 0;
        nLastRecv = 0;
        nLastSendEmpty = GetTime();
        nTimeConnected = GetTime();
        nHeaderStart = -1;
        nMessageStart = -1;
        addr = addrIn;
        nVersion = 0;
        strSubVer = "";
        fClient = false; // set by version message
        fInbound = fInboundIn;
        fNetworkNode = false;
        fSuccessfullyConnected = false;
        fDisconnect = false;
        nRefCount = 0;
        nReleaseTime = 0;
        hashContinue = 0;
        pindexLastGetBlocksBegin = 0;
        hashLastGetBlocksEnd = 0;
        nStartingHeight = -1;
        fGetAddr = false;
        vfSubscribe.assign(256, false);
        nMisbehavior = 0;
        nNonce = 0;

        // Be shy and don't send version until we hear
        if (!fInbound)
            PushVersion();
    }

    ~CNode()
    {
        if (hSocket != INVALID_SOCKET)
        {
            closesocket(hSocket);
            hSocket = INVALID_SOCKET;
        }
    }

private:
    CNode(const CNode&);
    void operator=(const CNode&);
public:


    int GetRefCount()
    {
        return std::max(nRefCount, 0) + (GetTime() < nReleaseTime ? 1 : 0);
    }

    CNode* AddRef(int64 nTimeout=0)
    {
        if (nTimeout != 0)
            nReleaseTime = std::max(nReleaseTime, GetTime() + nTimeout);
        else
            nRefCount++;
        return this;
    }

    void Release()
    {
        nRefCount--;
    }



    void AddAddressKnown(const CAddress& addr)
    {
        setAddrKnown.insert(addr);
    }

    void PushAddress(const CAddress& addr)
    {
        // Known checking here is only to save space from duplicates.
        // SendMessages will filter it again for knowns that were added
        // after addresses were pushed.
        if (addr.IsValid() && !setAddrKnown.count(addr))
            vAddrToSend.push_back(addr);
    }


    void AddInventoryKnown(const CInv& inv)
    {
        CRITICAL_BLOCK(cs_inventory)
            setInventoryKnown.insert(inv);
    }

    void PushInventory(const CInv& inv)
    {
        CRITICAL_BLOCK(cs_inventory)
            if (!setInventoryKnown.count(inv))
                vInventoryToSend.push_back(inv);
    }

    void AskFor(const CInv& inv)
    {
        // We're using mapAskFor as a priority queue,
        // the key is the earliest time the request can be sent
        int64& nRequestTime = mapAlreadyAskedFor[inv];
        printf("askfor %s   %"PRI64d"\n", inv.ToString().c_str(), nRequestTime);

        // Make sure not to reuse time indexes to keep things in the same order
        int64 nNow = (GetTime() - 1) * 1000000;
        static int64 nLastTime;
        ++nLastTime;
        nNow = std::max(nNow, nLastTime);
        nLastTime = nNow;

        // Each retry is 2 minutes after the last
        nRequestTime = std::max(nRequestTime + 2 * 60 * 1000000, nNow);
        mapAskFor.insert(std::make_pair(nRequestTime, inv));
    }



    void BeginMessage(const char* pszCommand)
    {
        ENTER_CRITICAL_SECTION(cs_vSend);
        if (nHeaderStart != -1)
            AbortMessage();
        nHeaderStart = vSend.size();
        vSend << CMessageHeader(pszCommand, 0);
        nMessageStart = vSend.size();
        if (fDebug) {
            printf("%s ", DateTimeStrFormat("%x %H:%M:%S", GetTime()).c_str());
            printf("sending: %s ", pszCommand);
        }
    }

    void AbortMessage()
    {
        if (nHeaderStart == -1)
            return;
        vSend.resize(nHeaderStart);
        nHeaderStart = -1;
        nMessageStart = -1;
        LEAVE_CRITICAL_SECTION(cs_vSend);

        if (fDebug)
            printf("(aborted)\n");
    }

    void EndMessage()
    {
        if (mapArgs.count("-dropmessagestest") && GetRand(atoi(mapArgs["-dropmessagestest"])) == 0)
        {
            printf("dropmessages DROPPING SEND MESSAGE\n");
            AbortMessage();
            return;
        }

        if (nHeaderStart == -1)
            return;

        // Set the size
        unsigned int nSize = vSend.size() - nMessageStart;
        memcpy((char*)&vSend[nHeaderStart] + offsetof(CMessageHeader, nMessageSize), &nSize, sizeof(nSize));

        // Set the checksum
        if (vSend.GetVersion() >= 209)
        {
            uint256 hash = Hash(vSend.begin() + nMessageStart, vSend.end());
            unsigned int nChecksum = 0;
            memcpy(&nChecksum, &hash, sizeof(nChecksum));
            assert(nMessageStart - nHeaderStart >= offsetof(CMessageHeader, nChecksum) + sizeof(nChecksum));
            memcpy((char*)&vSend[nHeaderStart] + offsetof(CMessageHeader, nChecksum), &nChecksum, sizeof(nChecksum));
        }

        if (fDebug) {
            printf("(%d bytes)\n", nSize);
        }

        nHeaderStart = -1;
        nMessageStart = -1;
        LEAVE_CRITICAL_SECTION(cs_vSend);
    }

    void EndMessageAbortIfEmpty()
    {
        if (nHeaderStart == -1)
            return;
        int nSize = vSend.size() - nMessageStart;
        if (nSize > 0)
            EndMessage();
        else
            AbortMessage();
    }



    void PushVersion();


    void PushMessage(const char* pszCommand)
    {
        try
        {
            BeginMessage(pszCommand);
            EndMessage();
        }
        catch (...)
        {
            AbortMessage();
            throw;
        }
    }

    template<typename T1>
    void PushMessage(const char* pszCommand, const T1& a1)
    {
        try
        {
            BeginMessage(pszCommand);
            vSend << a1;
            EndMessage();
        }
        catch (...)
        {
            AbortMessage();
            throw;
        }
    }

    template<typename T1, typename T2>
    void PushMessage(const char* pszCommand, const T1& a1, const T2& a2)
    {
        try
        {
            BeginMessage(pszCommand);
            vSend << a1 << a2;
            EndMessage();
        }
        catch (...)
        {
            AbortMessage();
            throw;
        }
    }

    template<typename T1, typename T2, typename T3>
    void PushMessage(const char* pszCommand, const T1& a1, const T2& a2, const T3& a3)
    {
        try
        {
            BeginMessage(pszCommand);
            vSend << a1 << a2 << a3;
            EndMessage();
        }
        catch (...)
        {
            AbortMessage();
            throw;
        }
    }

    template<typename T1, typename T2, typename T3, typename T4>
    void PushMessage(const char* pszCommand, const T1& a1, const T2& a2, const T3& a3, const T4& a4)
    {
        try
        {
            BeginMessage(pszCommand);
            vSend << a1 << a2 << a3 << a4;
            EndMessage();
        }
        catch (...)
        {
            AbortMessage();
            throw;
        }
    }

    template<typename T1, typename T2, typename T3, typename T4, typename T5>
    void PushMessage(const char* pszCommand, const T1& a1, const T2& a2, const T3& a3, const T4& a4, const T5& a5)
    {
        try
        {
            BeginMessage(pszCommand);
            vSend << a1 << a2 << a3 << a4 << a5;
            EndMessage();
        }
        catch (...)
        {
            AbortMessage();
            throw;
        }
    }

    template<typename T1, typename T2, typename T3, typename T4, typename T5, typename T6>
    void PushMessage(const char* pszCommand, const T1& a1, const T2& a2, const T3& a3, const T4& a4, const T5& a5, const T6& a6)
    {
        try
        {
            BeginMessage(pszCommand);
            vSend << a1 << a2 << a3 << a4 << a5 << a6;
            EndMessage();
        }
        catch (...)
        {
            AbortMessage();
            throw;
        }
    }

    template<typename T1, typename T2, typename T3, typename T4, typename T5, typename T6, typename T7>
    void PushMessage(const char* pszCommand, const T1& a1, const T2& a2, const T3& a3, const T4& a4, const T5& a5, const T6& a6, const T7& a7)
    {
        try
        {
            BeginMessage(pszCommand);
            vSend << a1 << a2 << a3 << a4 << a5 << a6 << a7;
            EndMessage();
        }
        catch (...)
        {
            AbortMessage();
            throw;
        }
    }

    template<typename T1, typename T2, typename T3, typename T4, typename T5, typename T6, typename T7, typename T8>
    void PushMessage(const char* pszCommand, const T1& a1, const T2& a2, const T3& a3, const T4& a4, const T5& a5, const T6& a6, const T7& a7, const T8& a8)
    {
        try
        {
            BeginMessage(pszCommand);
            vSend << a1 << a2 << a3 << a4 << a5 << a6 << a7 << a8;
            EndMessage();
        }
        catch (...)
        {
            AbortMessage();
            throw;
        }
    }

    template<typename T1, typename T2, typename T3, typename T4, typename T5, typename T6, typename T7, typename T8, typename T9>
    void PushMessage(const char* pszCommand, const T1& a1, const T2& a2, const T3& a3, const T4& a4, const T5& a5, const T6& a6, const T7& a7, const T8& a8, const T9& a9)
    {
        try
        {
            BeginMessage(pszCommand);
            vSend << a1 << a2 << a3 << a4 << a5 << a6 << a7 << a8 << a9;
            EndMessage();
        }
        catch (...)
        {
            AbortMessage();
            throw;
        }
    }


    void PushRequest(const char* pszCommand,
                     void (*fn)(void*, CDataStream&), void* param1)
    {
        uint256 hashReply;
        RAND_bytes((unsigned char*)&hashReply, sizeof(hashReply));

        CRITICAL_BLOCK(cs_mapRequests)
            mapRequests[hashReply] = CRequestTracker(fn, param1);

        PushMessage(pszCommand, hashReply);
    }

    template<typename T1>
    void PushRequest(const char* pszCommand, const T1& a1,
                     void (*fn)(void*, CDataStream&), void* param1)
    {
        uint256 hashReply;
        RAND_bytes((unsigned char*)&hashReply, sizeof(hashReply));

        CRITICAL_BLOCK(cs_mapRequests)
            mapRequests[hashReply] = CRequestTracker(fn, param1);

        PushMessage(pszCommand, hashReply, a1);
    }

    template<typename T1, typename T2>
    void PushRequest(const char* pszCommand, const T1& a1, const T2& a2,
                     void (*fn)(void*, CDataStream&), void* param1)
    {
        uint256 hashReply;
        RAND_bytes((unsigned char*)&hashReply, sizeof(hashReply));

        CRITICAL_BLOCK(cs_mapRequests)
            mapRequests[hashReply] = CRequestTracker(fn, param1);

        PushMessage(pszCommand, hashReply, a1, a2);
    }



    void PushGetBlocks(CBlockIndex* pindexBegin, uint256 hashEnd);
    bool IsSubscribed(unsigned int nChannel);
    void Subscribe(unsigned int nChannel, unsigned int nHops=0);
    void CancelSubscribe(unsigned int nChannel);
    void CloseSocketDisconnect();
    void Cleanup();


    // Denial-of-service detection/prevention
    // The idea is to detect peers that are behaving
    // badly and disconnect/ban them, but do it in a
    // one-coding-mistake-won't-shatter-the-entire-network
    // way.
    // IMPORTANT:  There should be nothing I can give a
    // node that it will forward on that will make that
    // node's peers drop it. If there is, an attacker
    // can isolate a node and/or try to split the network.
    // Dropping a node for sending stuff that is invalid
    // now but might be valid in a later version is also
    // dangerous, because it can cause a network split
    // between nodes running old code and nodes running
    // new code.
    static void ClearBanned(); // needed for unit testing
    static bool IsBanned(CNetAddr ip);
    bool Misbehaving(int howmuch); // 1 == a little, 100 == a lot
};










inline void RelayInventory(const CInv& inv)
{
    // Put on lists to offer to the other nodes
    CRITICAL_BLOCK(cs_vNodes)
        BOOST_FOREACH(CNode* pnode, vNodes)
            pnode->PushInventory(inv);
}

template<typename T>
void RelayMessage(const CInv& inv, const T& a)
{
    CDataStream ss(SER_NETWORK);
    ss.reserve(10000);
    ss << a;
    RelayMessage(inv, ss);
}

template<>
inline void RelayMessage<>(const CInv& inv, const CDataStream& ss)
{
    CRITICAL_BLOCK(cs_mapRelay)
    {
        // Expire old relay messages
        while (!vRelayExpiration.empty() && vRelayExpiration.front().first < GetTime())
        {
            mapRelay.erase(vRelayExpiration.front().second);
            vRelayExpiration.pop_front();
        }

        // Save original serialized message so newer versions are preserved
        mapRelay[inv] = ss;
        vRelayExpiration.push_back(std::make_pair(GetTime() + 15 * 60, inv));
    }

    RelayInventory(inv);
}








//
// Templates for the publish and subscription system.
// The object being published as T& obj needs to have:
//   a set<unsigned int> setSources member
//   specializations of AdvertInsert and AdvertErase
// Currently implemented for CTable and CProduct.
//

template<typename T>
void AdvertStartPublish(CNode* pfrom, unsigned int nChannel, unsigned int nHops, T& obj)
{
    // Add to sources
    obj.setSources.insert(pfrom->addr.ip);

    if (!AdvertInsert(obj))
        return;

    // Relay
    CRITICAL_BLOCK(cs_vNodes)
        BOOST_FOREACH(CNode* pnode, vNodes)
            if (pnode != pfrom && (nHops < PUBLISH_HOPS || pnode->IsSubscribed(nChannel)))
                pnode->PushMessage("publish", nChannel, nHops, obj);
}

template<typename T>
void AdvertStopPublish(CNode* pfrom, unsigned int nChannel, unsigned int nHops, T& obj)
{
    uint256 hash = obj.GetHash();

    CRITICAL_BLOCK(cs_vNodes)
        BOOST_FOREACH(CNode* pnode, vNodes)
            if (pnode != pfrom && (nHops < PUBLISH_HOPS || pnode->IsSubscribed(nChannel)))
                pnode->PushMessage("pub-cancel", nChannel, nHops, hash);

    AdvertErase(obj);
}

template<typename T>
void AdvertRemoveSource(CNode* pfrom, unsigned int nChannel, unsigned int nHops, T& obj)
{
    // Remove a source
    obj.setSources.erase(pfrom->addr.ip);

    // If no longer supported by any sources, cancel it
    if (obj.setSources.empty())
        AdvertStopPublish(pfrom, nChannel, nHops, obj);
}

#endif<|MERGE_RESOLUTION|>--- conflicted
+++ resolved
@@ -90,11 +90,12 @@
     THREAD_OPENCONNECTIONS,
     THREAD_MESSAGEHANDLER,
     THREAD_MINER,
-    THREAD_RPCSERVER,
+    THREAD_RPCLISTENER,
     THREAD_UPNP,
     THREAD_DNSSEED,
     THREAD_ADDEDCONNECTIONS,
     THREAD_DUMPADDRESS,
+    THREAD_RPCHANDLER,
 
     THREAD_MAX
 };
@@ -103,13 +104,8 @@
 extern bool fAllowDNS;
 extern uint64 nLocalServices;
 extern uint64 nLocalHostNonce;
-<<<<<<< HEAD
 extern boost::array<int, THREAD_MAX> vnThreadsRunning;
 extern CAddrMan addrman;
-=======
-extern boost::array<int, 10> vnThreadsRunning;
-extern boost::detail::atomic_count vaMultiThreads1;
->>>>>>> 2215a65f
 
 extern std::vector<CNode*> vNodes;
 extern CCriticalSection cs_vNodes;

// Copyright (c) 2009-2010 Satoshi Nakamoto
// Copyright (c) 2009-2012 The Bitcoin developers
// Distributed under the MIT/X11 software license, see the accompanying
// file COPYING or http://www.opensource.org/licenses/mit-license.php.
#ifndef BITCOIN_NET_H
#define BITCOIN_NET_H

#include <deque>
#include <boost/array.hpp>
#include <boost/foreach.hpp>
#include <openssl/rand.h>

#ifndef WIN32
#include <arpa/inet.h>
#endif

#include "mruset.h"
#include "netbase.h"
#include "protocol.h"
#include "addrman.h"

class CRequestTracker;
class CNode;
class CBlockIndex;
extern int nBestHeight;



inline unsigned int ReceiveBufferSize() { return 1000*GetArg("-maxreceivebuffer", 5*1000); }
inline unsigned int SendBufferSize() { return 1000*GetArg("-maxsendbuffer", 1*1000); }

void AddOneShot(std::string strDest);
bool RecvLine(SOCKET hSocket, std::string& strLine);
bool GetMyExternalIP(CNetAddr& ipRet);
void AddressCurrentlyConnected(const CService& addr);
CNode* FindNode(const CNetAddr& ip);
CNode* FindNode(const CService& ip);
CNode* ConnectNode(CAddress addrConnect, const char *strDest = NULL, int64 nTimeout=0);
void MapPort();
unsigned short GetListenPort();
bool BindListenPort(const CService &bindAddr, std::string& strError=REF(std::string()));
void StartNode(void* parg);
bool StopNode();

enum
{
    LOCAL_NONE,   // unknown
    LOCAL_IF,     // address a local interface listens on
    LOCAL_BIND,   // address explicit bound to
    LOCAL_UPNP,   // address reported by UPnP
    LOCAL_IRC,    // address reported by IRC (deprecated)
    LOCAL_HTTP,   // address reported by whatismyip.com and similar
    LOCAL_MANUAL, // address explicitly specified (-externalip=)

    LOCAL_MAX
};

void SetLimited(enum Network net, bool fLimited = true);
bool IsLimited(enum Network net);
bool IsLimited(const CNetAddr& addr);
bool AddLocal(const CService& addr, int nScore = LOCAL_NONE);
bool AddLocal(const CNetAddr& addr, int nScore = LOCAL_NONE);
bool SeenLocal(const CService& addr);
bool IsLocal(const CService& addr);
bool GetLocal(CService &addr, const CNetAddr *paddrPeer = NULL);
bool IsReachable(const CNetAddr &addr);
void SetReachable(enum Network net, bool fFlag = true);
CAddress GetLocalAddress(const CNetAddr *paddrPeer = NULL);


class CRequestTracker
{
public:
    void (*fn)(void*, CDataStream&);
    void* param1;

    explicit CRequestTracker(void (*fnIn)(void*, CDataStream&)=NULL, void* param1In=NULL)
    {
        fn = fnIn;
        param1 = param1In;
    }

    bool IsNull()
    {
        return fn == NULL;
    }
};


/** Thread types */
enum threadId
{
    THREAD_SOCKETHANDLER,
    THREAD_OPENCONNECTIONS,
    THREAD_MESSAGEHANDLER,
    THREAD_MINER,
    THREAD_RPCLISTENER,
    THREAD_UPNP,
    THREAD_DNSSEED,
    THREAD_ADDEDCONNECTIONS,
    THREAD_DUMPADDRESS,
    THREAD_RPCHANDLER,

    THREAD_MAX
};

extern bool fClient;
extern bool fDiscover;
extern bool fUseUPnP;
extern uint64 nLocalServices;
extern uint64 nLocalHostNonce;
extern boost::array<int, THREAD_MAX> vnThreadsRunning;
extern CAddrMan addrman;

extern std::vector<CNode*> vNodes;
extern CCriticalSection cs_vNodes;
extern std::map<CInv, CDataStream> mapRelay;
extern std::deque<std::pair<int64, CInv> > vRelayExpiration;
extern CCriticalSection cs_mapRelay;
extern std::map<CInv, int64> mapAlreadyAskedFor;

extern std::vector<std::string> vAddedNodes;
extern CCriticalSection cs_vAddedNodes;




class CNodeStats
{
public:
    uint64 nServices;
    int64 nLastSend;
    int64 nLastRecv;
    int64 nTimeConnected;
    uint64 nRecvBytes;
    uint64 nSendBytes;
    std::string addrName;
    int nVersion;
    std::string strSubVer;
    bool fInbound;
    int64 nReleaseTime;
    int nStartingHeight;
    int nMisbehavior;
    std::map<std::string, uint64> mapRecvMsgs;
    std::map<std::string, uint64> mapRecvMsgBytes;
    std::map<std::string, uint64> mapSendMsgs;
    std::map<std::string, uint64> mapSendMsgBytes;
};





/** Information about a peer */
class CNode
{
public:
    // socket
    uint64 nServices;
    SOCKET hSocket;
    CDataStream vSend;
    CDataStream vRecv;
    CCriticalSection cs_vSend;
    CCriticalSection cs_vRecv;
    int64 nLastSend;
    int64 nLastRecv;
    int64 nLastSendEmpty;
    int64 nTimeConnected;
<<<<<<< HEAD
    bool fAskedForBlocks;
=======
    uint64 nRecvBytes;
    uint64 nSendBytes;
>>>>>>> e58e23e1
    int nHeaderStart;
    unsigned int nMessageStart;
    std::string strSendCmd;
    CAddress addr;
    std::string addrName;
    CService addrLocal;
    int nVersion;
    std::string strSubVer;
    bool fOneShot;
    bool fClient;
    bool fInbound;
    bool fNetworkNode;
    bool fSuccessfullyConnected;
    bool fDisconnect;
    CSemaphoreGrant grantOutbound;
    std::map<std::string, uint64> mapRecvMsgs;
    std::map<std::string, uint64> mapRecvMsgBytes;
    std::map<std::string, uint64> mapSendMsgs;
    std::map<std::string, uint64> mapSendMsgBytes;

protected:
    int nRefCount;

    // Denial-of-service detection/prevention
    // Key is IP address, value is banned-until-time
    static std::map<CNetAddr, int64> setBanned;
    static CCriticalSection cs_setBanned;
    int nMisbehavior;

public:
    int64 nReleaseTime;
    std::map<uint256, CRequestTracker> mapRequests;
    CCriticalSection cs_mapRequests;
    uint256 hashContinue;
    CBlockIndex* pindexLastGetBlocksBegin;
    uint256 hashLastGetBlocksEnd;
    int nStartingHeight;

    // flood relay
    std::vector<CAddress> vAddrToSend;
    std::set<CAddress> setAddrKnown;
    bool fGetAddr;
    std::set<uint256> setKnown;

    // inventory based relay
    mruset<CInv> setInventoryKnown;
    std::vector<CInv> vInventoryToSend;
    CCriticalSection cs_inventory;
    std::multimap<int64, CInv> mapAskFor;

    CNode(SOCKET hSocketIn, CAddress addrIn, std::string addrNameIn = "", bool fInboundIn=false) : vSend(SER_NETWORK, MIN_PROTO_VERSION), vRecv(SER_NETWORK, MIN_PROTO_VERSION)
    {
        nServices = 0;
        hSocket = hSocketIn;
        nLastSend = 0;
        nLastRecv = 0;
        nLastSendEmpty = GetTime();
        nTimeConnected = GetTime();
<<<<<<< HEAD
        fAskedForBlocks = false;
=======
        nRecvBytes = 0;
        nSendBytes = 0;
>>>>>>> e58e23e1
        nHeaderStart = -1;
        nMessageStart = -1;
        addr = addrIn;
        addrName = addrNameIn == "" ? addr.ToStringIPPort() : addrNameIn;
        nVersion = 0;
        strSubVer = "";
        fOneShot = false;
        fClient = false; // set by version message
        fInbound = fInboundIn;
        fNetworkNode = false;
        fSuccessfullyConnected = false;
        fDisconnect = false;
        nRefCount = 0;
        nReleaseTime = 0;
        hashContinue = 0;
        pindexLastGetBlocksBegin = 0;
        hashLastGetBlocksEnd = 0;
        nStartingHeight = -1;
        fGetAddr = false;
        nMisbehavior = 0;
        setInventoryKnown.max_size(SendBufferSize() / 1000);

        // Be shy and don't send version until we hear
        if (!fInbound)
            PushVersion();
    }

    ~CNode()
    {
        if (hSocket != INVALID_SOCKET)
        {
            closesocket(hSocket);
            hSocket = INVALID_SOCKET;
        }
    }

private:
    CNode(const CNode&);
    void operator=(const CNode&);
public:


    int GetRefCount()
    {
        return std::max(nRefCount, 0) + (GetTime() < nReleaseTime ? 1 : 0);
    }

    CNode* AddRef(int64 nTimeout=0)
    {
        if (nTimeout != 0)
            nReleaseTime = std::max(nReleaseTime, GetTime() + nTimeout);
        else
            nRefCount++;
        return this;
    }

    void Release()
    {
        nRefCount--;
    }



    void AddAddressKnown(const CAddress& addr)
    {
        setAddrKnown.insert(addr);
    }

    void PushAddress(const CAddress& addr)
    {
        // Known checking here is only to save space from duplicates.
        // SendMessages will filter it again for knowns that were added
        // after addresses were pushed.
        if (addr.IsValid() && !setAddrKnown.count(addr))
            vAddrToSend.push_back(addr);
    }


    void AddInventoryKnown(const CInv& inv)
    {
        {
            LOCK(cs_inventory);
            setInventoryKnown.insert(inv);
        }
    }

    void PushInventory(const CInv& inv)
    {
        {
            LOCK(cs_inventory);
            if (!setInventoryKnown.count(inv))
                vInventoryToSend.push_back(inv);
        }
    }

    void AskFor(const CInv& inv)
    {
        // We're using mapAskFor as a priority queue,
        // the key is the earliest time the request can be sent
        int64& nRequestTime = mapAlreadyAskedFor[inv];
        if (fDebugNet)
            printf("askfor %s   %"PRI64d" (%s)\n", inv.ToString().c_str(), nRequestTime, DateTimeStrFormat("%H:%M:%S", nRequestTime/1000000).c_str());

        // Make sure not to reuse time indexes to keep things in the same order
        int64 nNow = (GetTime() - 1) * 1000000;
        static int64 nLastTime;
        ++nLastTime;
        nNow = std::max(nNow, nLastTime);
        nLastTime = nNow;

        // Each retry is 2 minutes after the last
        nRequestTime = std::max(nRequestTime + 2 * 60 * 1000000, nNow);
        mapAskFor.insert(std::make_pair(nRequestTime, inv));
    }



    void BeginMessage(const char* pszCommand)
    {
        ENTER_CRITICAL_SECTION(cs_vSend);
        if (nHeaderStart != -1)
            AbortMessage();
        nHeaderStart = vSend.size();
        vSend << CMessageHeader(pszCommand, 0);
        nMessageStart = vSend.size();
        strSendCmd = pszCommand;
        if (fDebug)
            printf("sending: %s ", pszCommand);
    }

    void AbortMessage()
    {
        if (nHeaderStart < 0)
            return;
        vSend.resize(nHeaderStart);
        nHeaderStart = -1;
        nMessageStart = -1;
        strSendCmd = "";
        LEAVE_CRITICAL_SECTION(cs_vSend);

        if (fDebug)
            printf("(aborted)\n");
    }

    void EndMessage()
    {
        if (mapArgs.count("-dropmessagestest") && GetRand(atoi(mapArgs["-dropmessagestest"])) == 0)
        {
            printf("dropmessages DROPPING SEND MESSAGE\n");
            AbortMessage();
            return;
        }

        if (nHeaderStart < 0)
            return;

        // Set the size
        unsigned int nSize = vSend.size() - nMessageStart;
        memcpy((char*)&vSend[nHeaderStart] + CMessageHeader::MESSAGE_SIZE_OFFSET, &nSize, sizeof(nSize));

        // Set the checksum
        uint256 hash = Hash(vSend.begin() + nMessageStart, vSend.end());
        unsigned int nChecksum = 0;
        memcpy(&nChecksum, &hash, sizeof(nChecksum));
        assert(nMessageStart - nHeaderStart >= CMessageHeader::CHECKSUM_OFFSET + sizeof(nChecksum));
        memcpy((char*)&vSend[nHeaderStart] + CMessageHeader::CHECKSUM_OFFSET, &nChecksum, sizeof(nChecksum));

        nSendBytes += nSize;
        mapSendMsgs[strSendCmd]++;
        mapSendMsgBytes[strSendCmd] += (nMessageStart - nHeaderStart) + nSize;

        if (fDebug) {
            printf("(%d bytes)\n", nSize);
        }

        nHeaderStart = -1;
        nMessageStart = -1;
        LEAVE_CRITICAL_SECTION(cs_vSend);
    }

    void EndMessageAbortIfEmpty()
    {
        if (nHeaderStart < 0)
            return;
        int nSize = vSend.size() - nMessageStart;
        if (nSize > 0)
            EndMessage();
        else
            AbortMessage();
    }



    void PushVersion();


    void PushMessage(const char* pszCommand)
    {
        try
        {
            BeginMessage(pszCommand);
            EndMessage();
        }
        catch (...)
        {
            AbortMessage();
            throw;
        }
    }

    template<typename T1>
    void PushMessage(const char* pszCommand, const T1& a1)
    {
        try
        {
            BeginMessage(pszCommand);
            vSend << a1;
            EndMessage();
        }
        catch (...)
        {
            AbortMessage();
            throw;
        }
    }

    template<typename T1, typename T2>
    void PushMessage(const char* pszCommand, const T1& a1, const T2& a2)
    {
        try
        {
            BeginMessage(pszCommand);
            vSend << a1 << a2;
            EndMessage();
        }
        catch (...)
        {
            AbortMessage();
            throw;
        }
    }

    template<typename T1, typename T2, typename T3>
    void PushMessage(const char* pszCommand, const T1& a1, const T2& a2, const T3& a3)
    {
        try
        {
            BeginMessage(pszCommand);
            vSend << a1 << a2 << a3;
            EndMessage();
        }
        catch (...)
        {
            AbortMessage();
            throw;
        }
    }

    template<typename T1, typename T2, typename T3, typename T4>
    void PushMessage(const char* pszCommand, const T1& a1, const T2& a2, const T3& a3, const T4& a4)
    {
        try
        {
            BeginMessage(pszCommand);
            vSend << a1 << a2 << a3 << a4;
            EndMessage();
        }
        catch (...)
        {
            AbortMessage();
            throw;
        }
    }

    template<typename T1, typename T2, typename T3, typename T4, typename T5>
    void PushMessage(const char* pszCommand, const T1& a1, const T2& a2, const T3& a3, const T4& a4, const T5& a5)
    {
        try
        {
            BeginMessage(pszCommand);
            vSend << a1 << a2 << a3 << a4 << a5;
            EndMessage();
        }
        catch (...)
        {
            AbortMessage();
            throw;
        }
    }

    template<typename T1, typename T2, typename T3, typename T4, typename T5, typename T6>
    void PushMessage(const char* pszCommand, const T1& a1, const T2& a2, const T3& a3, const T4& a4, const T5& a5, const T6& a6)
    {
        try
        {
            BeginMessage(pszCommand);
            vSend << a1 << a2 << a3 << a4 << a5 << a6;
            EndMessage();
        }
        catch (...)
        {
            AbortMessage();
            throw;
        }
    }

    template<typename T1, typename T2, typename T3, typename T4, typename T5, typename T6, typename T7>
    void PushMessage(const char* pszCommand, const T1& a1, const T2& a2, const T3& a3, const T4& a4, const T5& a5, const T6& a6, const T7& a7)
    {
        try
        {
            BeginMessage(pszCommand);
            vSend << a1 << a2 << a3 << a4 << a5 << a6 << a7;
            EndMessage();
        }
        catch (...)
        {
            AbortMessage();
            throw;
        }
    }

    template<typename T1, typename T2, typename T3, typename T4, typename T5, typename T6, typename T7, typename T8>
    void PushMessage(const char* pszCommand, const T1& a1, const T2& a2, const T3& a3, const T4& a4, const T5& a5, const T6& a6, const T7& a7, const T8& a8)
    {
        try
        {
            BeginMessage(pszCommand);
            vSend << a1 << a2 << a3 << a4 << a5 << a6 << a7 << a8;
            EndMessage();
        }
        catch (...)
        {
            AbortMessage();
            throw;
        }
    }

    template<typename T1, typename T2, typename T3, typename T4, typename T5, typename T6, typename T7, typename T8, typename T9>
    void PushMessage(const char* pszCommand, const T1& a1, const T2& a2, const T3& a3, const T4& a4, const T5& a5, const T6& a6, const T7& a7, const T8& a8, const T9& a9)
    {
        try
        {
            BeginMessage(pszCommand);
            vSend << a1 << a2 << a3 << a4 << a5 << a6 << a7 << a8 << a9;
            EndMessage();
        }
        catch (...)
        {
            AbortMessage();
            throw;
        }
    }


    void PushRequest(const char* pszCommand,
                     void (*fn)(void*, CDataStream&), void* param1)
    {
        uint256 hashReply;
        RAND_bytes((unsigned char*)&hashReply, sizeof(hashReply));

        {
            LOCK(cs_mapRequests);
            mapRequests[hashReply] = CRequestTracker(fn, param1);
        }

        PushMessage(pszCommand, hashReply);
    }

    template<typename T1>
    void PushRequest(const char* pszCommand, const T1& a1,
                     void (*fn)(void*, CDataStream&), void* param1)
    {
        uint256 hashReply;
        RAND_bytes((unsigned char*)&hashReply, sizeof(hashReply));

        {
            LOCK(cs_mapRequests);
            mapRequests[hashReply] = CRequestTracker(fn, param1);
        }

        PushMessage(pszCommand, hashReply, a1);
    }

    template<typename T1, typename T2>
    void PushRequest(const char* pszCommand, const T1& a1, const T2& a2,
                     void (*fn)(void*, CDataStream&), void* param1)
    {
        uint256 hashReply;
        RAND_bytes((unsigned char*)&hashReply, sizeof(hashReply));

        {
            LOCK(cs_mapRequests);
            mapRequests[hashReply] = CRequestTracker(fn, param1);
        }

        PushMessage(pszCommand, hashReply, a1, a2);
    }



    void PushGetBlocks(CBlockIndex* pindexBegin, uint256 hashEnd);
    bool IsSubscribed(unsigned int nChannel);
    void Subscribe(unsigned int nChannel, unsigned int nHops=0);
    void CancelSubscribe(unsigned int nChannel);
    void CloseSocketDisconnect();
    void Cleanup();


    // Denial-of-service detection/prevention
    // The idea is to detect peers that are behaving
    // badly and disconnect/ban them, but do it in a
    // one-coding-mistake-won't-shatter-the-entire-network
    // way.
    // IMPORTANT:  There should be nothing I can give a
    // node that it will forward on that will make that
    // node's peers drop it. If there is, an attacker
    // can isolate a node and/or try to split the network.
    // Dropping a node for sending stuff that is invalid
    // now but might be valid in a later version is also
    // dangerous, because it can cause a network split
    // between nodes running old code and nodes running
    // new code.
    static void ClearBanned(); // needed for unit testing
    static bool IsBanned(CNetAddr ip);
    bool Misbehaving(int howmuch); // 1 == a little, 100 == a lot
    void copyStats(CNodeStats &stats);
};










inline void RelayInventory(const CInv& inv)
{
    // Put on lists to offer to the other nodes
    {
        LOCK(cs_vNodes);
        BOOST_FOREACH(CNode* pnode, vNodes)
            pnode->PushInventory(inv);
    }
}

template<typename T>
void RelayMessage(const CInv& inv, const T& a)
{
    CDataStream ss(SER_NETWORK, PROTOCOL_VERSION);
    ss.reserve(10000);
    ss << a;
    RelayMessage(inv, ss);
}

template<>
inline void RelayMessage<>(const CInv& inv, const CDataStream& ss)
{
    {
        LOCK(cs_mapRelay);
        // Expire old relay messages
        while (!vRelayExpiration.empty() && vRelayExpiration.front().first < GetTime())
        {
            mapRelay.erase(vRelayExpiration.front().second);
            vRelayExpiration.pop_front();
        }

        // Save original serialized message so newer versions are preserved
        mapRelay.insert(std::make_pair(inv, ss));
        vRelayExpiration.push_back(std::make_pair(GetTime() + 15 * 60, inv));
    }

    RelayInventory(inv);
}


#endif<|MERGE_RESOLUTION|>--- conflicted
+++ resolved
@@ -166,12 +166,9 @@
     int64 nLastRecv;
     int64 nLastSendEmpty;
     int64 nTimeConnected;
-<<<<<<< HEAD
-    bool fAskedForBlocks;
-=======
     uint64 nRecvBytes;
     uint64 nSendBytes;
->>>>>>> e58e23e1
+    bool fAskedForBlocks;
     int nHeaderStart;
     unsigned int nMessageStart;
     std::string strSendCmd;
@@ -230,12 +227,9 @@
         nLastRecv = 0;
         nLastSendEmpty = GetTime();
         nTimeConnected = GetTime();
-<<<<<<< HEAD
-        fAskedForBlocks = false;
-=======
         nRecvBytes = 0;
         nSendBytes = 0;
->>>>>>> e58e23e1
+        fAskedForBlocks = false;
         nHeaderStart = -1;
         nMessageStart = -1;
         addr = addrIn;

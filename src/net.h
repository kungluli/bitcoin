// Copyright (c) 2009-2010 Satoshi Nakamoto
// Copyright (c) 2009-2012 The Bitcoin developers
// Distributed under the MIT/X11 software license, see the accompanying
// file COPYING or http://www.opensource.org/licenses/mit-license.php.
#ifndef BITCOIN_NET_H
#define BITCOIN_NET_H

#include <deque>
#include <boost/array.hpp>
#include <boost/foreach.hpp>
#include <openssl/rand.h>

#ifndef WIN32
#include <arpa/inet.h>
#endif

#include "mruset.h"
#include "limitedmap.h"
#include "netbase.h"
#include "protocol.h"
#include "addrman.h"

<<<<<<< HEAD
=======
/** The maximum number of entries in an 'inv' protocol message */
static const unsigned int MAX_INV_SZ = 50000;

class CAddrDB;
>>>>>>> ad8ed895
class CRequestTracker;
class CNode;
class CBlockIndex;
extern int nBestHeight;



inline unsigned int ReceiveBufferSize() { return 1000*GetArg("-maxreceivebuffer", 5*1000); }
inline unsigned int SendBufferSize() { return 1000*GetArg("-maxsendbuffer", 1*1000); }

void AddOneShot(std::string strDest);
bool RecvLine(SOCKET hSocket, std::string& strLine);
bool GetMyExternalIP(CNetAddr& ipRet);
void AddressCurrentlyConnected(const CService& addr);
CNode* FindNode(const CNetAddr& ip);
CNode* FindNode(const CService& ip);
CNode* ConnectNode(CAddress addrConnect, const char *strDest = NULL, int64 nTimeout=0);
void MapPort();
unsigned short GetListenPort();
bool BindListenPort(const CService &bindAddr, std::string& strError=REF(std::string()));
void StartNode(void* parg);
bool StopNode();

enum
{
    LOCAL_NONE,   // unknown
    LOCAL_IF,     // address a local interface listens on
    LOCAL_BIND,   // address explicit bound to
    LOCAL_UPNP,   // address reported by UPnP
    LOCAL_IRC,    // address reported by IRC (deprecated)
    LOCAL_HTTP,   // address reported by whatismyip.com and similar
    LOCAL_MANUAL, // address explicitly specified (-externalip=)

    LOCAL_MAX
};

void SetLimited(enum Network net, bool fLimited = true);
bool IsLimited(enum Network net);
bool IsLimited(const CNetAddr& addr);
bool AddLocal(const CService& addr, int nScore = LOCAL_NONE);
bool AddLocal(const CNetAddr& addr, int nScore = LOCAL_NONE);
bool SeenLocal(const CService& addr);
bool IsLocal(const CService& addr);
bool GetLocal(CService &addr, const CNetAddr *paddrPeer = NULL);
bool IsReachable(const CNetAddr &addr);
void SetReachable(enum Network net, bool fFlag = true);
CAddress GetLocalAddress(const CNetAddr *paddrPeer = NULL);


enum
{
    MSG_TX = 1,
    MSG_BLOCK,
};

class CRequestTracker
{
public:
    void (*fn)(void*, CDataStream&);
    void* param1;

    explicit CRequestTracker(void (*fnIn)(void*, CDataStream&)=NULL, void* param1In=NULL)
    {
        fn = fnIn;
        param1 = param1In;
    }

    bool IsNull()
    {
        return fn == NULL;
    }
};


/** Thread types */
enum threadId
{
    THREAD_SOCKETHANDLER,
    THREAD_OPENCONNECTIONS,
    THREAD_MESSAGEHANDLER,
    THREAD_MINER,
    THREAD_RPCLISTENER,
    THREAD_UPNP,
    THREAD_DNSSEED,
    THREAD_ADDEDCONNECTIONS,
    THREAD_DUMPADDRESS,
    THREAD_RPCHANDLER,

    THREAD_MAX
};

extern bool fClient;
extern bool fDiscover;
extern bool fUseUPnP;
extern uint64 nLocalServices;
extern uint64 nLocalHostNonce;
extern boost::array<int, THREAD_MAX> vnThreadsRunning;
extern CAddrMan addrman;

extern std::vector<CNode*> vNodes;
extern CCriticalSection cs_vNodes;
extern std::map<CInv, CDataStream> mapRelay;
extern std::deque<std::pair<int64, CInv> > vRelayExpiration;
extern CCriticalSection cs_mapRelay;
extern limitedmap<CInv, int64> mapAlreadyAskedFor;




class CNodeStats
{
public:
    uint64 nServices;
    int64 nLastSend;
    int64 nLastRecv;
    int64 nTimeConnected;
    std::string addrName;
    int nVersion;
    std::string strSubVer;
    bool fInbound;
    int64 nReleaseTime;
    int nStartingHeight;
    int nMisbehavior;
};





/** Information about a peer */
class CNode
{
public:
    // socket
    uint64 nServices;
    SOCKET hSocket;
    CDataStream vSend;
    CDataStream vRecv;
    CCriticalSection cs_vSend;
    CCriticalSection cs_vRecv;
    int64 nLastSend;
    int64 nLastRecv;
    int64 nLastSendEmpty;
    int64 nTimeConnected;
    int nHeaderStart;
    unsigned int nMessageStart;
    CAddress addr;
    std::string addrName;
    CService addrLocal;
    int nVersion;
    std::string strSubVer;
    bool fOneShot;
    bool fClient;
    bool fInbound;
    bool fNetworkNode;
    bool fSuccessfullyConnected;
    bool fDisconnect;
    CSemaphoreGrant grantOutbound;
protected:
    int nRefCount;

    // Denial-of-service detection/prevention
    // Key is IP address, value is banned-until-time
    static std::map<CNetAddr, int64> setBanned;
    static CCriticalSection cs_setBanned;
    int nMisbehavior;

public:
    int64 nReleaseTime;
    std::map<uint256, CRequestTracker> mapRequests;
    CCriticalSection cs_mapRequests;
    uint256 hashContinue;
    CBlockIndex* pindexLastGetBlocksBegin;
    uint256 hashLastGetBlocksEnd;
    int nStartingHeight;

    // flood relay
    std::vector<CAddress> vAddrToSend;
    std::set<CAddress> setAddrKnown;
    bool fGetAddr;
    std::set<uint256> setKnown;

    // inventory based relay
    mruset<CInv> setInventoryKnown;
    std::vector<CInv> vInventoryToSend;
    CCriticalSection cs_inventory;
    std::multimap<int64, CInv> mapAskFor;

    CNode(SOCKET hSocketIn, CAddress addrIn, std::string addrNameIn = "", bool fInboundIn=false) : vSend(SER_NETWORK, MIN_PROTO_VERSION), vRecv(SER_NETWORK, MIN_PROTO_VERSION)
    {
        nServices = 0;
        hSocket = hSocketIn;
        nLastSend = 0;
        nLastRecv = 0;
        nLastSendEmpty = GetTime();
        nTimeConnected = GetTime();
        nHeaderStart = -1;
        nMessageStart = -1;
        addr = addrIn;
        addrName = addrNameIn == "" ? addr.ToStringIPPort() : addrNameIn;
        nVersion = 0;
        strSubVer = "";
        fOneShot = false;
        fClient = false; // set by version message
        fInbound = fInboundIn;
        fNetworkNode = false;
        fSuccessfullyConnected = false;
        fDisconnect = false;
        nRefCount = 0;
        nReleaseTime = 0;
        hashContinue = 0;
        pindexLastGetBlocksBegin = 0;
        hashLastGetBlocksEnd = 0;
        nStartingHeight = -1;
        fGetAddr = false;
        nMisbehavior = 0;
        setInventoryKnown.max_size(SendBufferSize() / 1000);

        // Be shy and don't send version until we hear
        if (hSocket != INVALID_SOCKET && !fInbound)
            PushVersion();
    }

    ~CNode()
    {
        if (hSocket != INVALID_SOCKET)
        {
            closesocket(hSocket);
            hSocket = INVALID_SOCKET;
        }
    }

private:
    CNode(const CNode&);
    void operator=(const CNode&);
public:


    int GetRefCount()
    {
        return std::max(nRefCount, 0) + (GetTime() < nReleaseTime ? 1 : 0);
    }

    CNode* AddRef(int64 nTimeout=0)
    {
        if (nTimeout != 0)
            nReleaseTime = std::max(nReleaseTime, GetTime() + nTimeout);
        else
            nRefCount++;
        return this;
    }

    void Release()
    {
        nRefCount--;
    }



    void AddAddressKnown(const CAddress& addr)
    {
        setAddrKnown.insert(addr);
    }

    void PushAddress(const CAddress& addr)
    {
        // Known checking here is only to save space from duplicates.
        // SendMessages will filter it again for knowns that were added
        // after addresses were pushed.
        if (addr.IsValid() && !setAddrKnown.count(addr))
            vAddrToSend.push_back(addr);
    }


    void AddInventoryKnown(const CInv& inv)
    {
        {
            LOCK(cs_inventory);
            setInventoryKnown.insert(inv);
        }
    }

    void PushInventory(const CInv& inv)
    {
        {
            LOCK(cs_inventory);
            if (!setInventoryKnown.count(inv))
                vInventoryToSend.push_back(inv);
        }
    }

    void AskFor(const CInv& inv)
    {
        // We're using mapAskFor as a priority queue,
        // the key is the earliest time the request can be sent
<<<<<<< HEAD
        int64& nRequestTime = mapAlreadyAskedFor[inv];
        if (fDebugNet)
            printf("askfor %s   %"PRI64d" (%s)\n", inv.ToString().c_str(), nRequestTime, DateTimeStrFormat("%H:%M:%S", nRequestTime/1000000).c_str());
=======
        int64 nRequestTime;
        limitedmap<CInv, int64>::const_iterator it = mapAlreadyAskedFor.find(inv);
        if (it != mapAlreadyAskedFor.end())
            nRequestTime = it->second;
        else
            nRequestTime = 0;
        printf("askfor %s   %"PRI64d"\n", inv.ToString().c_str(), nRequestTime);
>>>>>>> ad8ed895

        // Make sure not to reuse time indexes to keep things in the same order
        int64 nNow = (GetTime() - 1) * 1000000;
        static int64 nLastTime;
        ++nLastTime;
        nNow = std::max(nNow, nLastTime);
        nLastTime = nNow;

        // Each retry is 2 minutes after the last
        nRequestTime = std::max(nRequestTime + 2 * 60 * 1000000, nNow);
        if (it != mapAlreadyAskedFor.end())
            mapAlreadyAskedFor.update(it, nRequestTime);
        else
            mapAlreadyAskedFor.insert(std::make_pair(inv, nRequestTime));
        mapAskFor.insert(std::make_pair(nRequestTime, inv));
    }



    void BeginMessage(const char* pszCommand)
    {
        ENTER_CRITICAL_SECTION(cs_vSend);
        if (nHeaderStart != -1)
            AbortMessage();
        nHeaderStart = vSend.size();
        vSend << CMessageHeader(pszCommand, 0);
        nMessageStart = vSend.size();
        if (fDebug)
            printf("sending: %s ", pszCommand);
    }

    void AbortMessage()
    {
        if (nHeaderStart < 0)
            return;
        vSend.resize(nHeaderStart);
        nHeaderStart = -1;
        nMessageStart = -1;
        LEAVE_CRITICAL_SECTION(cs_vSend);

        if (fDebug)
            printf("(aborted)\n");
    }

    void EndMessage()
    {
        if (mapArgs.count("-dropmessagestest") && GetRand(atoi(mapArgs["-dropmessagestest"])) == 0)
        {
            printf("dropmessages DROPPING SEND MESSAGE\n");
            AbortMessage();
            return;
        }

        if (nHeaderStart < 0)
            return;

        // Set the size
        unsigned int nSize = vSend.size() - nMessageStart;
        memcpy((char*)&vSend[nHeaderStart] + CMessageHeader::MESSAGE_SIZE_OFFSET, &nSize, sizeof(nSize));

        // Set the checksum
        uint256 hash = Hash(vSend.begin() + nMessageStart, vSend.end());
        unsigned int nChecksum = 0;
        memcpy(&nChecksum, &hash, sizeof(nChecksum));
        assert(nMessageStart - nHeaderStart >= CMessageHeader::CHECKSUM_OFFSET + sizeof(nChecksum));
        memcpy((char*)&vSend[nHeaderStart] + CMessageHeader::CHECKSUM_OFFSET, &nChecksum, sizeof(nChecksum));

        if (fDebug) {
            printf("(%d bytes)\n", nSize);
        }

        nHeaderStart = -1;
        nMessageStart = -1;
        LEAVE_CRITICAL_SECTION(cs_vSend);
    }

    void EndMessageAbortIfEmpty()
    {
        if (nHeaderStart < 0)
            return;
        int nSize = vSend.size() - nMessageStart;
        if (nSize > 0)
            EndMessage();
        else
            AbortMessage();
    }



    void PushVersion();


    void PushMessage(const char* pszCommand)
    {
        try
        {
            BeginMessage(pszCommand);
            EndMessage();
        }
        catch (...)
        {
            AbortMessage();
            throw;
        }
    }

    template<typename T1>
    void PushMessage(const char* pszCommand, const T1& a1)
    {
        try
        {
            BeginMessage(pszCommand);
            vSend << a1;
            EndMessage();
        }
        catch (...)
        {
            AbortMessage();
            throw;
        }
    }

    template<typename T1, typename T2>
    void PushMessage(const char* pszCommand, const T1& a1, const T2& a2)
    {
        try
        {
            BeginMessage(pszCommand);
            vSend << a1 << a2;
            EndMessage();
        }
        catch (...)
        {
            AbortMessage();
            throw;
        }
    }

    template<typename T1, typename T2, typename T3>
    void PushMessage(const char* pszCommand, const T1& a1, const T2& a2, const T3& a3)
    {
        try
        {
            BeginMessage(pszCommand);
            vSend << a1 << a2 << a3;
            EndMessage();
        }
        catch (...)
        {
            AbortMessage();
            throw;
        }
    }

    template<typename T1, typename T2, typename T3, typename T4>
    void PushMessage(const char* pszCommand, const T1& a1, const T2& a2, const T3& a3, const T4& a4)
    {
        try
        {
            BeginMessage(pszCommand);
            vSend << a1 << a2 << a3 << a4;
            EndMessage();
        }
        catch (...)
        {
            AbortMessage();
            throw;
        }
    }

    template<typename T1, typename T2, typename T3, typename T4, typename T5>
    void PushMessage(const char* pszCommand, const T1& a1, const T2& a2, const T3& a3, const T4& a4, const T5& a5)
    {
        try
        {
            BeginMessage(pszCommand);
            vSend << a1 << a2 << a3 << a4 << a5;
            EndMessage();
        }
        catch (...)
        {
            AbortMessage();
            throw;
        }
    }

    template<typename T1, typename T2, typename T3, typename T4, typename T5, typename T6>
    void PushMessage(const char* pszCommand, const T1& a1, const T2& a2, const T3& a3, const T4& a4, const T5& a5, const T6& a6)
    {
        try
        {
            BeginMessage(pszCommand);
            vSend << a1 << a2 << a3 << a4 << a5 << a6;
            EndMessage();
        }
        catch (...)
        {
            AbortMessage();
            throw;
        }
    }

    template<typename T1, typename T2, typename T3, typename T4, typename T5, typename T6, typename T7>
    void PushMessage(const char* pszCommand, const T1& a1, const T2& a2, const T3& a3, const T4& a4, const T5& a5, const T6& a6, const T7& a7)
    {
        try
        {
            BeginMessage(pszCommand);
            vSend << a1 << a2 << a3 << a4 << a5 << a6 << a7;
            EndMessage();
        }
        catch (...)
        {
            AbortMessage();
            throw;
        }
    }

    template<typename T1, typename T2, typename T3, typename T4, typename T5, typename T6, typename T7, typename T8>
    void PushMessage(const char* pszCommand, const T1& a1, const T2& a2, const T3& a3, const T4& a4, const T5& a5, const T6& a6, const T7& a7, const T8& a8)
    {
        try
        {
            BeginMessage(pszCommand);
            vSend << a1 << a2 << a3 << a4 << a5 << a6 << a7 << a8;
            EndMessage();
        }
        catch (...)
        {
            AbortMessage();
            throw;
        }
    }

    template<typename T1, typename T2, typename T3, typename T4, typename T5, typename T6, typename T7, typename T8, typename T9>
    void PushMessage(const char* pszCommand, const T1& a1, const T2& a2, const T3& a3, const T4& a4, const T5& a5, const T6& a6, const T7& a7, const T8& a8, const T9& a9)
    {
        try
        {
            BeginMessage(pszCommand);
            vSend << a1 << a2 << a3 << a4 << a5 << a6 << a7 << a8 << a9;
            EndMessage();
        }
        catch (...)
        {
            AbortMessage();
            throw;
        }
    }


    void PushRequest(const char* pszCommand,
                     void (*fn)(void*, CDataStream&), void* param1)
    {
        uint256 hashReply;
        RAND_bytes((unsigned char*)&hashReply, sizeof(hashReply));

        {
            LOCK(cs_mapRequests);
            mapRequests[hashReply] = CRequestTracker(fn, param1);
        }

        PushMessage(pszCommand, hashReply);
    }

    template<typename T1>
    void PushRequest(const char* pszCommand, const T1& a1,
                     void (*fn)(void*, CDataStream&), void* param1)
    {
        uint256 hashReply;
        RAND_bytes((unsigned char*)&hashReply, sizeof(hashReply));

        {
            LOCK(cs_mapRequests);
            mapRequests[hashReply] = CRequestTracker(fn, param1);
        }

        PushMessage(pszCommand, hashReply, a1);
    }

    template<typename T1, typename T2>
    void PushRequest(const char* pszCommand, const T1& a1, const T2& a2,
                     void (*fn)(void*, CDataStream&), void* param1)
    {
        uint256 hashReply;
        RAND_bytes((unsigned char*)&hashReply, sizeof(hashReply));

        {
            LOCK(cs_mapRequests);
            mapRequests[hashReply] = CRequestTracker(fn, param1);
        }

        PushMessage(pszCommand, hashReply, a1, a2);
    }



    void PushGetBlocks(CBlockIndex* pindexBegin, uint256 hashEnd);
    bool IsSubscribed(unsigned int nChannel);
    void Subscribe(unsigned int nChannel, unsigned int nHops=0);
    void CancelSubscribe(unsigned int nChannel);
    void CloseSocketDisconnect();
    void Cleanup();


    // Denial-of-service detection/prevention
    // The idea is to detect peers that are behaving
    // badly and disconnect/ban them, but do it in a
    // one-coding-mistake-won't-shatter-the-entire-network
    // way.
    // IMPORTANT:  There should be nothing I can give a
    // node that it will forward on that will make that
    // node's peers drop it. If there is, an attacker
    // can isolate a node and/or try to split the network.
    // Dropping a node for sending stuff that is invalid
    // now but might be valid in a later version is also
    // dangerous, because it can cause a network split
    // between nodes running old code and nodes running
    // new code.
    static void ClearBanned(); // needed for unit testing
    static bool IsBanned(CNetAddr ip);
    bool Misbehaving(int howmuch); // 1 == a little, 100 == a lot
    void copyStats(CNodeStats &stats);
};










inline void RelayInventory(const CInv& inv)
{
    // Put on lists to offer to the other nodes
    {
        LOCK(cs_vNodes);
        BOOST_FOREACH(CNode* pnode, vNodes)
            pnode->PushInventory(inv);
    }
}

template<typename T>
void RelayMessage(const CInv& inv, const T& a)
{
    CDataStream ss(SER_NETWORK, PROTOCOL_VERSION);
    ss.reserve(10000);
    ss << a;
    RelayMessage(inv, ss);
}

template<>
inline void RelayMessage<>(const CInv& inv, const CDataStream& ss)
{
    {
        LOCK(cs_mapRelay);
        // Expire old relay messages
        while (!vRelayExpiration.empty() && vRelayExpiration.front().first < GetTime())
        {
            mapRelay.erase(vRelayExpiration.front().second);
            vRelayExpiration.pop_front();
        }

        // Save original serialized message so newer versions are preserved
        mapRelay.insert(std::make_pair(inv, ss));
        vRelayExpiration.push_back(std::make_pair(GetTime() + 15 * 60, inv));
    }

    RelayInventory(inv);
}


#endif<|MERGE_RESOLUTION|>--- conflicted
+++ resolved
@@ -20,13 +20,6 @@
 #include "protocol.h"
 #include "addrman.h"
 
-<<<<<<< HEAD
-=======
-/** The maximum number of entries in an 'inv' protocol message */
-static const unsigned int MAX_INV_SZ = 50000;
-
-class CAddrDB;
->>>>>>> ad8ed895
 class CRequestTracker;
 class CNode;
 class CBlockIndex;
@@ -322,19 +315,14 @@
     {
         // We're using mapAskFor as a priority queue,
         // the key is the earliest time the request can be sent
-<<<<<<< HEAD
-        int64& nRequestTime = mapAlreadyAskedFor[inv];
-        if (fDebugNet)
-            printf("askfor %s   %"PRI64d" (%s)\n", inv.ToString().c_str(), nRequestTime, DateTimeStrFormat("%H:%M:%S", nRequestTime/1000000).c_str());
-=======
         int64 nRequestTime;
         limitedmap<CInv, int64>::const_iterator it = mapAlreadyAskedFor.find(inv);
         if (it != mapAlreadyAskedFor.end())
             nRequestTime = it->second;
         else
             nRequestTime = 0;
-        printf("askfor %s   %"PRI64d"\n", inv.ToString().c_str(), nRequestTime);
->>>>>>> ad8ed895
+        if (fDebugNet)
+            printf("askfor %s   %"PRI64d" (%s)\n", inv.ToString().c_str(), nRequestTime, DateTimeStrFormat("%H:%M:%S", nRequestTime/1000000).c_str());
 
         // Make sure not to reuse time indexes to keep things in the same order
         int64 nNow = (GetTime() - 1) * 1000000;

// Copyright (c) 2009-2010 Satoshi Nakamoto
// Copyright (c) 2009-2013 The Bitcoin developers
// Distributed under the MIT/X11 software license, see the accompanying
// file COPYING or http://www.opensource.org/licenses/mit-license.php.

#include <stdint.h>

#include "compat.h"
#include "script.h"

#include "core.h"
#include "hash.h"
#include "key.h"
#include "keystore.h"
#include "sync.h"
#include "uint256.h"
#include "util.h"

#include <boost/foreach.hpp>
#include <boost/tuple/tuple.hpp>
#include <boost/tuple/tuple_comparison.hpp>

using namespace std;
using namespace boost;

typedef vector<unsigned char> valtype;
static const valtype vchFalse(0);
static const valtype vchZero(0);
static const valtype vchTrue(1, 1);
static const CScriptNum bnZero(0);
static const CScriptNum bnOne(1);
static const CScriptNum bnFalse(0);
static const CScriptNum bnTrue(1);

bool CheckSig(vector<unsigned char> vchSig, const vector<unsigned char> &vchPubKey, const CScript &scriptCode, const CTransaction& txTo, unsigned int nIn, int nHashType, int flags);

bool CastToBool(const valtype& vch)
{
    for (unsigned int i = 0; i < vch.size(); i++)
    {
        if (vch[i] != 0)
        {
            // Can be negative zero
            if (i == vch.size()-1 && vch[i] == 0x80)
                return false;
            return true;
        }
    }
    return false;
}



//
// Script is a stack machine (like Forth) that evaluates a predicate
// returning a bool indicating valid or not.  There are no loops.
//
#define stacktop(i)  (stack.at(stack.size()+(i)))
#define altstacktop(i)  (altstack.at(altstack.size()+(i)))
static inline void popstack(vector<valtype>& stack)
{
    if (stack.empty())
        throw runtime_error("popstack() : stack empty");
    stack.pop_back();
}


const char* GetTxnOutputType(txnouttype t)
{
    switch (t)
    {
    case TX_NONSTANDARD: return "nonstandard";
    case TX_PUBKEY: return "pubkey";
    case TX_PUBKEYHASH: return "pubkeyhash";
    case TX_SCRIPTHASH: return "scripthash";
    case TX_MULTISIG: return "multisig";
    case TX_NULL_DATA: return "nulldata";
    }
    return NULL;
}


const char* GetOpName(opcodetype opcode)
{
    switch (opcode)
    {
    // push value
    case OP_0                      : return "0";
    case OP_PUSHDATA1              : return "OP_PUSHDATA1";
    case OP_PUSHDATA2              : return "OP_PUSHDATA2";
    case OP_PUSHDATA4              : return "OP_PUSHDATA4";
    case OP_1NEGATE                : return "-1";
    case OP_RESERVED               : return "OP_RESERVED";
    case OP_1                      : return "1";
    case OP_2                      : return "2";
    case OP_3                      : return "3";
    case OP_4                      : return "4";
    case OP_5                      : return "5";
    case OP_6                      : return "6";
    case OP_7                      : return "7";
    case OP_8                      : return "8";
    case OP_9                      : return "9";
    case OP_10                     : return "10";
    case OP_11                     : return "11";
    case OP_12                     : return "12";
    case OP_13                     : return "13";
    case OP_14                     : return "14";
    case OP_15                     : return "15";
    case OP_16                     : return "16";

    // control
    case OP_NOP                    : return "OP_NOP";
    case OP_VER                    : return "OP_VER";
    case OP_IF                     : return "OP_IF";
    case OP_NOTIF                  : return "OP_NOTIF";
    case OP_VERIF                  : return "OP_VERIF";
    case OP_VERNOTIF               : return "OP_VERNOTIF";
    case OP_ELSE                   : return "OP_ELSE";
    case OP_ENDIF                  : return "OP_ENDIF";
    case OP_VERIFY                 : return "OP_VERIFY";
    case OP_RETURN                 : return "OP_RETURN";

    // stack ops
    case OP_TOALTSTACK             : return "OP_TOALTSTACK";
    case OP_FROMALTSTACK           : return "OP_FROMALTSTACK";
    case OP_2DROP                  : return "OP_2DROP";
    case OP_2DUP                   : return "OP_2DUP";
    case OP_3DUP                   : return "OP_3DUP";
    case OP_2OVER                  : return "OP_2OVER";
    case OP_2ROT                   : return "OP_2ROT";
    case OP_2SWAP                  : return "OP_2SWAP";
    case OP_IFDUP                  : return "OP_IFDUP";
    case OP_DEPTH                  : return "OP_DEPTH";
    case OP_DROP                   : return "OP_DROP";
    case OP_DUP                    : return "OP_DUP";
    case OP_NIP                    : return "OP_NIP";
    case OP_OVER                   : return "OP_OVER";
    case OP_PICK                   : return "OP_PICK";
    case OP_ROLL                   : return "OP_ROLL";
    case OP_ROT                    : return "OP_ROT";
    case OP_SWAP                   : return "OP_SWAP";
    case OP_TUCK                   : return "OP_TUCK";

    // splice ops
    case OP_CAT                    : return "OP_CAT";
    case OP_SUBSTR                 : return "OP_SUBSTR";
    case OP_LEFT                   : return "OP_LEFT";
    case OP_RIGHT                  : return "OP_RIGHT";
    case OP_SIZE                   : return "OP_SIZE";

    // bit logic
    case OP_INVERT                 : return "OP_INVERT";
    case OP_AND                    : return "OP_AND";
    case OP_OR                     : return "OP_OR";
    case OP_XOR                    : return "OP_XOR";
    case OP_EQUAL                  : return "OP_EQUAL";
    case OP_EQUALVERIFY            : return "OP_EQUALVERIFY";
    case OP_RESERVED1              : return "OP_RESERVED1";
    case OP_RESERVED2              : return "OP_RESERVED2";

    // numeric
    case OP_1ADD                   : return "OP_1ADD";
    case OP_1SUB                   : return "OP_1SUB";
    case OP_2MUL                   : return "OP_2MUL";
    case OP_2DIV                   : return "OP_2DIV";
    case OP_NEGATE                 : return "OP_NEGATE";
    case OP_ABS                    : return "OP_ABS";
    case OP_NOT                    : return "OP_NOT";
    case OP_0NOTEQUAL              : return "OP_0NOTEQUAL";
    case OP_ADD                    : return "OP_ADD";
    case OP_SUB                    : return "OP_SUB";
    case OP_MUL                    : return "OP_MUL";
    case OP_DIV                    : return "OP_DIV";
    case OP_MOD                    : return "OP_MOD";
    case OP_LSHIFT                 : return "OP_LSHIFT";
    case OP_RSHIFT                 : return "OP_RSHIFT";
    case OP_BOOLAND                : return "OP_BOOLAND";
    case OP_BOOLOR                 : return "OP_BOOLOR";
    case OP_NUMEQUAL               : return "OP_NUMEQUAL";
    case OP_NUMEQUALVERIFY         : return "OP_NUMEQUALVERIFY";
    case OP_NUMNOTEQUAL            : return "OP_NUMNOTEQUAL";
    case OP_LESSTHAN               : return "OP_LESSTHAN";
    case OP_GREATERTHAN            : return "OP_GREATERTHAN";
    case OP_LESSTHANOREQUAL        : return "OP_LESSTHANOREQUAL";
    case OP_GREATERTHANOREQUAL     : return "OP_GREATERTHANOREQUAL";
    case OP_MIN                    : return "OP_MIN";
    case OP_MAX                    : return "OP_MAX";
    case OP_WITHIN                 : return "OP_WITHIN";

    // crypto
    case OP_RIPEMD160              : return "OP_RIPEMD160";
    case OP_SHA1                   : return "OP_SHA1";
    case OP_SHA256                 : return "OP_SHA256";
    case OP_HASH160                : return "OP_HASH160";
    case OP_HASH256                : return "OP_HASH256";
    case OP_CODESEPARATOR          : return "OP_CODESEPARATOR";
    case OP_CHECKSIG               : return "OP_CHECKSIG";
    case OP_CHECKSIGVERIFY         : return "OP_CHECKSIGVERIFY";
    case OP_CHECKMULTISIG          : return "OP_CHECKMULTISIG";
    case OP_CHECKMULTISIGVERIFY    : return "OP_CHECKMULTISIGVERIFY";

    // expanson
    case OP_NOP1                   : return "OP_NOP1";
    case OP_NOP2                   : return "OP_NOP2";
    case OP_NOP3                   : return "OP_NOP3";
    case OP_NOP4                   : return "OP_NOP4";
    case OP_NOP5                   : return "OP_NOP5";
    case OP_NOP6                   : return "OP_NOP6";
    case OP_NOP7                   : return "OP_NOP7";
    case OP_NOP8                   : return "OP_NOP8";
    case OP_NOP9                   : return "OP_NOP9";
    case OP_NOP10                  : return "OP_NOP10";



    // template matching params
    case OP_PUBKEYHASH             : return "OP_PUBKEYHASH";
    case OP_PUBKEY                 : return "OP_PUBKEY";
    case OP_SMALLDATA              : return "OP_SMALLDATA";

    case OP_INVALIDOPCODE          : return "OP_INVALIDOPCODE";
    default:
        return "OP_UNKNOWN";
    }
}

bool IsCanonicalPubKey(const valtype &vchPubKey, unsigned int flags) {
    if (!(flags & SCRIPT_VERIFY_STRICTENC))
        return true;

    if (vchPubKey.size() < 33)
        return error("Non-canonical public key: too short");
    if (vchPubKey[0] == 0x04) {
        if (vchPubKey.size() != 65)
            return error("Non-canonical public key: invalid length for uncompressed key");
    } else if (vchPubKey[0] == 0x02 || vchPubKey[0] == 0x03) {
        if (vchPubKey.size() != 33)
            return error("Non-canonical public key: invalid length for compressed key");
    } else {
        return error("Non-canonical public key: compressed nor uncompressed");
    }
    return true;
}

bool IsCanonicalSignature(const valtype &vchSig, unsigned int flags) {
    if (!(flags & SCRIPT_VERIFY_STRICTENC))
        return true;

    // See https://bitcointalk.org/index.php?topic=8392.msg127623#msg127623
    // A canonical signature exists of: <30> <total len> <02> <len R> <R> <02> <len S> <S> <hashtype>
    // Where R and S are not negative (their first byte has its highest bit not set), and not
    // excessively padded (do not start with a 0 byte, unless an otherwise negative number follows,
    // in which case a single 0 byte is necessary and even required).
    if (vchSig.size() < 9)
        return error("Non-canonical signature: too short");
    if (vchSig.size() > 73)
        return error("Non-canonical signature: too long");
    unsigned char nHashType = vchSig[vchSig.size() - 1] & (~(SIGHASH_ANYONECANPAY));
    if (nHashType < SIGHASH_ALL || nHashType > SIGHASH_SINGLE)
        return error("Non-canonical signature: unknown hashtype byte");
    if (vchSig[0] != 0x30)
        return error("Non-canonical signature: wrong type");
    if (vchSig[1] != vchSig.size()-3)
        return error("Non-canonical signature: wrong length marker");
    unsigned int nLenR = vchSig[3];
    if (5 + nLenR >= vchSig.size())
        return error("Non-canonical signature: S length misplaced");
    unsigned int nLenS = vchSig[5+nLenR];
    if ((unsigned long)(nLenR+nLenS+7) != vchSig.size())
        return error("Non-canonical signature: R+S length mismatch");

    const unsigned char *R = &vchSig[4];
    if (R[-2] != 0x02)
        return error("Non-canonical signature: R value type mismatch");
    if (nLenR == 0)
        return error("Non-canonical signature: R length is zero");
    if (R[0] & 0x80)
        return error("Non-canonical signature: R value negative");
    if (nLenR > 1 && (R[0] == 0x00) && !(R[1] & 0x80))
        return error("Non-canonical signature: R value excessively padded");

    const unsigned char *S = &vchSig[6+nLenR];
    if (S[-2] != 0x02)
        return error("Non-canonical signature: S value type mismatch");
    if (nLenS == 0)
        return error("Non-canonical signature: S length is zero");
    if (S[0] & 0x80)
        return error("Non-canonical signature: S value negative");
    if (nLenS > 1 && (S[0] == 0x00) && !(S[1] & 0x80))
        return error("Non-canonical signature: S value excessively padded");

    if (flags & SCRIPT_VERIFY_EVEN_S) {
        if (S[nLenS-1] & 1)
            return error("Non-canonical signature: S value odd");
    }

    return true;
}

bool EvalScript(vector<vector<unsigned char> >& stack, const CScript& script, const CTransaction& txTo, unsigned int nIn, unsigned int flags, int nHashType)
{
    CScript::const_iterator pc = script.begin();
    CScript::const_iterator pend = script.end();
    CScript::const_iterator pbegincodehash = script.begin();
    opcodetype opcode;
    valtype vchPushValue;
    vector<bool> vfExec;
    vector<valtype> altstack;
    if (script.size() > 10000)
        return false;
    int nOpCount = 0;

    try
    {
        while (pc < pend)
        {
            bool fExec = !count(vfExec.begin(), vfExec.end(), false);

            //
            // Read instruction
            //
            if (!script.GetOp(pc, opcode, vchPushValue))
                return false;
            if (vchPushValue.size() > MAX_SCRIPT_ELEMENT_SIZE)
                return false;

            // Note how OP_RESERVED does not count towards the opcode limit.
            if (opcode > OP_16 && ++nOpCount > 201)
                return false;

            if (opcode == OP_CAT ||
                opcode == OP_SUBSTR ||
                opcode == OP_LEFT ||
                opcode == OP_RIGHT ||
                opcode == OP_INVERT ||
                opcode == OP_AND ||
                opcode == OP_OR ||
                opcode == OP_XOR ||
                opcode == OP_2MUL ||
                opcode == OP_2DIV ||
                opcode == OP_MUL ||
                opcode == OP_DIV ||
                opcode == OP_MOD ||
                opcode == OP_LSHIFT ||
                opcode == OP_RSHIFT)
                return false; // Disabled opcodes.

            if (fExec && 0 <= opcode && opcode <= OP_PUSHDATA4)
                stack.push_back(vchPushValue);
            else if (fExec || (OP_IF <= opcode && opcode <= OP_ENDIF))
            switch (opcode)
            {
                //
                // Push value
                //
                case OP_1NEGATE:
                case OP_1:
                case OP_2:
                case OP_3:
                case OP_4:
                case OP_5:
                case OP_6:
                case OP_7:
                case OP_8:
                case OP_9:
                case OP_10:
                case OP_11:
                case OP_12:
                case OP_13:
                case OP_14:
                case OP_15:
                case OP_16:
                {
                    // ( -- value)
                    CScriptNum bn((int)opcode - (int)(OP_1 - 1));
                    stack.push_back(bn.getvch());
                }
                break;


                //
                // Control
                //
                case OP_NOP:
                case OP_NOP1: case OP_NOP2: case OP_NOP3: case OP_NOP4: case OP_NOP5:
                case OP_NOP6: case OP_NOP7: case OP_NOP8: case OP_NOP9: case OP_NOP10:
                break;

                case OP_IF:
                case OP_NOTIF:
                {
                    // <expression> if [statements] [else [statements]] endif
                    bool fValue = false;
                    if (fExec)
                    {
                        if (stack.size() < 1)
                            return false;
                        valtype& vch = stacktop(-1);
                        fValue = CastToBool(vch);
                        if (opcode == OP_NOTIF)
                            fValue = !fValue;
                        popstack(stack);
                    }
                    vfExec.push_back(fValue);
                }
                break;

                case OP_ELSE:
                {
                    if (vfExec.empty())
                        return false;
                    vfExec.back() = !vfExec.back();
                }
                break;

                case OP_ENDIF:
                {
                    if (vfExec.empty())
                        return false;
                    vfExec.pop_back();
                }
                break;

                case OP_VERIFY:
                {
                    // (true -- ) or
                    // (false -- false) and return
                    if (stack.size() < 1)
                        return false;
                    bool fValue = CastToBool(stacktop(-1));
                    if (fValue)
                        popstack(stack);
                    else
                        return false;
                }
                break;

                case OP_RETURN:
                {
                    return false;
                }
                break;


                //
                // Stack ops
                //
                case OP_TOALTSTACK:
                {
                    if (stack.size() < 1)
                        return false;
                    altstack.push_back(stacktop(-1));
                    popstack(stack);
                }
                break;

                case OP_FROMALTSTACK:
                {
                    if (altstack.size() < 1)
                        return false;
                    stack.push_back(altstacktop(-1));
                    popstack(altstack);
                }
                break;

                case OP_2DROP:
                {
                    // (x1 x2 -- )
                    if (stack.size() < 2)
                        return false;
                    popstack(stack);
                    popstack(stack);
                }
                break;

                case OP_2DUP:
                {
                    // (x1 x2 -- x1 x2 x1 x2)
                    if (stack.size() < 2)
                        return false;
                    valtype vch1 = stacktop(-2);
                    valtype vch2 = stacktop(-1);
                    stack.push_back(vch1);
                    stack.push_back(vch2);
                }
                break;

                case OP_3DUP:
                {
                    // (x1 x2 x3 -- x1 x2 x3 x1 x2 x3)
                    if (stack.size() < 3)
                        return false;
                    valtype vch1 = stacktop(-3);
                    valtype vch2 = stacktop(-2);
                    valtype vch3 = stacktop(-1);
                    stack.push_back(vch1);
                    stack.push_back(vch2);
                    stack.push_back(vch3);
                }
                break;

                case OP_2OVER:
                {
                    // (x1 x2 x3 x4 -- x1 x2 x3 x4 x1 x2)
                    if (stack.size() < 4)
                        return false;
                    valtype vch1 = stacktop(-4);
                    valtype vch2 = stacktop(-3);
                    stack.push_back(vch1);
                    stack.push_back(vch2);
                }
                break;

                case OP_2ROT:
                {
                    // (x1 x2 x3 x4 x5 x6 -- x3 x4 x5 x6 x1 x2)
                    if (stack.size() < 6)
                        return false;
                    valtype vch1 = stacktop(-6);
                    valtype vch2 = stacktop(-5);
                    stack.erase(stack.end()-6, stack.end()-4);
                    stack.push_back(vch1);
                    stack.push_back(vch2);
                }
                break;

                case OP_2SWAP:
                {
                    // (x1 x2 x3 x4 -- x3 x4 x1 x2)
                    if (stack.size() < 4)
                        return false;
                    swap(stacktop(-4), stacktop(-2));
                    swap(stacktop(-3), stacktop(-1));
                }
                break;

                case OP_IFDUP:
                {
                    // (x - 0 | x x)
                    if (stack.size() < 1)
                        return false;
                    valtype vch = stacktop(-1);
                    if (CastToBool(vch))
                        stack.push_back(vch);
                }
                break;

                case OP_DEPTH:
                {
                    // -- stacksize
                    CScriptNum bn(stack.size());
                    stack.push_back(bn.getvch());
                }
                break;

                case OP_DROP:
                {
                    // (x -- )
                    if (stack.size() < 1)
                        return false;
                    popstack(stack);
                }
                break;

                case OP_DUP:
                {
                    // (x -- x x)
                    if (stack.size() < 1)
                        return false;
                    valtype vch = stacktop(-1);
                    stack.push_back(vch);
                }
                break;

                case OP_NIP:
                {
                    // (x1 x2 -- x2)
                    if (stack.size() < 2)
                        return false;
                    stack.erase(stack.end() - 2);
                }
                break;

                case OP_OVER:
                {
                    // (x1 x2 -- x1 x2 x1)
                    if (stack.size() < 2)
                        return false;
                    valtype vch = stacktop(-2);
                    stack.push_back(vch);
                }
                break;

                case OP_PICK:
                case OP_ROLL:
                {
                    // (xn ... x2 x1 x0 n - xn ... x2 x1 x0 xn)
                    // (xn ... x2 x1 x0 n - ... x2 x1 x0 xn)
                    if (stack.size() < 2)
                        return false;
                    int n = CScriptNum(stacktop(-1)).getint();
                    popstack(stack);
                    if (n < 0 || n >= (int)stack.size())
                        return false;
                    valtype vch = stacktop(-n-1);
                    if (opcode == OP_ROLL)
                        stack.erase(stack.end()-n-1);
                    stack.push_back(vch);
                }
                break;

                case OP_ROT:
                {
                    // (x1 x2 x3 -- x2 x3 x1)
                    //  x2 x1 x3  after first swap
                    //  x2 x3 x1  after second swap
                    if (stack.size() < 3)
                        return false;
                    swap(stacktop(-3), stacktop(-2));
                    swap(stacktop(-2), stacktop(-1));
                }
                break;

                case OP_SWAP:
                {
                    // (x1 x2 -- x2 x1)
                    if (stack.size() < 2)
                        return false;
                    swap(stacktop(-2), stacktop(-1));
                }
                break;

                case OP_TUCK:
                {
                    // (x1 x2 -- x2 x1 x2)
                    if (stack.size() < 2)
                        return false;
                    valtype vch = stacktop(-1);
                    stack.insert(stack.end()-2, vch);
                }
                break;


                case OP_SIZE:
                {
                    // (in -- in size)
                    if (stack.size() < 1)
                        return false;
                    CScriptNum bn(stacktop(-1).size());
                    stack.push_back(bn.getvch());
                }
                break;


                //
                // Bitwise logic
                //
                case OP_EQUAL:
                case OP_EQUALVERIFY:
                //case OP_NOTEQUAL: // use OP_NUMNOTEQUAL
                {
                    // (x1 x2 - bool)
                    if (stack.size() < 2)
                        return false;
                    valtype& vch1 = stacktop(-2);
                    valtype& vch2 = stacktop(-1);
                    bool fEqual = (vch1 == vch2);
                    // OP_NOTEQUAL is disabled because it would be too easy to say
                    // something like n != 1 and have some wiseguy pass in 1 with extra
                    // zero bytes after it (numerically, 0x01 == 0x0001 == 0x000001)
                    //if (opcode == OP_NOTEQUAL)
                    //    fEqual = !fEqual;
                    popstack(stack);
                    popstack(stack);
                    stack.push_back(fEqual ? vchTrue : vchFalse);
                    if (opcode == OP_EQUALVERIFY)
                    {
                        if (fEqual)
                            popstack(stack);
                        else
                            return false;
                    }
                }
                break;


                //
                // Numeric
                //
                case OP_1ADD:
                case OP_1SUB:
                case OP_NEGATE:
                case OP_ABS:
                case OP_NOT:
                case OP_0NOTEQUAL:
                {
                    // (in -- out)
                    if (stack.size() < 1)
                        return false;
                    CScriptNum bn(stacktop(-1));
                    switch (opcode)
                    {
                    case OP_1ADD:       bn += bnOne; break;
                    case OP_1SUB:       bn -= bnOne; break;
                    case OP_NEGATE:     bn = -bn; break;
                    case OP_ABS:        if (bn < bnZero) bn = -bn; break;
                    case OP_NOT:        bn = (bn == bnZero); break;
                    case OP_0NOTEQUAL:  bn = (bn != bnZero); break;
                    default:            assert(!"invalid opcode"); break;
                    }
                    popstack(stack);
                    stack.push_back(bn.getvch());
                }
                break;

                case OP_ADD:
                case OP_SUB:
                case OP_BOOLAND:
                case OP_BOOLOR:
                case OP_NUMEQUAL:
                case OP_NUMEQUALVERIFY:
                case OP_NUMNOTEQUAL:
                case OP_LESSTHAN:
                case OP_GREATERTHAN:
                case OP_LESSTHANOREQUAL:
                case OP_GREATERTHANOREQUAL:
                case OP_MIN:
                case OP_MAX:
                {
                    // (x1 x2 -- out)
                    if (stack.size() < 2)
                        return false;
                    CScriptNum bn1(stacktop(-2));
                    CScriptNum bn2(stacktop(-1));
                    CScriptNum bn(0);
                    switch (opcode)
                    {
                    case OP_ADD:
                        bn = bn1 + bn2;
                        break;

                    case OP_SUB:
                        bn = bn1 - bn2;
                        break;

                    case OP_BOOLAND:             bn = (bn1 != bnZero && bn2 != bnZero); break;
                    case OP_BOOLOR:              bn = (bn1 != bnZero || bn2 != bnZero); break;
                    case OP_NUMEQUAL:            bn = (bn1 == bn2); break;
                    case OP_NUMEQUALVERIFY:      bn = (bn1 == bn2); break;
                    case OP_NUMNOTEQUAL:         bn = (bn1 != bn2); break;
                    case OP_LESSTHAN:            bn = (bn1 < bn2); break;
                    case OP_GREATERTHAN:         bn = (bn1 > bn2); break;
                    case OP_LESSTHANOREQUAL:     bn = (bn1 <= bn2); break;
                    case OP_GREATERTHANOREQUAL:  bn = (bn1 >= bn2); break;
                    case OP_MIN:                 bn = (bn1 < bn2 ? bn1 : bn2); break;
                    case OP_MAX:                 bn = (bn1 > bn2 ? bn1 : bn2); break;
                    default:                     assert(!"invalid opcode"); break;
                    }
                    popstack(stack);
                    popstack(stack);
                    stack.push_back(bn.getvch());

                    if (opcode == OP_NUMEQUALVERIFY)
                    {
                        if (CastToBool(stacktop(-1)))
                            popstack(stack);
                        else
                            return false;
                    }
                }
                break;

                case OP_WITHIN:
                {
                    // (x min max -- out)
                    if (stack.size() < 3)
                        return false;
                    CScriptNum bn1(stacktop(-3));
                    CScriptNum bn2(stacktop(-2));
                    CScriptNum bn3(stacktop(-1));
                    bool fValue = (bn2 <= bn1 && bn1 < bn3);
                    popstack(stack);
                    popstack(stack);
                    popstack(stack);
                    stack.push_back(fValue ? vchTrue : vchFalse);
                }
                break;


                //
                // Crypto
                //
                case OP_RIPEMD160:
                case OP_SHA1:
                case OP_SHA256:
                case OP_HASH160:
                case OP_HASH256:
                {
                    // (in -- hash)
                    if (stack.size() < 1)
                        return false;
                    valtype& vch = stacktop(-1);
                    valtype vchHash((opcode == OP_RIPEMD160 || opcode == OP_SHA1 || opcode == OP_HASH160) ? 20 : 32);
                    if (opcode == OP_RIPEMD160)
                        RIPEMD160(&vch[0], vch.size(), &vchHash[0]);
                    else if (opcode == OP_SHA1)
                        SHA1(&vch[0], vch.size(), &vchHash[0]);
                    else if (opcode == OP_SHA256)
                        SHA256(&vch[0], vch.size(), &vchHash[0]);
                    else if (opcode == OP_HASH160)
                    {
                        uint160 hash160 = Hash160(vch);
                        memcpy(&vchHash[0], &hash160, sizeof(hash160));
                    }
                    else if (opcode == OP_HASH256)
                    {
                        uint256 hash = Hash(vch.begin(), vch.end());
                        memcpy(&vchHash[0], &hash, sizeof(hash));
                    }
                    popstack(stack);
                    stack.push_back(vchHash);
                }
                break;

                case OP_CODESEPARATOR:
                {
                    // Hash starts after the code separator
                    pbegincodehash = pc;
                }
                break;

                case OP_CHECKSIG:
                case OP_CHECKSIGVERIFY:
                {
                    // (sig pubkey -- bool)
                    if (stack.size() < 2)
                        return false;

                    valtype& vchSig    = stacktop(-2);
                    valtype& vchPubKey = stacktop(-1);

                    ////// debug print
                    //PrintHex(vchSig.begin(), vchSig.end(), "sig: %s\n");
                    //PrintHex(vchPubKey.begin(), vchPubKey.end(), "pubkey: %s\n");

                    // Subset of script starting at the most recent codeseparator
                    CScript scriptCode(pbegincodehash, pend);

                    // Drop the signature, since there's no way for a signature to sign itself
                    scriptCode.FindAndDelete(CScript(vchSig));

                    bool fSuccess = IsCanonicalSignature(vchSig, flags) && IsCanonicalPubKey(vchPubKey, flags) &&
                        CheckSig(vchSig, vchPubKey, scriptCode, txTo, nIn, nHashType, flags);

                    popstack(stack);
                    popstack(stack);
                    stack.push_back(fSuccess ? vchTrue : vchFalse);
                    if (opcode == OP_CHECKSIGVERIFY)
                    {
                        if (fSuccess)
                            popstack(stack);
                        else
                            return false;
                    }
                }
                break;

                case OP_CHECKMULTISIG:
                case OP_CHECKMULTISIGVERIFY:
                {
                    // ([sig ...] num_of_signatures [pubkey ...] num_of_pubkeys -- bool)

                    int i = 1;
                    if ((int)stack.size() < i)
                        return false;

                    int nKeysCount = CScriptNum(stacktop(-i)).getint();
                    if (nKeysCount < 0 || nKeysCount > 20)
                        return false;
                    nOpCount += nKeysCount;
                    if (nOpCount > 201)
                        return false;
                    int ikey = ++i;
                    i += nKeysCount;
                    if ((int)stack.size() < i)
                        return false;

                    int nSigsCount = CScriptNum(stacktop(-i)).getint();
                    if (nSigsCount < 0 || nSigsCount > nKeysCount)
                        return false;
                    int isig = ++i;
                    i += nSigsCount;
                    if ((int)stack.size() < i)
                        return false;

                    // Subset of script starting at the most recent codeseparator
                    CScript scriptCode(pbegincodehash, pend);

                    // Drop the signatures, since there's no way for a signature to sign itself
                    for (int k = 0; k < nSigsCount; k++)
                    {
                        valtype& vchSig = stacktop(-isig-k);
                        scriptCode.FindAndDelete(CScript(vchSig));
                    }

                    bool fSuccess = true;
                    while (fSuccess && nSigsCount > 0)
                    {
                        valtype& vchSig    = stacktop(-isig);
                        valtype& vchPubKey = stacktop(-ikey);

                        // Check signature
                        bool fOk = IsCanonicalSignature(vchSig, flags) && IsCanonicalPubKey(vchPubKey, flags) &&
                            CheckSig(vchSig, vchPubKey, scriptCode, txTo, nIn, nHashType, flags);

                        if (fOk) {
                            isig++;
                            nSigsCount--;
                        }
                        ikey++;
                        nKeysCount--;

                        // If there are more signatures left than keys left,
                        // then too many signatures have failed
                        if (nSigsCount > nKeysCount)
                            fSuccess = false;
                    }

                    while (i-- > 0)
                        popstack(stack);
                    stack.push_back(fSuccess ? vchTrue : vchFalse);

                    if (opcode == OP_CHECKMULTISIGVERIFY)
                    {
                        if (fSuccess)
                            popstack(stack);
                        else
                            return false;
                    }
                }
                break;

                default:
                    return false;
            }

            // Size limits
            if (stack.size() + altstack.size() > 1000)
                return false;
        }
    }
    catch (...)
    {
        return false;
    }


    if (!vfExec.empty())
        return false;

    return true;
}







namespace {
/** Wrapper that serializes like CTransaction, but with the modifications
 *  required for the signature hash done in-place
 */
class CTransactionSignatureSerializer {
private:
    const CTransaction &txTo;  // reference to the spending transaction (the one being serialized)
    const CScript &scriptCode; // output script being consumed
    const unsigned int nIn;    // input index of txTo being signed
    const bool fAnyoneCanPay;  // whether the hashtype has the SIGHASH_ANYONECANPAY flag set
    const bool fHashSingle;    // whether the hashtype is SIGHASH_SINGLE
    const bool fHashNone;      // whether the hashtype is SIGHASH_NONE

public:
    CTransactionSignatureSerializer(const CTransaction &txToIn, const CScript &scriptCodeIn, unsigned int nInIn, int nHashTypeIn) :
        txTo(txToIn), scriptCode(scriptCodeIn), nIn(nInIn),
        fAnyoneCanPay(!!(nHashTypeIn & SIGHASH_ANYONECANPAY)),
        fHashSingle((nHashTypeIn & 0x1f) == SIGHASH_SINGLE),
        fHashNone((nHashTypeIn & 0x1f) == SIGHASH_NONE) {}

    /** Serialize the passed scriptCode, skipping OP_CODESEPARATORs */
    template<typename S>
    void SerializeScriptCode(S &s, int nType, int nVersion) const {
        CScript::const_iterator it = scriptCode.begin();
        CScript::const_iterator itBegin = it;
        opcodetype opcode;
        unsigned int nCodeSeparators = 0;
        while (scriptCode.GetOp(it, opcode)) {
            if (opcode == OP_CODESEPARATOR)
                nCodeSeparators++;
        }
        ::WriteCompactSize(s, scriptCode.size() - nCodeSeparators);
        it = itBegin;
        while (scriptCode.GetOp(it, opcode)) {
            if (opcode == OP_CODESEPARATOR) {
                s.write((char*)&itBegin[0], it-itBegin-1);
                itBegin = it;
            }
        }
        s.write((char*)&itBegin[0], it-itBegin);
    }

    /** Serialize an input of txTo */
    template<typename S>
    void SerializeInput(S &s, unsigned int nInput, int nType, int nVersion) const {
        // In case of SIGHASH_ANYONECANPAY, only the input being signed is serialized
        if (fAnyoneCanPay)
            nInput = nIn;
        // Serialize the prevout
        ::Serialize(s, txTo.vin[nInput].prevout, nType, nVersion);
        // Serialize the script
        if (nInput != nIn)
            // Blank out other inputs' signatures
            ::Serialize(s, CScript(), nType, nVersion);
        else
            SerializeScriptCode(s, nType, nVersion);
        // Serialize the nSequence
        if (nInput != nIn && (fHashSingle || fHashNone))
            // let the others update at will
            ::Serialize(s, (int)0, nType, nVersion);
        else
            ::Serialize(s, txTo.vin[nInput].nSequence, nType, nVersion);
    }

    /** Serialize an output of txTo */
    template<typename S>
    void SerializeOutput(S &s, unsigned int nOutput, int nType, int nVersion) const {
        if (fHashSingle && nOutput != nIn)
            // Do not lock-in the txout payee at other indices as txin
            ::Serialize(s, CTxOut(), nType, nVersion);
        else
            ::Serialize(s, txTo.vout[nOutput], nType, nVersion);
    }

    /** Serialize txTo */
    template<typename S>
    void Serialize(S &s, int nType, int nVersion) const {
        // Serialize nVersion
        ::Serialize(s, txTo.nVersion, nType, nVersion);
        // Serialize vin
        unsigned int nInputs = fAnyoneCanPay ? 1 : txTo.vin.size();
        ::WriteCompactSize(s, nInputs);
        for (unsigned int nInput = 0; nInput < nInputs; nInput++)
             SerializeInput(s, nInput, nType, nVersion);
        // Serialize vout
        unsigned int nOutputs = fHashNone ? 0 : (fHashSingle ? nIn+1 : txTo.vout.size());
        ::WriteCompactSize(s, nOutputs);
        for (unsigned int nOutput = 0; nOutput < nOutputs; nOutput++)
             SerializeOutput(s, nOutput, nType, nVersion);
        // Serialie nLockTime
        ::Serialize(s, txTo.nLockTime, nType, nVersion);
    }
};
}

uint256 SignatureHash(const CScript &scriptCode, const CTransaction& txTo, unsigned int nIn, int nHashType)
{
    if (nIn >= txTo.vin.size()) {
        LogPrintf("ERROR: SignatureHash() : nIn=%d out of range\n", nIn);
        return 1;
    }

    // Check for invalid use of SIGHASH_SINGLE
    if ((nHashType & 0x1f) == SIGHASH_SINGLE) {
        if (nIn >= txTo.vout.size()) {
            LogPrintf("ERROR: SignatureHash() : nOut=%d out of range\n", nIn);
            return 1;
        }
    }

    // Wrapper to serialize only the necessary parts of the transaction being signed
    CTransactionSignatureSerializer txTmp(txTo, scriptCode, nIn, nHashType);

    // Serialize and hash
    CHashWriter ss(SER_GETHASH, 0);
    ss << txTmp << nHashType;
    return ss.GetHash();
}


// Valid signature cache, to avoid doing expensive ECDSA signature checking
// twice for every transaction (once when accepted into memory pool, and
// again when accepted into the block chain)

class CSignatureCache
{
private:
     // sigdata_type is (signature hash, signature, public key):
    typedef boost::tuple<uint256, std::vector<unsigned char>, CPubKey> sigdata_type;
    std::set< sigdata_type> setValid;
    boost::shared_mutex cs_sigcache;

public:
    bool
    Get(const uint256 &hash, const std::vector<unsigned char>& vchSig, const CPubKey& pubKey)
    {
        boost::shared_lock<boost::shared_mutex> lock(cs_sigcache);

        sigdata_type k(hash, vchSig, pubKey);
        std::set<sigdata_type>::iterator mi = setValid.find(k);
        if (mi != setValid.end())
            return true;
        return false;
    }

    void Set(const uint256 &hash, const std::vector<unsigned char>& vchSig, const CPubKey& pubKey)
    {
        // DoS prevention: limit cache size to less than 10MB
        // (~200 bytes per cache entry times 50,000 entries)
        // Since there are a maximum of 20,000 signature operations per block
        // 50,000 is a reasonable default.
        int64_t nMaxCacheSize = GetArg("-maxsigcachesize", 50000);
        if (nMaxCacheSize <= 0) return;

        boost::unique_lock<boost::shared_mutex> lock(cs_sigcache);

        while (static_cast<int64_t>(setValid.size()) > nMaxCacheSize)
        {
            // Evict a random entry. Random because that helps
            // foil would-be DoS attackers who might try to pre-generate
            // and re-use a set of valid signatures just-slightly-greater
            // than our cache size.
            uint256 randomHash = GetRandHash();
            std::vector<unsigned char> unused;
            std::set<sigdata_type>::iterator it =
                setValid.lower_bound(sigdata_type(randomHash, unused, unused));
            if (it == setValid.end())
                it = setValid.begin();
            setValid.erase(*it);
        }

        sigdata_type k(hash, vchSig, pubKey);
        setValid.insert(k);
    }
};

bool CheckSig(vector<unsigned char> vchSig, const vector<unsigned char> &vchPubKey, const CScript &scriptCode,
              const CTransaction& txTo, unsigned int nIn, int nHashType, int flags)
{
    static CSignatureCache signatureCache;

    CPubKey pubkey(vchPubKey);
    if (!pubkey.IsValid())
        return false;

    // Hash type is one byte tacked on to the end of the signature
    if (vchSig.empty())
        return false;
    if (nHashType == 0)
        nHashType = vchSig.back();
    else if (nHashType != vchSig.back())
        return false;
    vchSig.pop_back();

    uint256 sighash = SignatureHash(scriptCode, txTo, nIn, nHashType);

    if (signatureCache.Get(sighash, vchSig, pubkey))
        return true;

    if (!pubkey.Verify(sighash, vchSig))
        return false;

    if (!(flags & SCRIPT_VERIFY_NOCACHE))
        signatureCache.Set(sighash, vchSig, pubkey);

    return true;
}









//
// Return public keys or hashes from scriptPubKey, for 'standard' transaction types.
//
bool Solver(const CScript& scriptPubKey, txnouttype& typeRet, vector<vector<unsigned char> >& vSolutionsRet)
{
    // Templates
    static multimap<txnouttype, CScript> mTemplates;
    if (mTemplates.empty())
    {
        // Standard tx, sender provides pubkey, receiver adds signature
        mTemplates.insert(make_pair(TX_PUBKEY, CScript() << OP_PUBKEY << OP_CHECKSIG));

        // Bitcoin address tx, sender provides hash of pubkey, receiver provides signature and pubkey
        mTemplates.insert(make_pair(TX_PUBKEYHASH, CScript() << OP_DUP << OP_HASH160 << OP_PUBKEYHASH << OP_EQUALVERIFY << OP_CHECKSIG));

        // Sender provides N pubkeys, receivers provides M signatures
        mTemplates.insert(make_pair(TX_MULTISIG, CScript() << OP_SMALLINTEGER << OP_PUBKEYS << OP_SMALLINTEGER << OP_CHECKMULTISIG));

        // Empty, provably prunable, data-carrying output
        mTemplates.insert(make_pair(TX_NULL_DATA, CScript() << OP_RETURN << OP_SMALLDATA));
        mTemplates.insert(make_pair(TX_NULL_DATA, CScript() << OP_RETURN));
    }

    // Shortcut for pay-to-script-hash, which are more constrained than the other types:
    // it is always OP_HASH160 20 [20 byte hash] OP_EQUAL
    if (scriptPubKey.IsPayToScriptHash())
    {
        typeRet = TX_SCRIPTHASH;
        vector<unsigned char> hashBytes(scriptPubKey.begin()+2, scriptPubKey.begin()+22);
        vSolutionsRet.push_back(hashBytes);
        return true;
    }

    // Scan templates
    const CScript& script1 = scriptPubKey;
    BOOST_FOREACH(const PAIRTYPE(txnouttype, CScript)& tplate, mTemplates)
    {
        const CScript& script2 = tplate.second;
        vSolutionsRet.clear();

        opcodetype opcode1, opcode2;
        vector<unsigned char> vch1, vch2;

        // Compare
        CScript::const_iterator pc1 = script1.begin();
        CScript::const_iterator pc2 = script2.begin();
        while (true)
        {
            if (pc1 == script1.end() && pc2 == script2.end())
            {
                // Found a match
                typeRet = tplate.first;
                if (typeRet == TX_MULTISIG)
                {
                    // Additional checks for TX_MULTISIG:
                    unsigned char m = vSolutionsRet.front()[0];
                    unsigned char n = vSolutionsRet.back()[0];
                    if (m < 1 || n < 1 || m > n || vSolutionsRet.size()-2 != n)
                        return false;
                }
                return true;
            }
            if (!script1.GetOp(pc1, opcode1, vch1))
                break;
            if (!script2.GetOp(pc2, opcode2, vch2))
                break;

            // Template matching opcodes:
            if (opcode2 == OP_PUBKEYS)
            {
                while (vch1.size() >= 33 && vch1.size() <= 65)
                {
                    vSolutionsRet.push_back(vch1);
                    if (!script1.GetOp(pc1, opcode1, vch1))
                        break;
                }
                if (!script2.GetOp(pc2, opcode2, vch2))
                    break;
                // Normal situation is to fall through
                // to other if/else statements
            }

            if (opcode2 == OP_PUBKEY)
            {
                if (vch1.size() < 33 || vch1.size() > 65)
                    break;
                vSolutionsRet.push_back(vch1);
            }
            else if (opcode2 == OP_PUBKEYHASH)
            {
                if (vch1.size() != sizeof(uint160))
                    break;
                vSolutionsRet.push_back(vch1);
            }
            else if (opcode2 == OP_SMALLINTEGER)
            {   // Single-byte small integer pushed onto vSolutions
                if (opcode1 == OP_0 ||
                    (opcode1 >= OP_1 && opcode1 <= OP_16))
                {
                    char n = (char)CScript::DecodeOP_N(opcode1);
                    vSolutionsRet.push_back(valtype(1, n));
                }
                else
                    break;
            }
            else if (opcode2 == OP_SMALLDATA)
            {
                // small pushdata, <= MAX_OP_RETURN_RELAY bytes
                if (vch1.size() > MAX_OP_RETURN_RELAY)
                    break;
            }
            else if (opcode1 != opcode2 || vch1 != vch2)
            {
                // Others must match exactly
                break;
            }
        }
    }

    vSolutionsRet.clear();
    typeRet = TX_NONSTANDARD;
    return false;
}


bool Sign1(const CKeyID& address, const CKeyStore& keystore, uint256 hash, int nHashType, CScript& scriptSigRet)
{
    CKey key;
    if (!keystore.GetKey(address, key))
        return false;

    vector<unsigned char> vchSig;
    if (!key.Sign(hash, vchSig))
        return false;
    vchSig.push_back((unsigned char)nHashType);
    scriptSigRet << vchSig;

    return true;
}

bool SignN(const vector<valtype>& multisigdata, const CKeyStore& keystore, uint256 hash, int nHashType, CScript& scriptSigRet)
{
    int nSigned = 0;
    int nRequired = multisigdata.front()[0];
    for (unsigned int i = 1; i < multisigdata.size()-1 && nSigned < nRequired; i++)
    {
        const valtype& pubkey = multisigdata[i];
        CKeyID keyID = CPubKey(pubkey).GetID();
        if (Sign1(keyID, keystore, hash, nHashType, scriptSigRet))
            ++nSigned;
    }
    return nSigned==nRequired;
}

//
// Sign scriptPubKey with private keys stored in keystore, given transaction hash and hash type.
// Signatures are returned in scriptSigRet (or returns false if scriptPubKey can't be signed),
// unless whichTypeRet is TX_SCRIPTHASH, in which case scriptSigRet is the redemption script.
// Returns false if scriptPubKey could not be completely satisfied.
//
bool Solver(const CKeyStore& keystore, const CScript& scriptPubKey, uint256 hash, int nHashType,
                  CScript& scriptSigRet, txnouttype& whichTypeRet)
{
    scriptSigRet.clear();

    vector<valtype> vSolutions;
    if (!Solver(scriptPubKey, whichTypeRet, vSolutions))
        return false;

    CKeyID keyID;
    switch (whichTypeRet)
    {
    case TX_NONSTANDARD:
    case TX_NULL_DATA:
        return false;
    case TX_PUBKEY:
        keyID = CPubKey(vSolutions[0]).GetID();
        return Sign1(keyID, keystore, hash, nHashType, scriptSigRet);
    case TX_PUBKEYHASH:
        keyID = CKeyID(uint160(vSolutions[0]));
        if (!Sign1(keyID, keystore, hash, nHashType, scriptSigRet))
            return false;
        else
        {
            CPubKey vch;
            keystore.GetPubKey(keyID, vch);
            scriptSigRet << vch;
        }
        return true;
    case TX_SCRIPTHASH:
        return keystore.GetCScript(uint160(vSolutions[0]), scriptSigRet);

    case TX_MULTISIG:
        scriptSigRet << OP_0; // workaround CHECKMULTISIG bug
        return (SignN(vSolutions, keystore, hash, nHashType, scriptSigRet));
    }
    return false;
}

int ScriptSigArgsExpected(txnouttype t, const std::vector<std::vector<unsigned char> >& vSolutions)
{
    switch (t)
    {
    case TX_NONSTANDARD:
    case TX_NULL_DATA:
        return -1;
    case TX_PUBKEY:
        return 1;
    case TX_PUBKEYHASH:
        return 2;
    case TX_MULTISIG:
        if (vSolutions.size() < 1 || vSolutions[0].size() < 1)
            return -1;
        return vSolutions[0][0] + 1;
    case TX_SCRIPTHASH:
        return 1; // doesn't include args needed by the script
    }
    return -1;
}

bool IsStandard(const CScript& scriptPubKey, txnouttype& whichType,
                unsigned int flags)
{
    vector<valtype> vSolutions;
    if (!Solver(scriptPubKey, whichType, vSolutions))
        return false;

    if (whichType == TX_MULTISIG)
    {
        if (!(flags & SCRIPT_VERIFY_BARE_MSIG_OK))
            return false;
        unsigned char m = vSolutions.front()[0];
        unsigned char n = vSolutions.back()[0];
        // Support up to x-of-3 multisig txns as standard
        if (n < 1 || n > 3)
            return false;
        if (m < 1 || m > n)
            return false;
    }

    return whichType != TX_NONSTANDARD;
}


unsigned int HaveKeys(const vector<valtype>& pubkeys, const CKeyStore& keystore)
{
    unsigned int nResult = 0;
    BOOST_FOREACH(const valtype& pubkey, pubkeys)
    {
        CKeyID keyID = CPubKey(pubkey).GetID();
        if (keystore.HaveKey(keyID))
            ++nResult;
    }
    return nResult;
}


class CKeyStoreIsMineVisitor : public boost::static_visitor<bool>
{
private:
    const CKeyStore *keystore;
public:
    CKeyStoreIsMineVisitor(const CKeyStore *keystoreIn) : keystore(keystoreIn) { }
    bool operator()(const CNoDestination &dest) const { return false; }
    bool operator()(const CKeyID &keyID) const { return keystore->HaveKey(keyID); }
    bool operator()(const CScriptID &scriptID) const { return keystore->HaveCScript(scriptID); }
};

bool IsMine(const CKeyStore &keystore, const CTxDestination &dest)
{
    return boost::apply_visitor(CKeyStoreIsMineVisitor(&keystore), dest);
}

bool IsMine(const CKeyStore &keystore, const CScript& scriptPubKey)
{
    vector<valtype> vSolutions;
    txnouttype whichType;
    if (!Solver(scriptPubKey, whichType, vSolutions))
        return false;

    CKeyID keyID;
    switch (whichType)
    {
    case TX_NONSTANDARD:
    case TX_NULL_DATA:
        return false;
    case TX_PUBKEY:
        keyID = CPubKey(vSolutions[0]).GetID();
        return keystore.HaveKey(keyID);
    case TX_PUBKEYHASH:
        keyID = CKeyID(uint160(vSolutions[0]));
        return keystore.HaveKey(keyID);
    case TX_SCRIPTHASH:
    {
        CScript subscript;
        if (!keystore.GetCScript(CScriptID(uint160(vSolutions[0])), subscript))
            return false;
        return IsMine(keystore, subscript);
    }
    case TX_MULTISIG:
    {
        // Only consider transactions "mine" if we own ALL the
        // keys involved. multi-signature transactions that are
        // partially owned (somebody else has a key that can spend
        // them) enable spend-out-from-under-you attacks, especially
        // in shared-wallet situations.
        vector<valtype> keys(vSolutions.begin()+1, vSolutions.begin()+vSolutions.size()-1);
        return HaveKeys(keys, keystore) == keys.size();
    }
    }
    return false;
}

bool ExtractDestination(const CScript& scriptPubKey, CTxDestination& addressRet)
{
    vector<valtype> vSolutions;
    txnouttype whichType;
    if (!Solver(scriptPubKey, whichType, vSolutions))
        return false;

    if (whichType == TX_PUBKEY)
    {
        addressRet = CPubKey(vSolutions[0]).GetID();
        return true;
    }
    else if (whichType == TX_PUBKEYHASH)
    {
        addressRet = CKeyID(uint160(vSolutions[0]));
        return true;
    }
    else if (whichType == TX_SCRIPTHASH)
    {
        addressRet = CScriptID(uint160(vSolutions[0]));
        return true;
    }
    // Multisig txns have more than one address...
    return false;
}

bool ExtractDestinations(const CScript& scriptPubKey, txnouttype& typeRet, vector<CTxDestination>& addressRet, int& nRequiredRet)
{
    addressRet.clear();
    typeRet = TX_NONSTANDARD;
    vector<valtype> vSolutions;
    if (!Solver(scriptPubKey, typeRet, vSolutions))
        return false;
    if (typeRet == TX_NULL_DATA){
        // This is data, not addresses
        return false;
    }

    if (typeRet == TX_MULTISIG)
    {
        nRequiredRet = vSolutions.front()[0];
        for (unsigned int i = 1; i < vSolutions.size()-1; i++)
        {
            CTxDestination address = CPubKey(vSolutions[i]).GetID();
            addressRet.push_back(address);
        }
    }
    else
    {
        nRequiredRet = 1;
        CTxDestination address;
        if (!ExtractDestination(scriptPubKey, address))
           return false;
        addressRet.push_back(address);
    }

    return true;
}

class CAffectedKeysVisitor : public boost::static_visitor<void> {
private:
    const CKeyStore &keystore;
    std::vector<CKeyID> &vKeys;

public:
    CAffectedKeysVisitor(const CKeyStore &keystoreIn, std::vector<CKeyID> &vKeysIn) : keystore(keystoreIn), vKeys(vKeysIn) {}

    void Process(const CScript &script) {
        txnouttype type;
        std::vector<CTxDestination> vDest;
        int nRequired;
        if (ExtractDestinations(script, type, vDest, nRequired)) {
            BOOST_FOREACH(const CTxDestination &dest, vDest)
                boost::apply_visitor(*this, dest);
        }
    }

    void operator()(const CKeyID &keyId) {
        if (keystore.HaveKey(keyId))
            vKeys.push_back(keyId);
    }

    void operator()(const CScriptID &scriptId) {
        CScript script;
        if (keystore.GetCScript(scriptId, script))
            Process(script);
    }

    void operator()(const CNoDestination &none) {}
};

void ExtractAffectedKeys(const CKeyStore &keystore, const CScript& scriptPubKey, std::vector<CKeyID> &vKeys) {
    CAffectedKeysVisitor(keystore, vKeys).Process(scriptPubKey);
}

bool VerifyScript(const CScript& scriptSig, const CScript& scriptPubKey, const CTransaction& txTo, unsigned int nIn,
                  unsigned int flags, int nHashType)
{
    vector<vector<unsigned char> > stack, stackCopy;
    if (!EvalScript(stack, scriptSig, txTo, nIn, flags, nHashType))
        return false;
    if (flags & SCRIPT_VERIFY_P2SH)
        stackCopy = stack;
    if (!EvalScript(stack, scriptPubKey, txTo, nIn, flags, nHashType))
        return false;
    if (stack.empty())
        return false;

    if (CastToBool(stack.back()) == false)
        return false;

    // Additional validation for spend-to-script-hash transactions:
    if ((flags & SCRIPT_VERIFY_P2SH) && scriptPubKey.IsPayToScriptHash())
    {
        if (!scriptSig.IsPushOnly()) // scriptSig must be literals-only
            return false;            // or validation fails

        // stackCopy cannot be empty here, because if it was the
        // P2SH  HASH <> EQUAL  scriptPubKey would be evaluated with
        // an empty stack and the EvalScript above would return false.
        assert(!stackCopy.empty());

        const valtype& pubKeySerialized = stackCopy.back();
        CScript pubKey2(pubKeySerialized.begin(), pubKeySerialized.end());
        popstack(stackCopy);

        if (!EvalScript(stackCopy, pubKey2, txTo, nIn, flags, nHashType))
            return false;
        if (stackCopy.empty())
            return false;
        return CastToBool(stackCopy.back());
    }

    return true;
}


bool SignSignature(const CKeyStore &keystore, const CScript& fromPubKey, CTransaction& txTo, unsigned int nIn, int nHashType)
{
    assert(nIn < txTo.vin.size());
    CTxIn& txin = txTo.vin[nIn];

    // Leave out the signature from the hash, since a signature can't sign itself.
    // The checksig op will also drop the signatures from its hash.
    uint256 hash = SignatureHash(fromPubKey, txTo, nIn, nHashType);

    txnouttype whichType;
    if (!Solver(keystore, fromPubKey, hash, nHashType, txin.scriptSig, whichType))
        return false;

    if (whichType == TX_SCRIPTHASH)
    {
        // Solver returns the subscript that need to be evaluated;
        // the final scriptSig is the signatures from that
        // and then the serialized subscript:
        CScript subscript = txin.scriptSig;

        // Recompute txn hash using subscript in place of scriptPubKey:
        uint256 hash2 = SignatureHash(subscript, txTo, nIn, nHashType);

        txnouttype subType;
        bool fSolved =
            Solver(keystore, subscript, hash2, nHashType, txin.scriptSig, subType) && subType != TX_SCRIPTHASH;
        // Append serialized subscript whether or not it is completely signed:
        txin.scriptSig << static_cast<valtype>(subscript);
        if (!fSolved) return false;
    }

    // Test solution
    return VerifyScript(txin.scriptSig, fromPubKey, txTo, nIn, SCRIPT_VERIFY_P2SH | SCRIPT_VERIFY_STRICTENC, 0);
}

bool SignSignature(const CKeyStore &keystore, const CTransaction& txFrom, CTransaction& txTo, unsigned int nIn, int nHashType)
{
    assert(nIn < txTo.vin.size());
    CTxIn& txin = txTo.vin[nIn];
    assert(txin.prevout.n < txFrom.vout.size());
    const CTxOut& txout = txFrom.vout[txin.prevout.n];

    return SignSignature(keystore, txout.scriptPubKey, txTo, nIn, nHashType);
}

static CScript PushAll(const vector<valtype>& values)
{
    CScript result;
    BOOST_FOREACH(const valtype& v, values)
        result << v;
    return result;
}

static CScript CombineMultisig(CScript scriptPubKey, const CTransaction& txTo, unsigned int nIn,
                               const vector<valtype>& vSolutions,
                               vector<valtype>& sigs1, vector<valtype>& sigs2)
{
    // Combine all the signatures we've got:
    set<valtype> allsigs;
    BOOST_FOREACH(const valtype& v, sigs1)
    {
        if (!v.empty())
            allsigs.insert(v);
    }
    BOOST_FOREACH(const valtype& v, sigs2)
    {
        if (!v.empty())
            allsigs.insert(v);
    }

    // Build a map of pubkey -> signature by matching sigs to pubkeys:
    assert(vSolutions.size() > 1);
    unsigned int nSigsRequired = vSolutions.front()[0];
    unsigned int nPubKeys = vSolutions.size()-2;
    map<valtype, valtype> sigs;
    BOOST_FOREACH(const valtype& sig, allsigs)
    {
        for (unsigned int i = 0; i < nPubKeys; i++)
        {
            const valtype& pubkey = vSolutions[i+1];
            if (sigs.count(pubkey))
                continue; // Already got a sig for this pubkey

            if (CheckSig(sig, pubkey, scriptPubKey, txTo, nIn, 0, 0))
            {
                sigs[pubkey] = sig;
                break;
            }
        }
    }
    // Now build a merged CScript:
    unsigned int nSigsHave = 0;
    CScript result; result << OP_0; // pop-one-too-many workaround
    for (unsigned int i = 0; i < nPubKeys && nSigsHave < nSigsRequired; i++)
    {
        if (sigs.count(vSolutions[i+1]))
        {
            result << sigs[vSolutions[i+1]];
            ++nSigsHave;
        }
    }
    // Fill any missing with OP_0:
    for (unsigned int i = nSigsHave; i < nSigsRequired; i++)
        result << OP_0;

    return result;
}

static CScript CombineSignatures(CScript scriptPubKey, const CTransaction& txTo, unsigned int nIn,
                                 const txnouttype txType, const vector<valtype>& vSolutions,
                                 vector<valtype>& sigs1, vector<valtype>& sigs2)
{
    switch (txType)
    {
    case TX_NONSTANDARD:
    case TX_NULL_DATA:
        // Don't know anything about this, assume bigger one is correct:
        if (sigs1.size() >= sigs2.size())
            return PushAll(sigs1);
        return PushAll(sigs2);
    case TX_PUBKEY:
    case TX_PUBKEYHASH:
        // Signatures are bigger than placeholders or empty scripts:
        if (sigs1.empty() || sigs1[0].empty())
            return PushAll(sigs2);
        return PushAll(sigs1);
    case TX_SCRIPTHASH:
        if (sigs1.empty() || sigs1.back().empty())
            return PushAll(sigs2);
        else if (sigs2.empty() || sigs2.back().empty())
            return PushAll(sigs1);
        else
        {
            // Recur to combine:
            valtype spk = sigs1.back();
            CScript pubKey2(spk.begin(), spk.end());

            txnouttype txType2;
            vector<vector<unsigned char> > vSolutions2;
            Solver(pubKey2, txType2, vSolutions2);
            sigs1.pop_back();
            sigs2.pop_back();
            CScript result = CombineSignatures(pubKey2, txTo, nIn, txType2, vSolutions2, sigs1, sigs2);
            result << spk;
            return result;
        }
    case TX_MULTISIG:
        return CombineMultisig(scriptPubKey, txTo, nIn, vSolutions, sigs1, sigs2);
    }

    return CScript();
}

CScript CombineSignatures(CScript scriptPubKey, const CTransaction& txTo, unsigned int nIn,
                          const CScript& scriptSig1, const CScript& scriptSig2)
{
    txnouttype txType;
    vector<vector<unsigned char> > vSolutions;
    Solver(scriptPubKey, txType, vSolutions);

    vector<valtype> stack1;
    EvalScript(stack1, scriptSig1, CTransaction(), 0, SCRIPT_VERIFY_STRICTENC, 0);
    vector<valtype> stack2;
    EvalScript(stack2, scriptSig2, CTransaction(), 0, SCRIPT_VERIFY_STRICTENC, 0);

    return CombineSignatures(scriptPubKey, txTo, nIn, txType, vSolutions, stack1, stack2);
}

unsigned int CScript::GetSigOpCount(bool fAccurate) const
{
    unsigned int n = 0;
    const_iterator pc = begin();
    opcodetype lastOpcode = OP_INVALIDOPCODE;
    while (pc < end())
    {
        opcodetype opcode;
        if (!GetOp(pc, opcode))
            break;
        if (opcode == OP_CHECKSIG || opcode == OP_CHECKSIGVERIFY)
            n++;
        else if (opcode == OP_CHECKMULTISIG || opcode == OP_CHECKMULTISIGVERIFY)
        {
            if (fAccurate && lastOpcode >= OP_1 && lastOpcode <= OP_16)
                n += DecodeOP_N(lastOpcode);
            else
                n += 20;
        }
        lastOpcode = opcode;
    }
    return n;
}

unsigned int CScript::GetSigOpCount(const CScript& scriptSig) const
{
    if (!IsPayToScriptHash())
        return GetSigOpCount(true);

    // This is a pay-to-script-hash scriptPubKey;
    // get the last item that the scriptSig
    // pushes onto the stack:
    const_iterator pc = scriptSig.begin();
    vector<unsigned char> data;
    while (pc < scriptSig.end())
    {
        opcodetype opcode;
        if (!scriptSig.GetOp(pc, opcode, data))
            return 0;
        if (opcode > OP_16)
            return 0;
    }

    /// ... and return its opcount:
    CScript subscript(data.begin(), data.end());
    return subscript.GetSigOpCount(true);
}

struct BlacklistEntry {
    uint32_t begin;
    uint32_t end;
    const char *name;
};

static struct BlacklistEntry BlacklistedPrefixes[] = {
    {0x946cb2e0, 0x946cb2e0, "Mastercoin"},
    {0x06f1b600, 0x06f1b6ff, "SatoshiDice"},
    {0x74db3700, 0x74db59ff, "BetCoin Dice"},
    {0xc4c5d791, 0xc4c5d791, "CHBS"},  // 1JwSSubhmg6iPtRjtyqhUYYH7bZg3Lfy1T
    {0x434e5452, 0x434e5452, "Counterparty"},
    {0x069532d8, 0x069532da, "SatoshiBones"},
    {0xda5dde84, 0xda5dde94, "Lucky Bit"},
};

<<<<<<< HEAD
bool fIsBareMultisigStd = false;
=======
extern bool fIsBareMultisigStd;
>>>>>>> 47eb9ec5

const char *CScript::IsBlacklisted() const
{
    if (this->size() >= 7 && this->at(0) == OP_DUP)
    {
        // pay-to-pubkeyhash
        uint32_t pfx = ntohl(*(uint32_t*)&this->data()[3]);
        unsigned i;

        for (i = 0; i < (sizeof(BlacklistedPrefixes) / sizeof(BlacklistedPrefixes[0])); ++i)
            if (pfx >= BlacklistedPrefixes[i].begin && pfx <= BlacklistedPrefixes[i].end)
                return BlacklistedPrefixes[i].name;
    }
    else
    if (!fIsBareMultisigStd)
    {
        txnouttype type;
        vector<vector<unsigned char> > vSolutions;
        Solver(*this, type, vSolutions);
        if (type == TX_MULTISIG)
            return "bare multisig";
    }

    return NULL;
}

bool CScript::IsPayToScriptHash() const
{
    // Extra-fast test for pay-to-script-hash CScripts:
    return (this->size() == 23 &&
            this->at(0) == OP_HASH160 &&
            this->at(1) == 0x14 &&
            this->at(22) == OP_EQUAL);
}

bool CScript::IsPushOnly() const
{
    const_iterator pc = begin();
    while (pc < end())
    {
        opcodetype opcode;
        if (!GetOp(pc, opcode))
            return false;
        // Note that IsPushOnly() *does* consider OP_RESERVED to be a
        // push-type opcode, however execution of OP_RESERVED fails, so
        // it's not relevant to P2SH as the scriptSig would fail prior to
        // the P2SH special validation code being executed.
        if (opcode > OP_16)
            return false;
    }
    return true;
}

bool CScript::HasCanonicalPushes() const
{
    const_iterator pc = begin();
    while (pc < end())
    {
        opcodetype opcode;
        std::vector<unsigned char> data;
        if (!GetOp(pc, opcode, data))
            return false;
        if (opcode > OP_16)
            continue;
        if (opcode < OP_PUSHDATA1 && opcode > OP_0 && (data.size() == 1 && data[0] <= 16))
            // Could have used an OP_n code, rather than a 1-byte push.
            return false;
        if (opcode == OP_PUSHDATA1 && data.size() < OP_PUSHDATA1)
            // Could have used a normal n-byte push, rather than OP_PUSHDATA1.
            return false;
        if (opcode == OP_PUSHDATA2 && data.size() <= 0xFF)
            // Could have used an OP_PUSHDATA1.
            return false;
        if (opcode == OP_PUSHDATA4 && data.size() <= 0xFFFF)
            // Could have used an OP_PUSHDATA2.
            return false;
    }
    return true;
}

class CScriptVisitor : public boost::static_visitor<bool>
{
private:
    CScript *script;
public:
    CScriptVisitor(CScript *scriptin) { script = scriptin; }

    bool operator()(const CNoDestination &dest) const {
        script->clear();
        return false;
    }

    bool operator()(const CKeyID &keyID) const {
        script->clear();
        *script << OP_DUP << OP_HASH160 << keyID << OP_EQUALVERIFY << OP_CHECKSIG;
        return true;
    }

    bool operator()(const CScriptID &scriptID) const {
        script->clear();
        *script << OP_HASH160 << scriptID << OP_EQUAL;
        return true;
    }
};

void CScript::SetDestination(const CTxDestination& dest)
{
    boost::apply_visitor(CScriptVisitor(this), dest);
}

void CScript::SetMultisig(int nRequired, const std::vector<CPubKey>& keys)
{
    this->clear();

    *this << EncodeOP_N(nRequired);
    BOOST_FOREACH(const CPubKey& key, keys)
        *this << key;
    *this << EncodeOP_N(keys.size()) << OP_CHECKMULTISIG;
}

bool CScriptCompressor::IsToKeyID(CKeyID &hash) const
{
    if (script.size() == 25 && script[0] == OP_DUP && script[1] == OP_HASH160
                            && script[2] == 20 && script[23] == OP_EQUALVERIFY
                            && script[24] == OP_CHECKSIG) {
        memcpy(&hash, &script[3], 20);
        return true;
    }
    return false;
}

bool CScriptCompressor::IsToScriptID(CScriptID &hash) const
{
    if (script.size() == 23 && script[0] == OP_HASH160 && script[1] == 20
                            && script[22] == OP_EQUAL) {
        memcpy(&hash, &script[2], 20);
        return true;
    }
    return false;
}

bool CScriptCompressor::IsToPubKey(CPubKey &pubkey) const
{
    if (script.size() == 35 && script[0] == 33 && script[34] == OP_CHECKSIG
                            && (script[1] == 0x02 || script[1] == 0x03)) {
        pubkey.Set(&script[1], &script[34]);
        return true;
    }
    if (script.size() == 67 && script[0] == 65 && script[66] == OP_CHECKSIG
                            && script[1] == 0x04) {
        pubkey.Set(&script[1], &script[66]);
        return pubkey.IsFullyValid(); // if not fully valid, a case that would not be compressible
    }
    return false;
}

bool CScriptCompressor::Compress(std::vector<unsigned char> &out) const
{
    CKeyID keyID;
    if (IsToKeyID(keyID)) {
        out.resize(21);
        out[0] = 0x00;
        memcpy(&out[1], &keyID, 20);
        return true;
    }
    CScriptID scriptID;
    if (IsToScriptID(scriptID)) {
        out.resize(21);
        out[0] = 0x01;
        memcpy(&out[1], &scriptID, 20);
        return true;
    }
    CPubKey pubkey;
    if (IsToPubKey(pubkey)) {
        out.resize(33);
        memcpy(&out[1], &pubkey[1], 32);
        if (pubkey[0] == 0x02 || pubkey[0] == 0x03) {
            out[0] = pubkey[0];
            return true;
        } else if (pubkey[0] == 0x04) {
            out[0] = 0x04 | (pubkey[64] & 0x01);
            return true;
        }
    }
    return false;
}

unsigned int CScriptCompressor::GetSpecialSize(unsigned int nSize) const
{
    if (nSize == 0 || nSize == 1)
        return 20;
    if (nSize == 2 || nSize == 3 || nSize == 4 || nSize == 5)
        return 32;
    return 0;
}

bool CScriptCompressor::Decompress(unsigned int nSize, const std::vector<unsigned char> &in)
{
    switch(nSize) {
    case 0x00:
        script.resize(25);
        script[0] = OP_DUP;
        script[1] = OP_HASH160;
        script[2] = 20;
        memcpy(&script[3], &in[0], 20);
        script[23] = OP_EQUALVERIFY;
        script[24] = OP_CHECKSIG;
        return true;
    case 0x01:
        script.resize(23);
        script[0] = OP_HASH160;
        script[1] = 20;
        memcpy(&script[2], &in[0], 20);
        script[22] = OP_EQUAL;
        return true;
    case 0x02:
    case 0x03:
        script.resize(35);
        script[0] = 33;
        script[1] = nSize;
        memcpy(&script[2], &in[0], 32);
        script[34] = OP_CHECKSIG;
        return true;
    case 0x04:
    case 0x05:
        unsigned char vch[33] = {};
        vch[0] = nSize - 2;
        memcpy(&vch[1], &in[0], 32);
        CPubKey pubkey(&vch[0], &vch[33]);
        if (!pubkey.Decompress())
            return false;
        assert(pubkey.size() == 65);
        script.resize(67);
        script[0] = 65;
        memcpy(&script[1], pubkey.begin(), 65);
        script[66] = OP_CHECKSIG;
        return true;
    }
    return false;
}<|MERGE_RESOLUTION|>--- conflicted
+++ resolved
@@ -1865,11 +1865,7 @@
     {0xda5dde84, 0xda5dde94, "Lucky Bit"},
 };
 
-<<<<<<< HEAD
 bool fIsBareMultisigStd = false;
-=======
-extern bool fIsBareMultisigStd;
->>>>>>> 47eb9ec5
 
 const char *CScript::IsBlacklisted() const
 {

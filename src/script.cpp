// Copyright (c) 2009-2010 Satoshi Nakamoto
// Copyright (c) 2009-2012 The Bitcoin developers
// Distributed under the MIT/X11 software license, see the accompanying
// file COPYING or http://www.opensource.org/licenses/mit-license.php.
#include "script.h"

#include "hash.h"
#include "keystore.h"
#include "main.h"
#include "uint256.h"
#include "util.h"

#include <stdint.h>

#include <boost/foreach.hpp>
#include <boost/tuple/tuple.hpp>

using namespace std;
using namespace boost;

bool CheckSig(vector<unsigned char> vchSig, const vector<unsigned char> &vchPubKey, const CScript &scriptCode, const CTransaction& txTo, unsigned int nIn, int nHashType, int flags);


typedef vector<unsigned char> valtype;
static const valtype vchFalse(0);
static const valtype vchZero(0);
static const valtype vchTrue(1, 1);
static const CBigNum bnZero(0);
static const CBigNum bnOne(1);
static const CBigNum bnFalse(0);
static const CBigNum bnTrue(1);
static const size_t nMaxNumSize = 4;


CBigNum CastToBigNum(const valtype& vch)
{
    if (vch.size() > nMaxNumSize)
        throw runtime_error("CastToBigNum() : overflow");
    // Get rid of extra leading zeros
    return CBigNum(CBigNum(vch).getvch());
}

bool CastToBool(const valtype& vch)
{
    for (unsigned int i = 0; i < vch.size(); i++)
    {
        if (vch[i] != 0)
        {
            // Can be negative zero
            if (i == vch.size()-1 && vch[i] == 0x80)
                return false;
            return true;
        }
    }
    return false;
}



//
// Script is a stack machine (like Forth) that evaluates a predicate
// returning a bool indicating valid or not.  There are no loops.
//
#define stacktop(i)  (stack.at(stack.size()+(i)))
#define altstacktop(i)  (altstack.at(altstack.size()+(i)))
static inline void popstack(vector<valtype>& stack)
{
    if (stack.empty())
        throw runtime_error("popstack() : stack empty");
    stack.pop_back();
}


const char* GetTxnOutputType(txnouttype t)
{
    switch (t)
    {
    case TX_NONSTANDARD: return "nonstandard";
    case TX_PUBKEY: return "pubkey";
    case TX_PUBKEYHASH: return "pubkeyhash";
    case TX_SCRIPTHASH: return "scripthash";
    case TX_MULTISIG: return "multisig";
<<<<<<< HEAD
    case TX_NULL_DATA: return "nulldata";
=======
    case TX_MULTISIG_DATA: return "multisig_data";
>>>>>>> 8afa3ce7
    }
    return NULL;
}


const char* GetOpName(opcodetype opcode)
{
    switch (opcode)
    {
    // push value
    case OP_0                      : return "0";
    case OP_PUSHDATA1              : return "OP_PUSHDATA1";
    case OP_PUSHDATA2              : return "OP_PUSHDATA2";
    case OP_PUSHDATA4              : return "OP_PUSHDATA4";
    case OP_1NEGATE                : return "-1";
    case OP_RESERVED               : return "OP_RESERVED";
    case OP_1                      : return "1";
    case OP_2                      : return "2";
    case OP_3                      : return "3";
    case OP_4                      : return "4";
    case OP_5                      : return "5";
    case OP_6                      : return "6";
    case OP_7                      : return "7";
    case OP_8                      : return "8";
    case OP_9                      : return "9";
    case OP_10                     : return "10";
    case OP_11                     : return "11";
    case OP_12                     : return "12";
    case OP_13                     : return "13";
    case OP_14                     : return "14";
    case OP_15                     : return "15";
    case OP_16                     : return "16";

    // control
    case OP_NOP                    : return "OP_NOP";
    case OP_VER                    : return "OP_VER";
    case OP_IF                     : return "OP_IF";
    case OP_NOTIF                  : return "OP_NOTIF";
    case OP_VERIF                  : return "OP_VERIF";
    case OP_VERNOTIF               : return "OP_VERNOTIF";
    case OP_ELSE                   : return "OP_ELSE";
    case OP_ENDIF                  : return "OP_ENDIF";
    case OP_VERIFY                 : return "OP_VERIFY";
    case OP_RETURN                 : return "OP_RETURN";

    // stack ops
    case OP_TOALTSTACK             : return "OP_TOALTSTACK";
    case OP_FROMALTSTACK           : return "OP_FROMALTSTACK";
    case OP_2DROP                  : return "OP_2DROP";
    case OP_2DUP                   : return "OP_2DUP";
    case OP_3DUP                   : return "OP_3DUP";
    case OP_2OVER                  : return "OP_2OVER";
    case OP_2ROT                   : return "OP_2ROT";
    case OP_2SWAP                  : return "OP_2SWAP";
    case OP_IFDUP                  : return "OP_IFDUP";
    case OP_DEPTH                  : return "OP_DEPTH";
    case OP_DROP                   : return "OP_DROP";
    case OP_DUP                    : return "OP_DUP";
    case OP_NIP                    : return "OP_NIP";
    case OP_OVER                   : return "OP_OVER";
    case OP_PICK                   : return "OP_PICK";
    case OP_ROLL                   : return "OP_ROLL";
    case OP_ROT                    : return "OP_ROT";
    case OP_SWAP                   : return "OP_SWAP";
    case OP_TUCK                   : return "OP_TUCK";

    // splice ops
    case OP_CAT                    : return "OP_CAT";
    case OP_SUBSTR                 : return "OP_SUBSTR";
    case OP_LEFT                   : return "OP_LEFT";
    case OP_RIGHT                  : return "OP_RIGHT";
    case OP_SIZE                   : return "OP_SIZE";

    // bit logic
    case OP_INVERT                 : return "OP_INVERT";
    case OP_AND                    : return "OP_AND";
    case OP_OR                     : return "OP_OR";
    case OP_XOR                    : return "OP_XOR";
    case OP_EQUAL                  : return "OP_EQUAL";
    case OP_EQUALVERIFY            : return "OP_EQUALVERIFY";
    case OP_RESERVED1              : return "OP_RESERVED1";
    case OP_RESERVED2              : return "OP_RESERVED2";

    // numeric
    case OP_1ADD                   : return "OP_1ADD";
    case OP_1SUB                   : return "OP_1SUB";
    case OP_2MUL                   : return "OP_2MUL";
    case OP_2DIV                   : return "OP_2DIV";
    case OP_NEGATE                 : return "OP_NEGATE";
    case OP_ABS                    : return "OP_ABS";
    case OP_NOT                    : return "OP_NOT";
    case OP_0NOTEQUAL              : return "OP_0NOTEQUAL";
    case OP_ADD                    : return "OP_ADD";
    case OP_SUB                    : return "OP_SUB";
    case OP_MUL                    : return "OP_MUL";
    case OP_DIV                    : return "OP_DIV";
    case OP_MOD                    : return "OP_MOD";
    case OP_LSHIFT                 : return "OP_LSHIFT";
    case OP_RSHIFT                 : return "OP_RSHIFT";
    case OP_BOOLAND                : return "OP_BOOLAND";
    case OP_BOOLOR                 : return "OP_BOOLOR";
    case OP_NUMEQUAL               : return "OP_NUMEQUAL";
    case OP_NUMEQUALVERIFY         : return "OP_NUMEQUALVERIFY";
    case OP_NUMNOTEQUAL            : return "OP_NUMNOTEQUAL";
    case OP_LESSTHAN               : return "OP_LESSTHAN";
    case OP_GREATERTHAN            : return "OP_GREATERTHAN";
    case OP_LESSTHANOREQUAL        : return "OP_LESSTHANOREQUAL";
    case OP_GREATERTHANOREQUAL     : return "OP_GREATERTHANOREQUAL";
    case OP_MIN                    : return "OP_MIN";
    case OP_MAX                    : return "OP_MAX";
    case OP_WITHIN                 : return "OP_WITHIN";

    // crypto
    case OP_RIPEMD160              : return "OP_RIPEMD160";
    case OP_SHA1                   : return "OP_SHA1";
    case OP_SHA256                 : return "OP_SHA256";
    case OP_HASH160                : return "OP_HASH160";
    case OP_HASH256                : return "OP_HASH256";
    case OP_CODESEPARATOR          : return "OP_CODESEPARATOR";
    case OP_CHECKSIG               : return "OP_CHECKSIG";
    case OP_CHECKSIGVERIFY         : return "OP_CHECKSIGVERIFY";
    case OP_CHECKMULTISIG          : return "OP_CHECKMULTISIG";
    case OP_CHECKMULTISIGVERIFY    : return "OP_CHECKMULTISIGVERIFY";

    // expanson
    case OP_NOP1                   : return "OP_NOP1";
    case OP_NOP2                   : return "OP_NOP2";
    case OP_NOP3                   : return "OP_NOP3";
    case OP_NOP4                   : return "OP_NOP4";
    case OP_NOP5                   : return "OP_NOP5";
    case OP_NOP6                   : return "OP_NOP6";
    case OP_NOP7                   : return "OP_NOP7";
    case OP_NOP8                   : return "OP_NOP8";
    case OP_NOP9                   : return "OP_NOP9";
    case OP_NOP10                  : return "OP_NOP10";



    // template matching params
    case OP_SMALLDATA              : return "OP_SMALLDATA";
    case OP_PUBKEYHASH             : return "OP_PUBKEYHASH";
    case OP_PUBKEY                 : return "OP_PUBKEY";
    case OP_SMALLDATA              : return "OP_SMALLDATA";

    case OP_INVALIDOPCODE          : return "OP_INVALIDOPCODE";
    default:
        return "OP_UNKNOWN";
    }
}

bool IsCanonicalPubKey(const valtype &vchPubKey, unsigned int flags) {
    if (!(flags & SCRIPT_VERIFY_STRICTENC))
        return true;

    if (vchPubKey.size() < 33)
        return error("Non-canonical public key: too short");
    if (vchPubKey[0] == 0x04) {
        if (vchPubKey.size() != 65)
            return error("Non-canonical public key: invalid length for uncompressed key");
    } else if (vchPubKey[0] == 0x02 || vchPubKey[0] == 0x03) {
        if (vchPubKey.size() != 33)
            return error("Non-canonical public key: invalid length for compressed key");
    } else {
        return error("Non-canonical public key: compressed nor uncompressed");
    }
    return true;
}

bool IsCanonicalSignature(const valtype &vchSig, unsigned int flags) {
    if (!(flags & SCRIPT_VERIFY_STRICTENC))
        return true;

    // See https://bitcointalk.org/index.php?topic=8392.msg127623#msg127623
    // A canonical signature exists of: <30> <total len> <02> <len R> <R> <02> <len S> <S> <hashtype>
    // Where R and S are not negative (their first byte has its highest bit not set), and not
    // excessively padded (do not start with a 0 byte, unless an otherwise negative number follows,
    // in which case a single 0 byte is necessary and even required).
    if (vchSig.size() < 9)
        return error("Non-canonical signature: too short");
    if (vchSig.size() > 73)
        return error("Non-canonical signature: too long");
    unsigned char nHashType = vchSig[vchSig.size() - 1] & (~(SIGHASH_ANYONECANPAY));
    if (nHashType < SIGHASH_ALL || nHashType > SIGHASH_SINGLE)
        return error("Non-canonical signature: unknown hashtype byte");
    if (vchSig[0] != 0x30)
        return error("Non-canonical signature: wrong type");
    if (vchSig[1] != vchSig.size()-3)
        return error("Non-canonical signature: wrong length marker");
    unsigned int nLenR = vchSig[3];
    if (5 + nLenR >= vchSig.size())
        return error("Non-canonical signature: S length misplaced");
    unsigned int nLenS = vchSig[5+nLenR];
    if ((unsigned long)(nLenR+nLenS+7) != vchSig.size())
        return error("Non-canonical signature: R+S length mismatch");

    const unsigned char *R = &vchSig[4];
    if (R[-2] != 0x02)
        return error("Non-canonical signature: R value type mismatch");
    if (nLenR == 0)
        return error("Non-canonical signature: R length is zero");
    if (R[0] & 0x80)
        return error("Non-canonical signature: R value negative");
    if (nLenR > 1 && (R[0] == 0x00) && !(R[1] & 0x80))
        return error("Non-canonical signature: R value excessively padded");

    const unsigned char *S = &vchSig[6+nLenR];
    if (S[-2] != 0x02)
        return error("Non-canonical signature: S value type mismatch");
    if (nLenS == 0)
        return error("Non-canonical signature: S length is zero");
    if (S[0] & 0x80)
        return error("Non-canonical signature: S value negative");
    if (nLenS > 1 && (S[0] == 0x00) && !(S[1] & 0x80))
        return error("Non-canonical signature: S value excessively padded");

    if (flags & SCRIPT_VERIFY_EVEN_S) {
        if (S[nLenS-1] & 1)
            return error("Non-canonical signature: S value odd");
    }

    return true;
}

bool EvalScript(vector<vector<unsigned char> >& stack, const CScript& script, const CTransaction& txTo, unsigned int nIn, unsigned int flags, int nHashType)
{
    CAutoBN_CTX pctx;
    CScript::const_iterator pc = script.begin();
    CScript::const_iterator pend = script.end();
    CScript::const_iterator pbegincodehash = script.begin();
    opcodetype opcode;
    valtype vchPushValue;
    vector<bool> vfExec;
    vector<valtype> altstack;
    if (script.size() > 10000)
        return false;
    int nOpCount = 0;

    try
    {
        while (pc < pend)
        {
            bool fExec = !count(vfExec.begin(), vfExec.end(), false);

            //
            // Read instruction
            //
            if (!script.GetOp(pc, opcode, vchPushValue))
                return false;
            if (vchPushValue.size() > MAX_SCRIPT_ELEMENT_SIZE)
                return false;
            if (opcode > OP_16 && ++nOpCount > 201)
                return false;

            if (opcode == OP_CAT ||
                opcode == OP_SUBSTR ||
                opcode == OP_LEFT ||
                opcode == OP_RIGHT ||
                opcode == OP_INVERT ||
                opcode == OP_AND ||
                opcode == OP_OR ||
                opcode == OP_XOR ||
                opcode == OP_2MUL ||
                opcode == OP_2DIV ||
                opcode == OP_MUL ||
                opcode == OP_DIV ||
                opcode == OP_MOD ||
                opcode == OP_LSHIFT ||
                opcode == OP_RSHIFT)
                return false; // Disabled opcodes.

            if (fExec && 0 <= opcode && opcode <= OP_PUSHDATA4)
                stack.push_back(vchPushValue);
            else if (fExec || (OP_IF <= opcode && opcode <= OP_ENDIF))
            switch (opcode)
            {
                //
                // Push value
                //
                case OP_1NEGATE:
                case OP_1:
                case OP_2:
                case OP_3:
                case OP_4:
                case OP_5:
                case OP_6:
                case OP_7:
                case OP_8:
                case OP_9:
                case OP_10:
                case OP_11:
                case OP_12:
                case OP_13:
                case OP_14:
                case OP_15:
                case OP_16:
                {
                    // ( -- value)
                    CBigNum bn((int)opcode - (int)(OP_1 - 1));
                    stack.push_back(bn.getvch());
                }
                break;


                //
                // Control
                //
                case OP_NOP:
                case OP_NOP1: case OP_NOP2: case OP_NOP3: case OP_NOP4: case OP_NOP5:
                case OP_NOP6: case OP_NOP7: case OP_NOP8: case OP_NOP9: case OP_NOP10:
                break;

                case OP_IF:
                case OP_NOTIF:
                {
                    // <expression> if [statements] [else [statements]] endif
                    bool fValue = false;
                    if (fExec)
                    {
                        if (stack.size() < 1)
                            return false;
                        valtype& vch = stacktop(-1);
                        fValue = CastToBool(vch);
                        if (opcode == OP_NOTIF)
                            fValue = !fValue;
                        popstack(stack);
                    }
                    vfExec.push_back(fValue);
                }
                break;

                case OP_ELSE:
                {
                    if (vfExec.empty())
                        return false;
                    vfExec.back() = !vfExec.back();
                }
                break;

                case OP_ENDIF:
                {
                    if (vfExec.empty())
                        return false;
                    vfExec.pop_back();
                }
                break;

                case OP_VERIFY:
                {
                    // (true -- ) or
                    // (false -- false) and return
                    if (stack.size() < 1)
                        return false;
                    bool fValue = CastToBool(stacktop(-1));
                    if (fValue)
                        popstack(stack);
                    else
                        return false;
                }
                break;

                case OP_RETURN:
                {
                    return false;
                }
                break;


                //
                // Stack ops
                //
                case OP_TOALTSTACK:
                {
                    if (stack.size() < 1)
                        return false;
                    altstack.push_back(stacktop(-1));
                    popstack(stack);
                }
                break;

                case OP_FROMALTSTACK:
                {
                    if (altstack.size() < 1)
                        return false;
                    stack.push_back(altstacktop(-1));
                    popstack(altstack);
                }
                break;

                case OP_2DROP:
                {
                    // (x1 x2 -- )
                    if (stack.size() < 2)
                        return false;
                    popstack(stack);
                    popstack(stack);
                }
                break;

                case OP_2DUP:
                {
                    // (x1 x2 -- x1 x2 x1 x2)
                    if (stack.size() < 2)
                        return false;
                    valtype vch1 = stacktop(-2);
                    valtype vch2 = stacktop(-1);
                    stack.push_back(vch1);
                    stack.push_back(vch2);
                }
                break;

                case OP_3DUP:
                {
                    // (x1 x2 x3 -- x1 x2 x3 x1 x2 x3)
                    if (stack.size() < 3)
                        return false;
                    valtype vch1 = stacktop(-3);
                    valtype vch2 = stacktop(-2);
                    valtype vch3 = stacktop(-1);
                    stack.push_back(vch1);
                    stack.push_back(vch2);
                    stack.push_back(vch3);
                }
                break;

                case OP_2OVER:
                {
                    // (x1 x2 x3 x4 -- x1 x2 x3 x4 x1 x2)
                    if (stack.size() < 4)
                        return false;
                    valtype vch1 = stacktop(-4);
                    valtype vch2 = stacktop(-3);
                    stack.push_back(vch1);
                    stack.push_back(vch2);
                }
                break;

                case OP_2ROT:
                {
                    // (x1 x2 x3 x4 x5 x6 -- x3 x4 x5 x6 x1 x2)
                    if (stack.size() < 6)
                        return false;
                    valtype vch1 = stacktop(-6);
                    valtype vch2 = stacktop(-5);
                    stack.erase(stack.end()-6, stack.end()-4);
                    stack.push_back(vch1);
                    stack.push_back(vch2);
                }
                break;

                case OP_2SWAP:
                {
                    // (x1 x2 x3 x4 -- x3 x4 x1 x2)
                    if (stack.size() < 4)
                        return false;
                    swap(stacktop(-4), stacktop(-2));
                    swap(stacktop(-3), stacktop(-1));
                }
                break;

                case OP_IFDUP:
                {
                    // (x - 0 | x x)
                    if (stack.size() < 1)
                        return false;
                    valtype vch = stacktop(-1);
                    if (CastToBool(vch))
                        stack.push_back(vch);
                }
                break;

                case OP_DEPTH:
                {
                    // -- stacksize
                    CBigNum bn(stack.size());
                    stack.push_back(bn.getvch());
                }
                break;

                case OP_DROP:
                {
                    // (x -- )
                    if (stack.size() < 1)
                        return false;
                    popstack(stack);
                }
                break;

                case OP_DUP:
                {
                    // (x -- x x)
                    if (stack.size() < 1)
                        return false;
                    valtype vch = stacktop(-1);
                    stack.push_back(vch);
                }
                break;

                case OP_NIP:
                {
                    // (x1 x2 -- x2)
                    if (stack.size() < 2)
                        return false;
                    stack.erase(stack.end() - 2);
                }
                break;

                case OP_OVER:
                {
                    // (x1 x2 -- x1 x2 x1)
                    if (stack.size() < 2)
                        return false;
                    valtype vch = stacktop(-2);
                    stack.push_back(vch);
                }
                break;

                case OP_PICK:
                case OP_ROLL:
                {
                    // (xn ... x2 x1 x0 n - xn ... x2 x1 x0 xn)
                    // (xn ... x2 x1 x0 n - ... x2 x1 x0 xn)
                    if (stack.size() < 2)
                        return false;
                    int n = CastToBigNum(stacktop(-1)).getint();
                    popstack(stack);
                    if (n < 0 || n >= (int)stack.size())
                        return false;
                    valtype vch = stacktop(-n-1);
                    if (opcode == OP_ROLL)
                        stack.erase(stack.end()-n-1);
                    stack.push_back(vch);
                }
                break;

                case OP_ROT:
                {
                    // (x1 x2 x3 -- x2 x3 x1)
                    //  x2 x1 x3  after first swap
                    //  x2 x3 x1  after second swap
                    if (stack.size() < 3)
                        return false;
                    swap(stacktop(-3), stacktop(-2));
                    swap(stacktop(-2), stacktop(-1));
                }
                break;

                case OP_SWAP:
                {
                    // (x1 x2 -- x2 x1)
                    if (stack.size() < 2)
                        return false;
                    swap(stacktop(-2), stacktop(-1));
                }
                break;

                case OP_TUCK:
                {
                    // (x1 x2 -- x2 x1 x2)
                    if (stack.size() < 2)
                        return false;
                    valtype vch = stacktop(-1);
                    stack.insert(stack.end()-2, vch);
                }
                break;


                case OP_SIZE:
                {
                    // (in -- in size)
                    if (stack.size() < 1)
                        return false;
                    CBigNum bn(stacktop(-1).size());
                    stack.push_back(bn.getvch());
                }
                break;


                //
                // Bitwise logic
                //
                case OP_EQUAL:
                case OP_EQUALVERIFY:
                //case OP_NOTEQUAL: // use OP_NUMNOTEQUAL
                {
                    // (x1 x2 - bool)
                    if (stack.size() < 2)
                        return false;
                    valtype& vch1 = stacktop(-2);
                    valtype& vch2 = stacktop(-1);
                    bool fEqual = (vch1 == vch2);
                    // OP_NOTEQUAL is disabled because it would be too easy to say
                    // something like n != 1 and have some wiseguy pass in 1 with extra
                    // zero bytes after it (numerically, 0x01 == 0x0001 == 0x000001)
                    //if (opcode == OP_NOTEQUAL)
                    //    fEqual = !fEqual;
                    popstack(stack);
                    popstack(stack);
                    stack.push_back(fEqual ? vchTrue : vchFalse);
                    if (opcode == OP_EQUALVERIFY)
                    {
                        if (fEqual)
                            popstack(stack);
                        else
                            return false;
                    }
                }
                break;


                //
                // Numeric
                //
                case OP_1ADD:
                case OP_1SUB:
                case OP_NEGATE:
                case OP_ABS:
                case OP_NOT:
                case OP_0NOTEQUAL:
                {
                    // (in -- out)
                    if (stack.size() < 1)
                        return false;
                    CBigNum bn = CastToBigNum(stacktop(-1));
                    switch (opcode)
                    {
                    case OP_1ADD:       bn += bnOne; break;
                    case OP_1SUB:       bn -= bnOne; break;
                    case OP_NEGATE:     bn = -bn; break;
                    case OP_ABS:        if (bn < bnZero) bn = -bn; break;
                    case OP_NOT:        bn = (bn == bnZero); break;
                    case OP_0NOTEQUAL:  bn = (bn != bnZero); break;
                    default:            assert(!"invalid opcode"); break;
                    }
                    popstack(stack);
                    stack.push_back(bn.getvch());
                }
                break;

                case OP_ADD:
                case OP_SUB:
                case OP_BOOLAND:
                case OP_BOOLOR:
                case OP_NUMEQUAL:
                case OP_NUMEQUALVERIFY:
                case OP_NUMNOTEQUAL:
                case OP_LESSTHAN:
                case OP_GREATERTHAN:
                case OP_LESSTHANOREQUAL:
                case OP_GREATERTHANOREQUAL:
                case OP_MIN:
                case OP_MAX:
                {
                    // (x1 x2 -- out)
                    if (stack.size() < 2)
                        return false;
                    CBigNum bn1 = CastToBigNum(stacktop(-2));
                    CBigNum bn2 = CastToBigNum(stacktop(-1));
                    CBigNum bn;
                    switch (opcode)
                    {
                    case OP_ADD:
                        bn = bn1 + bn2;
                        break;

                    case OP_SUB:
                        bn = bn1 - bn2;
                        break;

                    case OP_BOOLAND:             bn = (bn1 != bnZero && bn2 != bnZero); break;
                    case OP_BOOLOR:              bn = (bn1 != bnZero || bn2 != bnZero); break;
                    case OP_NUMEQUAL:            bn = (bn1 == bn2); break;
                    case OP_NUMEQUALVERIFY:      bn = (bn1 == bn2); break;
                    case OP_NUMNOTEQUAL:         bn = (bn1 != bn2); break;
                    case OP_LESSTHAN:            bn = (bn1 < bn2); break;
                    case OP_GREATERTHAN:         bn = (bn1 > bn2); break;
                    case OP_LESSTHANOREQUAL:     bn = (bn1 <= bn2); break;
                    case OP_GREATERTHANOREQUAL:  bn = (bn1 >= bn2); break;
                    case OP_MIN:                 bn = (bn1 < bn2 ? bn1 : bn2); break;
                    case OP_MAX:                 bn = (bn1 > bn2 ? bn1 : bn2); break;
                    default:                     assert(!"invalid opcode"); break;
                    }
                    popstack(stack);
                    popstack(stack);
                    stack.push_back(bn.getvch());

                    if (opcode == OP_NUMEQUALVERIFY)
                    {
                        if (CastToBool(stacktop(-1)))
                            popstack(stack);
                        else
                            return false;
                    }
                }
                break;

                case OP_WITHIN:
                {
                    // (x min max -- out)
                    if (stack.size() < 3)
                        return false;
                    CBigNum bn1 = CastToBigNum(stacktop(-3));
                    CBigNum bn2 = CastToBigNum(stacktop(-2));
                    CBigNum bn3 = CastToBigNum(stacktop(-1));
                    bool fValue = (bn2 <= bn1 && bn1 < bn3);
                    popstack(stack);
                    popstack(stack);
                    popstack(stack);
                    stack.push_back(fValue ? vchTrue : vchFalse);
                }
                break;


                //
                // Crypto
                //
                case OP_RIPEMD160:
                case OP_SHA1:
                case OP_SHA256:
                case OP_HASH160:
                case OP_HASH256:
                {
                    // (in -- hash)
                    if (stack.size() < 1)
                        return false;
                    valtype& vch = stacktop(-1);
                    valtype vchHash((opcode == OP_RIPEMD160 || opcode == OP_SHA1 || opcode == OP_HASH160) ? 20 : 32);
                    if (opcode == OP_RIPEMD160)
                        RIPEMD160(&vch[0], vch.size(), &vchHash[0]);
                    else if (opcode == OP_SHA1)
                        SHA1(&vch[0], vch.size(), &vchHash[0]);
                    else if (opcode == OP_SHA256)
                        SHA256(&vch[0], vch.size(), &vchHash[0]);
                    else if (opcode == OP_HASH160)
                    {
                        uint160 hash160 = Hash160(vch);
                        memcpy(&vchHash[0], &hash160, sizeof(hash160));
                    }
                    else if (opcode == OP_HASH256)
                    {
                        uint256 hash = Hash(vch.begin(), vch.end());
                        memcpy(&vchHash[0], &hash, sizeof(hash));
                    }
                    popstack(stack);
                    stack.push_back(vchHash);
                }
                break;

                case OP_CODESEPARATOR:
                {
                    // Hash starts after the code separator
                    pbegincodehash = pc;
                }
                break;

                case OP_CHECKSIG:
                case OP_CHECKSIGVERIFY:
                {
                    // (sig pubkey -- bool)
                    if (stack.size() < 2)
                        return false;

                    valtype& vchSig    = stacktop(-2);
                    valtype& vchPubKey = stacktop(-1);

                    ////// debug print
                    //PrintHex(vchSig.begin(), vchSig.end(), "sig: %s\n");
                    //PrintHex(vchPubKey.begin(), vchPubKey.end(), "pubkey: %s\n");

                    // Subset of script starting at the most recent codeseparator
                    CScript scriptCode(pbegincodehash, pend);

                    // Drop the signature, since there's no way for a signature to sign itself
                    scriptCode.FindAndDelete(CScript(vchSig));

                    bool fSuccess = IsCanonicalSignature(vchSig, flags) && IsCanonicalPubKey(vchPubKey, flags) &&
                        CheckSig(vchSig, vchPubKey, scriptCode, txTo, nIn, nHashType, flags);

                    popstack(stack);
                    popstack(stack);
                    stack.push_back(fSuccess ? vchTrue : vchFalse);
                    if (opcode == OP_CHECKSIGVERIFY)
                    {
                        if (fSuccess)
                            popstack(stack);
                        else
                            return false;
                    }
                }
                break;

                case OP_CHECKMULTISIG:
                case OP_CHECKMULTISIGVERIFY:
                {
                    // ([sig ...] num_of_signatures [pubkey ...] num_of_pubkeys -- bool)

                    int i = 1;
                    if ((int)stack.size() < i)
                        return false;

                    int nKeysCount = CastToBigNum(stacktop(-i)).getint();
                    if (nKeysCount < 0 || nKeysCount > 20)
                        return false;
                    nOpCount += nKeysCount;
                    if (nOpCount > 201)
                        return false;
                    int ikey = ++i;
                    i += nKeysCount;
                    if ((int)stack.size() < i)
                        return false;

                    int nSigsCount = CastToBigNum(stacktop(-i)).getint();
                    if (nSigsCount < 0 || nSigsCount > nKeysCount)
                        return false;
                    int isig = ++i;
                    i += nSigsCount;
                    if ((int)stack.size() < i)
                        return false;

                    // Subset of script starting at the most recent codeseparator
                    CScript scriptCode(pbegincodehash, pend);

                    // Drop the signatures, since there's no way for a signature to sign itself
                    for (int k = 0; k < nSigsCount; k++)
                    {
                        valtype& vchSig = stacktop(-isig-k);
                        scriptCode.FindAndDelete(CScript(vchSig));
                    }

                    bool fSuccess = true;
                    while (fSuccess && nSigsCount > 0)
                    {
                        valtype& vchSig    = stacktop(-isig);
                        valtype& vchPubKey = stacktop(-ikey);

                        // Check signature
                        bool fOk = IsCanonicalSignature(vchSig, flags) && IsCanonicalPubKey(vchPubKey, flags) &&
                            CheckSig(vchSig, vchPubKey, scriptCode, txTo, nIn, nHashType, flags);

                        if (fOk) {
                            isig++;
                            nSigsCount--;
                        }
                        ikey++;
                        nKeysCount--;

                        // If there are more signatures left than keys left,
                        // then too many signatures have failed
                        if (nSigsCount > nKeysCount)
                            fSuccess = false;
                    }

                    while (i-- > 0)
                        popstack(stack);
                    stack.push_back(fSuccess ? vchTrue : vchFalse);

                    if (opcode == OP_CHECKMULTISIGVERIFY)
                    {
                        if (fSuccess)
                            popstack(stack);
                        else
                            return false;
                    }
                }
                break;

                default:
                    return false;
            }

            // Size limits
            if (stack.size() + altstack.size() > 1000)
                return false;
        }
    }
    catch (...)
    {
        return false;
    }


    if (!vfExec.empty())
        return false;

    return true;
}







namespace {
/** Wrapper that serializes like CTransaction, but with the modifications
 *  required for the signature hash done in-place
 */
class CTransactionSignatureSerializer {
private:
    const CTransaction &txTo;  // reference to the spending transaction (the one being serialized)
    const CScript &scriptCode; // output script being consumed
    const unsigned int nIn;    // input index of txTo being signed
    const bool fAnyoneCanPay;  // whether the hashtype has the SIGHASH_ANYONECANPAY flag set
    const bool fHashSingle;    // whether the hashtype is SIGHASH_SINGLE
    const bool fHashNone;      // whether the hashtype is SIGHASH_NONE

public:
    CTransactionSignatureSerializer(const CTransaction &txToIn, const CScript &scriptCodeIn, unsigned int nInIn, int nHashTypeIn) :
        txTo(txToIn), scriptCode(scriptCodeIn), nIn(nInIn),
        fAnyoneCanPay(!!(nHashTypeIn & SIGHASH_ANYONECANPAY)),
        fHashSingle((nHashTypeIn & 0x1f) == SIGHASH_SINGLE),
        fHashNone((nHashTypeIn & 0x1f) == SIGHASH_NONE) {}

    /** Serialize the passed scriptCode, skipping OP_CODESEPARATORs */
    template<typename S>
    void SerializeScriptCode(S &s, int nType, int nVersion) const {
        CScript::const_iterator it = scriptCode.begin();
        CScript::const_iterator itBegin = it;
        opcodetype opcode;
        unsigned int nCodeSeparators = 0;
        while (scriptCode.GetOp(it, opcode)) {
            if (opcode == OP_CODESEPARATOR)
                nCodeSeparators++;
        }
        ::WriteCompactSize(s, scriptCode.size() - nCodeSeparators);
        it = itBegin;
        while (scriptCode.GetOp(it, opcode)) {
            if (opcode == OP_CODESEPARATOR) {
                s.write((char*)&itBegin[0], it-itBegin-1);
                itBegin = it;
            }
        }
        s.write((char*)&itBegin[0], it-itBegin);
    }

    /** Serialize an input of txTo */
    template<typename S>
    void SerializeInput(S &s, unsigned int nInput, int nType, int nVersion) const {
        // In case of SIGHASH_ANYONECANPAY, only the input being signed is serialized
        if (fAnyoneCanPay)
            nInput = nIn;
        // Serialize the prevout
        ::Serialize(s, txTo.vin[nInput].prevout, nType, nVersion);
        // Serialize the script
        if (nInput != nIn)
            // Blank out other inputs' signatures
            ::Serialize(s, CScript(), nType, nVersion);
        else
            SerializeScriptCode(s, nType, nVersion);
        // Serialize the nSequence
        if (nInput != nIn && (fHashSingle || fHashNone))
            // let the others update at will
            ::Serialize(s, (int)0, nType, nVersion);
        else
            ::Serialize(s, txTo.vin[nInput].nSequence, nType, nVersion);
    }

    /** Serialize an output of txTo */
    template<typename S>
    void SerializeOutput(S &s, unsigned int nOutput, int nType, int nVersion) const {
        if (fHashSingle && nOutput != nIn)
            // Do not lock-in the txout payee at other indices as txin
            ::Serialize(s, CTxOut(), nType, nVersion);
        else
            ::Serialize(s, txTo.vout[nOutput], nType, nVersion);
    }

    /** Serialize txTo */
    template<typename S>
    void Serialize(S &s, int nType, int nVersion) const {
        // Serialize nVersion
        ::Serialize(s, txTo.nVersion, nType, nVersion);
        // Serialize vin
        unsigned int nInputs = fAnyoneCanPay ? 1 : txTo.vin.size();
        ::WriteCompactSize(s, nInputs);
        for (unsigned int nInput = 0; nInput < nInputs; nInput++)
             SerializeInput(s, nInput, nType, nVersion);
        // Serialize vout
        unsigned int nOutputs = fHashNone ? 0 : (fHashSingle ? nIn+1 : txTo.vout.size());
        ::WriteCompactSize(s, nOutputs);
        for (unsigned int nOutput = 0; nOutput < nOutputs; nOutput++)
             SerializeOutput(s, nOutput, nType, nVersion);
        // Serialie nLockTime
        ::Serialize(s, txTo.nLockTime, nType, nVersion);
    }
};
}

uint256 SignatureHash(const CScript &scriptCode, const CTransaction& txTo, unsigned int nIn, int nHashType)
{
    if (nIn >= txTo.vin.size()) {
        printf("ERROR: SignatureHash() : nIn=%d out of range\n", nIn);
        return 1;
    }

    // Check for invalid use of SIGHASH_SINGLE
    if ((nHashType & 0x1f) == SIGHASH_SINGLE) {
        if (nIn >= txTo.vout.size()) {
            printf("ERROR: SignatureHash() : nOut=%d out of range\n", nIn);
            return 1;
        }
    }

    // Wrapper to serialize only the necessary parts of the transaction being signed
    CTransactionSignatureSerializer txTmp(txTo, scriptCode, nIn, nHashType);

    // Serialize and hash
    CHashWriter ss(SER_GETHASH, 0);
    ss << txTmp << nHashType;
    return ss.GetHash();
}


// Valid signature cache, to avoid doing expensive ECDSA signature checking
// twice for every transaction (once when accepted into memory pool, and
// again when accepted into the block chain)

class CSignatureCache
{
private:
     // sigdata_type is (signature hash, signature, public key):
    typedef boost::tuple<uint256, std::vector<unsigned char>, CPubKey> sigdata_type;
    std::set< sigdata_type> setValid;
    boost::shared_mutex cs_sigcache;

public:
    bool
    Get(const uint256 &hash, const std::vector<unsigned char>& vchSig, const CPubKey& pubKey)
    {
        boost::shared_lock<boost::shared_mutex> lock(cs_sigcache);

        sigdata_type k(hash, vchSig, pubKey);
        std::set<sigdata_type>::iterator mi = setValid.find(k);
        if (mi != setValid.end())
            return true;
        return false;
    }

    void Set(const uint256 &hash, const std::vector<unsigned char>& vchSig, const CPubKey& pubKey)
    {
        // DoS prevention: limit cache size to less than 10MB
        // (~200 bytes per cache entry times 50,000 entries)
        // Since there are a maximum of 20,000 signature operations per block
        // 50,000 is a reasonable default.
        int64_t nMaxCacheSize = GetArg("-maxsigcachesize", 50000);
        if (nMaxCacheSize <= 0) return;

        boost::unique_lock<boost::shared_mutex> lock(cs_sigcache);

        while (static_cast<int64_t>(setValid.size()) > nMaxCacheSize)
        {
            // Evict a random entry. Random because that helps
            // foil would-be DoS attackers who might try to pre-generate
            // and re-use a set of valid signatures just-slightly-greater
            // than our cache size.
            uint256 randomHash = GetRandHash();
            std::vector<unsigned char> unused;
            std::set<sigdata_type>::iterator it =
                setValid.lower_bound(sigdata_type(randomHash, unused, unused));
            if (it == setValid.end())
                it = setValid.begin();
            setValid.erase(*it);
        }

        sigdata_type k(hash, vchSig, pubKey);
        setValid.insert(k);
    }
};

bool CheckSig(vector<unsigned char> vchSig, const vector<unsigned char> &vchPubKey, const CScript &scriptCode,
              const CTransaction& txTo, unsigned int nIn, int nHashType, int flags)
{
    static CSignatureCache signatureCache;

    CPubKey pubkey(vchPubKey);
    if (!pubkey.IsValid())
        return false;

    // Hash type is one byte tacked on to the end of the signature
    if (vchSig.empty())
        return false;
    if (nHashType == 0)
        nHashType = vchSig.back();
    else if (nHashType != vchSig.back())
        return false;
    vchSig.pop_back();

    uint256 sighash = SignatureHash(scriptCode, txTo, nIn, nHashType);

    if (signatureCache.Get(sighash, vchSig, pubkey))
        return true;

    if (!pubkey.Verify(sighash, vchSig))
        return false;

    if (!(flags & SCRIPT_VERIFY_NOCACHE))
        signatureCache.Set(sighash, vchSig, pubkey);

    return true;
}









//
// Return public keys or hashes from scriptPubKey, for 'standard' transaction types.
//
bool Solver(const CScript& scriptPubKey, txnouttype& typeRet, vector<vector<unsigned char> >& vSolutionsRet)
{
    // Templates
    static map<txnouttype, CScript> mTemplates;
    if (mTemplates.empty())
    {
        // Standard tx, sender provides pubkey, receiver adds signature
        mTemplates.insert(make_pair(TX_PUBKEY, CScript() << OP_PUBKEY << OP_CHECKSIG));

        // Bitcoin address tx, sender provides hash of pubkey, receiver provides signature and pubkey
        mTemplates.insert(make_pair(TX_PUBKEYHASH, CScript() << OP_DUP << OP_HASH160 << OP_PUBKEYHASH << OP_EQUALVERIFY << OP_CHECKSIG));

        // Sender provides N pubkeys, receivers provides M signatures
        mTemplates.insert(make_pair(TX_MULTISIG, CScript() << OP_SMALLINTEGER << OP_PUBKEYS << OP_SMALLINTEGER << OP_CHECKMULTISIG));
<<<<<<< HEAD

        // Empty, provably prunable, data-carrying output
        mTemplates.insert(make_pair(TX_NULL_DATA, CScript() << OP_RETURN << OP_SMALLDATA));
=======
        mTemplates.insert(make_pair(TX_MULTISIG_DATA, CScript() << OP_SMALLDATA << OP_DROP << OP_SMALLINTEGER << OP_PUBKEYS << OP_SMALLINTEGER << OP_CHECKMULTISIG));
>>>>>>> 8afa3ce7
    }

    // Shortcut for pay-to-script-hash, which are more constrained than the other types:
    // it is always OP_HASH160 20 [20 byte hash] OP_EQUAL
    if (scriptPubKey.IsPayToScriptHash())
    {
        typeRet = TX_SCRIPTHASH;
        vector<unsigned char> hashBytes(scriptPubKey.begin()+2, scriptPubKey.begin()+22);
        vSolutionsRet.push_back(hashBytes);
        return true;
    }

    // Scan templates
    const CScript& script1 = scriptPubKey;
    BOOST_FOREACH(const PAIRTYPE(txnouttype, CScript)& tplate, mTemplates)
    {
        const CScript& script2 = tplate.second;
        vSolutionsRet.clear();

        opcodetype opcode1, opcode2;
        vector<unsigned char> vch1, vch2;

        // Compare
        CScript::const_iterator pc1 = script1.begin();
        CScript::const_iterator pc2 = script2.begin();
        loop
        {
            if (pc1 == script1.end() && pc2 == script2.end())
            {
                // Found a match
                typeRet = tplate.first;
                if (typeRet == TX_MULTISIG)
                {
                    // Additional checks for TX_MULTISIG:
                    unsigned char m = vSolutionsRet.front()[0];
                    unsigned char n = vSolutionsRet.back()[0];
                    if (m < 1 || n < 1 || m > n || vSolutionsRet.size()-2 != n)
                        return false;
                }
                return true;
            }
            if (!script1.GetOp(pc1, opcode1, vch1))
                break;
            if (!script2.GetOp(pc2, opcode2, vch2))
                break;

            // Template matching opcodes:
            if (opcode2 == OP_PUBKEYS)
            {
                while (vch1.size() >= 33 && vch1.size() <= 120)
                {
                    vSolutionsRet.push_back(vch1);
                    if (!script1.GetOp(pc1, opcode1, vch1))
                        break;
                }
                if (!script2.GetOp(pc2, opcode2, vch2))
                    break;
                // Normal situation is to fall through
                // to other if/else statements
            }

            if (opcode2 == OP_PUBKEY)
            {
                if (vch1.size() < 33 || vch1.size() > 120)
                    break;
                vSolutionsRet.push_back(vch1);
            }
            else if (opcode2 == OP_PUBKEYHASH)
            {
                if (vch1.size() != sizeof(uint160))
                    break;
                vSolutionsRet.push_back(vch1);
            }
            else if (opcode2 == OP_SMALLDATA)
            {
                if (vch1.size() > 80)
                    break;
            }
            else if (opcode2 == OP_SMALLINTEGER)
            {   // Single-byte small integer pushed onto vSolutions
                if (opcode1 == OP_0 ||
                    (opcode1 >= OP_1 && opcode1 <= OP_16))
                {
                    char n = (char)CScript::DecodeOP_N(opcode1);
                    vSolutionsRet.push_back(valtype(1, n));
                }
                else
                    break;
            }
            else if (opcode2 == OP_SMALLDATA)
            {
                // small pushdata, <= 80 bytes
                if (vch1.size() > 80)
                    break;
            }
            else if (opcode1 != opcode2 || vch1 != vch2)
            {
                // Others must match exactly
                break;
            }
        }
    }

    vSolutionsRet.clear();
    typeRet = TX_NONSTANDARD;
    return false;
}


bool Sign1(const CKeyID& address, const CKeyStore& keystore, uint256 hash, int nHashType, CScript& scriptSigRet)
{
    CKey key;
    if (!keystore.GetKey(address, key))
        return false;

    vector<unsigned char> vchSig;
    if (!key.Sign(hash, vchSig))
        return false;
    vchSig.push_back((unsigned char)nHashType);
    scriptSigRet << vchSig;

    return true;
}

bool SignN(const vector<valtype>& multisigdata, const CKeyStore& keystore, uint256 hash, int nHashType, CScript& scriptSigRet)
{
    int nSigned = 0;
    int nRequired = multisigdata.front()[0];
    for (unsigned int i = 1; i < multisigdata.size()-1 && nSigned < nRequired; i++)
    {
        const valtype& pubkey = multisigdata[i];
        CKeyID keyID = CPubKey(pubkey).GetID();
        if (Sign1(keyID, keystore, hash, nHashType, scriptSigRet))
            ++nSigned;
    }
    return nSigned==nRequired;
}

//
// Sign scriptPubKey with private keys stored in keystore, given transaction hash and hash type.
// Signatures are returned in scriptSigRet (or returns false if scriptPubKey can't be signed),
// unless whichTypeRet is TX_SCRIPTHASH, in which case scriptSigRet is the redemption script.
// Returns false if scriptPubKey could not be completely satisfied.
//
bool Solver(const CKeyStore& keystore, const CScript& scriptPubKey, uint256 hash, int nHashType,
                  CScript& scriptSigRet, txnouttype& whichTypeRet)
{
    scriptSigRet.clear();

    vector<valtype> vSolutions;
    if (!Solver(scriptPubKey, whichTypeRet, vSolutions))
        return false;

    CKeyID keyID;
    switch (whichTypeRet)
    {
    case TX_NONSTANDARD:
    case TX_NULL_DATA:
        return false;
    case TX_PUBKEY:
        keyID = CPubKey(vSolutions[0]).GetID();
        return Sign1(keyID, keystore, hash, nHashType, scriptSigRet);
    case TX_PUBKEYHASH:
        keyID = CKeyID(uint160(vSolutions[0]));
        if (!Sign1(keyID, keystore, hash, nHashType, scriptSigRet))
            return false;
        else
        {
            CPubKey vch;
            keystore.GetPubKey(keyID, vch);
            scriptSigRet << vch;
        }
        return true;
    case TX_SCRIPTHASH:
        return keystore.GetCScript(uint160(vSolutions[0]), scriptSigRet);

    case TX_MULTISIG:
    case TX_MULTISIG_DATA:
        scriptSigRet << OP_0; // workaround CHECKMULTISIG bug
        return (SignN(vSolutions, keystore, hash, nHashType, scriptSigRet));
    }
    return false;
}

int ScriptSigArgsExpected(txnouttype t, const std::vector<std::vector<unsigned char> >& vSolutions)
{
    switch (t)
    {
    case TX_NONSTANDARD:
        return -1;
    case TX_NULL_DATA:
        return 1;
    case TX_PUBKEY:
        return 1;
    case TX_PUBKEYHASH:
        return 2;
    case TX_MULTISIG:
    case TX_MULTISIG_DATA:
        if (vSolutions.size() < 1 || vSolutions[0].size() < 1)
            return -1;
        return vSolutions[0][0] + 1;
    case TX_SCRIPTHASH:
        return 1; // doesn't include args needed by the script
    }
    return -1;
}

bool IsStandard(const CScript& scriptPubKey, txnouttype& whichType)
{
    vector<valtype> vSolutions;
    if (!Solver(scriptPubKey, whichType, vSolutions))
        return false;

    if (whichType == TX_MULTISIG)
    {
        unsigned char m = vSolutions.front()[0];
        unsigned char n = vSolutions.back()[0];
        // Support up to x-of-3 multisig txns as standard
        if (n < 1 || n > 3)
            return false;
        if (m < 1 || m > n)
            return false;
    }

    return whichType != TX_NONSTANDARD;
}


unsigned int HaveKeys(const vector<valtype>& pubkeys, const CKeyStore& keystore)
{
    unsigned int nResult = 0;
    BOOST_FOREACH(const valtype& pubkey, pubkeys)
    {
        CKeyID keyID = CPubKey(pubkey).GetID();
        if (keystore.HaveKey(keyID))
            ++nResult;
    }
    return nResult;
}


class CKeyStoreIsMineVisitor : public boost::static_visitor<bool>
{
private:
    const CKeyStore *keystore;
public:
    CKeyStoreIsMineVisitor(const CKeyStore *keystoreIn) : keystore(keystoreIn) { }
    bool operator()(const CNoDestination &dest) const { return false; }
    bool operator()(const CKeyID &keyID) const { return keystore->HaveKey(keyID); }
    bool operator()(const CScriptID &scriptID) const { return keystore->HaveCScript(scriptID); }
};

bool IsMine(const CKeyStore &keystore, const CTxDestination &dest)
{
    return boost::apply_visitor(CKeyStoreIsMineVisitor(&keystore), dest);
}

bool IsMine(const CKeyStore &keystore, const CScript& scriptPubKey)
{
    vector<valtype> vSolutions;
    txnouttype whichType;
    if (!Solver(scriptPubKey, whichType, vSolutions))
        return false;

    CKeyID keyID;
    switch (whichType)
    {
    case TX_NONSTANDARD:
    case TX_NULL_DATA:
        return false;
    case TX_PUBKEY:
        keyID = CPubKey(vSolutions[0]).GetID();
        return keystore.HaveKey(keyID);
    case TX_PUBKEYHASH:
        keyID = CKeyID(uint160(vSolutions[0]));
        return keystore.HaveKey(keyID);
    case TX_SCRIPTHASH:
    {
        CScript subscript;
        if (!keystore.GetCScript(CScriptID(uint160(vSolutions[0])), subscript))
            return false;
        return IsMine(keystore, subscript);
    }
    case TX_MULTISIG:
    case TX_MULTISIG_DATA:
    {
        // Only consider transactions "mine" if we own ALL the
        // keys involved. multi-signature transactions that are
        // partially owned (somebody else has a key that can spend
        // them) enable spend-out-from-under-you attacks, especially
        // in shared-wallet situations.
        vector<valtype> keys(vSolutions.begin()+1, vSolutions.begin()+vSolutions.size()-1);
        return HaveKeys(keys, keystore) == keys.size();
    }
    }
    return false;
}

bool ExtractDestination(const CScript& scriptPubKey, CTxDestination& addressRet)
{
    vector<valtype> vSolutions;
    txnouttype whichType;
    if (!Solver(scriptPubKey, whichType, vSolutions))
        return false;

    if (whichType == TX_PUBKEY)
    {
        addressRet = CPubKey(vSolutions[0]).GetID();
        return true;
    }
    else if (whichType == TX_PUBKEYHASH)
    {
        addressRet = CKeyID(uint160(vSolutions[0]));
        return true;
    }
    else if (whichType == TX_SCRIPTHASH)
    {
        addressRet = CScriptID(uint160(vSolutions[0]));
        return true;
    }
    // Multisig txns have more than one address...
    return false;
}

bool ExtractDestinations(const CScript& scriptPubKey, txnouttype& typeRet, vector<CTxDestination>& addressRet, int& nRequiredRet)
{
    addressRet.clear();
    typeRet = TX_NONSTANDARD;
    vector<valtype> vSolutions;
    if (!Solver(scriptPubKey, typeRet, vSolutions))
        return false;
    if (typeRet == TX_NULL_DATA)
        return true;

    if (typeRet == TX_MULTISIG)
    {
        nRequiredRet = vSolutions.front()[0];
        for (unsigned int i = 1; i < vSolutions.size()-1; i++)
        {
            CTxDestination address = CPubKey(vSolutions[i]).GetID();
            addressRet.push_back(address);
        }
    }
    else
    {
        nRequiredRet = 1;
        CTxDestination address;
        if (!ExtractDestination(scriptPubKey, address))
           return false;
        addressRet.push_back(address);
    }

    return true;
}

class CAffectedKeysVisitor : public boost::static_visitor<void> {
private:
    const CKeyStore &keystore;
    std::vector<CKeyID> &vKeys;

public:
    CAffectedKeysVisitor(const CKeyStore &keystoreIn, std::vector<CKeyID> &vKeysIn) : keystore(keystoreIn), vKeys(vKeysIn) {}

    void Process(const CScript &script) {
        txnouttype type;
        std::vector<CTxDestination> vDest;
        int nRequired;
        if (ExtractDestinations(script, type, vDest, nRequired)) {
            BOOST_FOREACH(const CTxDestination &dest, vDest)
                boost::apply_visitor(*this, dest);
        }
    }

    void operator()(const CKeyID &keyId) {
        if (keystore.HaveKey(keyId))
            vKeys.push_back(keyId);
    }

    void operator()(const CScriptID &scriptId) {
        CScript script;
        if (keystore.GetCScript(scriptId, script))
            Process(script);
    }

    void operator()(const CNoDestination &none) {}
};

void ExtractAffectedKeys(const CKeyStore &keystore, const CScript& scriptPubKey, std::vector<CKeyID> &vKeys) {
    CAffectedKeysVisitor(keystore, vKeys).Process(scriptPubKey);
}

bool VerifyScript(const CScript& scriptSig, const CScript& scriptPubKey, const CTransaction& txTo, unsigned int nIn,
                  unsigned int flags, int nHashType)
{
    vector<vector<unsigned char> > stack, stackCopy;
    if (!EvalScript(stack, scriptSig, txTo, nIn, flags, nHashType))
        return false;
    if (flags & SCRIPT_VERIFY_P2SH)
        stackCopy = stack;
    if (!EvalScript(stack, scriptPubKey, txTo, nIn, flags, nHashType))
        return false;
    if (stack.empty())
        return false;

    if (CastToBool(stack.back()) == false)
        return false;

    // Additional validation for spend-to-script-hash transactions:
    if ((flags & SCRIPT_VERIFY_P2SH) && scriptPubKey.IsPayToScriptHash())
    {
        if (!scriptSig.IsPushOnly()) // scriptSig must be literals-only
            return false;            // or validation fails

        // stackCopy cannot be empty here, because if it was the
        // P2SH  HASH <> EQUAL  scriptPubKey would be evaluated with
        // an empty stack and the EvalScript above would return false.
        assert(!stackCopy.empty());

        const valtype& pubKeySerialized = stackCopy.back();
        CScript pubKey2(pubKeySerialized.begin(), pubKeySerialized.end());
        popstack(stackCopy);

        if (!EvalScript(stackCopy, pubKey2, txTo, nIn, flags, nHashType))
            return false;
        if (stackCopy.empty())
            return false;
        return CastToBool(stackCopy.back());
    }

    return true;
}


bool SignSignature(const CKeyStore &keystore, const CScript& fromPubKey, CTransaction& txTo, unsigned int nIn, int nHashType)
{
    assert(nIn < txTo.vin.size());
    CTxIn& txin = txTo.vin[nIn];

    // Leave out the signature from the hash, since a signature can't sign itself.
    // The checksig op will also drop the signatures from its hash.
    uint256 hash = SignatureHash(fromPubKey, txTo, nIn, nHashType);

    txnouttype whichType;
    if (!Solver(keystore, fromPubKey, hash, nHashType, txin.scriptSig, whichType))
        return false;

    if (whichType == TX_SCRIPTHASH)
    {
        // Solver returns the subscript that need to be evaluated;
        // the final scriptSig is the signatures from that
        // and then the serialized subscript:
        CScript subscript = txin.scriptSig;

        // Recompute txn hash using subscript in place of scriptPubKey:
        uint256 hash2 = SignatureHash(subscript, txTo, nIn, nHashType);

        txnouttype subType;
        bool fSolved =
            Solver(keystore, subscript, hash2, nHashType, txin.scriptSig, subType) && subType != TX_SCRIPTHASH;
        // Append serialized subscript whether or not it is completely signed:
        txin.scriptSig << static_cast<valtype>(subscript);
        if (!fSolved) return false;
    }

    // Test solution
    return VerifyScript(txin.scriptSig, fromPubKey, txTo, nIn, SCRIPT_VERIFY_P2SH | SCRIPT_VERIFY_STRICTENC, 0);
}

bool SignSignature(const CKeyStore &keystore, const CTransaction& txFrom, CTransaction& txTo, unsigned int nIn, int nHashType)
{
    assert(nIn < txTo.vin.size());
    CTxIn& txin = txTo.vin[nIn];
    assert(txin.prevout.n < txFrom.vout.size());
    const CTxOut& txout = txFrom.vout[txin.prevout.n];

    return SignSignature(keystore, txout.scriptPubKey, txTo, nIn, nHashType);
}

static CScript PushAll(const vector<valtype>& values)
{
    CScript result;
    BOOST_FOREACH(const valtype& v, values)
        result << v;
    return result;
}

static CScript CombineMultisig(CScript scriptPubKey, const CTransaction& txTo, unsigned int nIn,
                               const vector<valtype>& vSolutions,
                               vector<valtype>& sigs1, vector<valtype>& sigs2)
{
    // Combine all the signatures we've got:
    set<valtype> allsigs;
    BOOST_FOREACH(const valtype& v, sigs1)
    {
        if (!v.empty())
            allsigs.insert(v);
    }
    BOOST_FOREACH(const valtype& v, sigs2)
    {
        if (!v.empty())
            allsigs.insert(v);
    }

    // Build a map of pubkey -> signature by matching sigs to pubkeys:
    assert(vSolutions.size() > 1);
    unsigned int nSigsRequired = vSolutions.front()[0];
    unsigned int nPubKeys = vSolutions.size()-2;
    map<valtype, valtype> sigs;
    BOOST_FOREACH(const valtype& sig, allsigs)
    {
        for (unsigned int i = 0; i < nPubKeys; i++)
        {
            const valtype& pubkey = vSolutions[i+1];
            if (sigs.count(pubkey))
                continue; // Already got a sig for this pubkey

            if (CheckSig(sig, pubkey, scriptPubKey, txTo, nIn, 0, 0))
            {
                sigs[pubkey] = sig;
                break;
            }
        }
    }
    // Now build a merged CScript:
    unsigned int nSigsHave = 0;
    CScript result; result << OP_0; // pop-one-too-many workaround
    for (unsigned int i = 0; i < nPubKeys && nSigsHave < nSigsRequired; i++)
    {
        if (sigs.count(vSolutions[i+1]))
        {
            result << sigs[vSolutions[i+1]];
            ++nSigsHave;
        }
    }
    // Fill any missing with OP_0:
    for (unsigned int i = nSigsHave; i < nSigsRequired; i++)
        result << OP_0;

    return result;
}

static CScript CombineSignatures(CScript scriptPubKey, const CTransaction& txTo, unsigned int nIn,
                                 const txnouttype txType, const vector<valtype>& vSolutions,
                                 vector<valtype>& sigs1, vector<valtype>& sigs2)
{
    switch (txType)
    {
    case TX_NONSTANDARD:
    case TX_NULL_DATA:
        // Don't know anything about this, assume bigger one is correct:
        if (sigs1.size() >= sigs2.size())
            return PushAll(sigs1);
        return PushAll(sigs2);
    case TX_PUBKEY:
    case TX_PUBKEYHASH:
        // Signatures are bigger than placeholders or empty scripts:
        if (sigs1.empty() || sigs1[0].empty())
            return PushAll(sigs2);
        return PushAll(sigs1);
    case TX_SCRIPTHASH:
        if (sigs1.empty() || sigs1.back().empty())
            return PushAll(sigs2);
        else if (sigs2.empty() || sigs2.back().empty())
            return PushAll(sigs1);
        else
        {
            // Recur to combine:
            valtype spk = sigs1.back();
            CScript pubKey2(spk.begin(), spk.end());

            txnouttype txType2;
            vector<vector<unsigned char> > vSolutions2;
            Solver(pubKey2, txType2, vSolutions2);
            sigs1.pop_back();
            sigs2.pop_back();
            CScript result = CombineSignatures(pubKey2, txTo, nIn, txType2, vSolutions2, sigs1, sigs2);
            result << spk;
            return result;
        }
    case TX_MULTISIG:
    case TX_MULTISIG_DATA:
        return CombineMultisig(scriptPubKey, txTo, nIn, vSolutions, sigs1, sigs2);
    }

    return CScript();
}

CScript CombineSignatures(CScript scriptPubKey, const CTransaction& txTo, unsigned int nIn,
                          const CScript& scriptSig1, const CScript& scriptSig2)
{
    txnouttype txType;
    vector<vector<unsigned char> > vSolutions;
    Solver(scriptPubKey, txType, vSolutions);

    vector<valtype> stack1;
    EvalScript(stack1, scriptSig1, CTransaction(), 0, SCRIPT_VERIFY_STRICTENC, 0);
    vector<valtype> stack2;
    EvalScript(stack2, scriptSig2, CTransaction(), 0, SCRIPT_VERIFY_STRICTENC, 0);

    return CombineSignatures(scriptPubKey, txTo, nIn, txType, vSolutions, stack1, stack2);
}

unsigned int CScript::GetSigOpCount(bool fAccurate) const
{
    unsigned int n = 0;
    const_iterator pc = begin();
    opcodetype lastOpcode = OP_INVALIDOPCODE;
    while (pc < end())
    {
        opcodetype opcode;
        if (!GetOp(pc, opcode))
            break;
        if (opcode == OP_CHECKSIG || opcode == OP_CHECKSIGVERIFY)
            n++;
        else if (opcode == OP_CHECKMULTISIG || opcode == OP_CHECKMULTISIGVERIFY)
        {
            if (fAccurate && lastOpcode >= OP_1 && lastOpcode <= OP_16)
                n += DecodeOP_N(lastOpcode);
            else
                n += 20;
        }
        lastOpcode = opcode;
    }
    return n;
}

unsigned int CScript::GetSigOpCount(const CScript& scriptSig) const
{
    if (!IsPayToScriptHash())
        return GetSigOpCount(true);

    // This is a pay-to-script-hash scriptPubKey;
    // get the last item that the scriptSig
    // pushes onto the stack:
    const_iterator pc = scriptSig.begin();
    vector<unsigned char> data;
    while (pc < scriptSig.end())
    {
        opcodetype opcode;
        if (!scriptSig.GetOp(pc, opcode, data))
            return 0;
        if (opcode > OP_16)
            return 0;
    }

    /// ... and return its opcount:
    CScript subscript(data.begin(), data.end());
    return subscript.GetSigOpCount(true);
}

bool CScript::IsPayToScriptHash() const
{
    // Extra-fast test for pay-to-script-hash CScripts:
    return (this->size() == 23 &&
            this->at(0) == OP_HASH160 &&
            this->at(1) == 0x14 &&
            this->at(22) == OP_EQUAL);
}

class CScriptVisitor : public boost::static_visitor<bool>
{
private:
    CScript *script;
public:
    CScriptVisitor(CScript *scriptin) { script = scriptin; }

    bool operator()(const CNoDestination &dest) const {
        script->clear();
        return false;
    }

    bool operator()(const CKeyID &keyID) const {
        script->clear();
        *script << OP_DUP << OP_HASH160 << keyID << OP_EQUALVERIFY << OP_CHECKSIG;
        return true;
    }

    bool operator()(const CScriptID &scriptID) const {
        script->clear();
        *script << OP_HASH160 << scriptID << OP_EQUAL;
        return true;
    }
};

void CScript::SetDestination(const CTxDestination& dest)
{
    boost::apply_visitor(CScriptVisitor(this), dest);
}

void CScript::SetMultisig(int nRequired, const std::vector<CPubKey>& keys)
{
    this->clear();

    *this << EncodeOP_N(nRequired);
    BOOST_FOREACH(const CPubKey& key, keys)
        *this << key;
    *this << EncodeOP_N(keys.size()) << OP_CHECKMULTISIG;
}

bool CScriptCompressor::IsToKeyID(CKeyID &hash) const
{
    if (script.size() == 25 && script[0] == OP_DUP && script[1] == OP_HASH160 
                            && script[2] == 20 && script[23] == OP_EQUALVERIFY
                            && script[24] == OP_CHECKSIG) {
        memcpy(&hash, &script[3], 20);
        return true;
    }
    return false;
}

bool CScriptCompressor::IsToScriptID(CScriptID &hash) const
{
    if (script.size() == 23 && script[0] == OP_HASH160 && script[1] == 20
                            && script[22] == OP_EQUAL) {
        memcpy(&hash, &script[2], 20);
        return true;
    }
    return false;
}

bool CScriptCompressor::IsToPubKey(CPubKey &pubkey) const
{
    if (script.size() == 35 && script[0] == 33 && script[34] == OP_CHECKSIG
                            && (script[1] == 0x02 || script[1] == 0x03)) {
        pubkey.Set(&script[1], &script[34]);
        return true;
    }
    if (script.size() == 67 && script[0] == 65 && script[66] == OP_CHECKSIG
                            && script[1] == 0x04) {
        pubkey.Set(&script[1], &script[66]);
        return pubkey.IsFullyValid(); // if not fully valid, a case that would not be compressible
    }
    return false;
}

bool CScriptCompressor::Compress(std::vector<unsigned char> &out) const
{
    CKeyID keyID;
    if (IsToKeyID(keyID)) {
        out.resize(21);
        out[0] = 0x00;
        memcpy(&out[1], &keyID, 20);
        return true;
    }
    CScriptID scriptID;
    if (IsToScriptID(scriptID)) {
        out.resize(21);
        out[0] = 0x01;
        memcpy(&out[1], &scriptID, 20);
        return true;
    }
    CPubKey pubkey;
    if (IsToPubKey(pubkey)) {
        out.resize(33);
        memcpy(&out[1], &pubkey[1], 32);
        if (pubkey[0] == 0x02 || pubkey[0] == 0x03) {
            out[0] = pubkey[0];
            return true;
        } else if (pubkey[0] == 0x04) {
            out[0] = 0x04 | (pubkey[64] & 0x01);
            return true;
        }
    }
    return false;
}

unsigned int CScriptCompressor::GetSpecialSize(unsigned int nSize) const
{
    if (nSize == 0 || nSize == 1)
        return 20;
    if (nSize == 2 || nSize == 3 || nSize == 4 || nSize == 5)
        return 32;
    return 0;
}

bool CScriptCompressor::Decompress(unsigned int nSize, const std::vector<unsigned char> &in)
{
    switch(nSize) {
    case 0x00:
        script.resize(25);
        script[0] = OP_DUP;
        script[1] = OP_HASH160;
        script[2] = 20;
        memcpy(&script[3], &in[0], 20);
        script[23] = OP_EQUALVERIFY;
        script[24] = OP_CHECKSIG;
        return true;
    case 0x01:
        script.resize(23);
        script[0] = OP_HASH160;
        script[1] = 20;
        memcpy(&script[2], &in[0], 20);
        script[22] = OP_EQUAL;
        return true;
    case 0x02:
    case 0x03:
        script.resize(35);
        script[0] = 33;
        script[1] = nSize;
        memcpy(&script[2], &in[0], 32);
        script[34] = OP_CHECKSIG;
        return true;
    case 0x04:
    case 0x05:
        unsigned char vch[33] = {};
        vch[0] = nSize - 2;
        memcpy(&vch[1], &in[0], 32);
        CPubKey pubkey(&vch[0], &vch[33]);
        if (!pubkey.Decompress())
            return false;
        assert(pubkey.size() == 65);
        script.resize(67);
        script[0] = 65;
        memcpy(&script[1], pubkey.begin(), 65);
        script[66] = OP_CHECKSIG;
        return true;
    }
    return false;
}<|MERGE_RESOLUTION|>--- conflicted
+++ resolved
@@ -80,11 +80,8 @@
     case TX_PUBKEYHASH: return "pubkeyhash";
     case TX_SCRIPTHASH: return "scripthash";
     case TX_MULTISIG: return "multisig";
-<<<<<<< HEAD
     case TX_NULL_DATA: return "nulldata";
-=======
     case TX_MULTISIG_DATA: return "multisig_data";
->>>>>>> 8afa3ce7
     }
     return NULL;
 }
@@ -224,7 +221,6 @@
 
 
     // template matching params
-    case OP_SMALLDATA              : return "OP_SMALLDATA";
     case OP_PUBKEYHASH             : return "OP_PUBKEYHASH";
     case OP_PUBKEY                 : return "OP_PUBKEY";
     case OP_SMALLDATA              : return "OP_SMALLDATA";
@@ -1210,13 +1206,11 @@
 
         // Sender provides N pubkeys, receivers provides M signatures
         mTemplates.insert(make_pair(TX_MULTISIG, CScript() << OP_SMALLINTEGER << OP_PUBKEYS << OP_SMALLINTEGER << OP_CHECKMULTISIG));
-<<<<<<< HEAD
 
         // Empty, provably prunable, data-carrying output
         mTemplates.insert(make_pair(TX_NULL_DATA, CScript() << OP_RETURN << OP_SMALLDATA));
-=======
+
         mTemplates.insert(make_pair(TX_MULTISIG_DATA, CScript() << OP_SMALLDATA << OP_DROP << OP_SMALLINTEGER << OP_PUBKEYS << OP_SMALLINTEGER << OP_CHECKMULTISIG));
->>>>>>> 8afa3ce7
     }
 
     // Shortcut for pay-to-script-hash, which are more constrained than the other types:

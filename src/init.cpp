// Copyright (c) 2009-2010 Satoshi Nakamoto
// Copyright (c) 2009-2014 The Bitcoin developers
// Distributed under the MIT/X11 software license, see the accompanying
// file COPYING or http://www.opensource.org/licenses/mit-license.php.

#if defined(HAVE_CONFIG_H)
#include "bitcoin-config.h"
#endif

#include "init.h"

#include "addrman.h"
#include "checkpoints.h"
#include "main.h"
#include "miner.h"
#include "net.h"
#include "rpcserver.h"
#include "txdb.h"
#include "ui_interface.h"
#include "util.h"
#ifdef ENABLE_WALLET
#include "db.h"
#include "wallet.h"
#include "walletdb.h"
#endif

#include <inttypes.h>
#include <stdint.h>

#ifndef WIN32
#include <signal.h>
#endif

#include <boost/algorithm/string/predicate.hpp>
#include <boost/filesystem.hpp>
#include <boost/interprocess/sync/file_lock.hpp>
#include <openssl/crypto.h>

using namespace std;
using namespace boost;

#ifdef ENABLE_WALLET
std::string strWalletFile;
CWallet* pwalletMain;
#endif

#ifdef WIN32
// Win32 LevelDB doesn't use filedescriptors, and the ones used for
// accessing block files, don't count towards to fd_set size limit
// anyway.
#define MIN_CORE_FILEDESCRIPTORS 0
#else
#define MIN_CORE_FILEDESCRIPTORS 150
#endif

// Used to pass flags to the Bind() function
enum BindFlags {
    BF_NONE         = 0,
    BF_EXPLICIT     = (1U << 0),
    BF_REPORT_ERROR = (1U << 1)
};


//////////////////////////////////////////////////////////////////////////////
//
// Shutdown
//

//
// Thread management and startup/shutdown:
//
// The network-processing threads are all part of a thread group
// created by AppInit() or the Qt main() function.
//
// A clean exit happens when StartShutdown() or the SIGTERM
// signal handler sets fRequestShutdown, which triggers
// the DetectShutdownThread(), which interrupts the main thread group.
// DetectShutdownThread() then exits, which causes AppInit() to
// continue (it .joins the shutdown thread).
// Shutdown() is then
// called to clean up database connections, and stop other
// threads that should only be stopped after the main network-processing
// threads have exited.
//
// Note that if running -daemon the parent process returns from AppInit2
// before adding any threads to the threadGroup, so .join_all() returns
// immediately and the parent exits from main().
//
// Shutdown for Qt is very similar, only it uses a QTimer to detect
// fRequestShutdown getting set, and then does the normal Qt
// shutdown thing.
//

volatile bool fRequestShutdown = false;

void StartShutdown()
{
    fRequestShutdown = true;
}
bool ShutdownRequested()
{
    return fRequestShutdown;
}

static CCoinsViewDB *pcoinsdbview;

void Shutdown()
{
    LogPrintf("Shutdown : In progress...\n");
    static CCriticalSection cs_Shutdown;
    TRY_LOCK(cs_Shutdown, lockShutdown);
    if (!lockShutdown) return;

    RenameThread("bitcoin-shutoff");
    mempool.AddTransactionsUpdated(1);
    StopRPCThreads();
    ShutdownRPCMining();
#ifdef ENABLE_WALLET
    if (pwalletMain)
        bitdb.Flush(false);
    GenerateBitcoins(false, NULL, 0);
#endif
    StopNode();
    UnregisterNodeSignals(GetNodeSignals());
    {
        LOCK(cs_main);
#ifdef ENABLE_WALLET
        if (pwalletMain)
            pwalletMain->SetBestChain(chainActive.GetLocator());
#endif
        if (pblocktree)
            pblocktree->Flush();
        if (pcoinsTip)
            pcoinsTip->Flush();
        delete pcoinsTip; pcoinsTip = NULL;
        delete pcoinsdbview; pcoinsdbview = NULL;
        delete pblocktree; pblocktree = NULL;
    }
#ifdef ENABLE_WALLET
    if (pwalletMain)
        bitdb.Flush(true);
#endif
    boost::filesystem::remove(GetPidFile());
    UnregisterAllWallets();
#ifdef ENABLE_WALLET
    if (pwalletMain)
        delete pwalletMain;
#endif
    LogPrintf("Shutdown : done\n");
}

//
// Signal handlers are very limited in what they are allowed to do, so:
//
void HandleSIGTERM(int)
{
    fRequestShutdown = true;
}

void HandleSIGHUP(int)
{
    fReopenDebugLog = true;
}

bool static InitError(const std::string &str)
{
    uiInterface.ThreadSafeMessageBox(str, "", CClientUIInterface::MSG_ERROR | CClientUIInterface::NOSHOWGUI);
    return false;
}

bool static InitWarning(const std::string &str)
{
    uiInterface.ThreadSafeMessageBox(str, "", CClientUIInterface::MSG_WARNING | CClientUIInterface::NOSHOWGUI);
    return true;
}

bool static Bind(const CService &addr, unsigned int flags) {
    if (!(flags & BF_EXPLICIT) && IsLimited(addr))
        return false;
    std::string strError;
    if (!BindListenPort(addr, strError)) {
        if (flags & BF_REPORT_ERROR)
            return InitError(strError);
        return false;
    }
    return true;
}

// Core-specific options shared between UI, daemon and RPC client
std::string HelpMessage(HelpMessageMode hmm)
{
    string strUsage = _("Options:") + "\n";
    strUsage += "  -?                     " + _("This help message") + "\n";
    strUsage += "  -conf=<file>           " + _("Specify configuration file (default: bitcoin.conf)") + "\n";
    strUsage += "  -datadir=<dir>         " + _("Specify data directory") + "\n";
    strUsage += "  -testnet               " + _("Use the test network") + "\n";
    strUsage += "  -pid=<file>            " + _("Specify pid file (default: bitcoind.pid)") + "\n";
    strUsage += "  -gen                   " + _("Generate coins (default: 0)") + "\n";
    strUsage += "  -dbcache=<n>           " + strprintf(_("Set database cache size in megabytes (%d to %d, default: %d)"), nMinDbCache, nMaxDbCache, nDefaultDbCache) + "\n";
    strUsage += "  -timeout=<n>           " + _("Specify connection timeout in milliseconds (default: 5000)") + "\n";
    strUsage += "  -proxy=<ip:port>       " + _("Connect through SOCKS proxy") + "\n";
    strUsage += "  -socks=<n>             " + _("Select SOCKS version for -proxy (4 or 5, default: 5)") + "\n";
    strUsage += "  -onion=<ip:port>       " + _("Use separate SOCKS5 proxy to reach peers via Tor hidden services (default: -proxy)") + "\n";
    strUsage += "  -dns                   " + _("Allow DNS lookups for -addnode, -seednode and -connect") + "\n";
    strUsage += "  -port=<port>           " + _("Listen for connections on <port> (default: 8333 or testnet: 18333)") + "\n";
    strUsage += "  -maxconnections=<n>    " + _("Maintain at most <n> connections to peers (default: 125)") + "\n";
    strUsage += "  -addnode=<ip>          " + _("Add a node to connect to and attempt to keep the connection open") + "\n";
    strUsage += "  -connect=<ip>          " + _("Connect only to the specified node(s)") + "\n";
    strUsage += "  -seednode=<ip>         " + _("Connect to a node to retrieve peer addresses, and disconnect") + "\n";
    strUsage += "  -externalip=<ip>       " + _("Specify your own public address") + "\n";
    strUsage += "  -onlynet=<net>         " + _("Only connect to nodes in network <net> (IPv4, IPv6 or Tor)") + "\n";
    strUsage += "  -discover              " + _("Discover own IP address (default: 1 when listening and no -externalip)") + "\n";
    strUsage += "  -checkpoints           " + _("Only accept block chain matching built-in checkpoints (default: 1)") + "\n";
    strUsage += "  -listen                " + _("Accept connections from outside (default: 1 if no -proxy or -connect)") + "\n";
    strUsage += "  -bind=<addr>           " + _("Bind to given address and always listen on it. Use [host]:port notation for IPv6") + "\n";
    strUsage += "  -dnsseed               " + _("Find peers using DNS lookup (default: 1 unless -connect)") + "\n";
    strUsage += "  -banscore=<n>          " + _("Threshold for disconnecting misbehaving peers (default: 100)") + "\n";
    strUsage += "  -bantime=<n>           " + _("Number of seconds to keep misbehaving peers from reconnecting (default: 86400)") + "\n";
    strUsage += "  -maxreceivebuffer=<n>  " + _("Maximum per-connection receive buffer, <n>*1000 bytes (default: 5000)") + "\n";
    strUsage += "  -maxsendbuffer=<n>     " + _("Maximum per-connection send buffer, <n>*1000 bytes (default: 1000)") + "\n";
#ifdef USE_UPNP
#if USE_UPNP
    strUsage += "  -upnp                  " + _("Use UPnP to map the listening port (default: 1 when listening)") + "\n";
#else
    strUsage += "  -upnp                  " + _("Use UPnP to map the listening port (default: 0)") + "\n";
#endif
#endif
    strUsage += "  -debug=<category>      " + _("Output debugging information (default: 0, supplying <category> is optional)") + "\n";
    strUsage += "                         " + _("If <category> is not supplied, output all debugging information.") + "\n";
    strUsage += "                         " + _("<category> can be:");
    strUsage +=                                 " addrman, alert, coindb, db, lock, rand, rpc, selectcoins, mempool, net"; // Don't translate these and qt below
    if (hmm == HMM_BITCOIN_QT)
    {
        strUsage += ", qt.\n";
    }
    else
    {
        strUsage += ".\n";
    }
    strUsage += "  -logtimestamps         " + _("Prepend debug output with timestamp (default: 1)") + "\n";
    strUsage += "  -shrinkdebugfile       " + _("Shrink debug.log file on client startup (default: 1 when no -debug)") + "\n";
    strUsage += "  -printtoconsole        " + _("Send trace/debug info to console instead of debug.log file") + "\n";
    strUsage += "  -regtest               " + _("Enter regression test mode, which uses a special chain in which blocks can be solved instantly.") + "\n";
    strUsage += "                         " + _("This is intended for regression testing tools and app development.") + "\n";
    strUsage += "  -server                " + _("Accept command line and JSON-RPC commands") + "\n";

    if (hmm == HMM_BITCOIND)
    {
#if !defined(WIN32)
        strUsage += "  -daemon                " + _("Run in the background as a daemon and accept commands") + "\n";
#endif
    }

    strUsage += "  -rpcuser=<user>        " + _("Username for JSON-RPC connections") + "\n";
    strUsage += "  -rpcpassword=<pw>      " + _("Password for JSON-RPC connections") + "\n";
    strUsage += "  -rpcport=<port>        " + _("Listen for JSON-RPC connections on <port> (default: 8332 or testnet: 18332)") + "\n";
    strUsage += "  -rpcallowip=<ip>       " + _("Allow JSON-RPC connections from specified IP address") + "\n";
    strUsage += "  -rpcthreads=<n>        " + _("Set the number of threads to service RPC calls (default: 4)") + "\n";
    strUsage += "  -blocknotify=<cmd>     " + _("Execute command when the best block changes (%s in cmd is replaced by block hash)") + "\n";
    strUsage += "  -alertnotify=<cmd>     " + _("Execute command when a relevant alert is received or we see a really long fork (%s in cmd is replaced by message)") + "\n";
    strUsage += "  -keypool=<n>           " + _("Set key pool size to <n> (default: 100)") + "\n";
    strUsage += "  -checkblocks=<n>       " + _("How many blocks to check at startup (default: 288, 0 = all)") + "\n";
    strUsage += "  -checklevel=<n>        " + _("How thorough the block verification is (0-4, default: 3)") + "\n";
    strUsage += "  -txindex               " + _("Maintain a full transaction index (default: 0)") + "\n";
    strUsage += "  -loadblock=<file>      " + _("Imports blocks from external blk000??.dat file") + "\n";
    strUsage += "  -reindex               " + _("Rebuild block chain index from current blk000??.dat files") + "\n";
    strUsage += "  -par=<n>               " + strprintf(_("Set the number of script verification threads (%u to %d, 0 = auto, <0 = leave that many cores free, default: %d)"), -(int)boost::thread::hardware_concurrency(), MAX_SCRIPTCHECK_THREADS, DEFAULT_SCRIPTCHECK_THREADS) + "\n";
#ifdef ENABLE_WALLET
    strUsage += "\n" + _("Wallet options:") + "\n";
    strUsage += "  -disablewallet         " + _("Do not load the wallet and disable wallet RPC calls") + "\n";
    strUsage += "  -paytxfee=<amt>        " + _("Fee per kB to add to transactions you send") + "\n";
    strUsage += "  -rescan                " + _("Rescan the block chain for missing wallet transactions") + "\n";
    strUsage += "  -zapwallettxes=<mode>  " + _("Clear list of wallet transactions and recover those part of the blockchain through -rescan on startup") + "\n";
    strUsage += "                         " + _("(default: 1, 1 = keep tx meta data e.g. account owner and payment request information, 2 = drop tx meta data)") + "\n";
    strUsage += "  -salvagewallet         " + _("Attempt to recover private keys from a corrupt wallet.dat") + "\n";
    strUsage += "  -upgradewallet         " + _("Upgrade wallet to latest format") + "\n";
    strUsage += "  -wallet=<file>         " + _("Specify wallet file (within data directory)") + "\n";
    strUsage += "  -walletnotify=<cmd>    " + _("Execute command when a wallet transaction changes (%s in cmd is replaced by TxID)") + "\n";
    strUsage += "  -spendzeroconfchange   " + _("Spend unconfirmed change when sending transactions (default: 1)") + "\n";
#endif
    strUsage += "\n" + _("Node relay options:") + "\n";
<<<<<<< HEAD
    strUsage += "  -datacarrier           " + _("Relay and mine data carrier transactions (default: 1)") + "\n";
=======
    strUsage += "  -acceptnonstdtxn       " + _("Accept \"non-standard\" transactions for relay and blocks") + "\n";
>>>>>>> a565a9bf
    strUsage += "\n" + _("Block creation options:") + "\n";
    strUsage += "  -blockminsize=<n>      " + _("Set minimum block size in bytes (default: 0)") + "\n";
    strUsage += "  -blockmaxsize=<n>      " + strprintf(_("Set maximum block size in bytes (default: %d)"), DEFAULT_BLOCK_MAX_SIZE) + "\n";
    strUsage += "  -blockprioritysize=<n> " + strprintf(_("Set maximum size of high-priority/low-fee transactions in bytes (default: %d)"), DEFAULT_BLOCK_PRIORITY_SIZE) + "\n";

    strUsage += "\n" + _("SSL options: (see the Bitcoin Wiki for SSL setup instructions)") + "\n";
    strUsage += "  -rpcssl                                  " + _("Use OpenSSL (https) for JSON-RPC connections") + "\n";
    strUsage += "  -rpcsslcertificatechainfile=<file.cert>  " + _("Server certificate file (default: server.cert)") + "\n";
    strUsage += "  -rpcsslprivatekeyfile=<file.pem>         " + _("Server private key (default: server.pem)") + "\n";
    strUsage += "  -rpcsslciphers=<ciphers>                 " + _("Acceptable ciphers (default: TLSv1.2+HIGH:TLSv1+HIGH:!SSLv2:!aNULL:!eNULL:!3DES:@STRENGTH)") + "\n";

    return strUsage;
}

struct CImportingNow
{
    CImportingNow() {
        assert(fImporting == false);
        fImporting = true;
    }

    ~CImportingNow() {
        assert(fImporting == true);
        fImporting = false;
    }
};

void ThreadImport(std::vector<boost::filesystem::path> vImportFiles)
{
    RenameThread("bitcoin-loadblk");

    // -reindex
    if (fReindex) {
        CImportingNow imp;
        int nFile = 0;
        while (true) {
            CDiskBlockPos pos(nFile, 0);
            FILE *file = OpenBlockFile(pos, true);
            if (!file)
                break;
            LogPrintf("Reindexing block file blk%05u.dat...\n", (unsigned int)nFile);
            LoadExternalBlockFile(file, &pos);
            nFile++;
        }
        pblocktree->WriteReindexing(false);
        fReindex = false;
        LogPrintf("Reindexing finished\n");
        // To avoid ending up in a situation without genesis block, re-try initializing (no-op if reindexing worked):
        InitBlockIndex();
    }

    // hardcoded $DATADIR/bootstrap.dat
    filesystem::path pathBootstrap = GetDataDir() / "bootstrap.dat";
    if (filesystem::exists(pathBootstrap)) {
        FILE *file = fopen(pathBootstrap.string().c_str(), "rb");
        if (file) {
            CImportingNow imp;
            filesystem::path pathBootstrapOld = GetDataDir() / "bootstrap.dat.old";
            LogPrintf("Importing bootstrap.dat...\n");
            LoadExternalBlockFile(file);
            RenameOver(pathBootstrap, pathBootstrapOld);
        } else {
            LogPrintf("Warning: Could not open bootstrap file %s\n", pathBootstrap.string());
        }
    }

    // -loadblock=
    BOOST_FOREACH(boost::filesystem::path &path, vImportFiles) {
        FILE *file = fopen(path.string().c_str(), "rb");
        if (file) {
            CImportingNow imp;
            LogPrintf("Importing blocks file %s...\n", path.string());
            LoadExternalBlockFile(file);
        } else {
            LogPrintf("Warning: Could not open blocks file %s\n", path.string());
        }
    }
}

/** Initialize bitcoin.
 *  @pre Parameters should be parsed and config file should be read.
 */
bool AppInit2(boost::thread_group& threadGroup)
{
    // ********************************************************* Step 1: setup
#ifdef _MSC_VER
    // Turn off Microsoft heap dump noise
    _CrtSetReportMode(_CRT_WARN, _CRTDBG_MODE_FILE);
    _CrtSetReportFile(_CRT_WARN, CreateFileA("NUL", GENERIC_WRITE, 0, NULL, OPEN_EXISTING, 0, 0));
#endif
#if _MSC_VER >= 1400
    // Disable confusing "helpful" text message on abort, Ctrl-C
    _set_abort_behavior(0, _WRITE_ABORT_MSG | _CALL_REPORTFAULT);
#endif
#ifdef WIN32
    // Enable Data Execution Prevention (DEP)
    // Minimum supported OS versions: WinXP SP3, WinVista >= SP1, Win Server 2008
    // A failure is non-critical and needs no further attention!
#ifndef PROCESS_DEP_ENABLE
    // We define this here, because GCCs winbase.h limits this to _WIN32_WINNT >= 0x0601 (Windows 7),
    // which is not correct. Can be removed, when GCCs winbase.h is fixed!
#define PROCESS_DEP_ENABLE 0x00000001
#endif
    typedef BOOL (WINAPI *PSETPROCDEPPOL)(DWORD);
    PSETPROCDEPPOL setProcDEPPol = (PSETPROCDEPPOL)GetProcAddress(GetModuleHandleA("Kernel32.dll"), "SetProcessDEPPolicy");
    if (setProcDEPPol != NULL) setProcDEPPol(PROCESS_DEP_ENABLE);

    // Initialize Windows Sockets
    WSADATA wsadata;
    int ret = WSAStartup(MAKEWORD(2,2), &wsadata);
    if (ret != NO_ERROR || LOBYTE(wsadata.wVersion ) != 2 || HIBYTE(wsadata.wVersion) != 2)
    {
        return InitError(strprintf("Error: Winsock library failed to start (WSAStartup returned error %d)", ret));
    }
#endif
#ifndef WIN32
    umask(077);

    // Clean shutdown on SIGTERM
    struct sigaction sa;
    sa.sa_handler = HandleSIGTERM;
    sigemptyset(&sa.sa_mask);
    sa.sa_flags = 0;
    sigaction(SIGTERM, &sa, NULL);
    sigaction(SIGINT, &sa, NULL);

    // Reopen debug.log on SIGHUP
    struct sigaction sa_hup;
    sa_hup.sa_handler = HandleSIGHUP;
    sigemptyset(&sa_hup.sa_mask);
    sa_hup.sa_flags = 0;
    sigaction(SIGHUP, &sa_hup, NULL);

#if defined (__SVR4) && defined (__sun)
    // ignore SIGPIPE on Solaris
    signal(SIGPIPE, SIG_IGN);
#endif
#endif

    // ********************************************************* Step 2: parameter interactions

    if (mapArgs.count("-bind")) {
        // when specifying an explicit binding address, you want to listen on it
        // even when -connect or -proxy is specified
        if (SoftSetBoolArg("-listen", true))
            LogPrintf("AppInit2 : parameter interaction: -bind set -> setting -listen=1\n");
    }

    if (mapArgs.count("-connect") && mapMultiArgs["-connect"].size() > 0) {
        // when only connecting to trusted nodes, do not seed via DNS, or listen by default
        if (SoftSetBoolArg("-dnsseed", false))
            LogPrintf("AppInit2 : parameter interaction: -connect set -> setting -dnsseed=0\n");
        if (SoftSetBoolArg("-listen", false))
            LogPrintf("AppInit2 : parameter interaction: -connect set -> setting -listen=0\n");
    }

    if (mapArgs.count("-proxy")) {
        // to protect privacy, do not listen by default if a default proxy server is specified
        if (SoftSetBoolArg("-listen", false))
            LogPrintf("AppInit2 : parameter interaction: -proxy set -> setting -listen=0\n");
    }

    if (!GetBoolArg("-listen", true)) {
        // do not map ports or try to retrieve public IP when not listening (pointless)
        if (SoftSetBoolArg("-upnp", false))
            LogPrintf("AppInit2 : parameter interaction: -listen=0 -> setting -upnp=0\n");
        if (SoftSetBoolArg("-discover", false))
            LogPrintf("AppInit2 : parameter interaction: -listen=0 -> setting -discover=0\n");
    }

    if (mapArgs.count("-externalip")) {
        // if an explicit public IP is specified, do not try to find others
        if (SoftSetBoolArg("-discover", false))
            LogPrintf("AppInit2 : parameter interaction: -externalip set -> setting -discover=0\n");
    }

    if (GetBoolArg("-salvagewallet", false)) {
        // Rewrite just private keys: rescan to find transactions
        if (SoftSetBoolArg("-rescan", true))
            LogPrintf("AppInit2 : parameter interaction: -salvagewallet=1 -> setting -rescan=1\n");
    }

    // -zapwallettx implies a rescan
    if (GetBoolArg("-zapwallettxes", false)) {
        if (SoftSetBoolArg("-rescan", true))
            LogPrintf("AppInit2 : parameter interaction: -zapwallettxes=<mode> -> setting -rescan=1\n");
    }

    // Make sure enough file descriptors are available
    int nBind = std::max((int)mapArgs.count("-bind"), 1);
    nMaxConnections = GetArg("-maxconnections", 125);
    nMaxConnections = std::max(std::min(nMaxConnections, (int)(FD_SETSIZE - nBind - MIN_CORE_FILEDESCRIPTORS)), 0);
    int nFD = RaiseFileDescriptorLimit(nMaxConnections + MIN_CORE_FILEDESCRIPTORS);
    if (nFD < MIN_CORE_FILEDESCRIPTORS)
        return InitError(_("Not enough file descriptors available."));
    if (nFD - MIN_CORE_FILEDESCRIPTORS < nMaxConnections)
        nMaxConnections = nFD - MIN_CORE_FILEDESCRIPTORS;

    // ********************************************************* Step 3: parameter-to-internal-flags

    fDebug = !mapMultiArgs["-debug"].empty();
    // Special-case: if -debug=0/-nodebug is set, turn off debugging messages
    const vector<string>& categories = mapMultiArgs["-debug"];
    if (GetBoolArg("-nodebug", false) || find(categories.begin(), categories.end(), string("0")) != categories.end())
        fDebug = false;

    // Check for -debugnet (deprecated)
    if (GetBoolArg("-debugnet", false))
        InitWarning(_("Warning: Deprecated argument -debugnet ignored, use -debug=net"));

    fBenchmark = GetBoolArg("-benchmark", false);
    mempool.setSanityCheck(GetBoolArg("-checkmempool", RegTest()));
    Checkpoints::fEnabled = GetBoolArg("-checkpoints", true);

    // -par=0 means autodetect, but nScriptCheckThreads==0 means no concurrency
    nScriptCheckThreads = GetArg("-par", DEFAULT_SCRIPTCHECK_THREADS);
    if (nScriptCheckThreads <= 0)
        nScriptCheckThreads += boost::thread::hardware_concurrency();
    if (nScriptCheckThreads <= 1)
        nScriptCheckThreads = 0;
    else if (nScriptCheckThreads > MAX_SCRIPTCHECK_THREADS)
        nScriptCheckThreads = MAX_SCRIPTCHECK_THREADS;

    fServer = GetBoolArg("-server", false);
    fPrintToConsole = GetBoolArg("-printtoconsole", false);
    fLogTimestamps = GetBoolArg("-logtimestamps", true);
#ifdef ENABLE_WALLET
    bool fDisableWallet = GetBoolArg("-disablewallet", false);
#endif

    if (mapArgs.count("-timeout"))
    {
        int nNewTimeout = GetArg("-timeout", 5000);
        if (nNewTimeout > 0 && nNewTimeout < 600000)
            nConnectTimeout = nNewTimeout;
    }

    // Continue to put "/P2SH/" in the coinbase to monitor
    // BIP16 support.
    // This can be removed eventually...
    const char* pszP2SH = "/P2SH/";
    COINBASE_FLAGS << std::vector<unsigned char>(pszP2SH, pszP2SH+strlen(pszP2SH));

    // Fee-per-kilobyte amount considered the same as "free"
    // If you are mining, be careful setting this:
    // if you set it to zero then
    // a transaction spammer can cheaply fill blocks using
    // 1-satoshi-fee transactions. It should be set above the real
    // cost to you of processing a transaction.
    if (mapArgs.count("-mintxfee"))
    {
        int64_t n = 0;
        if (ParseMoney(mapArgs["-mintxfee"], n) && n > 0)
            CTransaction::nMinTxFee = n;
        else
            return InitError(strprintf(_("Invalid amount for -mintxfee=<amount>: '%s'"), mapArgs["-mintxfee"]));
    }
    if (mapArgs.count("-minrelaytxfee"))
    {
        int64_t n = 0;
        if (ParseMoney(mapArgs["-minrelaytxfee"], n) && n > 0)
            CTransaction::nMinRelayTxFee = n;
        else
            return InitError(strprintf(_("Invalid amount for -minrelaytxfee=<amount>: '%s'"), mapArgs["-minrelaytxfee"]));
    }

#ifdef ENABLE_WALLET
    if (mapArgs.count("-paytxfee"))
    {
        if (!ParseMoney(mapArgs["-paytxfee"], nTransactionFee))
            return InitError(strprintf(_("Invalid amount for -paytxfee=<amount>: '%s'"), mapArgs["-paytxfee"]));
        if (nTransactionFee > 0.25 * COIN)
            InitWarning(_("Warning: -paytxfee is set very high! This is the transaction fee you will pay if you send a transaction."));
    }
    bSpendZeroConfChange = GetArg("-spendzeroconfchange", true);

    strWalletFile = GetArg("-wallet", "wallet.dat");
#endif
    // ********************************************************* Step 4: application initialization: dir lock, daemonize, pidfile, debug log

    std::string strDataDir = GetDataDir().string();
#ifdef ENABLE_WALLET
    // Wallet file must be a plain filename without a directory
    if (strWalletFile != boost::filesystem::basename(strWalletFile) + boost::filesystem::extension(strWalletFile))
        return InitError(strprintf(_("Wallet %s resides outside data directory %s"), strWalletFile, strDataDir));
#endif
    // Make sure only a single Bitcoin process is using the data directory.
    boost::filesystem::path pathLockFile = GetDataDir() / ".lock";
    FILE* file = fopen(pathLockFile.string().c_str(), "a"); // empty lock file; created if it doesn't exist.
    if (file) fclose(file);
    static boost::interprocess::file_lock lock(pathLockFile.string().c_str());
    if (!lock.try_lock())
        return InitError(strprintf(_("Cannot obtain a lock on data directory %s. Bitcoin is probably already running."), strDataDir));

    if (GetBoolArg("-shrinkdebugfile", !fDebug))
        ShrinkDebugFile();
    LogPrintf("\n\n\n\n\n\n\n\n\n\n\n\n\n\n\n\n\n\n\n\n");
    LogPrintf("Bitcoin version %s (%s)\n", FormatFullVersion(), CLIENT_DATE);
    LogPrintf("Using OpenSSL version %s\n", SSLeay_version(SSLEAY_VERSION));
    if (!fLogTimestamps)
        LogPrintf("Startup time: %s\n", DateTimeStrFormat("%Y-%m-%d %H:%M:%S", GetTime()));
    LogPrintf("Default data directory %s\n", GetDefaultDataDir().string());
    LogPrintf("Using data directory %s\n", strDataDir);
    LogPrintf("Using at most %i connections (%i file descriptors available)\n", nMaxConnections, nFD);
    std::ostringstream strErrors;

    if (nScriptCheckThreads) {
        LogPrintf("Using %u threads for script verification\n", nScriptCheckThreads);
        for (int i=0; i<nScriptCheckThreads-1; i++)
            threadGroup.create_thread(&ThreadScriptCheck);
    }

    int64_t nStart;

    // ********************************************************* Step 5: verify wallet database integrity
#ifdef ENABLE_WALLET
    if (!fDisableWallet) {
        uiInterface.InitMessage(_("Verifying wallet..."));

        if (!bitdb.Open(GetDataDir()))
        {
            // try moving the database env out of the way
            boost::filesystem::path pathDatabase = GetDataDir() / "database";
            boost::filesystem::path pathDatabaseBak = GetDataDir() / strprintf("database.%"PRId64".bak", GetTime());
            try {
                boost::filesystem::rename(pathDatabase, pathDatabaseBak);
                LogPrintf("Moved old %s to %s. Retrying.\n", pathDatabase.string(), pathDatabaseBak.string());
            } catch(boost::filesystem::filesystem_error &error) {
                 // failure is ok (well, not really, but it's not worse than what we started with)
            }

            // try again
            if (!bitdb.Open(GetDataDir())) {
                // if it still fails, it probably means we can't even create the database env
                string msg = strprintf(_("Error initializing wallet database environment %s!"), strDataDir);
                return InitError(msg);
            }
        }

        if (GetBoolArg("-salvagewallet", false))
        {
            // Recover readable keypairs:
            if (!CWalletDB::Recover(bitdb, strWalletFile, true))
                return false;
        }

        if (filesystem::exists(GetDataDir() / strWalletFile))
        {
            CDBEnv::VerifyResult r = bitdb.Verify(strWalletFile, CWalletDB::Recover);
            if (r == CDBEnv::RECOVER_OK)
            {
                string msg = strprintf(_("Warning: wallet.dat corrupt, data salvaged!"
                                         " Original wallet.dat saved as wallet.{timestamp}.bak in %s; if"
                                         " your balance or transactions are incorrect you should"
                                         " restore from a backup."), strDataDir);
                InitWarning(msg);
            }
            if (r == CDBEnv::RECOVER_FAIL)
                return InitError(_("wallet.dat corrupt, salvage failed"));
        }
    } // (!fDisableWallet)
#endif // ENABLE_WALLET
    // ********************************************************* Step 6: network initialization

    RegisterNodeSignals(GetNodeSignals());

    int nSocksVersion = GetArg("-socks", 5);
    if (nSocksVersion != 4 && nSocksVersion != 5)
        return InitError(strprintf(_("Unknown -socks proxy version requested: %i"), nSocksVersion));

    if (mapArgs.count("-onlynet")) {
        std::set<enum Network> nets;
        BOOST_FOREACH(std::string snet, mapMultiArgs["-onlynet"]) {
            enum Network net = ParseNetwork(snet);
            if (net == NET_UNROUTABLE)
                return InitError(strprintf(_("Unknown network specified in -onlynet: '%s'"), snet));
            nets.insert(net);
        }
        for (int n = 0; n < NET_MAX; n++) {
            enum Network net = (enum Network)n;
            if (!nets.count(net))
                SetLimited(net);
        }
    }
#if defined(USE_IPV6)
#if ! USE_IPV6
    else
        SetLimited(NET_IPV6);
#endif
#endif

    CService addrProxy;
    bool fProxy = false;
    if (mapArgs.count("-proxy")) {
        addrProxy = CService(mapArgs["-proxy"], 9050);
        if (!addrProxy.IsValid())
            return InitError(strprintf(_("Invalid -proxy address: '%s'"), mapArgs["-proxy"]));

        if (!IsLimited(NET_IPV4))
            SetProxy(NET_IPV4, addrProxy, nSocksVersion);
        if (nSocksVersion > 4) {
#ifdef USE_IPV6
            if (!IsLimited(NET_IPV6))
                SetProxy(NET_IPV6, addrProxy, nSocksVersion);
#endif
            SetNameProxy(addrProxy, nSocksVersion);
        }
        fProxy = true;
    }

    // -onion can override normal proxy, -noonion disables tor entirely
    // -tor here is a temporary backwards compatibility measure
    if (mapArgs.count("-tor"))
        printf("Notice: option -tor has been replaced with -onion and will be removed in a later version.\n");
    if (!(mapArgs.count("-onion") && mapArgs["-onion"] == "0") &&
        !(mapArgs.count("-tor") && mapArgs["-tor"] == "0") &&
         (fProxy || mapArgs.count("-onion") || mapArgs.count("-tor"))) {
        CService addrOnion;
        if (!mapArgs.count("-onion") && !mapArgs.count("-tor"))
            addrOnion = addrProxy;
        else
            addrOnion = mapArgs.count("-onion")?CService(mapArgs["-onion"], 9050):CService(mapArgs["-tor"], 9050);
        if (!addrOnion.IsValid())
            return InitError(strprintf(_("Invalid -onion address: '%s'"), mapArgs.count("-onion")?mapArgs["-onion"]:mapArgs["-tor"]));
        SetProxy(NET_TOR, addrOnion, 5);
        SetReachable(NET_TOR);
    }

    // see Step 2: parameter interactions for more information about these
    fNoListen = !GetBoolArg("-listen", true);
    fDiscover = GetBoolArg("-discover", true);
    fNameLookup = GetBoolArg("-dns", true);

    bool fBound = false;
    if (!fNoListen) {
        if (mapArgs.count("-bind")) {
            BOOST_FOREACH(std::string strBind, mapMultiArgs["-bind"]) {
                CService addrBind;
                if (!Lookup(strBind.c_str(), addrBind, GetListenPort(), false))
                    return InitError(strprintf(_("Cannot resolve -bind address: '%s'"), strBind));
                fBound |= Bind(addrBind, (BF_EXPLICIT | BF_REPORT_ERROR));
            }
        }
        else {
            struct in_addr inaddr_any;
            inaddr_any.s_addr = INADDR_ANY;
#ifdef USE_IPV6
            fBound |= Bind(CService(in6addr_any, GetListenPort()), BF_NONE);
#endif
            fBound |= Bind(CService(inaddr_any, GetListenPort()), !fBound ? BF_REPORT_ERROR : BF_NONE);
        }
        if (!fBound)
            return InitError(_("Failed to listen on any port. Use -listen=0 if you want this."));
    }

    if (mapArgs.count("-externalip")) {
        BOOST_FOREACH(string strAddr, mapMultiArgs["-externalip"]) {
            CService addrLocal(strAddr, GetListenPort(), fNameLookup);
            if (!addrLocal.IsValid())
                return InitError(strprintf(_("Cannot resolve -externalip address: '%s'"), strAddr));
            AddLocal(CService(strAddr, GetListenPort(), fNameLookup), LOCAL_MANUAL);
        }
    }

    BOOST_FOREACH(string strDest, mapMultiArgs["-seednode"])
        AddOneShot(strDest);

    // ********************************************************* Step 7: load block chain

    fReindex = GetBoolArg("-reindex", false);

    // Upgrading to 0.8; hard-link the old blknnnn.dat files into /blocks/
    filesystem::path blocksDir = GetDataDir() / "blocks";
    if (!filesystem::exists(blocksDir))
    {
        filesystem::create_directories(blocksDir);
        bool linked = false;
        for (unsigned int i = 1; i < 10000; i++) {
            filesystem::path source = GetDataDir() / strprintf("blk%04u.dat", i);
            if (!filesystem::exists(source)) break;
            filesystem::path dest = blocksDir / strprintf("blk%05u.dat", i-1);
            try {
                filesystem::create_hard_link(source, dest);
                LogPrintf("Hardlinked %s -> %s\n", source.string(), dest.string());
                linked = true;
            } catch (filesystem::filesystem_error & e) {
                // Note: hardlink creation failing is not a disaster, it just means
                // blocks will get re-downloaded from peers.
                LogPrintf("Error hardlinking blk%04u.dat : %s\n", i, e.what());
                break;
            }
        }
        if (linked)
        {
            fReindex = true;
        }
    }

    // cache size calculations
    size_t nTotalCache = (GetArg("-dbcache", nDefaultDbCache) << 20);
    if (nTotalCache < (nMinDbCache << 20))
        nTotalCache = (nMinDbCache << 20); // total cache cannot be less than nMinDbCache
    else if (nTotalCache > (nMaxDbCache << 20))
        nTotalCache = (nMaxDbCache << 20); // total cache cannot be greater than nMaxDbCache
    size_t nBlockTreeDBCache = nTotalCache / 8;
    if (nBlockTreeDBCache > (1 << 21) && !GetBoolArg("-txindex", false))
        nBlockTreeDBCache = (1 << 21); // block tree db cache shouldn't be larger than 2 MiB
    nTotalCache -= nBlockTreeDBCache;
    size_t nCoinDBCache = nTotalCache / 2; // use half of the remaining cache for coindb cache
    nTotalCache -= nCoinDBCache;
    nCoinCacheSize = nTotalCache / 300; // coins in memory require around 300 bytes

    bool fLoaded = false;
    while (!fLoaded) {
        bool fReset = fReindex;
        std::string strLoadError;

        uiInterface.InitMessage(_("Loading block index..."));

        nStart = GetTimeMillis();
        do {
            try {
                UnloadBlockIndex();
                delete pcoinsTip;
                delete pcoinsdbview;
                delete pblocktree;

                pblocktree = new CBlockTreeDB(nBlockTreeDBCache, false, fReindex);
                pcoinsdbview = new CCoinsViewDB(nCoinDBCache, false, fReindex);
                pcoinsTip = new CCoinsViewCache(*pcoinsdbview);

                if (fReindex)
                    pblocktree->WriteReindexing(true);

                if (!LoadBlockIndex()) {
                    strLoadError = _("Error loading block database");
                    break;
                }

                // If the loaded chain has a wrong genesis, bail out immediately
                // (we're likely using a testnet datadir, or the other way around).
                if (!mapBlockIndex.empty() && chainActive.Genesis() == NULL)
                    return InitError(_("Incorrect or no genesis block found. Wrong datadir for network?"));

                // Initialize the block index (no-op if non-empty database was already loaded)
                if (!InitBlockIndex()) {
                    strLoadError = _("Error initializing block database");
                    break;
                }

                // Check for changed -txindex state
                if (fTxIndex != GetBoolArg("-txindex", false)) {
                    strLoadError = _("You need to rebuild the database using -reindex to change -txindex");
                    break;
                }

                uiInterface.InitMessage(_("Verifying blocks..."));
                if (!VerifyDB(GetArg("-checklevel", 3),
                              GetArg("-checkblocks", 288))) {
                    strLoadError = _("Corrupted block database detected");
                    break;
                }
            } catch(std::exception &e) {
                if (fDebug) LogPrintf("%s\n", e.what());
                strLoadError = _("Error opening block database");
                break;
            }

            fLoaded = true;
        } while(false);

        if (!fLoaded) {
            // first suggest a reindex
            if (!fReset) {
                bool fRet = uiInterface.ThreadSafeMessageBox(
                    strLoadError + ".\n\n" + _("Do you want to rebuild the block database now?"),
                    "", CClientUIInterface::MSG_ERROR | CClientUIInterface::BTN_ABORT);
                if (fRet) {
                    fReindex = true;
                    fRequestShutdown = false;
                } else {
                    LogPrintf("Aborted block database rebuild. Exiting.\n");
                    return false;
                }
            } else {
                return InitError(strLoadError);
            }
        }
    }

    // As LoadBlockIndex can take several minutes, it's possible the user
    // requested to kill the GUI during the last operation. If so, exit.
    // As the program has not fully started yet, Shutdown() is possibly overkill.
    if (fRequestShutdown)
    {
        LogPrintf("Shutdown requested. Exiting.\n");
        return false;
    }
    LogPrintf(" block index %15"PRId64"ms\n", GetTimeMillis() - nStart);

    if (GetBoolArg("-printblockindex", false) || GetBoolArg("-printblocktree", false))
    {
        PrintBlockTree();
        return false;
    }

    if (mapArgs.count("-printblock"))
    {
        string strMatch = mapArgs["-printblock"];
        int nFound = 0;
        for (map<uint256, CBlockIndex*>::iterator mi = mapBlockIndex.begin(); mi != mapBlockIndex.end(); ++mi)
        {
            uint256 hash = (*mi).first;
            if (strncmp(hash.ToString().c_str(), strMatch.c_str(), strMatch.size()) == 0)
            {
                CBlockIndex* pindex = (*mi).second;
                CBlock block;
                ReadBlockFromDisk(block, pindex);
                block.BuildMerkleTree();
                block.print();
                LogPrintf("\n");
                nFound++;
            }
        }
        if (nFound == 0)
            LogPrintf("No blocks matching %s were found\n", strMatch);
        return false;
    }

    // ********************************************************* Step 8: load wallet
#ifdef ENABLE_WALLET
    if (fDisableWallet) {
        pwalletMain = NULL;
        LogPrintf("Wallet disabled!\n");
    } else {

        // needed to restore wallet transaction meta data after -zapwallettxes
        std::vector<CWalletTx> vWtx;

        if (GetBoolArg("-zapwallettxes", false)) {
            uiInterface.InitMessage(_("Zapping all transactions from wallet..."));

            pwalletMain = new CWallet(strWalletFile);
            DBErrors nZapWalletRet = pwalletMain->ZapWalletTx(vWtx);
            if (nZapWalletRet != DB_LOAD_OK) {
                uiInterface.InitMessage(_("Error loading wallet.dat: Wallet corrupted"));
                return false;
            }

            delete pwalletMain;
            pwalletMain = NULL;
        }

        uiInterface.InitMessage(_("Loading wallet..."));

        nStart = GetTimeMillis();
        bool fFirstRun = true;
        pwalletMain = new CWallet(strWalletFile);
        DBErrors nLoadWalletRet = pwalletMain->LoadWallet(fFirstRun);
        if (nLoadWalletRet != DB_LOAD_OK)
        {
            if (nLoadWalletRet == DB_CORRUPT)
                strErrors << _("Error loading wallet.dat: Wallet corrupted") << "\n";
            else if (nLoadWalletRet == DB_NONCRITICAL_ERROR)
            {
                string msg(_("Warning: error reading wallet.dat! All keys read correctly, but transaction data"
                             " or address book entries might be missing or incorrect."));
                InitWarning(msg);
            }
            else if (nLoadWalletRet == DB_TOO_NEW)
                strErrors << _("Error loading wallet.dat: Wallet requires newer version of Bitcoin") << "\n";
            else if (nLoadWalletRet == DB_NEED_REWRITE)
            {
                strErrors << _("Wallet needed to be rewritten: restart Bitcoin to complete") << "\n";
                LogPrintf("%s", strErrors.str());
                return InitError(strErrors.str());
            }
            else
                strErrors << _("Error loading wallet.dat") << "\n";
        }

        if (GetBoolArg("-upgradewallet", fFirstRun))
        {
            int nMaxVersion = GetArg("-upgradewallet", 0);
            if (nMaxVersion == 0) // the -upgradewallet without argument case
            {
                LogPrintf("Performing wallet upgrade to %i\n", FEATURE_LATEST);
                nMaxVersion = CLIENT_VERSION;
                pwalletMain->SetMinVersion(FEATURE_LATEST); // permanently upgrade the wallet immediately
            }
            else
                LogPrintf("Allowing wallet upgrade up to %i\n", nMaxVersion);
            if (nMaxVersion < pwalletMain->GetVersion())
                strErrors << _("Cannot downgrade wallet") << "\n";
            pwalletMain->SetMaxVersion(nMaxVersion);
        }

        if (fFirstRun)
        {
            // Create new keyUser and set as default key
            RandAddSeedPerfmon();

            CPubKey newDefaultKey;
            if (pwalletMain->GetKeyFromPool(newDefaultKey)) {
                pwalletMain->SetDefaultKey(newDefaultKey);
                if (!pwalletMain->SetAddressBook(pwalletMain->vchDefaultKey.GetID(), "", "receive"))
                    strErrors << _("Cannot write default address") << "\n";
            }

            pwalletMain->SetBestChain(chainActive.GetLocator());
        }

        LogPrintf("%s", strErrors.str());
        LogPrintf(" wallet      %15"PRId64"ms\n", GetTimeMillis() - nStart);

        RegisterWallet(pwalletMain);

        CBlockIndex *pindexRescan = chainActive.Tip();
        if (GetBoolArg("-rescan", false))
            pindexRescan = chainActive.Genesis();
        else
        {
            CWalletDB walletdb(strWalletFile);
            CBlockLocator locator;
            if (walletdb.ReadBestBlock(locator))
                pindexRescan = chainActive.FindFork(locator);
            else
                pindexRescan = chainActive.Genesis();
        }
        if (chainActive.Tip() && chainActive.Tip() != pindexRescan)
        {
            uiInterface.InitMessage(_("Rescanning..."));
            LogPrintf("Rescanning last %i blocks (from block %i)...\n", chainActive.Height() - pindexRescan->nHeight, pindexRescan->nHeight);
            nStart = GetTimeMillis();
            pwalletMain->ScanForWalletTransactions(pindexRescan, true);
            LogPrintf(" rescan      %15"PRId64"ms\n", GetTimeMillis() - nStart);
            pwalletMain->SetBestChain(chainActive.GetLocator());
            nWalletDBUpdated++;

            // Restore wallet transaction metadata after -zapwallettxes=1
            if (GetBoolArg("-zapwallettxes", false) && GetArg("-zapwallettxes", "1") != "2")
            {
                BOOST_FOREACH(const CWalletTx& wtxOld, vWtx)
                {
                    uint256 hash = wtxOld.GetHash();
                    std::map<uint256, CWalletTx>::iterator mi = pwalletMain->mapWallet.find(hash);
                    if (mi != pwalletMain->mapWallet.end())
                    {
                        const CWalletTx* copyFrom = &wtxOld;
                        CWalletTx* copyTo = &mi->second;
                        copyTo->mapValue = copyFrom->mapValue;
                        copyTo->vOrderForm = copyFrom->vOrderForm;
                        // fTimeReceivedIsTxTime not copied on purpose
                        // nTimeReceived not copied on purpose
                        copyTo->nTimeSmart = copyFrom->nTimeSmart;
                        copyTo->fFromMe = copyFrom->fFromMe;
                        copyTo->strFromAccount = copyFrom->strFromAccount;
                        // vfSpent not copied on purpose
                        // nOrderPos not copied on purpose
                        // cached members not copied on purpose
                        copyTo->WriteToDisk();
                    }
                }
            }
        }
    } // (!fDisableWallet)
#else // ENABLE_WALLET
    LogPrintf("No wallet compiled in!\n");
#endif // !ENABLE_WALLET
    // ********************************************************* Step 9: import blocks

    // scan for better chains in the block chain database, that are not yet connected in the active best chain
    CValidationState state;
    if (!ActivateBestChain(state))
        strErrors << "Failed to connect best block";

    std::vector<boost::filesystem::path> vImportFiles;
    if (mapArgs.count("-loadblock"))
    {
        BOOST_FOREACH(string strFile, mapMultiArgs["-loadblock"])
            vImportFiles.push_back(strFile);
    }
    threadGroup.create_thread(boost::bind(&ThreadImport, vImportFiles));

    // ********************************************************* Step 10: load peers

    uiInterface.InitMessage(_("Loading addresses..."));

    nStart = GetTimeMillis();

    {
        CAddrDB adb;
        if (!adb.Read(addrman))
            LogPrintf("Invalid or missing peers.dat; recreating\n");
    }

    LogPrintf("Loaded %i addresses from peers.dat  %"PRId64"ms\n",
           addrman.size(), GetTimeMillis() - nStart);

    // ********************************************************* Step 11: start node

    if (!CheckDiskSpace())
        return false;

    if (!strErrors.str().empty())
        return InitError(strErrors.str());

    RandAddSeedPerfmon();

    //// debug print
    LogPrintf("mapBlockIndex.size() = %"PRIszu"\n",   mapBlockIndex.size());
    LogPrintf("nBestHeight = %d\n",                   chainActive.Height());
#ifdef ENABLE_WALLET
    LogPrintf("setKeyPool.size() = %"PRIszu"\n",      pwalletMain ? pwalletMain->setKeyPool.size() : 0);
    LogPrintf("mapWallet.size() = %"PRIszu"\n",       pwalletMain ? pwalletMain->mapWallet.size() : 0);
    LogPrintf("mapAddressBook.size() = %"PRIszu"\n",  pwalletMain ? pwalletMain->mapAddressBook.size() : 0);
#endif

    StartNode(threadGroup);
    // InitRPCMining is needed here so getwork/getblocktemplate in the GUI debug console works properly.
    InitRPCMining();
    if (fServer)
        StartRPCThreads();

#ifdef ENABLE_WALLET
    // Generate coins in the background
    if (pwalletMain)
        GenerateBitcoins(GetBoolArg("-gen", false), pwalletMain, GetArg("-genproclimit", -1));
#endif

    // ********************************************************* Step 12: finished

    uiInterface.InitMessage(_("Done loading"));

#ifdef ENABLE_WALLET
    if (pwalletMain) {
        // Add wallet transactions that aren't already in a block to mapTransactions
        pwalletMain->ReacceptWalletTransactions();

        // Run a thread to flush wallet periodically
        threadGroup.create_thread(boost::bind(&ThreadFlushWalletDB, boost::ref(pwalletMain->strWalletFile)));
    }
#endif

    return !fRequestShutdown;
}<|MERGE_RESOLUTION|>--- conflicted
+++ resolved
@@ -279,11 +279,8 @@
     strUsage += "  -spendzeroconfchange   " + _("Spend unconfirmed change when sending transactions (default: 1)") + "\n";
 #endif
     strUsage += "\n" + _("Node relay options:") + "\n";
-<<<<<<< HEAD
+    strUsage += "  -acceptnonstdtxn       " + _("Accept \"non-standard\" transactions for relay and blocks") + "\n";
     strUsage += "  -datacarrier           " + _("Relay and mine data carrier transactions (default: 1)") + "\n";
-=======
-    strUsage += "  -acceptnonstdtxn       " + _("Accept \"non-standard\" transactions for relay and blocks") + "\n";
->>>>>>> a565a9bf
     strUsage += "\n" + _("Block creation options:") + "\n";
     strUsage += "  -blockminsize=<n>      " + _("Set minimum block size in bytes (default: 0)") + "\n";
     strUsage += "  -blockmaxsize=<n>      " + strprintf(_("Set maximum block size in bytes (default: %d)"), DEFAULT_BLOCK_MAX_SIZE) + "\n";

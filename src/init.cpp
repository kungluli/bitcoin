// Copyright (c) 2009-2010 Satoshi Nakamoto
// Copyright (c) 2009-2012 The Bitcoin developers
// Distributed under the MIT/X11 software license, see the accompanying
// file COPYING or http://www.opensource.org/licenses/mit-license.php.

#include "init.h"
#include "main.h"
#include "core.h"
#include "chainparams.h"
#include "txdb.h"
#include "walletdb.h"
#include "walletmanager.h"
#include "bitcoinrpc.h"
#include "net.h"
#include "util.h"
#include "ui_interface.h"
#include "checkpoints.h"

#include <boost/filesystem.hpp>
#include <boost/filesystem/fstream.hpp>
#include <boost/filesystem/convenience.hpp>
#include <boost/interprocess/sync/file_lock.hpp>
#include <boost/algorithm/string/predicate.hpp>
#include <openssl/crypto.h>

#ifndef WIN32
#include <signal.h>
#endif

#if USE_ZMQ
#include "bitcoin_zmq.h"
#endif

using namespace std;
using namespace boost;

CWalletManager g_walletManager;

// TODO: eliminate pwalletMain and request wallet objects from g_walletManager throughout instead.
std::string strWalletFile;
CWallet* pwalletMain;
CClientUIInterface uiInterface;

#ifdef WIN32
// Win32 LevelDB doesn't use filedescriptors, and the ones used for
// accessing block files, don't count towards to fd_set size limit
// anyway.
#define MIN_CORE_FILEDESCRIPTORS 0
#else
#define MIN_CORE_FILEDESCRIPTORS 150
#endif

// Used to pass flags to the Bind() function
enum BindFlags {
    BF_NONE         = 0,
    BF_EXPLICIT     = (1U << 0),
    BF_REPORT_ERROR = (1U << 1)
};


//////////////////////////////////////////////////////////////////////////////
//
// Shutdown
//

//
// Thread management and startup/shutdown:
//
// The network-processing threads are all part of a thread group
// created by AppInit() or the Qt main() function.
//
// A clean exit happens when StartShutdown() or the SIGTERM
// signal handler sets fRequestShutdown, which triggers
// the DetectShutdownThread(), which interrupts the main thread group.
// DetectShutdownThread() then exits, which causes AppInit() to
// continue (it .joins the shutdown thread).
// Shutdown() is then
// called to clean up database connections, and stop other
// threads that should only be stopped after the main network-processing
// threads have exited.
//
// Note that if running -daemon the parent process returns from AppInit2
// before adding any threads to the threadGroup, so .join_all() returns
// immediately and the parent exits from main().
//
// Shutdown for Qt is very similar, only it uses a QTimer to detect
// fRequestShutdown getting set, and then does the normal Qt
// shutdown thing.
//

volatile bool fRequestShutdown = false;

void StartShutdown()
{
    fRequestShutdown = true;
}
bool ShutdownRequested()
{
    return fRequestShutdown;
}

static CCoinsViewDB *pcoinsdbview;

void Shutdown()
{
    static CCriticalSection cs_Shutdown;
    TRY_LOCK(cs_Shutdown, lockShutdown);
    if (!lockShutdown) return;

    RenameThread("bitcoin-shutoff");
    nTransactionsUpdated++;
    StopRPCThreads();
    ShutdownRPCMining();
    bitdb.Flush(false);
    GenerateBitcoins(false, NULL);
    StopNode();
    {
        LOCK(cs_main);
        if (pwalletMain)
            pwalletMain->SetBestChain(CBlockLocator(pindexBest));
        if (pblocktree)
            pblocktree->Flush();
        if (pcoinsTip)
            pcoinsTip->Flush();
        delete pcoinsTip; pcoinsTip = NULL;
        delete pcoinsdbview; pcoinsdbview = NULL;
        delete pblocktree; pblocktree = NULL;
    }
    bitdb.Flush(true);
    boost::filesystem::remove(GetPidFile());
#if USE_ZMQ
    BZmq_Shutdown();
#endif
}

//
// Signal handlers are very limited in what they are allowed to do, so:
//
void HandleSIGTERM(int)
{
    fRequestShutdown = true;
}

void HandleSIGHUP(int)
{
    fReopenDebugLog = true;
}

bool static InitError(const std::string &str)
{
    uiInterface.ThreadSafeMessageBox(str, "", CClientUIInterface::MSG_ERROR);
    return false;
}

bool static InitWarning(const std::string &str)
{
    uiInterface.ThreadSafeMessageBox(str, "", CClientUIInterface::MSG_WARNING);
    return true;
}

bool static Bind(const CService &addr, unsigned int flags) {
    if (!(flags & BF_EXPLICIT) && IsLimited(addr))
        return false;
    std::string strError;
    if (!BindListenPort(addr, strError)) {
        if (flags & BF_REPORT_ERROR)
            return InitError(strError);
        return false;
    }
    return true;
}

// Core-specific options shared between UI and daemon
std::string HelpMessage()
{
    string strUsage = _("Options:") + "\n";
    strUsage += "  -?                     " + _("This help message") + "\n";
    strUsage += "  -conf=<file>           " + _("Specify configuration file (default: bitcoin.conf)") + "\n";
    strUsage += "  -pid=<file>            " + _("Specify pid file (default: bitcoind.pid)") + "\n";
    strUsage += "  -gen                   " + _("Generate coins (default: 0)") + "\n";
    strUsage += "  -datadir=<dir>         " + _("Specify data directory") + "\n";
    strUsage += "  -wallet=<file>         " + _("Specify wallet file (within data directory)") + "\n";
    strUsage += "  -dbcache=<n>           " + _("Set database cache size in megabytes (default: 25)") + "\n";
    strUsage += "  -timeout=<n>           " + _("Specify connection timeout in milliseconds (default: 5000)") + "\n";
    strUsage += "  -proxy=<ip:port>       " + _("Connect through SOCKS proxy") + "\n";
    strUsage += "  -socks=<n>             " + _("Select SOCKS version for -proxy (4 or 5, default: 5)") + "\n";
    strUsage += "  -proxy6=<ip:port>      " + _("Use separate SOCKS5 proxy to reach IPv6 peers (default: -proxy)") + "\n";
    strUsage += "  -tor=<ip:port>         " + _("Use separate SOCKS5 proxy to reach Tor hidden services (default: -proxy)") + "\n";
    strUsage += "  -dns                   " + _("Allow DNS lookups for -addnode, -seednode and -connect") + "\n";
    strUsage += "  -port=<port>           " + _("Listen for connections on <port> (default: 8333 or testnet: 18333)") + "\n";
    strUsage += "  -maxconnections=<n>    " + _("Maintain at most <n> connections to peers (default: 125)") + "\n";
    strUsage += "  -addnode=<ip>          " + _("Add a node to connect to and attempt to keep the connection open") + "\n";
    strUsage += "  -connect=<ip>          " + _("Connect only to the specified node(s)") + "\n";
    strUsage += "  -seednode=<ip>         " + _("Connect to a node to retrieve peer addresses, and disconnect") + "\n";
    strUsage += "  -externalip=<ip>       " + _("Specify your own public address") + "\n";
    strUsage += "  -onlynet=<net>         " + _("Only connect to nodes in network <net> (IPv4, IPv6 or Tor)") + "\n";
    strUsage += "  -discover              " + _("Discover own IP address (default: 1 when listening and no -externalip)") + "\n";
    strUsage += "  -checkpoints           " + _("Only accept block chain matching built-in checkpoints (default: 1)") + "\n";
    strUsage += "  -listen                " + _("Accept connections from outside (default: 1 if no -proxy or -connect)") + "\n";
    strUsage += "  -bind=<addr>           " + _("Bind to given address and always listen on it. Use [host]:port notation for IPv6") + "\n";
    strUsage += "  -dnsseed               " + _("Find peers using DNS lookup (default: 1 unless -connect)") + "\n";
    strUsage += "  -banscore=<n>          " + _("Threshold for disconnecting misbehaving peers (default: 100)") + "\n";
    strUsage += "  -bantime=<n>           " + _("Number of seconds to keep misbehaving peers from reconnecting (default: 86400)") + "\n";
    strUsage += "  -maxreceivebuffer=<n>  " + _("Maximum per-connection receive buffer, <n>*1000 bytes (default: 5000)") + "\n";
    strUsage += "  -maxsendbuffer=<n>     " + _("Maximum per-connection send buffer, <n>*1000 bytes (default: 1000)") + "\n";
#ifdef USE_UPNP
#if USE_UPNP
    strUsage += "  -upnp                  " + _("Use UPnP to map the listening port (default: 1 when listening)") + "\n";
#else
    strUsage += "  -upnp                  " + _("Use UPnP to map the listening port (default: 0)") + "\n";
#endif
#endif
    strUsage += "  -paytxfee=<amt>        " + _("Fee per KB to add to transactions you send") + "\n";
    if (fHaveGUI)
        strUsage += "  -server                " + _("Accept command line and JSON-RPC commands") + "\n";
#if !defined(WIN32)
    if (fHaveGUI)
        strUsage += "  -daemon                " + _("Run in the background as a daemon and accept commands") + "\n";
#endif
    strUsage += "  -testnet               " + _("Use the test network") + "\n";
    strUsage += "  -debug                 " + _("Output extra debugging information. Implies all other -debug* options") + "\n";
    strUsage += "  -debugnet              " + _("Output extra network debugging information") + "\n";
    strUsage += "  -logtimestamps         " + _("Prepend debug output with timestamp") + "\n";
    strUsage += "  -shrinkdebugfile       " + _("Shrink debug.log file on client startup (default: 1 when no -debug)") + "\n";
    strUsage += "  -printtoconsole        " + _("Send trace/debug info to console instead of debug.log file") + "\n";
    strUsage += "  -regtest               " + _("Enter regression test mode, which uses a special chain in which blocks can be "
                                                "solved instantly. This is intended for regression testing tools and app development.") + "\n";
#ifdef WIN32
    strUsage += "  -printtodebugger       " + _("Send trace/debug info to debugger") + "\n";
#endif
    strUsage += "  -rpcuser=<user>        " + _("Username for JSON-RPC connections") + "\n";
    strUsage += "  -rpcpassword=<pw>      " + _("Password for JSON-RPC connections") + "\n";
    strUsage += "  -rpcport=<port>        " + _("Listen for JSON-RPC connections on <port> (default: 8332 or testnet: 18332)") + "\n";
    strUsage += "  -rpcallowip=<ip>       " + _("Allow JSON-RPC connections from specified IP address") + "\n";
    if (!fHaveGUI)
        strUsage += "  -rpcconnect=<ip>       " + _("Send commands to node running on <ip> (default: 127.0.0.1)") + "\n";
    strUsage += "  -rpcthreads=<n>        " + _("Set the number of threads to service RPC calls (default: 4)") + "\n";
    strUsage += "  -blocknotify=<cmd>     " + _("Execute command when the best block changes (%s in cmd is replaced by block hash)") + "\n";
    strUsage += "  -walletnotify=<cmd>    " + _("Execute command when a wallet transaction changes (%s in cmd is replaced by TxID)") + "\n";
    strUsage += "  -alertnotify=<cmd>     " + _("Execute command when a relevant alert is received (%s in cmd is replaced by message)") + "\n";
    strUsage += "  -upgradewallet         " + _("Upgrade wallet to latest format") + "\n";
    strUsage += "  -keypool=<n>           " + _("Set key pool size to <n> (default: 100)") + "\n";
    strUsage += "  -rescan                " + _("Rescan the block chain for missing wallet transactions") + "\n";
    strUsage += "  -salvagewallet         " + _("Attempt to recover private keys from a corrupt wallet.dat") + "\n";
    strUsage += "  -checkblocks=<n>       " + _("How many blocks to check at startup (default: 288, 0 = all)") + "\n";
    strUsage += "  -checklevel=<n>        " + _("How thorough the block verification is (0-4, default: 3)") + "\n";
    strUsage += "  -txindex               " + _("Maintain a full transaction index (default: 0)") + "\n";
    strUsage += "  -loadblock=<file>      " + _("Imports blocks from external blk000??.dat file") + "\n";
    strUsage += "  -reindex               " + _("Rebuild block chain index from current blk000??.dat files") + "\n";
    strUsage += "  -par=<n>               " + _("Set the number of script verification threads (up to 16, 0 = auto, <0 = leave that many cores free, default: 0)") + "\n";

    strUsage += "\n" + _("Block creation options:") + "\n";
    strUsage += "  -blockminsize=<n>      "   + _("Set minimum block size in bytes (default: 0)") + "\n";
    strUsage += "  -blockmaxsize=<n>      "   + _("Set maximum block size in bytes (default: 250000)") + "\n";
    strUsage += "  -blockprioritysize=<n> "   + _("Set maximum size of high-priority/low-fee transactions in bytes (default: 27000)") + "\n";

    strUsage += "\n" + _("SSL options: (see the Bitcoin Wiki for SSL setup instructions)") + "\n";
    strUsage += "  -rpcssl                                  " + _("Use OpenSSL (https) for JSON-RPC connections") + "\n";
    strUsage += "  -rpcsslcertificatechainfile=<file.cert>  " + _("Server certificate file (default: server.cert)") + "\n";
    strUsage += "  -rpcsslprivatekeyfile=<file.pem>         " + _("Server private key (default: server.pem)") + "\n";
    strUsage += "  -rpcsslciphers=<ciphers>                 " + _("Acceptable ciphers (default: TLSv1+HIGH:!SSLv2:!aNULL:!eNULL:!AH:!3DES:@STRENGTH)") + "\n";

#if USE_ZMQ
    strUsage += "\n" + _("ZMQ options:") + "\n";
    strUsage += "  -zmqctxsetopt=<option:value>    " + _("ZMQ_CTX_SET (Example: -zmqctxsetopt=ZMQ_IO_THREADS:2)") + "\n";
    strUsage += "  -zmqpubsetopt=<option:value>    " + _("ZMQ_SETSOCKOPT for the Publisher socket (Example: -zmqpubsetopt=ZMQ_SNDHWM:10)") + "\n";
    strUsage += "  -zmqpubbind=\"<endpoint>\"        " + _("ZMQ_BIND Publisher socket to bind to (default: none)") + "\n";
    strUsage += "  -zmqpubconnect=\"<endpoint>\"     " + _("ZMQ_CONNECT Publisher socket to connect to (default: none)") + "\n";
    strUsage += "  -zmqpublishduringinitaldownload " + _("If we should publish new blocks during the fIsInitalDownload (default: false)") + "\n";
    strUsage += "  -zmqrepsetopt=<option:value>    " + _("ZMQ_SETSOCKOPT for the Replier socket (Example: -zmqrepsetopt=ZMQ_LINGER:0)") + "\n";
    strUsage += "  -zmqrepbind=\"<endpoint>\"        " + _("ZMQ_BIND Replier socket to bind to (default: none)") + "\n";
    strUsage += "  -zmqrepconnect=\"<endpoint>\"     " + _("ZMQ_CONNECT Replier socket to connect to (default: none)") + "\n";
#endif
<<<<<<< HEAD
    strUsage += "\n";
=======
        "  -rpcthreads=<n>        " + _("Set the number of threads to service RPC calls (default: 4)") + "\n" +
        "  -blocknotify=<cmd>     " + _("Execute command when the best block changes (%s in cmd is replaced by block hash)") + "\n" +
        "  -walletnotify=<cmd>    " + _("Execute command when a wallet transaction changes (%s in cmd is replaced by TxID)") + "\n" +
        "  -alertnotify=<cmd>     " + _("Execute command when a relevant alert is received or we see a really long fork (%s in cmd is replaced by message)") + "\n" +
        "  -upgradewallet         " + _("Upgrade wallet to latest format") + "\n" +
        "  -keypool=<n>           " + _("Set key pool size to <n> (default: 100)") + "\n" +
        "  -rescan                " + _("Rescan the block chain for missing wallet transactions") + "\n" +
        "  -salvagewallet         " + _("Attempt to recover private keys from a corrupt wallet.dat") + "\n" +
        "  -checkblocks=<n>       " + _("How many blocks to check at startup (default: 288, 0 = all)") + "\n" +
        "  -checklevel=<n>        " + _("How thorough the block verification is (0-4, default: 3)") + "\n" +
        "  -txindex               " + _("Maintain a full transaction index (default: 0)") + "\n" +
        "  -loadblock=<file>      " + _("Imports blocks from external blk000??.dat file") + "\n" +
        "  -reindex               " + _("Rebuild block chain index from current blk000??.dat files") + "\n" +
        "  -par=<n>               " + _("Set the number of script verification threads (up to 16, 0 = auto, <0 = leave that many cores free, default: 0)") + "\n" +

        "\n" + _("Block creation options:") + "\n" +
        "  -blockminsize=<n>      "   + _("Set minimum block size in bytes (default: 0)") + "\n" +
        "  -blockmaxsize=<n>      "   + _("Set maximum block size in bytes (default: 250000)") + "\n" +
        "  -blockprioritysize=<n> "   + _("Set maximum size of high-priority/low-fee transactions in bytes (default: 27000)") + "\n" +

        "\n" + _("SSL options: (see the Bitcoin Wiki for SSL setup instructions)") + "\n" +
        "  -rpcssl                                  " + _("Use OpenSSL (https) for JSON-RPC connections") + "\n" +
        "  -rpcsslcertificatechainfile=<file.cert>  " + _("Server certificate file (default: server.cert)") + "\n" +
        "  -rpcsslprivatekeyfile=<file.pem>         " + _("Server private key (default: server.pem)") + "\n" +
        "  -rpcsslciphers=<ciphers>                 " + _("Acceptable ciphers (default: TLSv1+HIGH:!SSLv2:!aNULL:!eNULL:!AH:!3DES:@STRENGTH)") + "\n";
>>>>>>> 7c4ad5d8

    return strUsage;
}

struct CImportingNow
{
    CImportingNow() {
        assert(fImporting == false);
        fImporting = true;
    }

    ~CImportingNow() {
        assert(fImporting == true);
        fImporting = false;
    }
};

void ThreadImport(std::vector<boost::filesystem::path> vImportFiles)
{
    RenameThread("bitcoin-loadblk");

    // -reindex
    if (fReindex) {
        CImportingNow imp;
        int nFile = 0;
        while (true) {
            CDiskBlockPos pos(nFile, 0);
            FILE *file = OpenBlockFile(pos, true);
            if (!file)
                break;
            printf("Reindexing block file blk%05u.dat...\n", (unsigned int)nFile);
            LoadExternalBlockFile(file, &pos);
            nFile++;
        }
        pblocktree->WriteReindexing(false);
        fReindex = false;
        printf("Reindexing finished\n");
        // To avoid ending up in a situation without genesis block, re-try initializing (no-op if reindexing worked):
        InitBlockIndex();
    }

    // hardcoded $DATADIR/bootstrap.dat
    filesystem::path pathBootstrap = GetDataDir() / "bootstrap.dat";
    if (filesystem::exists(pathBootstrap)) {
        FILE *file = fopen(pathBootstrap.string().c_str(), "rb");
        if (file) {
            CImportingNow imp;
            filesystem::path pathBootstrapOld = GetDataDir() / "bootstrap.dat.old";
            printf("Importing bootstrap.dat...\n");
            LoadExternalBlockFile(file);
            RenameOver(pathBootstrap, pathBootstrapOld);
        }
    }

    // -loadblock=
    BOOST_FOREACH(boost::filesystem::path &path, vImportFiles) {
        FILE *file = fopen(path.string().c_str(), "rb");
        if (file) {
            CImportingNow imp;
            printf("Importing %s...\n", path.string().c_str());
            LoadExternalBlockFile(file);
        }
    }
}

// check proxies and (if they are valid) set them to be used by the client
bool ProxyInit(Network net, const std::string& strArg, int nSocksVersion, bool fIsBase)
{
    // if network is not limited and -no{proxy/proxy6/tor} was NOT specified
    if (!IsLimited(net) && (GetArg(strArg, "0") != "0")) {
        CService addrProxy = CService(mapArgs[strArg], 9050);

        // if address couldn't be set as proxy
        if (!SetProxy(net, addrProxy, nSocksVersion, fIsBase))
            return InitError(strprintf(_("Invalid proxy address '%s' for: %s"), mapArgs[strArg].c_str(), strArg.c_str()));
        // special-case Tor, which needs to be set as reachable manually
        else if (net == NET_TOR)
            SetReachable(NET_TOR);

        // everything ok
        return true;
    }

    // prerequisites failed (no error for base proxy)
    if (fIsBase)
        return true;
    else
        return false;
}

/** Initialize bitcoin.
 *  @pre Parameters should be parsed and config file should be read.
 */
bool AppInit2(boost::thread_group& threadGroup)
{
    // ********************************************************* Step 1: setup
#ifdef _MSC_VER
    // Turn off Microsoft heap dump noise
    _CrtSetReportMode(_CRT_WARN, _CRTDBG_MODE_FILE);
    _CrtSetReportFile(_CRT_WARN, CreateFileA("NUL", GENERIC_WRITE, 0, NULL, OPEN_EXISTING, 0, 0));
#endif
#if _MSC_VER >= 1400
    // Disable confusing "helpful" text message on abort, Ctrl-C
    _set_abort_behavior(0, _WRITE_ABORT_MSG | _CALL_REPORTFAULT);
#endif
#ifdef WIN32
    // Enable Data Execution Prevention (DEP)
    // Minimum supported OS versions: WinXP SP3, WinVista >= SP1, Win Server 2008
    // A failure is non-critical and needs no further attention!
#ifndef PROCESS_DEP_ENABLE
// We define this here, because GCCs winbase.h limits this to _WIN32_WINNT >= 0x0601 (Windows 7),
// which is not correct. Can be removed, when GCCs winbase.h is fixed!
#define PROCESS_DEP_ENABLE 0x00000001
#endif
    typedef BOOL (WINAPI *PSETPROCDEPPOL)(DWORD);
    PSETPROCDEPPOL setProcDEPPol = (PSETPROCDEPPOL)GetProcAddress(GetModuleHandleA("Kernel32.dll"), "SetProcessDEPPolicy");
    if (setProcDEPPol != NULL) setProcDEPPol(PROCESS_DEP_ENABLE);

    // Initialize Windows Sockets
    WSADATA wsadata;
    int ret = WSAStartup(MAKEWORD(2,2), &wsadata);
    if (ret != NO_ERROR || LOBYTE(wsadata.wVersion ) != 2 || HIBYTE(wsadata.wVersion) != 2)
    {
        return InitError(strprintf("Error: Winsock library failed to start (WSAStartup returned error %d)", ret));
    }
#endif
#ifndef WIN32
    umask(077);

    // Clean shutdown on SIGTERM
    struct sigaction sa;
    sa.sa_handler = HandleSIGTERM;
    sigemptyset(&sa.sa_mask);
    sa.sa_flags = 0;
    sigaction(SIGTERM, &sa, NULL);
    sigaction(SIGINT, &sa, NULL);

    // Reopen debug.log on SIGHUP
    struct sigaction sa_hup;
    sa_hup.sa_handler = HandleSIGHUP;
    sigemptyset(&sa_hup.sa_mask);
    sa_hup.sa_flags = 0;
    sigaction(SIGHUP, &sa_hup, NULL);

#if defined (__SVR4) && defined (__sun)
    // ignore SIGPIPE on Solaris
    signal(SIGPIPE, SIG_IGN);
#endif
#endif

    // ********************************************************* Step 2: parameter interactions

    Checkpoints::fEnabled = GetBoolArg("-checkpoints", true);

    if (mapArgs.count("-bind")) {
        // when specifying an explicit binding address, you want to listen on it
        // even when -connect or -proxy is specified
        SoftSetBoolArg("-listen", true);
    }

    if (mapArgs.count("-connect") && mapMultiArgs["-connect"].size() > 0) {
        // when only connecting to trusted nodes, do not seed via DNS, or listen by default
        SoftSetBoolArg("-dnsseed", false);
        SoftSetBoolArg("-listen", false);
    }

    if (mapArgs.count("-proxy")) {
        // to protect privacy, do not listen by default if a proxy server is specified
        SoftSetBoolArg("-listen", false);
    }

    if (!GetBoolArg("-listen", true)) {
        // do not map ports or try to retrieve public IP when not listening (pointless)
        SoftSetBoolArg("-upnp", false);
        SoftSetBoolArg("-discover", false);
    }

    if (mapArgs.count("-externalip")) {
        // if an explicit public IP is specified, do not try to find others
        SoftSetBoolArg("-discover", false);
    }

    if (GetBoolArg("-salvagewallet", false)) {
        // Rewrite just private keys: rescan to find transactions
        SoftSetBoolArg("-rescan", true);
    }

    // Make sure enough file descriptors are available
    int nBind = std::max((int)mapArgs.count("-bind"), 1);
    nMaxConnections = GetArg("-maxconnections", 125);
    nMaxConnections = std::max(std::min(nMaxConnections, (int)(FD_SETSIZE - nBind - MIN_CORE_FILEDESCRIPTORS)), 0);
    int nFD = RaiseFileDescriptorLimit(nMaxConnections + MIN_CORE_FILEDESCRIPTORS);
    if (nFD < MIN_CORE_FILEDESCRIPTORS)
        return InitError(_("Not enough file descriptors available."));
    if (nFD - MIN_CORE_FILEDESCRIPTORS < nMaxConnections)
        nMaxConnections = nFD - MIN_CORE_FILEDESCRIPTORS;

    // ********************************************************* Step 3: parameter-to-internal-flags

    fDebug = GetBoolArg("-debug", false);
    fBenchmark = GetBoolArg("-benchmark", false);

    // -par=0 means autodetect, but nScriptCheckThreads==0 means no concurrency
    nScriptCheckThreads = GetArg("-par", 0);
    if (nScriptCheckThreads <= 0)
        nScriptCheckThreads += boost::thread::hardware_concurrency();
    if (nScriptCheckThreads <= 1)
        nScriptCheckThreads = 0;
    else if (nScriptCheckThreads > MAX_SCRIPTCHECK_THREADS)
        nScriptCheckThreads = MAX_SCRIPTCHECK_THREADS;

    // -debug implies fDebug*
    if (fDebug)
        fDebugNet = true;
    else
        fDebugNet = GetBoolArg("-debugnet", false);

    if (fDaemon)
        fServer = true;
    else
        fServer = GetBoolArg("-server", false);

    /* force fServer when running without GUI */
    if (!fHaveGUI)
        fServer = true;
    fPrintToConsole = GetBoolArg("-printtoconsole", false);
    fPrintToDebugger = GetBoolArg("-printtodebugger", false);
    fLogTimestamps = GetBoolArg("-logtimestamps", false);

    if (mapArgs.count("-timeout"))
    {
        int nNewTimeout = GetArg("-timeout", 5000);
        if (nNewTimeout > 0 && nNewTimeout < 600000)
            nConnectTimeout = nNewTimeout;
    }

    // Continue to put "/P2SH/" in the coinbase to monitor
    // BIP16 support.
    // This can be removed eventually...
    const char* pszP2SH = "/P2SH/";
    COINBASE_FLAGS << std::vector<unsigned char>(pszP2SH, pszP2SH+strlen(pszP2SH));

    // Fee-per-kilobyte amount considered the same as "free"
    // If you are mining, be careful setting this:
    // if you set it to zero then
    // a transaction spammer can cheaply fill blocks using
    // 1-satoshi-fee transactions. It should be set above the real
    // cost to you of processing a transaction.
    if (mapArgs.count("-mintxfee"))
    {
        int64 n = 0;
        if (ParseMoney(mapArgs["-mintxfee"], n) && n > 0)
            CTransaction::nMinTxFee = n;
        else
            return InitError(strprintf(_("Invalid amount for -mintxfee=<amount>: '%s'"), mapArgs["-mintxfee"].c_str()));
    }
    if (mapArgs.count("-minrelaytxfee"))
    {
        int64 n = 0;
        if (ParseMoney(mapArgs["-minrelaytxfee"], n) && n > 0)
            CTransaction::nMinRelayTxFee = n;
        else
            return InitError(strprintf(_("Invalid amount for -minrelaytxfee=<amount>: '%s'"), mapArgs["-minrelaytxfee"].c_str()));
    }

    if (mapArgs.count("-paytxfee"))
    {
        if (!ParseMoney(mapArgs["-paytxfee"], nTransactionFee))
            return InitError(strprintf(_("Invalid amount for -paytxfee=<amount>: '%s'"), mapArgs["-paytxfee"].c_str()));
        if (nTransactionFee > 0.25 * COIN)
            InitWarning(_("Warning: -paytxfee is set very high! This is the transaction fee you will pay if you send a transaction."));
    }

    if (mapArgs.count("-maxtxfee"))
    {
        if (!ParseMoney(mapArgs["-maxtxfee"], nTransactionFeeMax))
            return InitError(strprintf(_("Invalid amount for -maxtxfee=<amount>: '%s'"), mapArgs["-maxtxfee"].c_str()));
    }

    // Largest block you're willing to create:
    nBlockMaxSize = GetArg("-blockmaxsize", MAX_BLOCK_SIZE_GEN/2);
    // Limit to betweeen 1K and MAX_BLOCK_SIZE-1K for sanity:
    nBlockMaxSize = std::max((unsigned int)1000, std::min((unsigned int)(MAX_BLOCK_SIZE-1000), nBlockMaxSize));

    // How much of the block should be dedicated to high-priority transactions,
    // included regardless of the fees they pay
    nBlockPrioritySize = GetArg("-blockprioritysize", DEFAULT_BLOCK_PRIORITY_SIZE);
    nBlockPrioritySize = std::min(nBlockMaxSize, nBlockPrioritySize);

    // Minimum block size you want to create; block will be filled with free transactions
    // until there are no more or the block reaches this size:
    nBlockMinSize = GetArg("-blockminsize", 0);
    nBlockMinSize = std::min(nBlockMaxSize, nBlockMinSize);

    strWalletFile = GetArg("-wallet", "wallet.dat");

    // ********************************************************* Step 4: application initialization: dir lock, daemonize, pidfile, debug log

    std::string strDataDir = GetDataDir().string();

    // Wallet file must be a plain filename without a directory
    if (strWalletFile != boost::filesystem::basename(strWalletFile) + boost::filesystem::extension(strWalletFile))
        return InitError(strprintf(_("Wallet %s resides outside data directory %s\n"), strWalletFile.c_str(), strDataDir.c_str()));

    // Make sure only a single Bitcoin process is using the data directory.
    boost::filesystem::path pathLockFile = GetDataDir() / ".lock";
    FILE* file = fopen(pathLockFile.string().c_str(), "a"); // empty lock file; created if it doesn't exist.
    if (file) fclose(file);
    static boost::interprocess::file_lock lock(pathLockFile.string().c_str());
    if (!lock.try_lock())
        return InitError(strprintf(_("Cannot obtain a lock on data directory %s. Bitcoin is probably already running."), strDataDir.c_str()));

    if (GetBoolArg("-shrinkdebugfile", !fDebug))
        ShrinkDebugFile();
    printf("\n\n\n\n\n\n\n\n\n\n\n\n\n\n\n\n\n\n\n\n");
    printf("Bitcoin version %s (%s)\n", FormatFullVersion().c_str(), CLIENT_DATE.c_str());
    printf("Using OpenSSL version %s\n", SSLeay_version(SSLEAY_VERSION));
#if USE_ZMQ
    BZmq_Version();
#endif
    if (!fLogTimestamps)
        printf("Startup time: %s\n", DateTimeStrFormat("%Y-%m-%d %H:%M:%S", GetTime()).c_str());
    printf("Default data directory %s\n", GetDefaultDataDir().string().c_str());
    printf("Using data directory %s\n", strDataDir.c_str());
    printf("Using at most %i connections (%i file descriptors available)\n", nMaxConnections, nFD);
    std::ostringstream strErrors;

    if (fDaemon)
        fprintf(stdout, "Bitcoin server starting\n");

    if (nScriptCheckThreads) {
        printf("Using %u threads for script verification\n", nScriptCheckThreads);
        for (int i=0; i<nScriptCheckThreads-1; i++)
            threadGroup.create_thread(&ThreadScriptCheck);
    }

    int64 nStart;

    // ********************************************************* Step 5: verify wallet database integrity

    uiInterface.InitMessage(_("Verifying wallet..."));

    if (!bitdb.Open(GetDataDir()))
    {
        // try moving the database env out of the way
        boost::filesystem::path pathDatabase = GetDataDir() / "database";
        boost::filesystem::path pathDatabaseBak = GetDataDir() / strprintf("database.%"PRI64d".bak", GetTime());
        try {
            boost::filesystem::rename(pathDatabase, pathDatabaseBak);
            printf("Moved old %s to %s. Retrying.\n", pathDatabase.string().c_str(), pathDatabaseBak.string().c_str());
        } catch(boost::filesystem::filesystem_error &error) {
             // failure is ok (well, not really, but it's not worse than what we started with)
        }

        // try again
        if (!bitdb.Open(GetDataDir())) {
            // if it still fails, it probably means we can't even create the database env
            string msg = strprintf(_("Error initializing wallet database environment %s!"), strDataDir.c_str());
            return InitError(msg);
        }
    }

    if (GetBoolArg("-salvagewallet", false))
    {
        // Recover readable keypairs:
        if (!CWalletDB::Recover(bitdb, strWalletFile, true))
            return false;
    }

    if (filesystem::exists(GetDataDir() / strWalletFile))
    {
        CDBEnv::VerifyResult r = bitdb.Verify(strWalletFile, CWalletDB::Recover);
        if (r == CDBEnv::RECOVER_OK)
        {
            string msg = strprintf(_("Warning: wallet.dat corrupt, data salvaged!"
                                     " Original wallet.dat saved as wallet.{timestamp}.bak in %s; if"
                                     " your balance or transactions are incorrect you should"
                                     " restore from a backup."), strDataDir.c_str());
            InitWarning(msg);
        }
        if (r == CDBEnv::RECOVER_FAIL)
            return InitError(_("wallet.dat corrupt, salvage failed"));
    }

    // ********************************************************* Step 6: network initialization

    RegisterNodeSignals(GetNodeSignals());

    int nSocksVersion = GetArg("-socks", 5);
    if (nSocksVersion != 4 && nSocksVersion != 5)
        return InitError(strprintf(_("Unknown -socks proxy version requested: %i"), nSocksVersion));

    if (mapArgs.count("-onlynet")) {
        std::set<enum Network> nets;
        BOOST_FOREACH(std::string snet, mapMultiArgs["-onlynet"]) {
            enum Network net = ParseNetwork(snet);
            if (net == NET_UNROUTABLE)
                return InitError(strprintf(_("Unknown network specified in -onlynet: '%s'"), snet.c_str()));
            nets.insert(net);
        }
        for (int n = 0; n < NET_MAX; n++) {
            enum Network net = (enum Network)n;
            if (!nets.count(net))
                SetLimited(net);
        }
    }
#if defined(USE_IPV6)
#if ! USE_IPV6
    else
        SetLimited(NET_IPV6);
#endif
#endif

    // check for base SOCKS proxy to reach IPv4 peers
    if (!ProxyInit(NET_IPV4, "-proxy", nSocksVersion, true))
        return false; // errors with base SOCKS proxy lead to exit

    if (nSocksVersion == 4) {
        // disable outgoing Tor/IPv6 connections for base SOCKS4 proxy (if no separate SOCKS5 proxy will be used)
        if (!ProxyInit(NET_TOR, "-tor", 5, false))
            SetLimited(NET_TOR);
#ifdef USE_IPV6
        if (!ProxyInit(NET_IPV6, "-proxy6", 5, false))
            SetLimited(NET_IPV6);
#endif
    }
    else if (nSocksVersion == 5) {
        // enable outgoing Tor/IPv6 connections for base SOCKS5 proxy (if no separate SOCKS5 proxy will be used)
        if (!ProxyInit(NET_TOR, "-tor", 5, false))
            if (!ProxyInit(NET_TOR, "-proxy", 5, true))
                return false;  // errors with base SOCKS proxy lead to exit
#ifdef USE_IPV6
        if (!ProxyInit(NET_IPV6, "-proxy6", 5, false))
            if (!ProxyInit(NET_IPV6, "-proxy", 5, true))
                return false;  // errors with base SOCKS proxy lead to exit
#endif

        // if -noproxy was not specified
        if (GetArg("-proxy", "0") != "0")
            // setup base SOCKS5 name proxy and exit on error
            if (!SetNameProxy(CService(mapArgs["-proxy"], 9050), 5))
                return InitError(strprintf(_("Invalid name proxy address '%s' for: -proxy"), mapArgs["-proxy"].c_str()));
    }

    // see Step 2: parameter interactions for more information about these
    fNoListen = !GetBoolArg("-listen", true);
    fDiscover = GetBoolArg("-discover", true);
    fNameLookup = GetBoolArg("-dns", true);

    bool fBound = false;
    if (!fNoListen) {
        if (mapArgs.count("-bind")) {
            BOOST_FOREACH(std::string strBind, mapMultiArgs["-bind"]) {
                CService addrBind;
                if (!Lookup(strBind.c_str(), addrBind, GetListenPort(), false))
                    return InitError(strprintf(_("Cannot resolve -bind address: '%s'"), strBind.c_str()));
                fBound |= Bind(addrBind, (BF_EXPLICIT | BF_REPORT_ERROR));
            }
        }
        else {
            struct in_addr inaddr_any;
            inaddr_any.s_addr = INADDR_ANY;
#ifdef USE_IPV6
            fBound |= Bind(CService(in6addr_any, GetListenPort()), BF_NONE);
#endif
            fBound |= Bind(CService(inaddr_any, GetListenPort()), !fBound ? BF_REPORT_ERROR : BF_NONE);
        }
        if (!fBound)
            return InitError(_("Failed to listen on any port. Use -listen=0 if you want this."));
    }

    if (mapArgs.count("-externalip")) {
        BOOST_FOREACH(string strAddr, mapMultiArgs["-externalip"]) {
            CService addrLocal(strAddr, GetListenPort(), fNameLookup);
            if (!addrLocal.IsValid())
                return InitError(strprintf(_("Cannot resolve -externalip address: '%s'"), strAddr.c_str()));
            AddLocal(CService(strAddr, GetListenPort(), fNameLookup), LOCAL_MANUAL);
        }
    }

    BOOST_FOREACH(string strDest, mapMultiArgs["-seednode"])
        AddOneShot(strDest);

    // ********************************************************* Step 7: load block chain

    fReindex = GetBoolArg("-reindex", false);

    // Upgrading to 0.8; hard-link the old blknnnn.dat files into /blocks/
    filesystem::path blocksDir = GetDataDir() / "blocks";
    if (!filesystem::exists(blocksDir))
    {
        filesystem::create_directories(blocksDir);
        bool linked = false;
        for (unsigned int i = 1; i < 10000; i++) {
            filesystem::path source = GetDataDir() / strprintf("blk%04u.dat", i);
            if (!filesystem::exists(source)) break;
            filesystem::path dest = blocksDir / strprintf("blk%05u.dat", i-1);
            try {
                filesystem::create_hard_link(source, dest);
                printf("Hardlinked %s -> %s\n", source.string().c_str(), dest.string().c_str());
                linked = true;
            } catch (filesystem::filesystem_error & e) {
                // Note: hardlink creation failing is not a disaster, it just means
                // blocks will get re-downloaded from peers.
                printf("Error hardlinking blk%04u.dat : %s\n", i, e.what());
                break;
            }
        }
        if (linked)
        {
            fReindex = true;
        }
    }

    // cache size calculations
    size_t nTotalCache = GetArg("-dbcache", 25) << 20;
    if (nTotalCache < (1 << 22))
        nTotalCache = (1 << 22); // total cache cannot be less than 4 MiB
    size_t nBlockTreeDBCache = nTotalCache / 8;
    if (nBlockTreeDBCache > (1 << 21) && !GetBoolArg("-txindex", false))
        nBlockTreeDBCache = (1 << 21); // block tree db cache shouldn't be larger than 2 MiB
    nTotalCache -= nBlockTreeDBCache;
    size_t nCoinDBCache = nTotalCache / 2; // use half of the remaining cache for coindb cache
    nTotalCache -= nCoinDBCache;
    nCoinCacheSize = nTotalCache / 300; // coins in memory require around 300 bytes

    bool fLoaded = false;
    while (!fLoaded) {
        bool fReset = fReindex;
        std::string strLoadError;

        uiInterface.InitMessage(_("Loading block index..."));

        nStart = GetTimeMillis();
        do {
            try {
                UnloadBlockIndex();
                delete pcoinsTip;
                delete pcoinsdbview;
                delete pblocktree;

                pblocktree = new CBlockTreeDB(nBlockTreeDBCache, false, fReindex);
                pcoinsdbview = new CCoinsViewDB(nCoinDBCache, false, fReindex);
                pcoinsTip = new CCoinsViewCache(*pcoinsdbview);

                if (fReindex)
                    pblocktree->WriteReindexing(true);

                if (!LoadBlockIndex()) {
                    strLoadError = _("Error loading block database");
                    break;
                }

                // If the loaded chain has a wrong genesis, bail out immediately
                // (we're likely using a testnet datadir, or the other way around).
                if (!mapBlockIndex.empty() && pindexGenesisBlock == NULL)
                    return InitError(_("Incorrect or no genesis block found. Wrong datadir for network?"));

                // Initialize the block index (no-op if non-empty database was already loaded)
                if (!InitBlockIndex()) {
                    strLoadError = _("Error initializing block database");
                    break;
                }

                // Check for changed -txindex state
                if (fTxIndex != GetBoolArg("-txindex", false)) {
                    strLoadError = _("You need to rebuild the database using -reindex to change -txindex");
                    break;
                }

                uiInterface.InitMessage(_("Verifying blocks..."));
                if (!VerifyDB(GetArg("-checklevel", 3),
                              GetArg( "-checkblocks", 288))) {
                    strLoadError = _("Corrupted block database detected");
                    break;
                }
            } catch(std::exception &e) {
                strLoadError = _("Error opening block database");
                break;
            }

            fLoaded = true;
        } while(false);

        if (!fLoaded) {
            // first suggest a reindex
            if (!fReset) {
                bool fRet = uiInterface.ThreadSafeMessageBox(
                    strLoadError + ".\n\n" + _("Do you want to rebuild the block database now?"),
                    "", CClientUIInterface::MSG_ERROR | CClientUIInterface::BTN_ABORT);
                if (fRet) {
                    fReindex = true;
                    fRequestShutdown = false;
                } else {
                    return false;
                }
            } else {
                return InitError(strLoadError);
            }
        }
    }

    // as LoadBlockIndex can take several minutes, it's possible the user
    // requested to kill bitcoin-qt during the last operation. If so, exit.
    // As the program has not fully started yet, Shutdown() is possibly overkill.
    if (fRequestShutdown)
    {
        printf("Shutdown requested. Exiting.\n");
        return false;
    }
    printf(" block index %15"PRI64d"ms\n", GetTimeMillis() - nStart);

    if (GetBoolArg("-printblockindex", false) || GetBoolArg("-printblocktree", false))
    {
        PrintBlockTree();
        return false;
    }

    if (mapArgs.count("-printblock"))
    {
        string strMatch = mapArgs["-printblock"];
        int nFound = 0;
        for (map<uint256, CBlockIndex*>::iterator mi = mapBlockIndex.begin(); mi != mapBlockIndex.end(); ++mi)
        {
            uint256 hash = (*mi).first;
            if (strncmp(hash.ToString().c_str(), strMatch.c_str(), strMatch.size()) == 0)
            {
                CBlockIndex* pindex = (*mi).second;
                CBlock block;
                ReadBlockFromDisk(block, pindex);
                block.BuildMerkleTree();
                block.print();
                printf("\n");
                nFound++;
            }
        }
        if (nFound == 0)
            printf("No blocks matching %s were found\n", strMatch.c_str());
        return false;
    }

    // ********************************************************* Step 8: load default wallet

    uiInterface.InitMessage(_("Loading default wallet..."));

    try
    {
        g_walletManager.LoadDefaultWallet();

        // pwalletMain needs to be eliminated throughout the application.
        // Wallet objects should always be requested from g_walletManager instead.
        pwalletMain = g_walletManager.GetDefaultWallet().get();
    }
    catch (const std::exception& e)
    {
        ostringstream err;
        err << _("Failed to load default wallet. Error: ") << e.what() << _(" Exiting...");
        printf("%s\n", err.str().c_str());
        return false;
    }

    // ********************************************************* Step 9: import blocks

    // scan for better chains in the block chain database, that are not yet connected in the active best chain
    CValidationState state;
    if (!ConnectBestBlock(state))
        strErrors << "Failed to connect best block";

    std::vector<boost::filesystem::path> vImportFiles;
    if (mapArgs.count("-loadblock"))
    {
        BOOST_FOREACH(string strFile, mapMultiArgs["-loadblock"])
            vImportFiles.push_back(strFile);
    }
    threadGroup.create_thread(boost::bind(&ThreadImport, vImportFiles));

    // ********************************************************* Step 10: load peers

    uiInterface.InitMessage(_("Loading addresses..."));

    nStart = GetTimeMillis();

    {
        CAddrDB adb;
        if (!adb.Read(addrman))
            printf("Invalid or missing peers.dat; recreating\n");
    }

    printf("Loaded %i addresses from peers.dat  %"PRI64d"ms\n",
           addrman.size(), GetTimeMillis() - nStart);

    // ********************************************************* Step 11: start node

    if (!CheckDiskSpace())
        return false;

    if (!strErrors.str().empty())
        return InitError(strErrors.str());

    RandAddSeedPerfmon();

    //// debug print
    printf("mapBlockIndex.size() = %"PRIszu"\n",   mapBlockIndex.size());
    printf("nBestHeight = %d\n",                   nBestHeight);
    printf("setKeyPool.size() = %"PRIszu"\n",      pwalletMain->setKeyPool.size());
    printf("mapWallet.size() = %"PRIszu"\n",       pwalletMain->mapWallet.size());
    printf("mapAddressBook.size() = %"PRIszu"\n",  pwalletMain->mapAddressBook.size());

#if USE_ZMQ
    BZmq_InitCtx();

    if (mapArgs.count("-zmqctxsetopt")) 
    {
        BOOST_FOREACH(string strZmqCtxSetOpt, mapMultiArgs["-zmqctxsetopt"]) {
            BZmq_CtxSetOptions(strZmqCtxSetOpt);
        }
    }

    BZmq_InitSockets();

    if (mapArgs.count("-zmqpubsetopt")) 
    {
        BOOST_FOREACH(string strZmqPubSetOpt, mapMultiArgs["-zmqpubsetopt"]) {
            BZmq_PubSetOptions(strZmqPubSetOpt);
        }
    }

    if (mapArgs.count("-zmqpubbind")) 
    {
        BOOST_FOREACH(string strZmqPubBind, mapMultiArgs["-zmqpubbind"]) {
            BZmq_PubBind(strZmqPubBind);
        }
    }

    if (mapArgs.count("-zmqpubconnect")) 
    {
        BOOST_FOREACH(string strZmqPubConnect, mapMultiArgs["-zmqpubconnect"]) {
            BZmq_PubConnect(strZmqPubConnect);
        }
    }
    if (mapArgs.count("-zmqrepsetopt")) 
    {
        BOOST_FOREACH(string strZmqRepSetOpt, mapMultiArgs["-zmqrepsetopt"]) {
            BZmq_RepSetOptions(strZmqRepSetOpt);
        }
    }

    if (mapArgs.count("-zmqrepbind")) 
    {
        BOOST_FOREACH(string strZmqRepBind, mapMultiArgs["-zmqrepbind"]) {
            BZmq_RepBind(strZmqRepBind);
        }
    }

    if (mapArgs.count("-zmqrepconnect")) 
    {
        BOOST_FOREACH(string strZmqRepConnect, mapMultiArgs["-zmqrepconnect"]) {
            BZmq_RepConnect(strZmqRepConnect);
        }
    }
    NewThread(BZmq_ThreadReqRep, NULL);
#endif

    StartNode(threadGroup);

    // InitRPCMining is needed here so getwork/getblocktemplate in the GUI debug console works properly.
    InitRPCMining();
    if (fServer)
        StartRPCThreads();

    // Generate coins in the background
    GenerateBitcoins(GetBoolArg("-gen", false), pwalletMain);

    // ********************************************************* Step 12: finished

    uiInterface.InitMessage(_("Done loading"));

     // Add wallet transactions that aren't already in a block to mapTransactions
    pwalletMain->ReacceptWalletTransactions();

    // Run a thread to flush wallet periodically
    threadGroup.create_thread(boost::bind(&ThreadFlushWalletDB, boost::ref(pwalletMain->strWalletFile)));

    return !fRequestShutdown;
}<|MERGE_RESOLUTION|>--- conflicted
+++ resolved
@@ -237,7 +237,7 @@
     strUsage += "  -rpcthreads=<n>        " + _("Set the number of threads to service RPC calls (default: 4)") + "\n";
     strUsage += "  -blocknotify=<cmd>     " + _("Execute command when the best block changes (%s in cmd is replaced by block hash)") + "\n";
     strUsage += "  -walletnotify=<cmd>    " + _("Execute command when a wallet transaction changes (%s in cmd is replaced by TxID)") + "\n";
-    strUsage += "  -alertnotify=<cmd>     " + _("Execute command when a relevant alert is received (%s in cmd is replaced by message)") + "\n";
+    strUsage += "  -alertnotify=<cmd>     " + _("Execute command when a relevant alert is received or we see a really long fork (%s in cmd is replaced by message)") + "\n";
     strUsage += "  -upgradewallet         " + _("Upgrade wallet to latest format") + "\n";
     strUsage += "  -keypool=<n>           " + _("Set key pool size to <n> (default: 100)") + "\n";
     strUsage += "  -rescan                " + _("Rescan the block chain for missing wallet transactions") + "\n";
@@ -271,35 +271,7 @@
     strUsage += "  -zmqrepbind=\"<endpoint>\"        " + _("ZMQ_BIND Replier socket to bind to (default: none)") + "\n";
     strUsage += "  -zmqrepconnect=\"<endpoint>\"     " + _("ZMQ_CONNECT Replier socket to connect to (default: none)") + "\n";
 #endif
-<<<<<<< HEAD
     strUsage += "\n";
-=======
-        "  -rpcthreads=<n>        " + _("Set the number of threads to service RPC calls (default: 4)") + "\n" +
-        "  -blocknotify=<cmd>     " + _("Execute command when the best block changes (%s in cmd is replaced by block hash)") + "\n" +
-        "  -walletnotify=<cmd>    " + _("Execute command when a wallet transaction changes (%s in cmd is replaced by TxID)") + "\n" +
-        "  -alertnotify=<cmd>     " + _("Execute command when a relevant alert is received or we see a really long fork (%s in cmd is replaced by message)") + "\n" +
-        "  -upgradewallet         " + _("Upgrade wallet to latest format") + "\n" +
-        "  -keypool=<n>           " + _("Set key pool size to <n> (default: 100)") + "\n" +
-        "  -rescan                " + _("Rescan the block chain for missing wallet transactions") + "\n" +
-        "  -salvagewallet         " + _("Attempt to recover private keys from a corrupt wallet.dat") + "\n" +
-        "  -checkblocks=<n>       " + _("How many blocks to check at startup (default: 288, 0 = all)") + "\n" +
-        "  -checklevel=<n>        " + _("How thorough the block verification is (0-4, default: 3)") + "\n" +
-        "  -txindex               " + _("Maintain a full transaction index (default: 0)") + "\n" +
-        "  -loadblock=<file>      " + _("Imports blocks from external blk000??.dat file") + "\n" +
-        "  -reindex               " + _("Rebuild block chain index from current blk000??.dat files") + "\n" +
-        "  -par=<n>               " + _("Set the number of script verification threads (up to 16, 0 = auto, <0 = leave that many cores free, default: 0)") + "\n" +
-
-        "\n" + _("Block creation options:") + "\n" +
-        "  -blockminsize=<n>      "   + _("Set minimum block size in bytes (default: 0)") + "\n" +
-        "  -blockmaxsize=<n>      "   + _("Set maximum block size in bytes (default: 250000)") + "\n" +
-        "  -blockprioritysize=<n> "   + _("Set maximum size of high-priority/low-fee transactions in bytes (default: 27000)") + "\n" +
-
-        "\n" + _("SSL options: (see the Bitcoin Wiki for SSL setup instructions)") + "\n" +
-        "  -rpcssl                                  " + _("Use OpenSSL (https) for JSON-RPC connections") + "\n" +
-        "  -rpcsslcertificatechainfile=<file.cert>  " + _("Server certificate file (default: server.cert)") + "\n" +
-        "  -rpcsslprivatekeyfile=<file.pem>         " + _("Server private key (default: server.pem)") + "\n" +
-        "  -rpcsslciphers=<ciphers>                 " + _("Acceptable ciphers (default: TLSv1+HIGH:!SSLv2:!aNULL:!eNULL:!AH:!3DES:@STRENGTH)") + "\n";
->>>>>>> 7c4ad5d8
 
     return strUsage;
 }

// Copyright (c) 2009-2010 Satoshi Nakamoto
// Copyright (c) 2009-2012 The Bitcoin developers
// Distributed under the MIT/X11 software license, see the accompanying
// file COPYING or http://www.opensource.org/licenses/mit-license.php.
#include "db.h"
#include "walletdb.h"
#include "bitcoinrpc.h"
#include "net.h"
#include "init.h"
#include "util.h"
#include "ui_interface.h"
#include "checkpoints.h"
#include "hub.h"
<<<<<<< HEAD
#include <boost/bind.hpp>
=======
#include "checkpoints.h"
>>>>>>> 4deeb93e
#include <boost/filesystem.hpp>
#include <boost/filesystem/fstream.hpp>
#include <boost/filesystem/convenience.hpp>
#include <boost/interprocess/sync/file_lock.hpp>
#include <boost/algorithm/string/predicate.hpp>
#include <openssl/crypto.h>

#ifndef WIN32
#include <signal.h>
#endif

using namespace std;
using namespace boost;

CWallet* pwalletMain;
CBlockStore* pblockstore;
CClientUIInterface uiInterface;

//////////////////////////////////////////////////////////////////////////////
//
// Shutdown
//

void ExitTimeout(void* parg)
{
#ifdef WIN32
    Sleep(5000);
    ExitProcess(0);
#endif
}

void StartShutdown()
{
    // ensure we leave the Qt main loop for a clean GUI exit (Shutdown() is called in bitcoin.cpp afterwards)
    uiInterface.QueueShutdown();
}

void Shutdown(void* parg)
{
    static CCriticalSection cs_Shutdown;
    static bool fTaken;
    bool fFirstThread = false;
    {
        TRY_LOCK(cs_Shutdown, lockShutdown);
        if (lockShutdown)
        {
            fFirstThread = !fTaken;
            fTaken = true;
        }
    }
    static bool fExit;
    if (fFirstThread)
    {
        fShutdown = true;
        if (phub) phub->StopProcessCallbacks();
        if (pblockstore) pblockstore->StopProcessCallbacks();
        nTransactionsUpdated++;
        bitdb.Flush(false);
        StopNode();
        bitdb.Flush(true);
        boost::filesystem::remove(GetPidFile());
        UnregisterWallet(pwalletMain);
        delete pwalletMain;
        CreateThread(ExitTimeout, NULL);
        Sleep(50);
        printf("Bitcoin exited\n\n");
        fExit = true;
#ifndef QT_GUI
        // ensure non UI client get's exited here, but let Bitcoin-Qt reach return 0; in bitcoin.cpp
        exit(0);
#endif
    }
    else
    {
        while (!fExit)
            Sleep(500);
        Sleep(100);
        ExitThread(0);
    }
}

void HandleSIGTERM(int)
{
    fRequestShutdown = true;
}

void HandleSIGHUP(int)
{
    fReopenDebugLog = true;
}





//////////////////////////////////////////////////////////////////////////////
//
// Start
//
#if !defined(QT_GUI)
bool AppInit(int argc, char* argv[])
{
    bool fRet = false;
    try
    {
        //
        // Parameters
        //
        // If Qt is used, parameters/bitcoin.conf are parsed in qt/bitcoin.cpp's main()
        ParseParameters(argc, argv);
        if (!boost::filesystem::is_directory(GetDataDir(false)))
        {
            fprintf(stderr, "Error: Specified directory does not exist\n");
            Shutdown(NULL);
        }
        ReadConfigFile(mapArgs, mapMultiArgs);

        if (mapArgs.count("-?") || mapArgs.count("--help"))
        {
            // First part of help message is specific to bitcoind / RPC client
            std::string strUsage = _("Bitcoin version") + " " + FormatFullVersion() + "\n\n" +
                _("Usage:") + "\n" +
                  "  bitcoind [options]                     " + "\n" +
                  "  bitcoind [options] <command> [params]  " + _("Send command to -server or bitcoind") + "\n" +
                  "  bitcoind [options] help                " + _("List commands") + "\n" +
                  "  bitcoind [options] help <command>      " + _("Get help for a command") + "\n";

            strUsage += "\n" + HelpMessage();

            fprintf(stderr, "%s", strUsage.c_str());
            return false;
        }

        // Command-line RPC
        for (int i = 1; i < argc; i++)
            if (!IsSwitchChar(argv[i][0]) && !boost::algorithm::istarts_with(argv[i], "bitcoin:"))
                fCommandLine = true;

        if (fCommandLine)
        {
            int ret = CommandLineRPC(argc, argv);
            exit(ret);
        }

        // Create the shutdown thread when receiving a shutdown signal
        boost::signals2::scoped_connection do_stop(
                uiInterface.QueueShutdown.connect(boost::bind(
                    &CreateThread, &Shutdown, static_cast<void*>(0), false)));

        fRet = AppInit2();
    }
    catch (std::exception& e) {
        PrintException(&e, "AppInit()");
    } catch (...) {
        PrintException(NULL, "AppInit()");
    }
    if (!fRet)
        Shutdown(NULL);
    return fRet;
}

extern void noui_connect();
int main(int argc, char* argv[])
{
    bool fRet = false;

    // Connect bitcoind signal handlers
    noui_connect();

    fRet = AppInit(argc, argv);

    if (fRet && fDaemon)
        return 0;

    return 1;
}
#endif

bool static InitError(const std::string &str)
{
    uiInterface.ThreadSafeMessageBox(str, _("Bitcoin"), CClientUIInterface::OK | CClientUIInterface::MODAL);
    return false;
}

bool static InitWarning(const std::string &str)
{
    uiInterface.ThreadSafeMessageBox(str, _("Bitcoin"), CClientUIInterface::OK | CClientUIInterface::ICON_EXCLAMATION | CClientUIInterface::MODAL);
    return true;
}


bool static Bind(const CService &addr, bool fError = true) {
    if (IsLimited(addr))
        return false;
    std::string strError;
    if (!BindListenPort(addr, strError)) {
        if (fError)
            return InitError(strError);
        return false;
    }
    return true;
}

// Core-specific options shared between UI and daemon
std::string HelpMessage()
{
    string strUsage = _("Options:") + "\n" +
        "  -conf=<file>           " + _("Specify configuration file (default: bitcoin.conf)") + "\n" +
        "  -pid=<file>            " + _("Specify pid file (default: bitcoind.pid)") + "\n" +
        "  -gen                   " + _("Generate coins") + "\n" +
        "  -gen=0                 " + _("Don't generate coins") + "\n" +
        "  -txprioweighfee        " + _("Weigh fees when calculating transaction priorities for mining (default: 1.0)") + "\n" +
        "  -txprioweighdepth      " + _("Weigh confirmation depth when calculating transaction priorities for mining (default: 1.0)") + "\n" +
        "  -minfee=<amt>          " + _("Fee to require of transactions you mine") + "\n" +
        "  -minfeeper=<bytes>     " + _("Amount of transaction bytes before minfee is doubled") + "\n" +
        "  -datadir=<dir>         " + _("Specify data directory") + "\n" +
        "  -dbcache=<n>           " + _("Set database cache size in megabytes (default: 25)") + "\n" +
        "  -dblogsize=<n>         " + _("Set database disk log size in megabytes (default: 100)") + "\n" +
        "  -timeout=<n>           " + _("Specify connection timeout (in milliseconds)") + "\n" +
        "  -proxy=<ip:port>       " + _("Exclusively connect through socks proxy") + "\n" +
        "  -proxytoo=<ip:port>    " + _("Also connect through socks proxy") + "\n" +
        "  -socks=<n>             " + _("Select the version of socks proxy to use (4-5, default: 5)") + "\n" +
        "  -tor=<ip:port>         " + _("Use proxy to reach tor hidden services (default: same as -proxy)") + "\n"
        "  -dns                   " + _("Allow DNS lookups for -addnode, -seednode and -connect") + "\n" +
        "  -port=<port>           " + _("Listen for connections on <port> (default: 8333 or testnet: 18333)") + "\n" +
        "  -maxconnections=<n>    " + _("Maintain at most <n> connections to peers (default: 125)") + "\n" +
        "  -addnode=<ip>          " + _("Add a node to connect to and attempt to keep the connection open") + "\n" +
        "  -connect=<ip>          " + _("Connect only to the specified node(s)") + "\n" +
        "  -seednode=<ip>         " + _("Connect to a node to retrieve peer addresses, and disconnect") + "\n" +
        "  -externalip=<ip>       " + _("Specify your own public address") + "\n" +
        "  -onlynet=<net>         " + _("Only connect to nodes in network <net> (IPv4, IPv6 or Tor)") + "\n" +
        "  -discover              " + _("Discover own IP address (default: 1 when listening and no -externalip)") + "\n" +
        "  -irc                   " + _("Find peers using internet relay chat (default: 0)") + "\n" +
        "  -listen                " + _("Accept connections from outside (default: 1 if no -proxy or -connect)") + "\n" +
        "  -bind=<addr>           " + _("Bind to given address. Use [host]:port notation for IPv6") + "\n" +
        "  -dnsseed               " + _("Find peers using DNS lookup (default: 1 unless -connect)") + "\n" +
        "  -banscore=<n>          " + _("Threshold for disconnecting misbehaving peers (default: 100)") + "\n" +
        "  -bantime=<n>           " + _("Number of seconds to keep misbehaving peers from reconnecting (default: 86400)") + "\n" +
        "  -maxreceivebuffer=<n>  " + _("Maximum per-connection receive buffer, <n>*1000 bytes (default: 5000)") + "\n" +
        "  -maxsendbuffer=<n>     " + _("Maximum per-connection send buffer, <n>*1000 bytes (default: 5000)") + "\n" +
#ifdef USE_UPNP
#if USE_UPNP
        "  -upnp                  " + _("Use UPnP to map the listening port (default: 1 when listening)") + "\n" +
#else
        "  -upnp                  " + _("Use UPnP to map the listening port (default: 0)") + "\n" +
#endif
#endif
        "  -detachdb              " + _("Detach block and address databases. Increases shutdown time (default: 0)") + "\n" +
        "  -paytxfee=<amt>        " + _("Fee per KB to add to transactions you send") + "\n" +
#ifdef QT_GUI
        "  -server                " + _("Accept command line and JSON-RPC commands") + "\n" +
#endif
#if !defined(WIN32) && !defined(QT_GUI)
        "  -daemon                " + _("Run in the background as a daemon and accept commands") + "\n" +
#endif
        "  -testnet               " + _("Use the test network") + "\n" +
        "  -debug                 " + _("Output extra debugging information") + "\n" +
        "  -logtimestamps         " + _("Prepend debug output with timestamp") + "\n" +
        "  -quietinitial          " + _("Reduce debug output on initial block download") + "\n" +
        "  -shrinkdebugfile       " + _("Keep debug.log file small (default: opposite of -debug)") + "\n" +
        "  -printtoconsole        " + _("Send trace/debug info to console instead of debug.log file") + "\n" +
#ifdef WIN32
        "  -printtodebugger       " + _("Send trace/debug info to debugger") + "\n" +
#endif
        "  -rpcuser=<user>        " + _("Username for JSON-RPC connections") + "\n" +
        "  -rpcpassword=<pw>      " + _("Password for JSON-RPC connections") + "\n" +
        "  -rpcport=<port>        " + _("Listen for JSON-RPC connections on <port> (default: 8332)") + "\n" +
        "  -rpcallowip=<ip>       " + _("Allow JSON-RPC connections from specified IP address") + "\n" +
        "  -rpcconnect=<ip>       " + _("Send commands to node running on <ip> (default: 127.0.0.1)") + "\n" +
        "  -blocknotify=<cmd>     " + _("Execute command when the best block changes (%s in cmd is replaced by block hash)") + "\n" +
        "  -upgradewallet         " + _("Upgrade wallet to latest format") + "\n" +
        "  -keypool=<n>           " + _("Set key pool size to <n> (default: 100)") + "\n" +
        "  -rescan                " + _("Rescan the block chain for missing wallet transactions") + "\n" +
        "  -checkblocks=<n>       " + _("How many blocks to check at startup (default: 2500, 0 = all)") + "\n" +
        "  -checklevel=<n>        " + _("How thorough the block verification is (0-6, default: 1)") + "\n" +
        "  -loadblock=<file>      " + _("Imports blocks from external blk000?.dat file") + "\n" +
<<<<<<< HEAD
        "  -autoprune             " + _("Prunes blkindex.dat of spent transactions during download (default: 1)") + "\n" +
        "  -prune                 " + _("Prunes blkindex.dat of spent transactions during startup (default: 0)") + "\n" +
=======
        "  -blockbuffersize=<n>   " + _("The maximum number of blocks to buffer for committing to disk (default: 20)") + "\n";
>>>>>>> 4deeb93e
        "  -?                     " + _("This help message") + "\n";

    strUsage += string() +
        _("\nSSL options: (see the Bitcoin Wiki for SSL setup instructions)") + "\n" +
        "  -rpcssl                                  " + _("Use OpenSSL (https) for JSON-RPC connections") + "\n" +
        "  -rpcsslcertificatechainfile=<file.cert>  " + _("Server certificate file (default: server.cert)") + "\n" +
        "  -rpcsslprivatekeyfile=<file.pem>         " + _("Server private key (default: server.pem)") + "\n" +
        "  -rpcsslciphers=<ciphers>                 " + _("Acceptable ciphers (default: TLSv1+HIGH:!SSLv2:!aNULL:!eNULL:!AH:!3DES:@STRENGTH)") + "\n";

    return strUsage;
}

/** Initialize bitcoin.
 *  @pre Parameters should be parsed and config file should be read.
 */
bool AppInit2()
{
    // ********************************************************* Step 1: setup
#ifdef _MSC_VER
    // Turn off microsoft heap dump noise
    _CrtSetReportMode(_CRT_WARN, _CRTDBG_MODE_FILE);
    _CrtSetReportFile(_CRT_WARN, CreateFileA("NUL", GENERIC_WRITE, 0, NULL, OPEN_EXISTING, 0, 0));
#endif
#if _MSC_VER >= 1400
    // Disable confusing "helpful" text message on abort, ctrl-c
    _set_abort_behavior(0, _WRITE_ABORT_MSG | _CALL_REPORTFAULT);
#endif
#ifndef WIN32
    umask(077);
#endif
#ifndef WIN32
    // Clean shutdown on SIGTERM
    struct sigaction sa;
    sa.sa_handler = HandleSIGTERM;
    sigemptyset(&sa.sa_mask);
    sa.sa_flags = 0;
    sigaction(SIGTERM, &sa, NULL);
    sigaction(SIGINT, &sa, NULL);

    // Reopen debug.log on SIGHUP
    struct sigaction sa_hup;
    sa_hup.sa_handler = HandleSIGHUP;
    sigemptyset(&sa_hup.sa_mask);
    sa_hup.sa_flags = 0;
    sigaction(SIGHUP, &sa_hup, NULL);
#endif

    // ********************************************************* Step 2: parameter interactions

    fTestNet = GetBoolArg("-testnet");
    if (fTestNet) {
        SoftSetBoolArg("-irc", true);
    }

    if (mapArgs.count("-bind")) {
        // when specifying an explicit binding address, you want to listen on it
        // even when -connect or -proxy is specified
        SoftSetBoolArg("-listen", true);
    }

    if (mapArgs.count("-connect")) {
        // when only connecting to trusted nodes, do not seed via DNS, or listen by default
        SoftSetBoolArg("-dnsseed", false);
        SoftSetBoolArg("-listen", false);
    }

    if (mapArgs.count("-proxy")) {
        // to protect privacy, do not listen by default if a proxy server is specified
        SoftSetBoolArg("-listen", false);
    }

    if (!GetBoolArg("-listen", true)) {
        // do not map ports or try to retrieve public IP when not listening (pointless)
        SoftSetBoolArg("-upnp", false);
        SoftSetBoolArg("-discover", false);
    }

    if (mapArgs.count("-externalip")) {
        // if an explicit public IP is specified, do not try to find others
        SoftSetBoolArg("-discover", false);
    }

    // ********************************************************* Step 3: parameter-to-internal-flags

    fDebug = GetBoolArg("-debug");

    // -debug implies fTrace*
    if (fDebug)
        fTraceNet = true;
    else
        fTraceNet = GetBoolArg("-tracenet");

    bitdb.SetDetach(GetBoolArg("-detachdb", false));

#if !defined(WIN32) && !defined(QT_GUI)
    fDaemon = GetBoolArg("-daemon");
#else
    fDaemon = false;
#endif

    if (fDaemon)
        fServer = true;
    else
        fServer = GetBoolArg("-server");

    /* force fServer when running without GUI */
#if !defined(QT_GUI)
    fServer = true;
#endif
    fPrintToConsole = GetBoolArg("-printtoconsole");
    fPrintToDebugger = GetBoolArg("-printtodebugger");
    fLogTimestamps = GetBoolArg("-logtimestamps");
    fQuietInitial = GetBoolArg("-quietinitial");

    if (mapArgs.count("-timeout"))
    {
        int nNewTimeout = GetArg("-timeout", 5000);
        if (nNewTimeout > 0 && nNewTimeout < 600000)
            nConnectTimeout = nNewTimeout;
    }

    // Continue to put "/P2SH/" in the coinbase to monitor
    // BIP16 support.
    // This can be removed eventually...
    const char* pszP2SH = "/P2SH/";
    COINBASE_FLAGS << std::vector<unsigned char>(pszP2SH, pszP2SH+strlen(pszP2SH));


    if (mapArgs.count("-paytxfee"))
    {
        if (!ParseMoney(mapArgs["-paytxfee"], nTransactionFee))
            return InitError(strprintf(_("Invalid amount for -paytxfee=<amount>: '%s'"), mapArgs["-paytxfee"].c_str()));
        if (nTransactionFee > 0.25 * COIN)
            InitWarning(_("Warning: -paytxfee is set very high. This is the transaction fee you will pay if you send a transaction."));
    }

    if (mapArgs.count("-maxtxfee"))
    {
        if (!ParseMoney(mapArgs["-maxtxfee"], nTransactionFeeMax))
            return InitError(strprintf(_("Invalid amount for -maxtxfee=<amount>: '%s'"), mapArgs["-maxtxfee"].c_str()));
    }

    if (mapArgs.count("-minfee"))
    {
        if (!ParseMoney(mapArgs["-minfee"], nMinFeeBase))
            return InitError(strprintf(_("Invalid amount for -minfee=<amount>: '%s'"), mapArgs["-minfee"].c_str()));
    }
    if (mapArgs.count("-minfeeper"))
    {
        nMinFeePer = GetArg("-minfeeper", nMinFeePer);
        if (nMinFeePer < 1)
            return InitError(strprintf(_("Invalid amount for -minfeeper=<bytes>: '%s'"), mapArgs["-minfeeper"].c_str()));
    }
    if (nMinFeeBase / nMinFeePer > 0.00025 * COIN)
        InitWarning(_("Warning: -minfee is set very high.  This is the transaction fee people must pay to get transactions accepted into your blocks."));

    // ********************************************************* Step 4: application initialization: dir lock, daemonize, pidfile, debug log

    // Make sure only a single Bitcoin process is using the data directory.
    boost::filesystem::path pathLockFile = GetDataDir() / ".lock";
    FILE* file = fopen(pathLockFile.string().c_str(), "a"); // empty lock file; created if it doesn't exist.
    if (file) fclose(file);
    static boost::interprocess::file_lock lock(pathLockFile.string().c_str());
    if (!lock.try_lock())
        return InitError(strprintf(_("Cannot obtain a lock on data directory %s.  Bitcoin is probably already running."), GetDataDir().string().c_str()));

#if !defined(WIN32) && !defined(QT_GUI)
    if (fDaemon)
    {
        // Daemonize
        pid_t pid = fork();
        if (pid < 0)
        {
            fprintf(stderr, "Error: fork() returned %d errno %d\n", pid, errno);
            return false;
        }
        if (pid > 0)
        {
            CreatePidFile(GetPidFile(), pid);
            return true;
        }

        pid_t sid = setsid();
        if (sid < 0)
            fprintf(stderr, "Error: setsid() returned %d errno %d\n", sid, errno);
    }
#endif

    if (GetBoolArg("-shrinkdebugfile", !fDebug))
        ShrinkDebugFile();
    printf("\n\n\n\n\n\n\n\n\n\n\n\n\n\n\n\n\n\n\n\n");
    printf("Bitcoin version %s (%s)\n", FormatFullVersion().c_str(), CLIENT_DATE.c_str());
    printf("Using %s\n", SSLeay_version(SSLEAY_VERSION));
    printf("Startup time: %s\n", DateTimeStrFormat("%x %H:%M:%S", GetTime()).c_str());
    printf("Default data directory %s\n", GetDefaultDataDir().string().c_str());
    printf("Used data directory %s\n", GetDataDir().string().c_str());
    std::ostringstream strErrors;

    if (fDaemon)
        fprintf(stdout, "Bitcoin server starting\n");

    int64 nStart;

    // ********************************************************* Step 5: network initialization

    int nSocksVersion = GetArg("-socks", 5);

    if (nSocksVersion != 4 && nSocksVersion != 5)
        return InitError(strprintf(_("Unknown -socks proxy version requested: %i"), nSocksVersion));

    if (mapArgs.count("-onlynet")) {
        std::set<enum Network> nets;
        BOOST_FOREACH(std::string snet, mapMultiArgs["-onlynet"]) {
            enum Network net = ParseNetwork(snet);
            if (net == NET_UNROUTABLE)
                return InitError(strprintf(_("Unknown network specified in -onlynet: '%s'"), snet.c_str()));
            nets.insert(net);
        }
        for (int n = 0; n < NET_MAX; n++) {
            enum Network net = (enum Network)n;
            if (!nets.count(net))
                SetLimited(net);
        }
    }
#if defined(USE_IPV6) && ! USE_IPV6
    else
        SetLimited(NET_IPV6);
#endif

    CService addrProxy;
    bool fProxy = false;
    if (mapArgs.count("-proxy")) {
        addrProxy = CService(mapArgs["-proxy"], 9050);
        if (!addrProxy.IsValid())
            return InitError(strprintf(_("Invalid -proxy address: '%s'"), mapArgs["-proxy"].c_str()));

        if (!IsLimited(NET_IPV4))
            SetProxy(NET_IPV4, addrProxy, nSocksVersion);
        if (nSocksVersion > 4) {
#ifdef USE_IPV6
            if (!IsLimited(NET_IPV6))
                SetProxy(NET_IPV6, addrProxy, nSocksVersion);
#endif
            SetNameProxy(addrProxy, nSocksVersion);
        }
        fProxy = true;
    }

    // -tor can override normal proxy, -notor disables tor entirely
    if (!(mapArgs.count("-tor") && mapArgs["-tor"] == "0") && (fProxy || mapArgs.count("-tor"))) {
        CService addrOnion;
        if (!mapArgs.count("-tor"))
            addrOnion = addrProxy;
        else
            addrOnion = CService(mapArgs["-tor"], 9050);
        if (!addrOnion.IsValid())
            return InitError(strprintf(_("Invalid -tor address: '%s'"), mapArgs["-tor"].c_str()));
        SetProxy(NET_TOR, addrOnion, 5);
        SetReachable(NET_TOR);
    }

    if (mapArgs.count("-proxytoo")) {
        fProxyToo = true;
        CService addrProxy = CService(mapArgs["-proxytoo"], 9050);
        if (!addrProxy.IsValid())
            return InitError(strprintf(_("Invalid -proxytoo address: '%s'"), mapArgs["-proxytoo"].c_str()));

        if (!IsLimited(NET_IPV4))
            SetProxy(NET_IPV4, addrProxy, nSocksVersion);
        if (nSocksVersion > 4) {
#ifdef USE_IPV6
            if (!IsLimited(NET_IPV6))
                SetProxy(NET_IPV6, addrProxy, nSocksVersion);
#endif
            SetNameProxy(addrProxy, nSocksVersion);
        }
    }

    // see Step 2: parameter interactions for more information about these
    fNoListen = !GetBoolArg("-listen", true);
    fDiscover = GetBoolArg("-discover", true);
    fNameLookup = GetBoolArg("-dns", true);
#ifdef USE_UPNP
    fUseUPnP = GetBoolArg("-upnp", USE_UPNP);
#endif

    bool fBound = false;
    if (!fNoListen)
    {
        std::string strError;
        if (mapArgs.count("-bind")) {
            BOOST_FOREACH(std::string strBind, mapMultiArgs["-bind"]) {
                CService addrBind;
                if (!Lookup(strBind.c_str(), addrBind, GetListenPort(), false))
                    return InitError(strprintf(_("Cannot resolve -bind address: '%s'"), strBind.c_str()));
                fBound |= Bind(addrBind);
            }
        } else {
            struct in_addr inaddr_any;
            inaddr_any.s_addr = INADDR_ANY;
#ifdef USE_IPV6
            if (!IsLimited(NET_IPV6))
                fBound |= Bind(CService(in6addr_any, GetListenPort()), false);
#endif
            if (!IsLimited(NET_IPV4))
                fBound |= Bind(CService(inaddr_any, GetListenPort()), !fBound);
        }
        if (!fBound)
            return InitError(_("Failed to listen on any port. Use -listen=0 if you want this."));
    }

    if (mapArgs.count("-externalip"))
    {
        BOOST_FOREACH(string strAddr, mapMultiArgs["-externalip"]) {
            CService addrLocal(strAddr, GetListenPort(), fNameLookup);
            if (!addrLocal.IsValid())
                return InitError(strprintf(_("Cannot resolve -externalip address: '%s'"), strAddr.c_str()));
            AddLocal(CService(strAddr, GetListenPort(), fNameLookup), LOCAL_MANUAL);
        }
    }

    BOOST_FOREACH(string strDest, mapMultiArgs["-seednode"])
        AddOneShot(strDest);

    // ********************************************************* Step 6: load blockchain

    try {
        phub = new CHub();
    } catch (runtime_error& e) {
        return InitError(_("Unable to create CHub."));
    }
    pblockstore = new CBlockStore();
    phub->ConnectToBlockStore(pblockstore);
    phub->RegisterCommitBlock(&Checkpoints::HandleCommitBlock);

    if (GetBoolArg("-loadblockindextest"))
    {
        pblockstore->LoadBlockIndex(true);
        PrintBlockTree();
        return false;
    }

    uiInterface.InitMessage(_("Loading block index..."));
    printf("Loading block index...\n");
    nStart = GetTimeMillis();
    if (!pblockstore->LoadBlockIndex())
        strErrors << _("Error loading blkindex.dat") << "\n";

    // as LoadBlockIndex can take several minutes, it's possible the user
    // requested to kill bitcoin-qt during the last operation. If so, exit.
    // As the program has not fully started yet, Shutdown() is possibly overkill.
    if (fRequestShutdown)
    {
        printf("Shutdown requested. Exiting.\n");
        return false;
    }
    printf(" block index %15"PRI64d"ms\n", GetTimeMillis() - nStart);

    if (GetBoolArg("-printblockindex") || GetBoolArg("-printblocktree"))
    {
        PrintBlockTree();
        return false;
    }

    if (mapArgs.count("-printblock"))
    {
        string strMatch = mapArgs["-printblock"];
        int nFound = 0;
        for (map<uint256, CBlockIndex*>::iterator mi = mapBlockIndex.begin(); mi != mapBlockIndex.end(); ++mi)
        {
            uint256 hash = (*mi).first;
            if (strncmp(hash.ToString().c_str(), strMatch.c_str(), strMatch.size()) == 0)
            {
                CBlockIndex* pindex = (*mi).second;
                CBlock block;
                block.ReadFromDisk(pindex);
                block.BuildMerkleTree();
                block.print();
                printf("\n");
                nFound++;
            }
        }
        if (nFound == 0)
            printf("No blocks matching %s were found\n", strMatch.c_str());
        return false;
    }

    uiInterface.InitMessage(_("Upgrading block index..."));
    printf("Upgrading block index...\n");
    nStart = GetTimeMillis();
    if (GetBoolArg("-prune", false))
    {
        CTxDB txdb;
        if (!txdb.PruneBlockIndex(0, Checkpoints::GetLastCheckpointHash()))
            strErrors << _("Error pruning blkindex.dat") << "\n";
    }

    // as PruneBlockIndex can take several minutes, it's possible the user
    // requested to kill bitcoin-qt during the last operation. If so, exit.
    // As the program has not fully started yet, Shutdown() is possibly overkill.
    if (fRequestShutdown)
    {
        printf("Shutdown requested. Exiting.\n");
        return false;
    }
    printf(" block index prune %15"PRI64d"ms\n", GetTimeMillis() - nStart);

    // ********************************************************* Step 7: load wallet

    uiInterface.InitMessage(_("Loading wallet..."));
    printf("Loading wallet...\n");
    nStart = GetTimeMillis();
    bool fFirstRun;
    pwalletMain = new CWallet("wallet.dat");
    int nLoadWalletRet = pwalletMain->LoadWallet(fFirstRun);
    if (nLoadWalletRet != DB_LOAD_OK)
    {
        if (nLoadWalletRet == DB_CORRUPT)
            strErrors << _("Error loading wallet.dat: Wallet corrupted") << "\n";
        else if (nLoadWalletRet == DB_TOO_NEW)
            strErrors << _("Error loading wallet.dat: Wallet requires newer version of Bitcoin") << "\n";
        else if (nLoadWalletRet == DB_NEED_REWRITE)
        {
            strErrors << _("Wallet needed to be rewritten: restart Bitcoin to complete") << "\n";
            printf("%s", strErrors.str().c_str());
            return InitError(strErrors.str());
        }
        else
            strErrors << _("Error loading wallet.dat") << "\n";
    }

    if (GetBoolArg("-upgradewallet", fFirstRun))
    {
        int nMaxVersion = GetArg("-upgradewallet", 0);
        if (nMaxVersion == 0) // the -walletupgrade without argument case
        {
            printf("Performing wallet upgrade to %i\n", FEATURE_LATEST);
            nMaxVersion = CLIENT_VERSION;
            pwalletMain->SetMinVersion(FEATURE_LATEST); // permanently upgrade the wallet immediately
        }
        else
            printf("Allowing wallet upgrade up to %i\n", nMaxVersion);
        if (nMaxVersion < pwalletMain->GetVersion())
            strErrors << _("Cannot downgrade wallet") << "\n";
        pwalletMain->SetMaxVersion(nMaxVersion);
    }

    if (fFirstRun)
    {
        // Create new keyUser and set as default key
        RandAddSeedPerfmon();

        CPubKey newDefaultKey;
        if (!pwalletMain->GetKeyFromPool(newDefaultKey, false))
            strErrors << _("Cannot initialize keypool") << "\n";
        pwalletMain->SetDefaultKey(newDefaultKey);
        if (!pwalletMain->SetAddressBookName(pwalletMain->vchDefaultKey.GetID(), ""))
            strErrors << _("Cannot write default address") << "\n";
    }

    printf("%s", strErrors.str().c_str());
    printf(" wallet      %15"PRI64d"ms\n", GetTimeMillis() - nStart);

    RegisterWallet(pwalletMain);
    pwalletMain->RegisterWithHub(phub);

    CBlockIndex *pindexRescan = pindexBest;
    if (GetBoolArg("-rescan"))
        pindexRescan = pindexGenesisBlock;
    else
    {
        CWalletDB walletdb("wallet.dat");
        CBlockLocator locator;
        if (walletdb.ReadBestBlock(locator))
            pindexRescan = locator.GetBlockIndex();
    }
    if (pindexBest != pindexRescan)
    {
        uiInterface.InitMessage(_("Rescanning..."));
        printf("Rescanning last %i blocks (from block %i)...\n", pindexBest->nHeight - pindexRescan->nHeight, pindexRescan->nHeight);
        nStart = GetTimeMillis();
        pwalletMain->ScanForWalletTransactions(pindexRescan, true);
        printf(" rescan      %15"PRI64d"ms\n", GetTimeMillis() - nStart);
    }

    // ********************************************************* Step 8: import blocks

    if (mapArgs.count("-loadblock"))
    {
        uiInterface.InitMessage(_("Importing additional blocks..."));
        BOOST_FOREACH(string strFile, mapMultiArgs["-loadblock"])
        {
            FILE *file = fopen(strFile.c_str(), "rb");
            if (file)
                LoadExternalBlockFile(file);
        }
    }

    // ********************************************************* Step 9: load peers

    uiInterface.InitMessage(_("Loading addresses..."));
    printf("Loading addresses...\n");
    nStart = GetTimeMillis();

    {
        CAddrDB adb;
        if (!adb.Read(addrman))
            printf("Invalid or missing peers.dat; recreating\n");
    }

    printf("Loaded %i addresses from peers.dat  %"PRI64d"ms\n",
           addrman.size(), GetTimeMillis() - nStart);

    // ********************************************************* Step 10: start node

    if (!CheckDiskSpace())
        return false;

    RandAddSeedPerfmon();

    //// debug print
    printf("mapBlockIndex.size() = %d\n",   mapBlockIndex.size());
    printf("nBestHeight = %d\n",            nBestHeight);
    printf("setKeyPool.size() = %d\n",      pwalletMain->setKeyPool.size());
    printf("mapWallet.size() = %d\n",       pwalletMain->mapWallet.size());
    printf("mapAddressBook.size() = %d\n",  pwalletMain->mapAddressBook.size());

    if (!CreateThread(StartNode, NULL))
        InitError(_("Error: could not start node"));

    if (fServer)
        CreateThread(ThreadRPCServer, NULL);

    // ********************************************************* Step 11: finished

    uiInterface.InitMessage(_("Done loading"));
    printf("Done loading\n");

    if (!strErrors.str().empty())
        return InitError(strErrors.str());

     // Add wallet transactions that aren't already in a block to mapTransactions
    pwalletMain->ReacceptWalletTransactions();

#if !defined(QT_GUI)
    // Loop until process is exit()ed from shutdown() function,
    // called from ThreadRPCServer thread when a "stop" command is received.
    while (1)
        Sleep(5000);
#endif

    return true;
}
<|MERGE_RESOLUTION|>--- conflicted
+++ resolved
@@ -11,11 +11,8 @@
 #include "ui_interface.h"
 #include "checkpoints.h"
 #include "hub.h"
-<<<<<<< HEAD
+#include "checkpoints.h"
 #include <boost/bind.hpp>
-=======
-#include "checkpoints.h"
->>>>>>> 4deeb93e
 #include <boost/filesystem.hpp>
 #include <boost/filesystem/fstream.hpp>
 #include <boost/filesystem/convenience.hpp>
@@ -292,12 +289,9 @@
         "  -checkblocks=<n>       " + _("How many blocks to check at startup (default: 2500, 0 = all)") + "\n" +
         "  -checklevel=<n>        " + _("How thorough the block verification is (0-6, default: 1)") + "\n" +
         "  -loadblock=<file>      " + _("Imports blocks from external blk000?.dat file") + "\n" +
-<<<<<<< HEAD
+        "  -blockbuffersize=<n>   " + _("The maximum number of blocks to buffer for committing to disk (default: 20)") + "\n";
         "  -autoprune             " + _("Prunes blkindex.dat of spent transactions during download (default: 1)") + "\n" +
         "  -prune                 " + _("Prunes blkindex.dat of spent transactions during startup (default: 0)") + "\n" +
-=======
-        "  -blockbuffersize=<n>   " + _("The maximum number of blocks to buffer for committing to disk (default: 20)") + "\n";
->>>>>>> 4deeb93e
         "  -?                     " + _("This help message") + "\n";
 
     strUsage += string() +

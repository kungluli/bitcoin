// Copyright (c) 2009-2010 Satoshi Nakamoto
// Copyright (c) 2009-2012 The Bitcoin developers
// Distributed under the MIT/X11 software license, see the accompanying
// file license.txt or http://www.opensource.org/licenses/mit-license.php.
#include "headers.h"
#include "db.h"
#include "bitcoinrpc.h"
#include "net.h"
#include "init.h"
#include "strlcpy.h"
#include <boost/filesystem.hpp>
#include <boost/filesystem/fstream.hpp>
#include <boost/filesystem/convenience.hpp>
#include <boost/interprocess/sync/file_lock.hpp>

#if defined(BITCOIN_NEED_QT_PLUGINS) && !defined(_BITCOIN_QT_PLUGINS_INCLUDED)
#define _BITCOIN_QT_PLUGINS_INCLUDED
#define __INSURE__
#include <QtPlugin>
Q_IMPORT_PLUGIN(qcncodecs)
Q_IMPORT_PLUGIN(qjpcodecs)
Q_IMPORT_PLUGIN(qtwcodecs)
Q_IMPORT_PLUGIN(qkrcodecs)
Q_IMPORT_PLUGIN(qtaccessiblewidgets)
#endif

using namespace std;
using namespace boost;

CWallet* pwalletMain;

//////////////////////////////////////////////////////////////////////////////
//
// Shutdown
//

void ExitTimeout(void* parg)
{
#ifdef WIN32
    Sleep(5000);
    ExitProcess(0);
#endif
}

void Shutdown(void* parg)
{
    static CCriticalSection cs_Shutdown;
    static bool fTaken;
    bool fFirstThread = false;
    TRY_CRITICAL_BLOCK(cs_Shutdown)
    {
        fFirstThread = !fTaken;
        fTaken = true;
    }
    static bool fExit;
    if (fFirstThread)
    {
        fShutdown = true;
        nTransactionsUpdated++;
        DBFlush(false);
        StopNode();
        DBFlush(true);
        boost::filesystem::remove(GetPidFile());
        UnregisterWallet(pwalletMain);
        delete pwalletMain;
        CreateThread(ExitTimeout, NULL);
        Sleep(50);
        printf("Bitcoin exiting\n\n");
        fExit = true;
        exit(0);
    }
    else
    {
        while (!fExit)
            Sleep(500);
        Sleep(100);
        ExitThread(0);
    }
}

void HandleSIGTERM(int)
{
    fRequestShutdown = true;
}






//////////////////////////////////////////////////////////////////////////////
//
// Start
//
#if !defined(QT_GUI)
int main(int argc, char* argv[])
{
    bool fRet = false;
    fRet = AppInit(argc, argv);

    if (fRet && fDaemon)
        return 0;

    return 1;
}
#endif

bool AppInit(int argc, char* argv[])
{
    bool fRet = false;
    try
    {
        fRet = AppInit2(argc, argv);
    }
    catch (std::exception& e) {
        PrintException(&e, "AppInit()");
    } catch (...) {
        PrintException(NULL, "AppInit()");
    }
    if (!fRet)
        Shutdown(NULL);
    return fRet;
}

bool AppInit2(int argc, char* argv[])
{
#ifdef _MSC_VER
    // Turn off microsoft heap dump noise
    _CrtSetReportMode(_CRT_WARN, _CRTDBG_MODE_FILE);
    _CrtSetReportFile(_CRT_WARN, CreateFileA("NUL", GENERIC_WRITE, 0, NULL, OPEN_EXISTING, 0, 0));
#endif
#if _MSC_VER >= 1400
    // Disable confusing "helpful" text message on abort, ctrl-c
    _set_abort_behavior(0, _WRITE_ABORT_MSG | _CALL_REPORTFAULT);
#endif
#ifndef WIN32
    umask(077);
#endif
#ifndef WIN32
    // Clean shutdown on SIGTERM
    struct sigaction sa;
    sa.sa_handler = HandleSIGTERM;
    sigemptyset(&sa.sa_mask);
    sa.sa_flags = 0;
    sigaction(SIGTERM, &sa, NULL);
    sigaction(SIGINT, &sa, NULL);
    sigaction(SIGHUP, &sa, NULL);
#endif

    //
    // Parameters
    //
    // If Qt is used, parameters are parsed in qt/bitcoin.cpp's main()
#if !defined(QT_GUI)
    ParseParameters(argc, argv);
#endif

    if (mapArgs.count("-datadir"))
    {
        if (filesystem::is_directory(filesystem::system_complete(mapArgs["-datadir"])))
        {
            filesystem::path pathDataDir = filesystem::system_complete(mapArgs["-datadir"]);
            strlcpy(pszSetDataDir, pathDataDir.string().c_str(), sizeof(pszSetDataDir));
        }
        else
        {
            fprintf(stderr, "Error: Specified directory does not exist\n");
            Shutdown(NULL);
        }
    }


    ReadConfigFile(mapArgs, mapMultiArgs); // Must be done after processing datadir

    if (mapArgs.count("-?") || mapArgs.count("--help"))
    {
        string strUsage = string() +
          _("Bitcoin version") + " " + FormatFullVersion() + "\n\n" +
          _("Usage:") + "\t\t\t\t\t\t\t\t\t\t\n" +
            "  bitcoind [options]                   \t  " + "\n" +
            "  bitcoind [options] <command> [params]\t  " + _("Send command to -server or bitcoind") + "\n" +
            "  bitcoind [options] help              \t\t  " + _("List commands") + "\n" +
            "  bitcoind [options] help <command>    \t\t  " + _("Get help for a command") + "\n" +
          _("Options:") + "\n" +
            "  -conf=<file>     \t\t  " + _("Specify configuration file (default: bitcoin.conf)") + "\n" +
            "  -pid=<file>      \t\t  " + _("Specify pid file (default: bitcoind.pid)") + "\n" +
            "  -gen             \t\t  " + _("Generate coins") + "\n" +
            "  -gen=0           \t\t  " + _("Don't generate coins") + "\n" +
            "  -min             \t\t  " + _("Start minimized") + "\n" +
            "  -datadir=<dir>   \t\t  " + _("Specify data directory") + "\n" +
            "  -timeout=<n>     \t  "   + _("Specify connection timeout (in milliseconds)") + "\n" +
            "  -proxy=<ip:port> \t  "   + _("Connect through socks4 proxy") + "\n" +
            "  -dns             \t  "   + _("Allow DNS lookups for addnode and connect") + "\n" +
            "  -port=<port>     \t\t  " + _("Listen for connections on <port> (default: 8333 or testnet: 18333)") + "\n" +
            "  -maxconnections=<n>\t  " + _("Maintain at most <n> connections to peers (default: 125)") + "\n" +
            "  -addnode=<ip>    \t  "   + _("Add a node to connect to and attempt to keep the connection open") + "\n" +
            "  -connect=<ip>    \t\t  " + _("Connect only to the specified node") + "\n" +
            "  -irc             \t  "   + _("Find peers using internet relay chat (default: 0)") + "\n" +
            "  -listen          \t  "   + _("Accept connections from outside (default: 1)") + "\n" +
            "  -dnsseed         \t  "   + _("Find peers using DNS lookup (default: 1)") + "\n" +
            "  -banscore=<n>    \t  "   + _("Threshold for disconnecting misbehaving peers (default: 100)") + "\n" +
            "  -bantime=<n>     \t  "   + _("Number of seconds to keep misbehaving peers from reconnecting (default: 86400)") + "\n" +
            "  -maxreceivebuffer=<n>\t  " + _("Maximum per-connection receive buffer, <n>*1000 bytes (default: 10000)") + "\n" +
            "  -maxsendbuffer=<n>\t  "   + _("Maximum per-connection send buffer, <n>*1000 bytes (default: 10000)") + "\n" +
#ifdef USE_UPNP
#if USE_UPNP
            "  -upnp            \t  "   + _("Use Universal Plug and Play to map the listening port (default: 1)") + "\n" +
#else
            "  -upnp            \t  "   + _("Use Universal Plug and Play to map the listening port (default: 0)") + "\n" +
#endif
#endif
            "  -paytxfee=<amt>  \t  "   + _("Fee per KB to add to transactions you send") + "\n" +
#ifdef GUI
            "  -server          \t\t  " + _("Accept command line and JSON-RPC commands") + "\n" +
#endif
#if !defined(WIN32) && !defined(GUI)
            "  -daemon          \t\t  " + _("Run in the background as a daemon and accept commands") + "\n" +
#endif
            "  -testnet         \t\t  " + _("Use the test network") + "\n" +
            "  -debug           \t\t  " + _("Output extra debugging information") + "\n" +
            "  -logtimestamps   \t  "   + _("Prepend debug output with timestamp") + "\n" +
            "  -printtoconsole  \t  "   + _("Send trace/debug info to console instead of debug.log file") + "\n" +
#ifdef WIN32
            "  -printtodebugger \t  "   + _("Send trace/debug info to debugger") + "\n" +
#endif
            "  -rpcuser=<user>  \t  "   + _("Username for JSON-RPC connections") + "\n" +
            "  -rpcpassword=<pw>\t  "   + _("Password for JSON-RPC connections") + "\n" +
            "  -rpcport=<port>  \t\t  " + _("Listen for JSON-RPC connections on <port> (default: 8332)") + "\n" +
            "  -rpcallowip=<ip> \t\t  " + _("Allow JSON-RPC connections from specified IP address") + "\n" +
            "  -rpcconnect=<ip> \t  "   + _("Send commands to node running on <ip> (default: 127.0.0.1)") + "\n" +
            "  -blocknotify=<cmd> "     + _("Execute command when the best block changes (%s in cmd is replaced by block hash)") + "\n" +
            "  -coinbaser=<cmd> \t  "   + _("Execute <cmd> to calculate coinbase payees") + "\n" +
            "  -keypool=<n>     \t  "   + _("Set key pool size to <n> (default: 100)") + "\n" +
            "  -rescan          \t  "   + _("Rescan the block chain for missing wallet transactions") + "\n";

#ifdef USE_SSL
        strUsage += string() +
            _("\nSSL options: (see the Bitcoin Wiki for SSL setup instructions)") + "\n" +
            "  -rpcssl                                \t  " + _("Use OpenSSL (https) for JSON-RPC connections") + "\n" +
            "  -rpcsslcertificatechainfile=<file.cert>\t  " + _("Server certificate file (default: server.cert)") + "\n" +
            "  -rpcsslprivatekeyfile=<file.pem>       \t  " + _("Server private key (default: server.pem)") + "\n" +
            "  -rpcsslciphers=<ciphers>               \t  " + _("Acceptable ciphers (default: TLSv1+HIGH:!SSLv2:!aNULL:!eNULL:!AH:!3DES:@STRENGTH)") + "\n";
#endif

        strUsage += string() +
            "  -?               \t\t  " + _("This help message") + "\n";

        // Remove tabs
        strUsage.erase(std::remove(strUsage.begin(), strUsage.end(), '\t'), strUsage.end());
        fprintf(stderr, "%s", strUsage.c_str());
        return false;
    }

    fTestNet = GetBoolArg("-testnet");
    fDebug = GetBoolArg("-debug");

#if !defined(WIN32) && !defined(GUI)
    fDaemon = GetBoolArg("-daemon");
#else
    fDaemon = false;
#endif

    if (fDaemon)
        fServer = true;
    else
        fServer = GetBoolArg("-server");

    /* force fServer when running without GUI */
#if !defined(QT_GUI)
    fServer = true;
#endif
    fPrintToConsole = GetBoolArg("-printtoconsole");
    fPrintToDebugger = GetBoolArg("-printtodebugger");
    fLogTimestamps = GetBoolArg("-logtimestamps");

#ifndef QT_GUI
    for (int i = 1; i < argc; i++)
        if (!IsSwitchChar(argv[i][0]) && !(strlen(argv[i]) > 7 && strncasecmp(argv[i], "bitcoin:", 8) == 0))
            fCommandLine = true;

    if (fCommandLine)
    {
        int ret = CommandLineRPC(argc, argv);
        exit(ret);
    }
#endif

#if !defined(WIN32) && !defined(GUI)
    if (fDaemon)
    {
        // Daemonize
        pid_t pid = fork();
        if (pid < 0)
        {
            fprintf(stderr, "Error: fork() returned %d errno %d\n", pid, errno);
            return false;
        }
        if (pid > 0)
        {
            CreatePidFile(GetPidFile(), pid);
            return true;
        }

        pid_t sid = setsid();
        if (sid < 0)
            fprintf(stderr, "Error: setsid() returned %d errno %d\n", sid, errno);
    }
#endif

    if (!fDebug && !pszSetDataDir[0])
        ShrinkDebugFile();
    printf("\n\n\n\n\n\n\n\n\n\n\n\n\n\n\n\n\n\n\n\n");
    printf("Bitcoin version %s\n", FormatFullVersion().c_str());
    printf("Default data directory %s\n", GetDefaultDataDir().c_str());

    if (GetBoolArg("-loadblockindextest"))
    {
        CTxDB txdb("r");
        txdb.LoadBlockIndex();
        PrintBlockTree();
        return false;
    }

    // Make sure only a single bitcoin process is using the data directory.
    string strLockFile = GetDataDir() + "/.lock";
    FILE* file = fopen(strLockFile.c_str(), "a"); // empty lock file; created if it doesn't exist.
    if (file) fclose(file);
    static boost::interprocess::file_lock lock(strLockFile.c_str());
    if (!lock.try_lock())
    {
        wxMessageBox(strprintf(_("Cannot obtain a lock on data directory %s.  Bitcoin is probably already running."), GetDataDir().c_str()), "Bitcoin");
        return false;
    }

    std::ostringstream strErrors;
    //
    // Load data files
    //
    if (fDaemon)
        fprintf(stdout, "bitcoin server starting\n");
    int64 nStart;

    InitMessage(_("Loading addresses..."));
    printf("Loading addresses...\n");
    nStart = GetTimeMillis();
    if (!LoadAddresses())
        strErrors << _("Error loading addr.dat") << "\n";
    printf(" addresses   %15"PRI64d"ms\n", GetTimeMillis() - nStart);

    InitMessage(_("Loading block index..."));
    printf("Loading block index...\n");
    nStart = GetTimeMillis();
    if (!LoadBlockIndex())
        strErrors << _("Error loading blkindex.dat") << "\n";
    printf(" block index %15"PRI64d"ms\n", GetTimeMillis() - nStart);

    InitMessage(_("Loading wallet..."));
    printf("Loading wallet...\n");
    nStart = GetTimeMillis();
    bool fFirstRun;
    pwalletMain = new CWallet("wallet.dat");
    int nLoadWalletRet = pwalletMain->LoadWallet(fFirstRun);
    if (nLoadWalletRet != DB_LOAD_OK)
    {
        if (nLoadWalletRet == DB_CORRUPT)
            strErrors << _("Error loading wallet.dat: Wallet corrupted") << "\n";
        else if (nLoadWalletRet == DB_TOO_NEW)
            strErrors << _("Error loading wallet.dat: Wallet requires newer version of Bitcoin") << "\n";
        else if (nLoadWalletRet == DB_NEED_REWRITE)
        {
            strErrors << _("Wallet needed to be rewritten: restart Bitcoin to complete") << "\n";
            wxMessageBox(strErrors.str(), "Bitcoin", wxOK | wxICON_ERROR);
            return false;
        }
        else
            strErrors << _("Error loading wallet.dat") << "\n";
    }
    printf(" wallet      %15"PRI64d"ms\n", GetTimeMillis() - nStart);

    RegisterWallet(pwalletMain);

    CBlockIndex *pindexRescan = pindexBest;
    if (GetBoolArg("-rescan"))
        pindexRescan = pindexGenesisBlock;
    else
    {
        CWalletDB walletdb("wallet.dat");
        CBlockLocator locator;
        if (walletdb.ReadBestBlock(locator))
            pindexRescan = locator.GetBlockIndex();
    }
    if (pindexBest != pindexRescan)
    {
        InitMessage(_("Rescanning..."));
        printf("Rescanning last %i blocks (from block %i)...\n", pindexBest->nHeight - pindexRescan->nHeight, pindexRescan->nHeight);
        nStart = GetTimeMillis();
        pwalletMain->ScanForWalletTransactions(pindexRescan, true);
        printf(" rescan      %15"PRI64d"ms\n", GetTimeMillis() - nStart);
    }

    InitMessage(_("Done loading"));
    printf("Done loading\n");

    //// debug print
    printf("mapBlockIndex.size() = %d\n",   mapBlockIndex.size());
    printf("nBestHeight = %d\n",            nBestHeight);
    printf("setKeyPool.size() = %d\n",      pwalletMain->setKeyPool.size());
    printf("mapWallet.size() = %d\n",       pwalletMain->mapWallet.size());
    printf("mapAddressBook.size() = %d\n",  pwalletMain->mapAddressBook.size());

    if (!strErrors.str().empty())
    {
        wxMessageBox(strErrors.str(), "Bitcoin", wxOK | wxICON_ERROR);
        return false;
    }

    // Add wallet transactions that aren't already in a block to mapTransactions
    pwalletMain->ReacceptWalletTransactions();

    // Note: Bitcoin-QT stores several settings in the wallet, so we want
    // to load the wallet BEFORE parsing command-line arguments, so
    // the command-line/bitcoin.conf settings override GUI setting.

    //
    // Parameters
    //
    if (GetBoolArg("-printblockindex") || GetBoolArg("-printblocktree"))
    {
        PrintBlockTree();
        return false;
    }

    if (mapArgs.count("-timeout"))
    {
        int nNewTimeout = GetArg("-timeout", 5000);
        if (nNewTimeout > 0 && nNewTimeout < 600000)
            nConnectTimeout = nNewTimeout;
    }

    if (mapArgs.count("-printblock"))
    {
        string strMatch = mapArgs["-printblock"];
        int nFound = 0;
        for (map<uint256, CBlockIndex*>::iterator mi = mapBlockIndex.begin(); mi != mapBlockIndex.end(); ++mi)
        {
            uint256 hash = (*mi).first;
            if (strncmp(hash.ToString().c_str(), strMatch.c_str(), strMatch.size()) == 0)
            {
                CBlockIndex* pindex = (*mi).second;
                CBlock block;
                block.ReadFromDisk(pindex);
                block.BuildMerkleTree();
                block.print();
                printf("\n");
                nFound++;
            }
        }
        if (nFound == 0)
            printf("No blocks matching %s were found\n", strMatch.c_str());
        return false;
    }

    fGenerateBitcoins = GetBoolArg("-gen");

    if (mapArgs.count("-proxy"))
    {
        fUseProxy = true;
        addrProxy = CService(mapArgs["-proxy"], 9050);
        if (!addrProxy.IsValid())
        {
            wxMessageBox(_("Invalid -proxy address"), "Bitcoin");
            return false;
        }
    }

    bool fTor = (fUseProxy && addrProxy.GetPort() == 9050);
    if (fTor)
    {
        // Use SoftSetBoolArg here so user can override any of these if they wish.
        // Note: the GetBoolArg() calls for all of these must happen later.
        SoftSetBoolArg("-listen", false);
        SoftSetBoolArg("-irc", false);
        SoftSetBoolArg("-dnsseed", false);
        SoftSetBoolArg("-upnp", false);
        SoftSetBoolArg("-dns", false);
    }

    fAllowDNS = GetBoolArg("-dns");
    fNoListen = !GetBoolArg("-listen", true);

    // This code can be removed once a super-majority of the network has upgraded.
    if (GetBoolArg("-bip17", true))
    {
        if (fTestNet)
            SoftSetArg("-p2shtime", "1329264000"); // Feb 15
        else
            SoftSetArg("-p2shtime", "1329955200"); // Feb 23

        // Put "/P2SH/" in the coinbase so everybody can tell when
        // a majority of miners support it
<<<<<<< HEAD
        const char* pszP2SH = "/P2SH/";
        std::vector<unsigned char> vchData(pszP2SH, pszP2SH+strlen(pszP2SH));
        mapAuxCoinbases["P2SH"] = CScript(vchData);
    }
    else
    {
        const char* pszP2SH = "NOP2SH";
        std::vector<unsigned char> vchData(pszP2SH, pszP2SH+strlen(pszP2SH));
        mapAuxCoinbases["P2SH"] = CScript(vchData);
=======
        const char* pszP2SH = "p2sh/CHV";
        COINBASE_FLAGS << std::vector<unsigned char>(pszP2SH, pszP2SH+strlen(pszP2SH));
    }
    else
    {
        const char* pszP2SH = "p2sh/NOCHV";
        COINBASE_FLAGS << std::vector<unsigned char>(pszP2SH, pszP2SH+strlen(pszP2SH));
>>>>>>> 7bc50994
    }

    // Command-line args override in-wallet settings:
#if USE_UPNP
    fUseUPnP = GetBoolArg("-upnp", true);
#else
    fUseUPnP = GetBoolArg("-upnp", false);
#endif

    if (!fNoListen)
    {
        std::string strError;
        if (!BindListenPort(strError))
        {
            wxMessageBox(strError, "Bitcoin");
            return false;
        }
    }

    if (mapArgs.count("-addnode"))
    {
        BOOST_FOREACH(string strAddr, mapMultiArgs["-addnode"])
        {
            CAddress addr(CService(strAddr, GetDefaultPort(), fAllowDNS));
            addr.nTime = 0; // so it won't relay unless successfully connected
            if (addr.IsValid())
                addrman.Add(addr, CNetAddr("127.0.0.1"));
        }
    }

    if (mapArgs.count("-paytxfee"))
    {
        if (!ParseMoney(mapArgs["-paytxfee"], nTransactionFee))
        {
            wxMessageBox(_("Invalid amount for -paytxfee=<amount>"), "Bitcoin");
            return false;
        }
        if (nTransactionFee > 0.25 * COIN)
            wxMessageBox(_("Warning: -paytxfee is set very high.  This is the transaction fee you will pay if you send a transaction."), "Bitcoin", wxOK | wxICON_EXCLAMATION);
    }

    if (mapArgs.count("-maxtxfee"))
    {
        if (!ParseMoney(mapArgs["-maxtxfee"], nTransactionFeeMax))
        {
            wxMessageBox(_("Invalid amount for -maxtxfee=<amount>"), "Bitcoin");
            return false;
        }
    }

    //
    // Start the node
    //
    if (!CheckDiskSpace())
        return false;

    RandAddSeedPerfmon();

    if (!CreateThread(StartNode, NULL))
        wxMessageBox(_("Error: CreateThread(StartNode) failed"), "Bitcoin");

    if (fServer)
        CreateThread(ThreadRPCServer, NULL);

#ifdef QT_GUI
    if(GetStartOnSystemStartup())
        SetStartOnSystemStartup(true); // Remove startup links to bitcoin-wx
#endif

#if !defined(QT_GUI)
    while (1)
        Sleep(5000);
#endif

    return true;
}

#ifdef WIN32
string StartupShortcutPath()
{
    return MyGetSpecialFolderPath(CSIDL_STARTUP, true) + "\\Bitcoin.lnk";
}

bool GetStartOnSystemStartup()
{
    return filesystem::exists(StartupShortcutPath().c_str());
}

bool SetStartOnSystemStartup(bool fAutoStart)
{
    // If the shortcut exists already, remove it for updating
    remove(StartupShortcutPath().c_str());

    if (fAutoStart)
    {
        CoInitialize(NULL);

        // Get a pointer to the IShellLink interface.
        IShellLink* psl = NULL;
        HRESULT hres = CoCreateInstance(CLSID_ShellLink, NULL,
                                CLSCTX_INPROC_SERVER, IID_IShellLink,
                                reinterpret_cast<void**>(&psl));

        if (SUCCEEDED(hres))
        {
            // Get the current executable path
            TCHAR pszExePath[MAX_PATH];
            GetModuleFileName(NULL, pszExePath, sizeof(pszExePath));

            TCHAR pszArgs[5] = TEXT("-min");

            // Set the path to the shortcut target
            psl->SetPath(pszExePath);
            PathRemoveFileSpec(pszExePath);
            psl->SetWorkingDirectory(pszExePath);
            psl->SetShowCmd(SW_SHOWMINNOACTIVE);
            psl->SetArguments(pszArgs);

            // Query IShellLink for the IPersistFile interface for
            // saving the shortcut in persistent storage.
            IPersistFile* ppf = NULL;
            hres = psl->QueryInterface(IID_IPersistFile,
                                       reinterpret_cast<void**>(&ppf));
            if (SUCCEEDED(hres))
            {
                WCHAR pwsz[MAX_PATH];
                // Ensure that the string is ANSI.
                MultiByteToWideChar(CP_ACP, 0, StartupShortcutPath().c_str(), -1, pwsz, MAX_PATH);
                // Save the link by calling IPersistFile::Save.
                hres = ppf->Save(pwsz, TRUE);
                ppf->Release();
                psl->Release();
                CoUninitialize();
                return true;
            }
            psl->Release();
        }
        CoUninitialize();
        return false;
    }
    return true;
}

#elif defined(LINUX)

// Follow the Desktop Application Autostart Spec:
//  http://standards.freedesktop.org/autostart-spec/autostart-spec-latest.html

boost::filesystem::path GetAutostartDir()
{
    namespace fs = boost::filesystem;

    char* pszConfigHome = getenv("XDG_CONFIG_HOME");
    if (pszConfigHome) return fs::path(pszConfigHome) / fs::path("autostart");
    char* pszHome = getenv("HOME");
    if (pszHome) return fs::path(pszHome) / fs::path(".config/autostart");
    return fs::path();
}

boost::filesystem::path GetAutostartFilePath()
{
    return GetAutostartDir() / boost::filesystem::path("bitcoin.desktop");
}

bool GetStartOnSystemStartup()
{
    boost::filesystem::ifstream optionFile(GetAutostartFilePath());
    if (!optionFile.good())
        return false;
    // Scan through file for "Hidden=true":
    string line;
    while (!optionFile.eof())
    {
        getline(optionFile, line);
        if (line.find("Hidden") != string::npos &&
            line.find("true") != string::npos)
            return false;
    }
    optionFile.close();

    return true;
}

bool SetStartOnSystemStartup(bool fAutoStart)
{
    if (!fAutoStart)
    {
#if defined(BOOST_FILESYSTEM_VERSION) && BOOST_FILESYSTEM_VERSION >= 3
        unlink(GetAutostartFilePath().string().c_str());
#else
        unlink(GetAutostartFilePath().native_file_string().c_str());
#endif
    }
    else
    {
        char pszExePath[MAX_PATH+1];
        memset(pszExePath, 0, sizeof(pszExePath));
        if (readlink("/proc/self/exe", pszExePath, sizeof(pszExePath)-1) == -1)
            return false;

        boost::filesystem::create_directories(GetAutostartDir());

        boost::filesystem::ofstream optionFile(GetAutostartFilePath(), ios_base::out|ios_base::trunc);
        if (!optionFile.good())
            return false;
        // Write a bitcoin.desktop file to the autostart directory:
        optionFile << "[Desktop Entry]\n";
        optionFile << "Type=Application\n";
        optionFile << "Name=Bitcoin\n";
        optionFile << "Exec=" << pszExePath << " -min\n";
        optionFile << "Terminal=false\n";
        optionFile << "Hidden=false\n";
        optionFile.close();
    }
    return true;
}
#else

// TODO: OSX startup stuff; see:
// http://developer.apple.com/mac/library/documentation/MacOSX/Conceptual/BPSystemStartup/Articles/CustomLogin.html

bool GetStartOnSystemStartup() { return false; }
bool SetStartOnSystemStartup(bool fAutoStart) { return false; }

#endif<|MERGE_RESOLUTION|>--- conflicted
+++ resolved
@@ -496,27 +496,17 @@
         else
             SoftSetArg("-p2shtime", "1329955200"); // Feb 23
 
-        // Put "/P2SH/" in the coinbase so everybody can tell when
+        // Put "p2sh/CHV" in the coinbase so everybody can tell when
         // a majority of miners support it
-<<<<<<< HEAD
-        const char* pszP2SH = "/P2SH/";
+        const char* pszP2SH = "p2sh/CHV";
         std::vector<unsigned char> vchData(pszP2SH, pszP2SH+strlen(pszP2SH));
         mapAuxCoinbases["P2SH"] = CScript(vchData);
     }
     else
     {
-        const char* pszP2SH = "NOP2SH";
+        const char* pszP2SH = "p2sh/NOCHV";
         std::vector<unsigned char> vchData(pszP2SH, pszP2SH+strlen(pszP2SH));
         mapAuxCoinbases["P2SH"] = CScript(vchData);
-=======
-        const char* pszP2SH = "p2sh/CHV";
-        COINBASE_FLAGS << std::vector<unsigned char>(pszP2SH, pszP2SH+strlen(pszP2SH));
-    }
-    else
-    {
-        const char* pszP2SH = "p2sh/NOCHV";
-        COINBASE_FLAGS << std::vector<unsigned char>(pszP2SH, pszP2SH+strlen(pszP2SH));
->>>>>>> 7bc50994
     }
 
     // Command-line args override in-wallet settings:

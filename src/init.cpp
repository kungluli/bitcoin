// Copyright (c) 2009-2010 Satoshi Nakamoto
// Copyright (c) 2009-2012 The Bitcoin developers
// Distributed under the MIT/X11 software license, see the accompanying
// file COPYING or http://www.opensource.org/licenses/mit-license.php.
#include "db.h"
#include "walletdb.h"
#include "bitcoinrpc.h"
#include "net.h"
#include "init.h"
#include "util.h"
#include "ui_interface.h"
#include <boost/filesystem.hpp>
#include <boost/filesystem/fstream.hpp>
#include <boost/filesystem/convenience.hpp>
#include <boost/interprocess/sync/file_lock.hpp>
#include <boost/algorithm/string/predicate.hpp>
#include <openssl/crypto.h>

#ifndef WIN32
#include <signal.h>
#endif

using namespace std;
using namespace boost;

CWallet* pwalletMain;
CClientUIInterface uiInterface;

//////////////////////////////////////////////////////////////////////////////
//
// Shutdown
//

void ExitTimeout(void* parg)
{
#ifdef WIN32
    Sleep(5000);
    ExitProcess(0);
#endif
}

void StartShutdown()
{
#ifdef QT_GUI
    // ensure we leave the Qt main loop for a clean GUI exit (Shutdown() is called in bitcoin.cpp afterwards)
    uiInterface.QueueShutdown();
#else
    // Without UI, Shutdown() can simply be started in a new thread
    CreateThread(Shutdown, NULL);
#endif
}

void Shutdown(void* parg)
{
    static CCriticalSection cs_Shutdown;
    static bool fTaken;

    // Make this thread recognisable as the shutdown thread
    RenameThread("bitcoin-shutoff");

    bool fFirstThread = false;
    {
        TRY_LOCK(cs_Shutdown, lockShutdown);
        if (lockShutdown)
        {
            fFirstThread = !fTaken;
            fTaken = true;
        }
    }
    static bool fExit;
    if (fFirstThread)
    {
        fShutdown = true;
        nTransactionsUpdated++;
        bitdb.Flush(false);
        StopNode();
        bitdb.Flush(true);
        boost::filesystem::remove(GetPidFile());
        UnregisterWallet(pwalletMain);
        delete pwalletMain;
        CreateThread(ExitTimeout, NULL);
        Sleep(50);
        printf("Bitcoin exited\n\n");
        fExit = true;
#ifndef QT_GUI
        // ensure non UI client get's exited here, but let Bitcoin-Qt reach return 0; in bitcoin.cpp
        exit(0);
#endif
    }
    else
    {
        while (!fExit)
            Sleep(500);
        Sleep(100);
        ExitThread(0);
    }
}

void HandleSIGTERM(int)
{
    fRequestShutdown = true;
}

void HandleSIGHUP(int)
{
    fReopenDebugLog = true;
}





//////////////////////////////////////////////////////////////////////////////
//
// Start
//
#if !defined(QT_GUI)
bool AppInit(int argc, char* argv[])
{
    bool fRet = false;
    try
    {
        //
        // Parameters
        //
        // If Qt is used, parameters/bitcoin.conf are parsed in qt/bitcoin.cpp's main()
        ParseParameters(argc, argv);
        if (!boost::filesystem::is_directory(GetDataDir(false)))
        {
            fprintf(stderr, "Error: Specified directory does not exist\n");
            Shutdown(NULL);
        }
        ReadConfigFile(mapArgs, mapMultiArgs);

        if (mapArgs.count("-?") || mapArgs.count("--help"))
        {
            // First part of help message is specific to bitcoind / RPC client
            std::string strUsage = _("Bitcoin version") + " " + FormatFullVersion() + "\n\n" +
                _("Usage:") + "\n" +
                  "  bitcoind [options]                     " + "\n" +
                  "  bitcoind [options] <command> [params]  " + _("Send command to -server or bitcoind") + "\n" +
                  "  bitcoind [options] help                " + _("List commands") + "\n" +
                  "  bitcoind [options] help <command>      " + _("Get help for a command") + "\n";

            strUsage += "\n" + HelpMessage();

            fprintf(stderr, "%s", strUsage.c_str());
            return false;
        }

        // Command-line RPC
        for (int i = 1; i < argc; i++)
            if (!IsSwitchChar(argv[i][0]) && !boost::algorithm::istarts_with(argv[i], "bitcoin:"))
                fCommandLine = true;

        if (fCommandLine)
        {
            int ret = CommandLineRPC(argc, argv);
            exit(ret);
        }

        fRet = AppInit2();
    }
    catch (std::exception& e) {
        PrintException(&e, "AppInit()");
    } catch (...) {
        PrintException(NULL, "AppInit()");
    }
    if (!fRet)
        Shutdown(NULL);
    return fRet;
}

extern void noui_connect();
int main(int argc, char* argv[])
{
    bool fRet = false;

    // Connect bitcoind signal handlers
    noui_connect();

    fRet = AppInit(argc, argv);

    if (fRet && fDaemon)
        return 0;

    return 1;
}
#endif

bool static InitError(const std::string &str)
{
    uiInterface.ThreadSafeMessageBox(str, _("Bitcoin"), CClientUIInterface::OK | CClientUIInterface::MODAL);
    return false;
}

bool static InitWarning(const std::string &str)
{
    uiInterface.ThreadSafeMessageBox(str, _("Bitcoin"), CClientUIInterface::OK | CClientUIInterface::ICON_EXCLAMATION | CClientUIInterface::MODAL);
    return true;
}


bool static Bind(const CService &addr, bool fError = true) {
    if (IsLimited(addr))
        return false;
    std::string strError;
    if (!BindListenPort(addr, strError)) {
        if (fError)
            return InitError(strError);
        return false;
    }
    return true;
}

// Core-specific options shared between UI and daemon
std::string HelpMessage()
{
    string strUsage = _("Options:") + "\n" +
        "  -conf=<file>           " + _("Specify configuration file (default: bitcoin.conf)") + "\n" +
        "  -pid=<file>            " + _("Specify pid file (default: bitcoind.pid)") + "\n" +
        "  -gen                   " + _("Generate coins") + "\n" +
        "  -gen=0                 " + _("Don't generate coins") + "\n" +
        "  -txprioweighfee        " + _("Weigh fees when calculating transaction priorities for mining (default: 1.0)") + "\n" +
        "  -txprioweighdepth      " + _("Weigh confirmation depth when calculating transaction priorities for mining (default: 1.0)") + "\n" +
        "  -minfee=<amt>          " + _("Fee to require of transactions you mine") + "\n" +
        "  -minfeeper=<bytes>     " + _("Amount of transaction bytes before minfee is doubled") + "\n" +
        "  -datadir=<dir>         " + _("Specify data directory") + "\n" +
        "  -dbcache=<n>           " + _("Set database cache size in megabytes (default: 25)") + "\n" +
        "  -dblogsize=<n>         " + _("Set database disk log size in megabytes (default: 100)") + "\n" +
        "  -timeout=<n>           " + _("Specify connection timeout (in milliseconds)") + "\n" +
        "  -proxy=<ip:port>       " + _("Exclusively connect through socks proxy") + "\n" +
        "  -proxytoo=<ip:port>    " + _("Also connect through socks proxy") + "\n" +
        "  -socks=<n>             " + _("Select the version of socks proxy to use (4-5, default: 5)") + "\n" +
        "  -tor=<ip:port>         " + _("Use proxy to reach tor hidden services (default: same as -proxy)") + "\n"
        "  -dns                   " + _("Allow DNS lookups for -addnode, -seednode and -connect") + "\n" +
        "  -port=<port>           " + _("Listen for connections on <port> (default: 8333 or testnet: 18333)") + "\n" +
        "  -maxconnections=<n>    " + _("Maintain at most <n> connections to peers (default: 125)") + "\n" +
        "  -addnode=<ip>          " + _("Add a node to connect to and attempt to keep the connection open") + "\n" +
        "  -connect=<ip>          " + _("Connect only to the specified node(s)") + "\n" +
        "  -seednode=<ip>         " + _("Connect to a node to retrieve peer addresses, and disconnect") + "\n" +
        "  -externalip=<ip>       " + _("Specify your own public address") + "\n" +
        "  -onlynet=<net>         " + _("Only connect to nodes in network <net> (IPv4, IPv6 or Tor)") + "\n" +
        "  -discover              " + _("Discover own IP address (default: 1 when listening and no -externalip)") + "\n" +
        "  -irc                   " + _("Find peers using internet relay chat (default: 0)") + "\n" +
        "  -listen                " + _("Accept connections from outside (default: 1 if no -proxy or -connect)") + "\n" +
        "  -bind=<addr>           " + _("Bind to given address. Use [host]:port notation for IPv6") + "\n" +
        "  -dnsseed               " + _("Find peers using DNS lookup (default: 1 unless -connect)") + "\n" +
        "  -banscore=<n>          " + _("Threshold for disconnecting misbehaving peers (default: 100)") + "\n" +
        "  -bantime=<n>           " + _("Number of seconds to keep misbehaving peers from reconnecting (default: 86400)") + "\n" +
        "  -maxreceivebuffer=<n>  " + _("Maximum per-connection receive buffer, <n>*1000 bytes (default: 5000)") + "\n" +
        "  -maxsendbuffer=<n>     " + _("Maximum per-connection send buffer, <n>*1000 bytes (default: 1000)") + "\n" +
#ifdef USE_UPNP
#if USE_UPNP
        "  -upnp                  " + _("Use UPnP to map the listening port (default: 1 when listening)") + "\n" +
#else
        "  -upnp                  " + _("Use UPnP to map the listening port (default: 0)") + "\n" +
#endif
#endif
        "  -detachdb              " + _("Detach block and address databases. Increases shutdown time (default: 0)") + "\n" +
        "  -paytxfee=<amt>        " + _("Fee per KB to add to transactions you send") + "\n" +
#ifdef QT_GUI
        "  -server                " + _("Accept command line and JSON-RPC commands") + "\n" +
#endif
#if !defined(WIN32) && !defined(QT_GUI)
        "  -daemon                " + _("Run in the background as a daemon and accept commands") + "\n" +
#endif
        "  -testnet               " + _("Use the test network") + "\n" +
        "  -debug                 " + _("Output extra debugging information. Implies all other -debug* options") + "\n" +
        "  -debugnet              " + _("Output extra network debugging information") + "\n" +
        "  -logtimestamps         " + _("Prepend debug output with timestamp") + "\n" +
        "  -shrinkdebugfile       " + _("Shrink debug.log file on client startup (default: 1 when no -debug)") + "\n" +
        "  -printtoconsole        " + _("Send trace/debug info to console instead of debug.log file") + "\n" +
#ifdef WIN32
        "  -printtodebugger       " + _("Send trace/debug info to debugger") + "\n" +
#endif
        "  -rpcuser=<user>        " + _("Username for JSON-RPC connections") + "\n" +
        "  -rpcpassword=<pw>      " + _("Password for JSON-RPC connections") + "\n" +
        "  -rpcport=<port>        " + _("Listen for JSON-RPC connections on <port> (default: 8332)") + "\n" +
        "  -rpcallowip=<ip>       " + _("Allow JSON-RPC connections from specified IP address") + "\n" +
        "  -rpcconnect=<ip>       " + _("Send commands to node running on <ip> (default: 127.0.0.1)") + "\n" +
        "  -blocknotify=<cmd>     " + _("Execute command when the best block changes (%s in cmd is replaced by block hash)") + "\n" +
        "  -acceptnonstdtxn       " + _("Accept \"non-standard\" transactions for relay and blocks") + "\n" +
        "  -upgradewallet         " + _("Upgrade wallet to latest format") + "\n" +
        "  -keypool=<n>           " + _("Set key pool size to <n> (default: 100)") + "\n" +
        "  -rescan                " + _("Rescan the block chain for missing wallet transactions") + "\n" +
        "  -checkblocks=<n>       " + _("How many blocks to check at startup (default: 2500, 0 = all)") + "\n" +
        "  -checklevel=<n>        " + _("How thorough the block verification is (0-6, default: 1)") + "\n" +
        "  -loadblock=<file>      " + _("Imports blocks from external blk000?.dat file") + "\n" +
        "  -?                     " + _("This help message") + "\n";

    strUsage += string() +
        _("\nSSL options: (see the Bitcoin Wiki for SSL setup instructions)") + "\n" +
        "  -rpcssl                                  " + _("Use OpenSSL (https) for JSON-RPC connections") + "\n" +
        "  -rpcsslcertificatechainfile=<file.cert>  " + _("Server certificate file (default: server.cert)") + "\n" +
        "  -rpcsslprivatekeyfile=<file.pem>         " + _("Server private key (default: server.pem)") + "\n" +
        "  -rpcsslciphers=<ciphers>                 " + _("Acceptable ciphers (default: TLSv1+HIGH:!SSLv2:!aNULL:!eNULL:!AH:!3DES:@STRENGTH)") + "\n";

    return strUsage;
}

/** Initialize bitcoin.
 *  @pre Parameters should be parsed and config file should be read.
 */
bool AppInit2()
{
    // ********************************************************* Step 1: setup
#ifdef _MSC_VER
    // Turn off microsoft heap dump noise
    _CrtSetReportMode(_CRT_WARN, _CRTDBG_MODE_FILE);
    _CrtSetReportFile(_CRT_WARN, CreateFileA("NUL", GENERIC_WRITE, 0, NULL, OPEN_EXISTING, 0, 0));
#endif
#if _MSC_VER >= 1400
    // Disable confusing "helpful" text message on abort, ctrl-c
    _set_abort_behavior(0, _WRITE_ABORT_MSG | _CALL_REPORTFAULT);
#endif
#ifndef WIN32
    umask(077);
#endif
#ifndef WIN32
    // Clean shutdown on SIGTERM
    struct sigaction sa;
    sa.sa_handler = HandleSIGTERM;
    sigemptyset(&sa.sa_mask);
    sa.sa_flags = 0;
    sigaction(SIGTERM, &sa, NULL);
    sigaction(SIGINT, &sa, NULL);

    // Reopen debug.log on SIGHUP
    struct sigaction sa_hup;
    sa_hup.sa_handler = HandleSIGHUP;
    sigemptyset(&sa_hup.sa_mask);
    sa_hup.sa_flags = 0;
    sigaction(SIGHUP, &sa_hup, NULL);
#endif

    // ********************************************************* Step 2: parameter interactions

    fTestNet = GetBoolArg("-testnet");
    if (fTestNet) {
        SoftSetBoolArg("-irc", true);
    }

    if (mapArgs.count("-bind")) {
        // when specifying an explicit binding address, you want to listen on it
        // even when -connect or -proxy is specified
        SoftSetBoolArg("-listen", true);
    }

    if (mapArgs.count("-connect")) {
        // when only connecting to trusted nodes, do not seed via DNS, or listen by default
        SoftSetBoolArg("-dnsseed", false);
        SoftSetBoolArg("-listen", false);
    }

    if (mapArgs.count("-proxy")) {
        // to protect privacy, do not listen by default if a proxy server is specified
        SoftSetBoolArg("-listen", false);
    }

    if (!GetBoolArg("-listen", true)) {
        // do not map ports or try to retrieve public IP when not listening (pointless)
        SoftSetBoolArg("-upnp", false);
        SoftSetBoolArg("-discover", false);
    }

    if (mapArgs.count("-externalip")) {
        // if an explicit public IP is specified, do not try to find others
        SoftSetBoolArg("-discover", false);
    }

    // ********************************************************* Step 3: parameter-to-internal-flags

    fDebug = GetBoolArg("-debug");

    // -debug implies fDebug*
    if (fDebug)
        fDebugNet = true;
    else
        fDebugNet = GetBoolArg("-debugnet");

    bitdb.SetDetach(GetBoolArg("-detachdb", false));

#if !defined(WIN32) && !defined(QT_GUI)
    fDaemon = GetBoolArg("-daemon");
#else
    fDaemon = false;
#endif

    if (fDaemon)
        fServer = true;
    else
        fServer = GetBoolArg("-server");

    /* force fServer when running without GUI */
#if !defined(QT_GUI)
    fServer = true;
#endif
    fPrintToConsole = GetBoolArg("-printtoconsole");
    fPrintToDebugger = GetBoolArg("-printtodebugger");
    fLogTimestamps = GetBoolArg("-logtimestamps");

    if (mapArgs.count("-timeout"))
    {
        int nNewTimeout = GetArg("-timeout", 5000);
        if (nNewTimeout > 0 && nNewTimeout < 600000)
            nConnectTimeout = nNewTimeout;
    }

    // Continue to put "/P2SH/" in the coinbase to monitor
    // BIP16 support.
    // This can be removed eventually...
    const char* pszP2SH = "/P2SH/";
    COINBASE_FLAGS << std::vector<unsigned char>(pszP2SH, pszP2SH+strlen(pszP2SH));


    if (mapArgs.count("-paytxfee"))
    {
        if (!ParseMoney(mapArgs["-paytxfee"], nTransactionFee))
            return InitError(strprintf(_("Invalid amount for -paytxfee=<amount>: '%s'"), mapArgs["-paytxfee"].c_str()));
        if (nTransactionFee > 0.25 * COIN)
            InitWarning(_("Warning: -paytxfee is set very high. This is the transaction fee you will pay if you send a transaction."));
    }

    if (mapArgs.count("-maxtxfee"))
    {
        if (!ParseMoney(mapArgs["-maxtxfee"], nTransactionFeeMax))
            return InitError(strprintf(_("Invalid amount for -maxtxfee=<amount>: '%s'"), mapArgs["-maxtxfee"].c_str()));
    }

    if (mapArgs.count("-minfee"))
    {
        if (!ParseMoney(mapArgs["-minfee"], nMinFeeBase))
            return InitError(strprintf(_("Invalid amount for -minfee=<amount>: '%s'"), mapArgs["-minfee"].c_str()));
    }
    if (mapArgs.count("-minfeeper"))
    {
        nMinFeePer = GetArg("-minfeeper", nMinFeePer);
        if (nMinFeePer < 1)
            return InitError(strprintf(_("Invalid amount for -minfeeper=<bytes>: '%s'"), mapArgs["-minfeeper"].c_str()));
    }
    if (nMinFeeBase / nMinFeePer > 0.00025 * COIN)
        InitWarning(_("Warning: -minfee is set very high.  This is the transaction fee people must pay to get transactions accepted into your blocks."));

    // ********************************************************* Step 4: application initialization: dir lock, daemonize, pidfile, debug log

    // Make sure only a single Bitcoin process is using the data directory.
    boost::filesystem::path pathLockFile = GetDataDir() / ".lock";
    FILE* file = fopen(pathLockFile.string().c_str(), "a"); // empty lock file; created if it doesn't exist.
    if (file) fclose(file);
    static boost::interprocess::file_lock lock(pathLockFile.string().c_str());
    if (!lock.try_lock())
        return InitError(strprintf(_("Cannot obtain a lock on data directory %s.  Bitcoin is probably already running."), GetDataDir().string().c_str()));

#if !defined(WIN32) && !defined(QT_GUI)
    if (fDaemon)
    {
        // Daemonize
        pid_t pid = fork();
        if (pid < 0)
        {
            fprintf(stderr, "Error: fork() returned %d errno %d\n", pid, errno);
            return false;
        }
        if (pid > 0)
        {
            CreatePidFile(GetPidFile(), pid);
            return true;
        }

        pid_t sid = setsid();
        if (sid < 0)
            fprintf(stderr, "Error: setsid() returned %d errno %d\n", sid, errno);
    }
#endif

    if (GetBoolArg("-shrinkdebugfile", !fDebug))
        ShrinkDebugFile();
    printf("\n\n\n\n\n\n\n\n\n\n\n\n\n\n\n\n\n\n\n\n");
    printf("Bitcoin version %s (%s)\n", FormatFullVersion().c_str(), CLIENT_DATE.c_str());
<<<<<<< HEAD
    printf("Using OpenSSL version %s\n", SSLeay_version(SSLEAY_VERSION));
    printf("Startup time: %s\n", DateTimeStrFormat("%x %H:%M:%S", GetTime()).c_str());
=======
    if (!fLogTimestamps)
        printf("Startup time: %s\n", DateTimeStrFormat("%x %H:%M:%S", GetTime()).c_str());
>>>>>>> 8617052c
    printf("Default data directory %s\n", GetDefaultDataDir().string().c_str());
    printf("Used data directory %s\n", GetDataDir().string().c_str());
    std::ostringstream strErrors;

    if (fDaemon)
        fprintf(stdout, "Bitcoin server starting\n");

    int64 nStart;

    // ********************************************************* Step 5: network initialization

    int nSocksVersion = GetArg("-socks", 5);

    if (nSocksVersion != 4 && nSocksVersion != 5)
        return InitError(strprintf(_("Unknown -socks proxy version requested: %i"), nSocksVersion));

    if (mapArgs.count("-onlynet")) {
        std::set<enum Network> nets;
        BOOST_FOREACH(std::string snet, mapMultiArgs["-onlynet"]) {
            enum Network net = ParseNetwork(snet);
            if (net == NET_UNROUTABLE)
                return InitError(strprintf(_("Unknown network specified in -onlynet: '%s'"), snet.c_str()));
            nets.insert(net);
        }
        for (int n = 0; n < NET_MAX; n++) {
            enum Network net = (enum Network)n;
            if (!nets.count(net))
                SetLimited(net);
        }
    }
#if defined(USE_IPV6)
#if ! USE_IPV6
    else
        SetLimited(NET_IPV6);
#endif
#endif

    CService addrProxy;
    bool fProxy = false;
    if (mapArgs.count("-proxy")) {
        addrProxy = CService(mapArgs["-proxy"], 9050);
        if (!addrProxy.IsValid())
            return InitError(strprintf(_("Invalid -proxy address: '%s'"), mapArgs["-proxy"].c_str()));

        if (!IsLimited(NET_IPV4))
            SetProxy(NET_IPV4, addrProxy, nSocksVersion);
        if (nSocksVersion > 4) {
#ifdef USE_IPV6
            if (!IsLimited(NET_IPV6))
                SetProxy(NET_IPV6, addrProxy, nSocksVersion);
#endif
            SetNameProxy(addrProxy, nSocksVersion);
        }
        fProxy = true;
    }

    // -tor can override normal proxy, -notor disables tor entirely
    if (!(mapArgs.count("-tor") && mapArgs["-tor"] == "0") && (fProxy || mapArgs.count("-tor"))) {
        CService addrOnion;
        if (!mapArgs.count("-tor"))
            addrOnion = addrProxy;
        else
            addrOnion = CService(mapArgs["-tor"], 9050);
        if (!addrOnion.IsValid())
            return InitError(strprintf(_("Invalid -tor address: '%s'"), mapArgs["-tor"].c_str()));
        SetProxy(NET_TOR, addrOnion, 5);
        SetReachable(NET_TOR);
    }

    if (mapArgs.count("-proxytoo")) {
        fProxyToo = true;
        CService addrProxy = CService(mapArgs["-proxytoo"], 9050);
        if (!addrProxy.IsValid())
            return InitError(strprintf(_("Invalid -proxytoo address: '%s'"), mapArgs["-proxytoo"].c_str()));

        if (!IsLimited(NET_IPV4))
            SetProxy(NET_IPV4, addrProxy, nSocksVersion);
        if (nSocksVersion > 4) {
#ifdef USE_IPV6
            if (!IsLimited(NET_IPV6))
                SetProxy(NET_IPV6, addrProxy, nSocksVersion);
#endif
            SetNameProxy(addrProxy, nSocksVersion);
        }
    }

    // see Step 2: parameter interactions for more information about these
    fNoListen = !GetBoolArg("-listen", true);
    fDiscover = GetBoolArg("-discover", true);
    fNameLookup = GetBoolArg("-dns", true);
#ifdef USE_UPNP
    fUseUPnP = GetBoolArg("-upnp", USE_UPNP);
#endif

    bool fBound = false;
    if (!fNoListen)
    {
        std::string strError;
        if (mapArgs.count("-bind")) {
            BOOST_FOREACH(std::string strBind, mapMultiArgs["-bind"]) {
                CService addrBind;
                if (!Lookup(strBind.c_str(), addrBind, GetListenPort(), false))
                    return InitError(strprintf(_("Cannot resolve -bind address: '%s'"), strBind.c_str()));
                fBound |= Bind(addrBind);
            }
        } else {
            struct in_addr inaddr_any;
            inaddr_any.s_addr = INADDR_ANY;
#ifdef USE_IPV6
            if (!IsLimited(NET_IPV6))
                fBound |= Bind(CService(in6addr_any, GetListenPort()), false);
#endif
            if (!IsLimited(NET_IPV4))
                fBound |= Bind(CService(inaddr_any, GetListenPort()), !fBound);
        }
        if (!fBound)
            return InitError(_("Failed to listen on any port. Use -listen=0 if you want this."));
    }

    if (mapArgs.count("-externalip"))
    {
        BOOST_FOREACH(string strAddr, mapMultiArgs["-externalip"]) {
            CService addrLocal(strAddr, GetListenPort(), fNameLookup);
            if (!addrLocal.IsValid())
                return InitError(strprintf(_("Cannot resolve -externalip address: '%s'"), strAddr.c_str()));
            AddLocal(CService(strAddr, GetListenPort(), fNameLookup), LOCAL_MANUAL);
        }
    }

    BOOST_FOREACH(string strDest, mapMultiArgs["-seednode"])
        AddOneShot(strDest);

    // ********************************************************* Step 6: load blockchain

    if (GetBoolArg("-loadblockindextest"))
    {
        CTxDB txdb("r");
        txdb.LoadBlockIndex();
        PrintBlockTree();
        return false;
    }

    uiInterface.InitMessage(_("Loading block index..."));
    printf("Loading block index...\n");
    nStart = GetTimeMillis();
    if (!LoadBlockIndex())
        strErrors << _("Error loading blkindex.dat") << "\n";

    // as LoadBlockIndex can take several minutes, it's possible the user
    // requested to kill bitcoin-qt during the last operation. If so, exit.
    // As the program has not fully started yet, Shutdown() is possibly overkill.
    if (fRequestShutdown)
    {
        printf("Shutdown requested. Exiting.\n");
        return false;
    }
    printf(" block index %15"PRI64d"ms\n", GetTimeMillis() - nStart);

    if (GetBoolArg("-printblockindex") || GetBoolArg("-printblocktree"))
    {
        PrintBlockTree();
        return false;
    }

    if (mapArgs.count("-printblock"))
    {
        string strMatch = mapArgs["-printblock"];
        int nFound = 0;
        for (map<uint256, CBlockIndex*>::iterator mi = mapBlockIndex.begin(); mi != mapBlockIndex.end(); ++mi)
        {
            uint256 hash = (*mi).first;
            if (strncmp(hash.ToString().c_str(), strMatch.c_str(), strMatch.size()) == 0)
            {
                CBlockIndex* pindex = (*mi).second;
                CBlock block;
                block.ReadFromDisk(pindex);
                block.BuildMerkleTree();
                block.print();
                printf("\n");
                nFound++;
            }
        }
        if (nFound == 0)
            printf("No blocks matching %s were found\n", strMatch.c_str());
        return false;
    }

    // ********************************************************* Step 7: load wallet

    uiInterface.InitMessage(_("Loading wallet..."));
    printf("Loading wallet...\n");
    nStart = GetTimeMillis();
    bool fFirstRun;
    pwalletMain = new CWallet("wallet.dat");
    int nLoadWalletRet = pwalletMain->LoadWallet(fFirstRun);
    if (nLoadWalletRet != DB_LOAD_OK)
    {
        if (nLoadWalletRet == DB_CORRUPT)
            strErrors << _("Error loading wallet.dat: Wallet corrupted") << "\n";
        else if (nLoadWalletRet == DB_TOO_NEW)
            strErrors << _("Error loading wallet.dat: Wallet requires newer version of Bitcoin") << "\n";
        else if (nLoadWalletRet == DB_NEED_REWRITE)
        {
            strErrors << _("Wallet needed to be rewritten: restart Bitcoin to complete") << "\n";
            printf("%s", strErrors.str().c_str());
            return InitError(strErrors.str());
        }
        else
            strErrors << _("Error loading wallet.dat") << "\n";
    }

    if (GetBoolArg("-upgradewallet", fFirstRun))
    {
        int nMaxVersion = GetArg("-upgradewallet", 0);
        if (nMaxVersion == 0) // the -upgradewallet without argument case
        {
            printf("Performing wallet upgrade to %i\n", FEATURE_LATEST);
            nMaxVersion = CLIENT_VERSION;
            pwalletMain->SetMinVersion(FEATURE_LATEST); // permanently upgrade the wallet immediately
        }
        else
            printf("Allowing wallet upgrade up to %i\n", nMaxVersion);
        if (nMaxVersion < pwalletMain->GetVersion())
            strErrors << _("Cannot downgrade wallet") << "\n";
        pwalletMain->SetMaxVersion(nMaxVersion);
    }

    if (fFirstRun)
    {
        // Create new keyUser and set as default key
        RandAddSeedPerfmon();

        CPubKey newDefaultKey;
        if (!pwalletMain->GetKeyFromPool(newDefaultKey, false))
            strErrors << _("Cannot initialize keypool") << "\n";
        pwalletMain->SetDefaultKey(newDefaultKey);
        if (!pwalletMain->SetAddressBookName(pwalletMain->vchDefaultKey.GetID(), ""))
            strErrors << _("Cannot write default address") << "\n";
    }

    printf("%s", strErrors.str().c_str());
    printf(" wallet      %15"PRI64d"ms\n", GetTimeMillis() - nStart);

    RegisterWallet(pwalletMain);

    CBlockIndex *pindexRescan = pindexBest;
    if (GetBoolArg("-rescan"))
        pindexRescan = pindexGenesisBlock;
    else
    {
        CWalletDB walletdb("wallet.dat");
        CBlockLocator locator;
        if (walletdb.ReadBestBlock(locator))
            pindexRescan = locator.GetBlockIndex();
    }
    if (pindexBest != pindexRescan)
    {
        uiInterface.InitMessage(_("Rescanning..."));
        printf("Rescanning last %i blocks (from block %i)...\n", pindexBest->nHeight - pindexRescan->nHeight, pindexRescan->nHeight);
        nStart = GetTimeMillis();
        pwalletMain->ScanForWalletTransactions(pindexRescan, true);
        printf(" rescan      %15"PRI64d"ms\n", GetTimeMillis() - nStart);
    }

    // ********************************************************* Step 8: import blocks

    if (mapArgs.count("-loadblock"))
    {
        BOOST_FOREACH(string strFile, mapMultiArgs["-loadblock"])
        {
            FILE *file = fopen(strFile.c_str(), "rb");
            if (file)
                LoadExternalBlockFile(file);
        }
    }

    // ********************************************************* Step 9: load peers

    uiInterface.InitMessage(_("Loading addresses..."));
    printf("Loading addresses...\n");
    nStart = GetTimeMillis();

    {
        CAddrDB adb;
        if (!adb.Read(addrman))
            printf("Invalid or missing peers.dat; recreating\n");
    }

    printf("Loaded %i addresses from peers.dat  %"PRI64d"ms\n",
           addrman.size(), GetTimeMillis() - nStart);

    // ********************************************************* Step 10: start node

    if (!CheckDiskSpace())
        return false;

    RandAddSeedPerfmon();

    //// debug print
    printf("mapBlockIndex.size() = %d\n",   mapBlockIndex.size());
    printf("nBestHeight = %d\n",            nBestHeight);
    printf("setKeyPool.size() = %d\n",      pwalletMain->setKeyPool.size());
    printf("mapWallet.size() = %d\n",       pwalletMain->mapWallet.size());
    printf("mapAddressBook.size() = %d\n",  pwalletMain->mapAddressBook.size());

    if (!CreateThread(StartNode, NULL))
        InitError(_("Error: could not start node"));

    if (fServer)
        CreateThread(ThreadRPCServer, NULL);

    // ********************************************************* Step 11: finished

    uiInterface.InitMessage(_("Done loading"));
    printf("Done loading\n");

    if (!strErrors.str().empty())
        return InitError(strErrors.str());

     // Add wallet transactions that aren't already in a block to mapTransactions
    pwalletMain->ReacceptWalletTransactions();

#if !defined(QT_GUI)
    // Loop until process is exit()ed from shutdown() function,
    // called from ThreadRPCServer thread when a "stop" command is received.
    while (1)
        Sleep(5000);
#endif

    return true;
}
<|MERGE_RESOLUTION|>--- conflicted
+++ resolved
@@ -478,13 +478,9 @@
         ShrinkDebugFile();
     printf("\n\n\n\n\n\n\n\n\n\n\n\n\n\n\n\n\n\n\n\n");
     printf("Bitcoin version %s (%s)\n", FormatFullVersion().c_str(), CLIENT_DATE.c_str());
-<<<<<<< HEAD
     printf("Using OpenSSL version %s\n", SSLeay_version(SSLEAY_VERSION));
-    printf("Startup time: %s\n", DateTimeStrFormat("%x %H:%M:%S", GetTime()).c_str());
-=======
     if (!fLogTimestamps)
         printf("Startup time: %s\n", DateTimeStrFormat("%x %H:%M:%S", GetTime()).c_str());
->>>>>>> 8617052c
     printf("Default data directory %s\n", GetDefaultDataDir().string().c_str());
     printf("Used data directory %s\n", GetDataDir().string().c_str());
     std::ostringstream strErrors;

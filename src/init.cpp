--- conflicted
+++ resolved
@@ -617,7 +617,6 @@
             ThreadSafeMessageBox(_("Warning: -paytxfee is set very high.  This is the transaction fee you will pay if you send a transaction."), _("Bitcoin"), wxOK | wxICON_EXCLAMATION | wxMODAL);
     }
 
-<<<<<<< HEAD
     if (mapArgs.count("-maxtxfee"))
     {
         if (!ParseMoney(mapArgs["-maxtxfee"], nTransactionFeeMax))
@@ -626,7 +625,7 @@
             return false;
         }
     }
-=======
+
     if (mapArgs.count("-minfee"))
     {
         if (!ParseMoney(mapArgs["-minfee"], nMinFeeBase))
@@ -646,7 +645,6 @@
     }
     if (nMinFeeBase / nMinFeePer > 0.00025 * COIN)
         ThreadSafeMessageBox(_("Warning: -minfee is set very high.  This is the transaction fee people must pay to get transactions accepted into your blocks."), "Bitcoin", wxOK | wxICON_EXCLAMATION);
->>>>>>> beb2056b
 
     //
     // Start the node

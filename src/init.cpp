// Copyright (c) 2009-2010 Satoshi Nakamoto
// Copyright (c) 2009-2012 The Bitcoin developers
// Distributed under the MIT/X11 software license, see the accompanying
// file license.txt or http://www.opensource.org/licenses/mit-license.php.
#include "headers.h"
#include "db.h"
#include "bitcoinrpc.h"
#include "net.h"
#include "init.h"
#include "strlcpy.h"
#include <boost/filesystem.hpp>
#include <boost/filesystem/fstream.hpp>
#include <boost/filesystem/convenience.hpp>
#include <boost/interprocess/sync/file_lock.hpp>

#if defined(BITCOIN_NEED_QT_PLUGINS) && !defined(_BITCOIN_QT_PLUGINS_INCLUDED)
#define _BITCOIN_QT_PLUGINS_INCLUDED
#define __INSURE__
#include <QtPlugin>
Q_IMPORT_PLUGIN(qcncodecs)
Q_IMPORT_PLUGIN(qjpcodecs)
Q_IMPORT_PLUGIN(qtwcodecs)
Q_IMPORT_PLUGIN(qkrcodecs)
Q_IMPORT_PLUGIN(qtaccessiblewidgets)
#endif

using namespace std;
using namespace boost;

CWallet* pwalletMain;

//////////////////////////////////////////////////////////////////////////////
//
// Shutdown
//

void ExitTimeout(void* parg)
{
#ifdef WIN32
    Sleep(5000);
    ExitProcess(0);
#endif
}

void Shutdown(void* parg)
{
    static CCriticalSection cs_Shutdown;
    static bool fTaken;
    bool fFirstThread = false;
    TRY_CRITICAL_BLOCK(cs_Shutdown)
    {
        fFirstThread = !fTaken;
        fTaken = true;
    }
    static bool fExit;
    if (fFirstThread)
    {
        fShutdown = true;
        nTransactionsUpdated++;
        DBFlush(false);
        StopNode();
        DBFlush(true);
        boost::filesystem::remove(GetPidFile());
        UnregisterWallet(pwalletMain);
        delete pwalletMain;
        CreateThread(ExitTimeout, NULL);
        Sleep(50);
        printf("Litecoin exiting\n\n");
        fExit = true;
        exit(0);
    }
    else
    {
        while (!fExit)
            Sleep(500);
        Sleep(100);
        ExitThread(0);
    }
}

void HandleSIGTERM(int)
{
    fRequestShutdown = true;
}






//////////////////////////////////////////////////////////////////////////////
//
// Start
//
#if !defined(QT_GUI)
int main(int argc, char* argv[])
{
    bool fRet = false;
    fRet = AppInit(argc, argv);

    if (fRet && fDaemon)
        return 0;

    return 1;
}
#endif

bool AppInit(int argc, char* argv[])
{
    bool fRet = false;
    try
    {
        fRet = AppInit2(argc, argv);
    }
    catch (std::exception& e) {
        PrintException(&e, "AppInit()");
    } catch (...) {
        PrintException(NULL, "AppInit()");
    }
    if (!fRet)
        Shutdown(NULL);
    return fRet;
}

bool AppInit2(int argc, char* argv[])
{
#ifdef _MSC_VER
    // Turn off microsoft heap dump noise
    _CrtSetReportMode(_CRT_WARN, _CRTDBG_MODE_FILE);
    _CrtSetReportFile(_CRT_WARN, CreateFileA("NUL", GENERIC_WRITE, 0, NULL, OPEN_EXISTING, 0, 0));
#endif
#if _MSC_VER >= 1400
    // Disable confusing "helpful" text message on abort, ctrl-c
    _set_abort_behavior(0, _WRITE_ABORT_MSG | _CALL_REPORTFAULT);
#endif
#ifndef WIN32
    umask(077);
#endif
#ifndef WIN32
    // Clean shutdown on SIGTERM
    struct sigaction sa;
    sa.sa_handler = HandleSIGTERM;
    sigemptyset(&sa.sa_mask);
    sa.sa_flags = 0;
    sigaction(SIGTERM, &sa, NULL);
    sigaction(SIGINT, &sa, NULL);
    sigaction(SIGHUP, &sa, NULL);
#endif

    //
    // Parameters
    //
    // If Qt is used, parameters/bitcoin.conf are parsed in qt/bitcoin.cpp's main()
#if !defined(QT_GUI)
    ParseParameters(argc, argv);
    if (!ReadConfigFile(mapArgs, mapMultiArgs))
    {
        fprintf(stderr, "Error: Specified directory does not exist\n");
        Shutdown(NULL);
    }
#endif

    if (mapArgs.count("-?") || mapArgs.count("--help"))
    {
        string strUsage = string() +
          _("Litecoin version") + " " + FormatFullVersion() + "\n\n" +
          _("Usage:") + "\t\t\t\t\t\t\t\t\t\t\n" +
<<<<<<< HEAD
            "  litecoind [options]                   \t  " + "\n" +
            "  litecoind [options] <command> [params]\t  " + _("Send command to -server or litecoind\n") +
            "  litecoind [options] help              \t\t  " + _("List commands\n") +
            "  litecoind [options] help <command>    \t\t  " + _("Get help for a command\n") +
          _("Options:\n") +
            "  -conf=<file>     \t\t  " + _("Specify configuration file (default: litecoin.conf)\n") +
            "  -pid=<file>      \t\t  " + _("Specify pid file (default: litecoin.pid)\n") +
            "  -gen             \t\t  " + _("Generate coins\n") +
            "  -gen=0           \t\t  " + _("Don't generate coins\n") +
            "  -min             \t\t  " + _("Start minimized\n") +
            "  -datadir=<dir>   \t\t  " + _("Specify data directory\n") +
            "  -timeout=<n>     \t  "   + _("Specify connection timeout (in milliseconds)\n") +
            "  -proxy=<ip:port> \t  "   + _("Connect through socks4 proxy\n") +
            "  -dns             \t  "   + _("Allow DNS lookups for addnode and connect\n") +
            "  -port=<port>     \t\t  " + _("Listen for connections on <port> (default: 8333 or testnet: 18333)\n") +
            "  -maxconnections=<n>\t  " + _("Maintain at most <n> connections to peers (default: 125)\n") +
            "  -addnode=<ip>    \t  "   + _("Add a node to connect to\n") +
            "  -connect=<ip>    \t\t  " + _("Connect only to the specified node\n") +
            "  -nolisten        \t  "   + _("Don't accept connections from outside\n") +
            "  -nodnsseed       \t  "   + _("Don't bootstrap list of peers using DNS\n") +
            "  -banscore=<n>    \t  "   + _("Threshold for disconnecting misbehaving peers (default: 100)\n") +
            "  -bantime=<n>     \t  "   + _("Number of seconds to keep misbehaving peers from reconnecting (default: 86400)\n") +
            "  -maxreceivebuffer=<n>\t  " + _("Maximum per-connection receive buffer, <n>*1000 bytes (default: 10000)\n") +
            "  -maxsendbuffer=<n>\t  "   + _("Maximum per-connection send buffer, <n>*1000 bytes (default: 10000)\n") +
=======
            "  bitcoind [options]                   \t  " + "\n" +
            "  bitcoind [options] <command> [params]\t  " + _("Send command to -server or bitcoind") + "\n" +
            "  bitcoind [options] help              \t\t  " + _("List commands") + "\n" +
            "  bitcoind [options] help <command>    \t\t  " + _("Get help for a command") + "\n" +
          _("Options:") + "\n" +
            "  -conf=<file>     \t\t  " + _("Specify configuration file (default: bitcoin.conf)") + "\n" +
            "  -pid=<file>      \t\t  " + _("Specify pid file (default: bitcoind.pid)") + "\n" +
            "  -gen             \t\t  " + _("Generate coins") + "\n" +
            "  -gen=0           \t\t  " + _("Don't generate coins") + "\n" +
            "  -min             \t\t  " + _("Start minimized") + "\n" +
            "  -splash          \t\t  " + _("Show splash screen on startup (default: 1)") + "\n" +
            "  -datadir=<dir>   \t\t  " + _("Specify data directory") + "\n" +
            "  -timeout=<n>     \t  "   + _("Specify connection timeout (in milliseconds)") + "\n" +
            "  -proxy=<ip:port> \t  "   + _("Connect through socks4 proxy") + "\n" +
            "  -dns             \t  "   + _("Allow DNS lookups for addnode and connect") + "\n" +
            "  -port=<port>     \t\t  " + _("Listen for connections on <port> (default: 8333 or testnet: 18333)") + "\n" +
            "  -maxconnections=<n>\t  " + _("Maintain at most <n> connections to peers (default: 125)") + "\n" +
            "  -addnode=<ip>    \t  "   + _("Add a node to connect to and attempt to keep the connection open") + "\n" +
            "  -connect=<ip>    \t\t  " + _("Connect only to the specified node") + "\n" +
            "  -irc             \t  "   + _("Find peers using internet relay chat (default: 0)") + "\n" +
            "  -listen          \t  "   + _("Accept connections from outside (default: 1)") + "\n" +
#ifdef QT_GUI
            "  -lang=<lang>     \t\t  " + _("Set language, for example \"de_DE\" (default: system locale)") + "\n" +
#endif
            "  -dnsseed         \t  "   + _("Find peers using DNS lookup (default: 1)") + "\n" +
            "  -banscore=<n>    \t  "   + _("Threshold for disconnecting misbehaving peers (default: 100)") + "\n" +
            "  -bantime=<n>     \t  "   + _("Number of seconds to keep misbehaving peers from reconnecting (default: 86400)") + "\n" +
            "  -maxreceivebuffer=<n>\t  " + _("Maximum per-connection receive buffer, <n>*1000 bytes (default: 10000)") + "\n" +
            "  -maxsendbuffer=<n>\t  "   + _("Maximum per-connection send buffer, <n>*1000 bytes (default: 10000)") + "\n" +
>>>>>>> f9417736
#ifdef USE_UPNP
#if USE_UPNP
            "  -upnp            \t  "   + _("Use Universal Plug and Play to map the listening port (default: 1)") + "\n" +
#else
            "  -upnp            \t  "   + _("Use Universal Plug and Play to map the listening port (default: 0)") + "\n" +
#endif
#endif
<<<<<<< HEAD
            "  -paytxfee=<amt>  \t  "   + _("Fee per KB to add to transactions you send\n") +
            "  -mininput=<amt>  \t  "   + _("When creating transactions, ignore inputs with value less than this (default: 0.0001)\n") +
#ifdef GUI
            "  -server          \t\t  " + _("Accept command line and JSON-RPC commands\n") +
=======
            "  -paytxfee=<amt>  \t  "   + _("Fee per KB to add to transactions you send") + "\n" +
#ifdef QT_GUI
            "  -server          \t\t  " + _("Accept command line and JSON-RPC commands") + "\n" +
>>>>>>> f9417736
#endif
#if !defined(WIN32) && !defined(QT_GUI)
            "  -daemon          \t\t  " + _("Run in the background as a daemon and accept commands") + "\n" +
#endif
            "  -testnet         \t\t  " + _("Use the test network") + "\n" +
            "  -debug           \t\t  " + _("Output extra debugging information") + "\n" +
            "  -logtimestamps   \t  "   + _("Prepend debug output with timestamp") + "\n" +
            "  -printtoconsole  \t  "   + _("Send trace/debug info to console instead of debug.log file") + "\n" +
#ifdef WIN32
            "  -printtodebugger \t  "   + _("Send trace/debug info to debugger") + "\n" +
#endif
<<<<<<< HEAD
            "  -rpcuser=<user>  \t  "   + _("Username for JSON-RPC connections\n") +
            "  -rpcpassword=<pw>\t  "   + _("Password for JSON-RPC connections\n") +
            "  -rpcport=<port>  \t\t  " + _("Listen for JSON-RPC connections on <port> (default: 9332)\n") +
            "  -rpcallowip=<ip> \t\t  " + _("Allow JSON-RPC connections from specified IP address\n") +
            "  -rpcconnect=<ip> \t  "   + _("Send commands to node running on <ip> (default: 127.0.0.1)\n") +
            "  -keypool=<n>     \t  "   + _("Set key pool size to <n> (default: 100)\n") +
            "  -rescan          \t  "   + _("Rescan the block chain for missing wallet transactions\n");

#ifdef USE_SSL
        strUsage += string() +
            _("\nSSL options: (see the Litecoin Wiki for SSL setup instructions)\n") +
            "  -rpcssl                                \t  " + _("Use OpenSSL (https) for JSON-RPC connections\n") +
            "  -rpcsslcertificatechainfile=<file.cert>\t  " + _("Server certificate file (default: server.cert)\n") +
            "  -rpcsslprivatekeyfile=<file.pem>       \t  " + _("Server private key (default: server.pem)\n") +
            "  -rpcsslciphers=<ciphers>               \t  " + _("Acceptable ciphers (default: TLSv1+HIGH:!SSLv2:!aNULL:!eNULL:!AH:!3DES:@STRENGTH)\n");
=======
            "  -rpcuser=<user>  \t  "   + _("Username for JSON-RPC connections") + "\n" +
            "  -rpcpassword=<pw>\t  "   + _("Password for JSON-RPC connections") + "\n" +
            "  -rpcport=<port>  \t\t  " + _("Listen for JSON-RPC connections on <port> (default: 8332)") + "\n" +
            "  -rpcallowip=<ip> \t\t  " + _("Allow JSON-RPC connections from specified IP address") + "\n" +
            "  -rpcconnect=<ip> \t  "   + _("Send commands to node running on <ip> (default: 127.0.0.1)") + "\n" +
            "  -blocknotify=<cmd> "     + _("Execute command when the best block changes (%s in cmd is replaced by block hash)") + "\n" +
            "  -keypool=<n>     \t  "   + _("Set key pool size to <n> (default: 100)") + "\n" +
            "  -rescan          \t  "   + _("Rescan the block chain for missing wallet transactions") + "\n";

#ifdef USE_SSL
        strUsage += string() +
            _("\nSSL options: (see the Bitcoin Wiki for SSL setup instructions)") + "\n" +
            "  -rpcssl                                \t  " + _("Use OpenSSL (https) for JSON-RPC connections") + "\n" +
            "  -rpcsslcertificatechainfile=<file.cert>\t  " + _("Server certificate file (default: server.cert)") + "\n" +
            "  -rpcsslprivatekeyfile=<file.pem>       \t  " + _("Server private key (default: server.pem)") + "\n" +
            "  -rpcsslciphers=<ciphers>               \t  " + _("Acceptable ciphers (default: TLSv1+HIGH:!SSLv2:!aNULL:!eNULL:!AH:!3DES:@STRENGTH)") + "\n";
>>>>>>> f9417736
#endif

        strUsage += string() +
            "  -?               \t\t  " + _("This help message") + "\n";

        // Remove tabs
        strUsage.erase(std::remove(strUsage.begin(), strUsage.end(), '\t'), strUsage.end());
#if defined(QT_GUI) && defined(WIN32)
        // On windows, show a message box, as there is no stderr
        wxMessageBox(strUsage, "Usage");
#else
        fprintf(stderr, "%s", strUsage.c_str());
#endif
        return false;
    }

    fTestNet = GetBoolArg("-testnet");
    if (fTestNet)
    {
        SoftSetBoolArg("-irc", true);
    }

    fDebug = GetBoolArg("-debug");

#if !defined(WIN32) && !defined(QT_GUI)
    fDaemon = GetBoolArg("-daemon");
#else
    fDaemon = false;
#endif

    if (fDaemon)
        fServer = true;
    else
        fServer = GetBoolArg("-server");

    /* force fServer when running without GUI */
#if !defined(QT_GUI)
    fServer = true;
#endif
    fPrintToConsole = GetBoolArg("-printtoconsole");
    fPrintToDebugger = GetBoolArg("-printtodebugger");
    fLogTimestamps = GetBoolArg("-logtimestamps");

#ifndef QT_GUI
    for (int i = 1; i < argc; i++)
        if (!IsSwitchChar(argv[i][0]) && !(strlen(argv[i]) > 7 && strncasecmp(argv[i], "bitcoin:", 8) == 0))
            fCommandLine = true;

    if (fCommandLine)
    {
        int ret = CommandLineRPC(argc, argv);
        exit(ret);
    }
#endif

#if !defined(WIN32) && !defined(QT_GUI)
    if (fDaemon)
    {
        // Daemonize
        pid_t pid = fork();
        if (pid < 0)
        {
            fprintf(stderr, "Error: fork() returned %d errno %d\n", pid, errno);
            return false;
        }
        if (pid > 0)
        {
            CreatePidFile(GetPidFile(), pid);
            return true;
        }

        pid_t sid = setsid();
        if (sid < 0)
            fprintf(stderr, "Error: setsid() returned %d errno %d\n", sid, errno);
    }
#endif

    if (!fDebug && !pszSetDataDir[0])
        ShrinkDebugFile();
    printf("\n\n\n\n\n\n\n\n\n\n\n\n\n\n\n\n\n\n\n\n");
    printf("Litecoin version %s\n", FormatFullVersion().c_str());
    printf("Default data directory %s\n", GetDefaultDataDir().c_str());

    if (GetBoolArg("-loadblockindextest"))
    {
        CTxDB txdb("r");
        txdb.LoadBlockIndex();
        PrintBlockTree();
        return false;
    }

    // Make sure only a single litecoin process is using the data directory.
    string strLockFile = GetDataDir() + "/.lock";
    FILE* file = fopen(strLockFile.c_str(), "a"); // empty lock file; created if it doesn't exist.
    if (file) fclose(file);
    static boost::interprocess::file_lock lock(strLockFile.c_str());
    if (!lock.try_lock())
    {
        wxMessageBox(strprintf(_("Cannot obtain a lock on data directory %s.  Litecoin is probably already running."), GetDataDir().c_str()), "Litecoin");
        return false;
    }

<<<<<<< HEAD
    // Bind to the port early so we can tell if another instance is already running.
    string strErrors;
    if (!fNoListen)
    {
        if (!BindListenPort(strErrors))
        {
            wxMessageBox(strErrors, "Litecoin");
            return false;
        }
    }

=======
    std::ostringstream strErrors;
>>>>>>> f9417736
    //
    // Load data files
    //
    if (fDaemon)
<<<<<<< HEAD
        fprintf(stdout, "litecoin server starting\n");
    strErrors = "";
=======
        fprintf(stdout, "bitcoin server starting\n");
>>>>>>> f9417736
    int64 nStart;

    InitMessage(_("Loading addresses..."));
    printf("Loading addresses...\n");
    nStart = GetTimeMillis();
    if (!LoadAddresses())
        strErrors << _("Error loading addr.dat") << "\n";
    printf(" addresses   %15"PRI64d"ms\n", GetTimeMillis() - nStart);

    InitMessage(_("Loading block index..."));
    printf("Loading block index...\n");
    nStart = GetTimeMillis();
    if (!LoadBlockIndex())
        strErrors << _("Error loading blkindex.dat") << "\n";
    printf(" block index %15"PRI64d"ms\n", GetTimeMillis() - nStart);

    InitMessage(_("Loading wallet..."));
    printf("Loading wallet...\n");
    nStart = GetTimeMillis();
    bool fFirstRun;
    pwalletMain = new CWallet("wallet.dat");
    int nLoadWalletRet = pwalletMain->LoadWallet(fFirstRun);
    if (nLoadWalletRet != DB_LOAD_OK)
    {
        if (nLoadWalletRet == DB_CORRUPT)
            strErrors << _("Error loading wallet.dat: Wallet corrupted") << "\n";
        else if (nLoadWalletRet == DB_TOO_NEW)
<<<<<<< HEAD
            strErrors += _("Error loading wallet.dat: Wallet requires newer version of Litecoin      \n");
        else if (nLoadWalletRet == DB_NEED_REWRITE)
        {
            strErrors += _("Wallet needed to be rewritten: restart Litecoin to complete    \n");
            wxMessageBox(strErrors, "Litecoin", wxOK | wxICON_ERROR);
=======
            strErrors << _("Error loading wallet.dat: Wallet requires newer version of Bitcoin") << "\n";
        else if (nLoadWalletRet == DB_NEED_REWRITE)
        {
            strErrors << _("Wallet needed to be rewritten: restart Bitcoin to complete") << "\n";
            wxMessageBox(strErrors.str(), "Bitcoin", wxOK | wxICON_ERROR);
>>>>>>> f9417736
            return false;
        }
        else
            strErrors << _("Error loading wallet.dat") << "\n";
    }
    printf(" wallet      %15"PRI64d"ms\n", GetTimeMillis() - nStart);

    RegisterWallet(pwalletMain);

    CBlockIndex *pindexRescan = pindexBest;
    if (GetBoolArg("-rescan"))
        pindexRescan = pindexGenesisBlock;
    else
    {
        CWalletDB walletdb("wallet.dat");
        CBlockLocator locator;
        if (walletdb.ReadBestBlock(locator))
            pindexRescan = locator.GetBlockIndex();
    }
    if (pindexBest != pindexRescan)
    {
        InitMessage(_("Rescanning..."));
        printf("Rescanning last %i blocks (from block %i)...\n", pindexBest->nHeight - pindexRescan->nHeight, pindexRescan->nHeight);
        nStart = GetTimeMillis();
        pwalletMain->ScanForWalletTransactions(pindexRescan, true);
        printf(" rescan      %15"PRI64d"ms\n", GetTimeMillis() - nStart);
    }

    InitMessage(_("Done loading"));
    printf("Done loading\n");

    //// debug print
    printf("mapBlockIndex.size() = %d\n",   mapBlockIndex.size());
    printf("nBestHeight = %d\n",            nBestHeight);
    printf("setKeyPool.size() = %d\n",      pwalletMain->setKeyPool.size());
    printf("mapWallet.size() = %d\n",       pwalletMain->mapWallet.size());
    printf("mapAddressBook.size() = %d\n",  pwalletMain->mapAddressBook.size());

    if (!strErrors.str().empty())
    {
<<<<<<< HEAD
        wxMessageBox(strErrors, "Litecoin", wxOK | wxICON_ERROR);
=======
        wxMessageBox(strErrors.str(), "Bitcoin", wxOK | wxICON_ERROR);
>>>>>>> f9417736
        return false;
    }

    // Add wallet transactions that aren't already in a block to mapTransactions
    pwalletMain->ReacceptWalletTransactions();

    // Note: Bitcoin-QT stores several settings in the wallet, so we want
    // to load the wallet BEFORE parsing command-line arguments, so
    // the command-line/bitcoin.conf settings override GUI setting.

    //
    // Parameters
    //
    if (GetBoolArg("-printblockindex") || GetBoolArg("-printblocktree"))
    {
        PrintBlockTree();
        return false;
    }

    if (mapArgs.count("-timeout"))
    {
        int nNewTimeout = GetArg("-timeout", 5000);
        if (nNewTimeout > 0 && nNewTimeout < 600000)
            nConnectTimeout = nNewTimeout;
    }

    if (mapArgs.count("-printblock"))
    {
        string strMatch = mapArgs["-printblock"];
        int nFound = 0;
        for (map<uint256, CBlockIndex*>::iterator mi = mapBlockIndex.begin(); mi != mapBlockIndex.end(); ++mi)
        {
            uint256 hash = (*mi).first;
            if (strncmp(hash.ToString().c_str(), strMatch.c_str(), strMatch.size()) == 0)
            {
                CBlockIndex* pindex = (*mi).second;
                CBlock block;
                block.ReadFromDisk(pindex);
                block.BuildMerkleTree();
                block.print();
                printf("\n");
                nFound++;
            }
        }
        if (nFound == 0)
            printf("No blocks matching %s were found\n", strMatch.c_str());
        return false;
    }

<<<<<<< HEAD
    // Litecoin: Only force generate if -gen is set.
    if (mapArgs.count("-gen"))
    {
        fGenerateBitcoins = GetBoolArg("-gen");
        printf("fGenerateBitcoins = %d\n", fGenerateBitcoins);
    }

=======
>>>>>>> f9417736
    if (mapArgs.count("-proxy"))
    {
        fUseProxy = true;
        addrProxy = CService(mapArgs["-proxy"], 9050);
        if (!addrProxy.IsValid())
        {
            wxMessageBox(_("Invalid -proxy address"), "Litecoin");
            return false;
        }
    }

    bool fTor = (fUseProxy && addrProxy.GetPort() == 9050);
    if (fTor)
    {
        // Use SoftSetBoolArg here so user can override any of these if they wish.
        // Note: the GetBoolArg() calls for all of these must happen later.
        SoftSetBoolArg("-listen", false);
        SoftSetBoolArg("-irc", false);
        SoftSetBoolArg("-dnsseed", false);
        SoftSetBoolArg("-upnp", false);
        SoftSetBoolArg("-dns", false);
    }

    fAllowDNS = GetBoolArg("-dns");
    fNoListen = !GetBoolArg("-listen", true);

    // This code can be removed once a super-majority of the network has upgraded.
    if (GetBoolArg("-bip16", true))
    {
        if (fTestNet)
            SoftSetArg("-paytoscripthashtime", "1329264000"); // Feb 15
        else
            SoftSetArg("-paytoscripthashtime", "1333238400"); // April 1 2012

        // Put "/P2SH/" in the coinbase so everybody can tell when
        // a majority of miners support it
        const char* pszP2SH = "/P2SH/";
        COINBASE_FLAGS << std::vector<unsigned char>(pszP2SH, pszP2SH+strlen(pszP2SH));
    }
    else
    {
        const char* pszP2SH = "NOP2SH";
        COINBASE_FLAGS << std::vector<unsigned char>(pszP2SH, pszP2SH+strlen(pszP2SH));
    }

    if (!fNoListen)
    {
        std::string strError;
        if (!BindListenPort(strError))
        {
            wxMessageBox(strError, "Bitcoin");
            return false;
        }
    }

    if (mapArgs.count("-addnode"))
    {
        BOOST_FOREACH(string strAddr, mapMultiArgs["-addnode"])
        {
            CAddress addr(CService(strAddr, GetDefaultPort(), fAllowDNS));
            addr.nTime = 0; // so it won't relay unless successfully connected
            if (addr.IsValid())
                AddAddress(addr);
        }
    }

    if (mapArgs.count("-paytxfee"))
    {
        if (!ParseMoney(mapArgs["-paytxfee"], nTransactionFee))
        {
            wxMessageBox(_("Invalid amount for -paytxfee=<amount>"), "Litecoin");
            return false;
        }
        if (nTransactionFee > 0.25 * COIN)
            wxMessageBox(_("Warning: -paytxfee is set very high.  This is the transaction fee you will pay if you send a transaction."), "Litecoin", wxOK | wxICON_EXCLAMATION);
    }

    if (mapArgs.count("-mininput"))
    {
        if (!ParseMoney(mapArgs["-mininput"], nMinimumInputValue))
        {
            wxMessageBox(_("Invalid amount for -mininput=<amount>"), "Litecoin");
            return false;
        }
    }

    //
    // Start the node
    //
    if (!CheckDiskSpace())
        return false;

    RandAddSeedPerfmon();

    if (!CreateThread(StartNode, NULL))
        wxMessageBox(_("Error: CreateThread(StartNode) failed"), "Litecoin");

    if (fServer)
        CreateThread(ThreadRPCServer, NULL);

#ifdef QT_GUI
    if(GetStartOnSystemStartup())
        SetStartOnSystemStartup(true); // Remove startup links to bitcoin-wx
#endif

#if !defined(QT_GUI)
    while (1)
        Sleep(5000);
#endif

    return true;
}

#ifdef WIN32
string StartupShortcutPath()
{
    return MyGetSpecialFolderPath(CSIDL_STARTUP, true) + "\\Bitcoin.lnk";
}

bool GetStartOnSystemStartup()
{
    return filesystem::exists(StartupShortcutPath().c_str());
}

bool SetStartOnSystemStartup(bool fAutoStart)
{
    // If the shortcut exists already, remove it for updating
    remove(StartupShortcutPath().c_str());

    if (fAutoStart)
    {
        CoInitialize(NULL);

        // Get a pointer to the IShellLink interface.
        IShellLink* psl = NULL;
        HRESULT hres = CoCreateInstance(CLSID_ShellLink, NULL,
                                CLSCTX_INPROC_SERVER, IID_IShellLink,
                                reinterpret_cast<void**>(&psl));

        if (SUCCEEDED(hres))
        {
            // Get the current executable path
            TCHAR pszExePath[MAX_PATH];
            GetModuleFileName(NULL, pszExePath, sizeof(pszExePath));

            TCHAR pszArgs[5] = TEXT("-min");

            // Set the path to the shortcut target
            psl->SetPath(pszExePath);
            PathRemoveFileSpec(pszExePath);
            psl->SetWorkingDirectory(pszExePath);
            psl->SetShowCmd(SW_SHOWMINNOACTIVE);
            psl->SetArguments(pszArgs);

            // Query IShellLink for the IPersistFile interface for
            // saving the shortcut in persistent storage.
            IPersistFile* ppf = NULL;
            hres = psl->QueryInterface(IID_IPersistFile,
                                       reinterpret_cast<void**>(&ppf));
            if (SUCCEEDED(hres))
            {
                WCHAR pwsz[MAX_PATH];
                // Ensure that the string is ANSI.
                MultiByteToWideChar(CP_ACP, 0, StartupShortcutPath().c_str(), -1, pwsz, MAX_PATH);
                // Save the link by calling IPersistFile::Save.
                hres = ppf->Save(pwsz, TRUE);
                ppf->Release();
                psl->Release();
                CoUninitialize();
                return true;
            }
            psl->Release();
        }
        CoUninitialize();
        return false;
    }
    return true;
}

#elif defined(LINUX)

// Follow the Desktop Application Autostart Spec:
//  http://standards.freedesktop.org/autostart-spec/autostart-spec-latest.html

boost::filesystem::path GetAutostartDir()
{
    namespace fs = boost::filesystem;

    char* pszConfigHome = getenv("XDG_CONFIG_HOME");
    if (pszConfigHome) return fs::path(pszConfigHome) / fs::path("autostart");
    char* pszHome = getenv("HOME");
    if (pszHome) return fs::path(pszHome) / fs::path(".config/autostart");
    return fs::path();
}

boost::filesystem::path GetAutostartFilePath()
{
    return GetAutostartDir() / boost::filesystem::path("bitcoin.desktop");
}

bool GetStartOnSystemStartup()
{
    boost::filesystem::ifstream optionFile(GetAutostartFilePath());
    if (!optionFile.good())
        return false;
    // Scan through file for "Hidden=true":
    string line;
    while (!optionFile.eof())
    {
        getline(optionFile, line);
        if (line.find("Hidden") != string::npos &&
            line.find("true") != string::npos)
            return false;
    }
    optionFile.close();

    return true;
}

bool SetStartOnSystemStartup(bool fAutoStart)
{
    if (!fAutoStart)
    {
#if defined(BOOST_FILESYSTEM_VERSION) && BOOST_FILESYSTEM_VERSION >= 3
        unlink(GetAutostartFilePath().string().c_str());
#else
        unlink(GetAutostartFilePath().native_file_string().c_str());
#endif
    }
    else
    {
        char pszExePath[MAX_PATH+1];
        memset(pszExePath, 0, sizeof(pszExePath));
        if (readlink("/proc/self/exe", pszExePath, sizeof(pszExePath)-1) == -1)
            return false;

        boost::filesystem::create_directories(GetAutostartDir());

        boost::filesystem::ofstream optionFile(GetAutostartFilePath(), ios_base::out|ios_base::trunc);
        if (!optionFile.good())
            return false;
        // Write a bitcoin.desktop file to the autostart directory:
        optionFile << "[Desktop Entry]\n";
        optionFile << "Type=Application\n";
        optionFile << "Name=Bitcoin\n";
        optionFile << "Exec=" << pszExePath << " -min\n";
        optionFile << "Terminal=false\n";
        optionFile << "Hidden=false\n";
        optionFile.close();
    }
    return true;
}
#else

// TODO: OSX startup stuff; see:
// http://developer.apple.com/mac/library/documentation/MacOSX/Conceptual/BPSystemStartup/Articles/CustomLogin.html

bool GetStartOnSystemStartup() { return false; }
bool SetStartOnSystemStartup(bool fAutoStart) { return false; }

#endif<|MERGE_RESOLUTION|>--- conflicted
+++ resolved
@@ -165,39 +165,13 @@
         string strUsage = string() +
           _("Litecoin version") + " " + FormatFullVersion() + "\n\n" +
           _("Usage:") + "\t\t\t\t\t\t\t\t\t\t\n" +
-<<<<<<< HEAD
             "  litecoind [options]                   \t  " + "\n" +
-            "  litecoind [options] <command> [params]\t  " + _("Send command to -server or litecoind\n") +
-            "  litecoind [options] help              \t\t  " + _("List commands\n") +
-            "  litecoind [options] help <command>    \t\t  " + _("Get help for a command\n") +
-          _("Options:\n") +
-            "  -conf=<file>     \t\t  " + _("Specify configuration file (default: litecoin.conf)\n") +
-            "  -pid=<file>      \t\t  " + _("Specify pid file (default: litecoin.pid)\n") +
-            "  -gen             \t\t  " + _("Generate coins\n") +
-            "  -gen=0           \t\t  " + _("Don't generate coins\n") +
-            "  -min             \t\t  " + _("Start minimized\n") +
-            "  -datadir=<dir>   \t\t  " + _("Specify data directory\n") +
-            "  -timeout=<n>     \t  "   + _("Specify connection timeout (in milliseconds)\n") +
-            "  -proxy=<ip:port> \t  "   + _("Connect through socks4 proxy\n") +
-            "  -dns             \t  "   + _("Allow DNS lookups for addnode and connect\n") +
-            "  -port=<port>     \t\t  " + _("Listen for connections on <port> (default: 8333 or testnet: 18333)\n") +
-            "  -maxconnections=<n>\t  " + _("Maintain at most <n> connections to peers (default: 125)\n") +
-            "  -addnode=<ip>    \t  "   + _("Add a node to connect to\n") +
-            "  -connect=<ip>    \t\t  " + _("Connect only to the specified node\n") +
-            "  -nolisten        \t  "   + _("Don't accept connections from outside\n") +
-            "  -nodnsseed       \t  "   + _("Don't bootstrap list of peers using DNS\n") +
-            "  -banscore=<n>    \t  "   + _("Threshold for disconnecting misbehaving peers (default: 100)\n") +
-            "  -bantime=<n>     \t  "   + _("Number of seconds to keep misbehaving peers from reconnecting (default: 86400)\n") +
-            "  -maxreceivebuffer=<n>\t  " + _("Maximum per-connection receive buffer, <n>*1000 bytes (default: 10000)\n") +
-            "  -maxsendbuffer=<n>\t  "   + _("Maximum per-connection send buffer, <n>*1000 bytes (default: 10000)\n") +
-=======
-            "  bitcoind [options]                   \t  " + "\n" +
-            "  bitcoind [options] <command> [params]\t  " + _("Send command to -server or bitcoind") + "\n" +
-            "  bitcoind [options] help              \t\t  " + _("List commands") + "\n" +
-            "  bitcoind [options] help <command>    \t\t  " + _("Get help for a command") + "\n" +
+            "  litecoind [options] <command> [params]\t  " + _("Send command to -server or litecoind") + "\n" +
+            "  litecoind [options] help              \t\t  " + _("List commands") + "\n" +
+            "  litecoind [options] help <command>    \t\t  " + _("Get help for a command") + "\n" +
           _("Options:") + "\n" +
-            "  -conf=<file>     \t\t  " + _("Specify configuration file (default: bitcoin.conf)") + "\n" +
-            "  -pid=<file>      \t\t  " + _("Specify pid file (default: bitcoind.pid)") + "\n" +
+            "  -conf=<file>     \t\t  " + _("Specify configuration file (default: litecoin.conf)") + "\n" +
+            "  -pid=<file>      \t\t  " + _("Specify pid file (default: litecoin.pid)") + "\n" +
             "  -gen             \t\t  " + _("Generate coins") + "\n" +
             "  -gen=0           \t\t  " + _("Don't generate coins") + "\n" +
             "  -min             \t\t  " + _("Start minimized") + "\n" +
@@ -206,7 +180,7 @@
             "  -timeout=<n>     \t  "   + _("Specify connection timeout (in milliseconds)") + "\n" +
             "  -proxy=<ip:port> \t  "   + _("Connect through socks4 proxy") + "\n" +
             "  -dns             \t  "   + _("Allow DNS lookups for addnode and connect") + "\n" +
-            "  -port=<port>     \t\t  " + _("Listen for connections on <port> (default: 8333 or testnet: 18333)") + "\n" +
+            "  -port=<port>     \t\t  " + _("Listen for connections on <port> (default: 9333 or testnet: 19333)") + "\n" +
             "  -maxconnections=<n>\t  " + _("Maintain at most <n> connections to peers (default: 125)") + "\n" +
             "  -addnode=<ip>    \t  "   + _("Add a node to connect to and attempt to keep the connection open") + "\n" +
             "  -connect=<ip>    \t\t  " + _("Connect only to the specified node") + "\n" +
@@ -220,7 +194,6 @@
             "  -bantime=<n>     \t  "   + _("Number of seconds to keep misbehaving peers from reconnecting (default: 86400)") + "\n" +
             "  -maxreceivebuffer=<n>\t  " + _("Maximum per-connection receive buffer, <n>*1000 bytes (default: 10000)") + "\n" +
             "  -maxsendbuffer=<n>\t  "   + _("Maximum per-connection send buffer, <n>*1000 bytes (default: 10000)") + "\n" +
->>>>>>> f9417736
 #ifdef USE_UPNP
 #if USE_UPNP
             "  -upnp            \t  "   + _("Use Universal Plug and Play to map the listening port (default: 1)") + "\n" +
@@ -228,16 +201,10 @@
             "  -upnp            \t  "   + _("Use Universal Plug and Play to map the listening port (default: 0)") + "\n" +
 #endif
 #endif
-<<<<<<< HEAD
-            "  -paytxfee=<amt>  \t  "   + _("Fee per KB to add to transactions you send\n") +
-            "  -mininput=<amt>  \t  "   + _("When creating transactions, ignore inputs with value less than this (default: 0.0001)\n") +
-#ifdef GUI
-            "  -server          \t\t  " + _("Accept command line and JSON-RPC commands\n") +
-=======
             "  -paytxfee=<amt>  \t  "   + _("Fee per KB to add to transactions you send") + "\n" +
+            "  -mininput=<amt>  \t  "   + _("When creating transactions, ignore inputs with value less than this (default: 0.0001)") + "\n" +
 #ifdef QT_GUI
             "  -server          \t\t  " + _("Accept command line and JSON-RPC commands") + "\n" +
->>>>>>> f9417736
 #endif
 #if !defined(WIN32) && !defined(QT_GUI)
             "  -daemon          \t\t  " + _("Run in the background as a daemon and accept commands") + "\n" +
@@ -249,26 +216,9 @@
 #ifdef WIN32
             "  -printtodebugger \t  "   + _("Send trace/debug info to debugger") + "\n" +
 #endif
-<<<<<<< HEAD
-            "  -rpcuser=<user>  \t  "   + _("Username for JSON-RPC connections\n") +
-            "  -rpcpassword=<pw>\t  "   + _("Password for JSON-RPC connections\n") +
-            "  -rpcport=<port>  \t\t  " + _("Listen for JSON-RPC connections on <port> (default: 9332)\n") +
-            "  -rpcallowip=<ip> \t\t  " + _("Allow JSON-RPC connections from specified IP address\n") +
-            "  -rpcconnect=<ip> \t  "   + _("Send commands to node running on <ip> (default: 127.0.0.1)\n") +
-            "  -keypool=<n>     \t  "   + _("Set key pool size to <n> (default: 100)\n") +
-            "  -rescan          \t  "   + _("Rescan the block chain for missing wallet transactions\n");
-
-#ifdef USE_SSL
-        strUsage += string() +
-            _("\nSSL options: (see the Litecoin Wiki for SSL setup instructions)\n") +
-            "  -rpcssl                                \t  " + _("Use OpenSSL (https) for JSON-RPC connections\n") +
-            "  -rpcsslcertificatechainfile=<file.cert>\t  " + _("Server certificate file (default: server.cert)\n") +
-            "  -rpcsslprivatekeyfile=<file.pem>       \t  " + _("Server private key (default: server.pem)\n") +
-            "  -rpcsslciphers=<ciphers>               \t  " + _("Acceptable ciphers (default: TLSv1+HIGH:!SSLv2:!aNULL:!eNULL:!AH:!3DES:@STRENGTH)\n");
-=======
             "  -rpcuser=<user>  \t  "   + _("Username for JSON-RPC connections") + "\n" +
             "  -rpcpassword=<pw>\t  "   + _("Password for JSON-RPC connections") + "\n" +
-            "  -rpcport=<port>  \t\t  " + _("Listen for JSON-RPC connections on <port> (default: 8332)") + "\n" +
+            "  -rpcport=<port>  \t\t  " + _("Listen for JSON-RPC connections on <port> (default: 9332)") + "\n" +
             "  -rpcallowip=<ip> \t\t  " + _("Allow JSON-RPC connections from specified IP address") + "\n" +
             "  -rpcconnect=<ip> \t  "   + _("Send commands to node running on <ip> (default: 127.0.0.1)") + "\n" +
             "  -blocknotify=<cmd> "     + _("Execute command when the best block changes (%s in cmd is replaced by block hash)") + "\n" +
@@ -282,7 +232,6 @@
             "  -rpcsslcertificatechainfile=<file.cert>\t  " + _("Server certificate file (default: server.cert)") + "\n" +
             "  -rpcsslprivatekeyfile=<file.pem>       \t  " + _("Server private key (default: server.pem)") + "\n" +
             "  -rpcsslciphers=<ciphers>               \t  " + _("Acceptable ciphers (default: TLSv1+HIGH:!SSLv2:!aNULL:!eNULL:!AH:!3DES:@STRENGTH)") + "\n";
->>>>>>> f9417736
 #endif
 
         strUsage += string() +
@@ -385,31 +334,12 @@
         return false;
     }
 
-<<<<<<< HEAD
-    // Bind to the port early so we can tell if another instance is already running.
-    string strErrors;
-    if (!fNoListen)
-    {
-        if (!BindListenPort(strErrors))
-        {
-            wxMessageBox(strErrors, "Litecoin");
-            return false;
-        }
-    }
-
-=======
     std::ostringstream strErrors;
->>>>>>> f9417736
     //
     // Load data files
     //
     if (fDaemon)
-<<<<<<< HEAD
         fprintf(stdout, "litecoin server starting\n");
-    strErrors = "";
-=======
-        fprintf(stdout, "bitcoin server starting\n");
->>>>>>> f9417736
     int64 nStart;
 
     InitMessage(_("Loading addresses..."));
@@ -437,19 +367,11 @@
         if (nLoadWalletRet == DB_CORRUPT)
             strErrors << _("Error loading wallet.dat: Wallet corrupted") << "\n";
         else if (nLoadWalletRet == DB_TOO_NEW)
-<<<<<<< HEAD
-            strErrors += _("Error loading wallet.dat: Wallet requires newer version of Litecoin      \n");
+            strErrors << _("Error loading wallet.dat: Wallet requires newer version of Litecoin") << "\n";
         else if (nLoadWalletRet == DB_NEED_REWRITE)
         {
-            strErrors += _("Wallet needed to be rewritten: restart Litecoin to complete    \n");
-            wxMessageBox(strErrors, "Litecoin", wxOK | wxICON_ERROR);
-=======
-            strErrors << _("Error loading wallet.dat: Wallet requires newer version of Bitcoin") << "\n";
-        else if (nLoadWalletRet == DB_NEED_REWRITE)
-        {
-            strErrors << _("Wallet needed to be rewritten: restart Bitcoin to complete") << "\n";
-            wxMessageBox(strErrors.str(), "Bitcoin", wxOK | wxICON_ERROR);
->>>>>>> f9417736
+            strErrors << _("Wallet needed to be rewritten: restart Litecoin to complete") << "\n";
+            wxMessageBox(strErrors.str(), "Litecoin", wxOK | wxICON_ERROR);
             return false;
         }
         else
@@ -490,11 +412,7 @@
 
     if (!strErrors.str().empty())
     {
-<<<<<<< HEAD
-        wxMessageBox(strErrors, "Litecoin", wxOK | wxICON_ERROR);
-=======
-        wxMessageBox(strErrors.str(), "Bitcoin", wxOK | wxICON_ERROR);
->>>>>>> f9417736
+        wxMessageBox(strErrors.str(), "Litecoin", wxOK | wxICON_ERROR);
         return false;
     }
 
@@ -544,16 +462,6 @@
         return false;
     }
 
-<<<<<<< HEAD
-    // Litecoin: Only force generate if -gen is set.
-    if (mapArgs.count("-gen"))
-    {
-        fGenerateBitcoins = GetBoolArg("-gen");
-        printf("fGenerateBitcoins = %d\n", fGenerateBitcoins);
-    }
-
-=======
->>>>>>> f9417736
     if (mapArgs.count("-proxy"))
     {
         fUseProxy = true;

--- conflicted
+++ resolved
@@ -262,7 +262,7 @@
 public:
     enum
     {
-        PUBKEY_ADDRESS = 0,
+        PUBKEY_ADDRESS = 48, // Litecoin addresses start with L
         SCRIPT_ADDRESS = 5,
         PUBKEY_ADDRESS_TEST = 111,
         SCRIPT_ADDRESS_TEST = 196,
@@ -270,11 +270,7 @@
 
     bool SetHash160(const uint160& hash160)
     {
-<<<<<<< HEAD
-        SetData(fTestNet ? 111 : 48, &hash160, 20); // Litecoin addresses start with L
-=======
         SetData(fTestNet ? PUBKEY_ADDRESS_TEST : PUBKEY_ADDRESS, &hash160, 20);
->>>>>>> f9417736
         return true;
     }
 
@@ -295,9 +291,6 @@
         bool fExpectTestNet = false;
         switch(nVersion)
         {
-<<<<<<< HEAD
-            case 48: // Litecoin addresses start with L
-=======
             case PUBKEY_ADDRESS:
                 nExpectedSize = 20; // Hash of public key
                 fExpectTestNet = false;
@@ -305,7 +298,6 @@
             case SCRIPT_ADDRESS:
                 nExpectedSize = 20; // Hash of CScript
                 fExpectTestNet = false;
->>>>>>> f9417736
                 break;
 
             case PUBKEY_ADDRESS_TEST:

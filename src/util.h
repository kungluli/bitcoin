// Copyright (c) 2009-2010 Satoshi Nakamoto
// Copyright (c) 2009-2012 The Bitcoin developers
// Distributed under the MIT/X11 software license, see the accompanying
// file COPYING or http://www.opensource.org/licenses/mit-license.php.
#ifndef BITCOIN_UTIL_H
#define BITCOIN_UTIL_H

#include "serialize.h"

#include <cstdio>
#include <inttypes.h>
#include <list>
#include <map>
#include <stdarg.h>
#include <stdint.h>
#include <string>
#include <utility>
#include <vector>

#ifndef WIN32
#include <sys/resource.h>
#include <sys/time.h>
#include <sys/types.h>
#else
typedef int pid_t; /* define for Windows compatibility */
#endif

<<<<<<< HEAD
=======
#include <boost/version.hpp>
#include <boost/thread.hpp>
#include <boost/filesystem.hpp>
>>>>>>> 25dbb928
#include <boost/filesystem/path.hpp>
#include <boost/thread.hpp>

class CNetAddr;
class uint256;

static const int64_t COIN = 100000000;
static const int64_t CENT = 1000000;

#define loop                for (;;)
#define BEGIN(a)            ((char*)&(a))
#define END(a)              ((char*)&((&(a))[1]))
#define UBEGIN(a)           ((unsigned char*)&(a))
#define UEND(a)             ((unsigned char*)&((&(a))[1]))
#define ARRAYLEN(array)     (sizeof(array)/sizeof((array)[0]))

/* Format characters for (s)size_t and ptrdiff_t */
#if defined(_MSC_VER) || defined(__MSVCRT__)
  /* (s)size_t and ptrdiff_t have the same size specifier in MSVC:
     http://msdn.microsoft.com/en-us/library/tcxf1dw6%28v=vs.100%29.aspx
   */
  #define PRIszx    "Ix"
  #define PRIszu    "Iu"
  #define PRIszd    "Id"
  #define PRIpdx    "Ix"
  #define PRIpdu    "Iu"
  #define PRIpdd    "Id"
#else /* C99 standard */
  #define PRIszx    "zx"
  #define PRIszu    "zu"
  #define PRIszd    "zd"
  #define PRIpdx    "tx"
  #define PRIpdu    "tu"
  #define PRIpdd    "td"
#endif


// This is needed because the foreach macro can't get over the comma in pair<t1, t2>
#define PAIRTYPE(t1, t2)    std::pair<t1, t2>

// Align by increasing pointer, must have extra space at end of buffer
template <size_t nBytes, typename T>
T* alignup(T* p)
{
    union
    {
        T* ptr;
        size_t n;
    } u;
    u.ptr = p;
    u.n = (u.n + (nBytes-1)) & ~(nBytes-1);
    return u.ptr;
}

#ifdef WIN32
#define MSG_NOSIGNAL        0
#define MSG_DONTWAIT        0

#ifndef S_IRUSR
#define S_IRUSR             0400
#define S_IWUSR             0200
#endif
#else
#define MAX_PATH            1024
#endif

inline void MilliSleep(int64_t n)
{
// Boost's sleep_for was uninterruptable when backed by nanosleep from 1.50
// until fixed in 1.52. Use the deprecated sleep method for the broken case.
// See: https://svn.boost.org/trac/boost/ticket/7238

#if BOOST_VERSION >= 105000 && (!defined(BOOST_HAS_NANOSLEEP) || BOOST_VERSION >= 105200)
    boost::this_thread::sleep_for(boost::chrono::milliseconds(n));
#else
    boost::this_thread::sleep(boost::posix_time::milliseconds(n));
#endif
}

/* This GNU C extension enables the compiler to check the format string against the parameters provided.
 * X is the number of the "format string" parameter, and Y is the number of the first variadic parameter.
 * Parameters count from 1.
 */
#ifdef __GNUC__
#define ATTR_WARN_PRINTF(X,Y) __attribute__((format(printf,X,Y)))
#else
#define ATTR_WARN_PRINTF(X,Y)
#endif








extern std::map<std::string, std::string> mapArgs;
extern std::map<std::string, std::vector<std::string> > mapMultiArgs;
extern bool fDebug;
extern bool fDebugNet;
extern bool fPrintToConsole;
extern bool fPrintToDebugger;
extern bool fDaemon;
extern bool fServer;
extern bool fCommandLine;
extern std::string strMiscWarning;
extern bool fTestNet;
extern bool fNoListen;
extern bool fLogTimestamps;
extern volatile bool fReopenDebugLog;

void RandAddSeed();
void RandAddSeedPerfmon();
int ATTR_WARN_PRINTF(1,2) OutputDebugStringF(const char* pszFormat, ...);

/*
  Rationale for the real_strprintf / strprintf construction:
    It is not allowed to use va_start with a pass-by-reference argument.
    (C++ standard, 18.7, paragraph 3). Use a dummy argument to work around this, and use a
    macro to keep similar semantics.
*/

/** Overload strprintf for char*, so that GCC format type warnings can be given */
std::string ATTR_WARN_PRINTF(1,3) real_strprintf(const char *format, int dummy, ...);
/** Overload strprintf for std::string, to be able to use it with _ (translation).
 * This will not support GCC format type warnings (-Wformat) so be careful.
 */
std::string real_strprintf(const std::string &format, int dummy, ...);
#define strprintf(format, ...) real_strprintf(format, 0, __VA_ARGS__)
std::string vstrprintf(const char *format, va_list ap);

bool ATTR_WARN_PRINTF(1,2) error(const char *format, ...);

/* Redefine printf so that it directs output to debug.log
 *
 * Do this *after* defining the other printf-like functions, because otherwise the
 * __attribute__((format(printf,X,Y))) gets expanded to __attribute__((format(OutputDebugStringF,X,Y)))
 * which confuses gcc.
 */
#define printf OutputDebugStringF

void LogException(std::exception* pex, const char* pszThread);
void PrintException(std::exception* pex, const char* pszThread);
void PrintExceptionContinue(std::exception* pex, const char* pszThread);
void ParseString(const std::string& str, char c, std::vector<std::string>& v);
std::string FormatMoney(int64_t n, bool fPlus=false);
bool ParseMoney(const std::string& str, int64_t& nRet);
bool ParseMoney(const char* pszIn, int64_t& nRet);
std::vector<unsigned char> ParseHex(const char* psz);
std::vector<unsigned char> ParseHex(const std::string& str);
bool IsHex(const std::string& str);
std::vector<unsigned char> DecodeBase64(const char* p, bool* pfInvalid = NULL);
std::string DecodeBase64(const std::string& str);
std::string EncodeBase64(const unsigned char* pch, size_t len);
std::string EncodeBase64(const std::string& str);
std::vector<unsigned char> DecodeBase32(const char* p, bool* pfInvalid = NULL);
std::string DecodeBase32(const std::string& str);
std::string EncodeBase32(const unsigned char* pch, size_t len);
std::string EncodeBase32(const std::string& str);
void ParseParameters(int argc, const char*const argv[]);
bool WildcardMatch(const char* psz, const char* mask);
bool WildcardMatch(const std::string& str, const std::string& mask);
void FileCommit(FILE *fileout);
int GetFilesize(FILE* file);
bool TruncateFile(FILE *file, unsigned int length);
int RaiseFileDescriptorLimit(int nMinFD);
void AllocateFileRange(FILE *file, unsigned int offset, unsigned int length);
bool RenameOver(boost::filesystem::path src, boost::filesystem::path dest);
boost::filesystem::path GetDefaultDataDir();
const boost::filesystem::path &GetDataDir(bool fNetSpecific = true);
boost::filesystem::path GetConfigFile();
boost::filesystem::path GetPidFile();
void CreatePidFile(const boost::filesystem::path &path, pid_t pid);
void ReadConfigFile(std::map<std::string, std::string>& mapSettingsRet, std::map<std::string, std::vector<std::string> >& mapMultiSettingsRet);
#ifdef WIN32
boost::filesystem::path GetSpecialFolderPath(int nFolder, bool fCreate = true);
#endif
boost::filesystem::path GetTempPath();
void ShrinkDebugFile();
int GetRandInt(int nMax);
uint64_t GetRand(uint64_t nMax);
uint256 GetRandHash();
int64_t GetTime();
void SetMockTime(int64_t nMockTimeIn);
int64_t GetAdjustedTime();
int64_t GetTimeOffset();
std::string FormatFullVersion();
std::string FormatSubVersion(const std::string& name, int nClientVersion, const std::vector<std::string>& comments);
void AddTimeData(const CNetAddr& ip, int64_t nTime);
void runCommand(std::string strCommand);









inline std::string i64tostr(int64_t n)
{
    return strprintf("%"PRId64, n);
}

inline std::string itostr(int n)
{
    return strprintf("%d", n);
}

inline int64_t atoi64(const char* psz)
{
#ifdef _MSC_VER
    return _atoi64(psz);
#else
    return strtoll(psz, NULL, 10);
#endif
}

inline int64_t atoi64(const std::string& str)
{
#ifdef _MSC_VER
    return _atoi64(str.c_str());
#else
    return strtoll(str.c_str(), NULL, 10);
#endif
}

inline int atoi(const std::string& str)
{
    return atoi(str.c_str());
}

inline int roundint(double d)
{
    return (int)(d > 0 ? d + 0.5 : d - 0.5);
}

inline int64_t roundint64(double d)
{
    return (int64_t)(d > 0 ? d + 0.5 : d - 0.5);
}

inline int64_t abs64(int64_t n)
{
    return (n >= 0 ? n : -n);
}

template<typename T>
std::string HexStr(const T itbegin, const T itend, bool fSpaces=false)
{
    std::string rv;
    static const char hexmap[16] = { '0', '1', '2', '3', '4', '5', '6', '7',
                                     '8', '9', 'a', 'b', 'c', 'd', 'e', 'f' };
    rv.reserve((itend-itbegin)*3);
    for(T it = itbegin; it < itend; ++it)
    {
        unsigned char val = (unsigned char)(*it);
        if(fSpaces && it != itbegin)
            rv.push_back(' ');
        rv.push_back(hexmap[val>>4]);
        rv.push_back(hexmap[val&15]);
    }

    return rv;
}

template<typename T>
inline std::string HexStr(const T& vch, bool fSpaces=false)
{
    return HexStr(vch.begin(), vch.end(), fSpaces);
}

template<typename T>
void PrintHex(const T pbegin, const T pend, const char* pszFormat="%s", bool fSpaces=true)
{
    printf(pszFormat, HexStr(pbegin, pend, fSpaces).c_str());
}

inline void PrintHex(const std::vector<unsigned char>& vch, const char* pszFormat="%s", bool fSpaces=true)
{
    printf(pszFormat, HexStr(vch, fSpaces).c_str());
}

inline int64_t GetPerformanceCounter()
{
    int64_t nCounter = 0;
#ifdef WIN32
    QueryPerformanceCounter((LARGE_INTEGER*)&nCounter);
#else
    timeval t;
    gettimeofday(&t, NULL);
    nCounter = (int64_t) t.tv_sec * 1000000 + t.tv_usec;
#endif
    return nCounter;
}

inline int64_t GetTimeMillis()
{
    return (boost::posix_time::ptime(boost::posix_time::microsec_clock::universal_time()) -
            boost::posix_time::ptime(boost::gregorian::date(1970,1,1))).total_milliseconds();
}

inline int64_t GetTimeMicros()
{
    return (boost::posix_time::ptime(boost::posix_time::microsec_clock::universal_time()) -
            boost::posix_time::ptime(boost::gregorian::date(1970,1,1))).total_microseconds();
}

inline std::string DateTimeStrFormat(const char* pszFormat, int64_t nTime)
{
    time_t n = nTime;
    struct tm* ptmTime = gmtime(&n);
    char pszTime[200];
    strftime(pszTime, sizeof(pszTime), pszFormat, ptmTime);
    return pszTime;
}

template<typename T>
void skipspaces(T& it)
{
    while (isspace(*it))
        ++it;
}

inline bool IsSwitchChar(char c)
{
#ifdef WIN32
    return c == '-' || c == '/';
#else
    return c == '-';
#endif
}

/**
 * Return string argument or default value
 *
 * @param strArg Argument to get (e.g. "-foo")
 * @param default (e.g. "1")
 * @return command-line argument or default value
 */
std::string GetArg(const std::string& strArg, const std::string& strDefault);

/**
 * Return integer argument or default value
 *
 * @param strArg Argument to get (e.g. "-foo")
 * @param default (e.g. 1)
 * @return command-line argument (0 if invalid number) or default value
 */
int64_t GetArg(const std::string& strArg, int64_t nDefault);

/**
 * Return boolean argument or default value
 *
 * @param strArg Argument to get (e.g. "-foo")
 * @param default (true or false)
 * @return command-line argument or default value
 */
bool GetBoolArg(const std::string& strArg, bool fDefault);

/**
 * Set an argument if it doesn't already have a value
 *
 * @param strArg Argument to set (e.g. "-foo")
 * @param strValue Value (e.g. "1")
 * @return true if argument gets set, false if it already had a value
 */
bool SoftSetArg(const std::string& strArg, const std::string& strValue);

/**
 * Set a boolean argument if it doesn't already have a value
 *
 * @param strArg Argument to set (e.g. "-foo")
 * @param fValue Value (e.g. false)
 * @return true if argument gets set, false if it already had a value
 */
bool SoftSetBoolArg(const std::string& strArg, bool fValue);

/**
 * MWC RNG of George Marsaglia
 * This is intended to be fast. It has a period of 2^59.3, though the
 * least significant 16 bits only have a period of about 2^30.1.
 *
 * @return random value
 */
extern uint32_t insecure_rand_Rz;
extern uint32_t insecure_rand_Rw;
static inline uint32_t insecure_rand(void)
{
    insecure_rand_Rz = 36969 * (insecure_rand_Rz & 65535) + (insecure_rand_Rz >> 16);
    insecure_rand_Rw = 18000 * (insecure_rand_Rw & 65535) + (insecure_rand_Rw >> 16);
    return (insecure_rand_Rw << 16) + insecure_rand_Rz;
}

/**
 * Seed insecure_rand using the random pool.
 * @param Deterministic Use a determinstic seed
 */
void seed_insecure_rand(bool fDeterministic=false);

/** Median filter over a stream of values.
 * Returns the median of the last N numbers
 */
template <typename T> class CMedianFilter
{
private:
    std::vector<T> vValues;
    std::vector<T> vSorted;
    unsigned int nSize;
public:
    CMedianFilter(unsigned int size, T initial_value):
        nSize(size)
    {
        vValues.reserve(size);
        vValues.push_back(initial_value);
        vSorted = vValues;
    }

    void input(T value)
    {
        if(vValues.size() == nSize)
        {
            vValues.erase(vValues.begin());
        }
        vValues.push_back(value);

        vSorted.resize(vValues.size());
        std::copy(vValues.begin(), vValues.end(), vSorted.begin());
        std::sort(vSorted.begin(), vSorted.end());
    }

    T median() const
    {
        int size = vSorted.size();
        assert(size>0);
        if(size & 1) // Odd number of elements
        {
            return vSorted[size/2];
        }
        else // Even number of elements
        {
            return (vSorted[size/2-1] + vSorted[size/2]) / 2;
        }
    }

    int size() const
    {
        return vValues.size();
    }

    std::vector<T> sorted () const
    {
        return vSorted;
    }
};

#ifdef WIN32
inline void SetThreadPriority(int nPriority)
{
    SetThreadPriority(GetCurrentThread(), nPriority);
}
#else

#define THREAD_PRIORITY_LOWEST          PRIO_MAX
#define THREAD_PRIORITY_BELOW_NORMAL    2
#define THREAD_PRIORITY_NORMAL          0
#define THREAD_PRIORITY_ABOVE_NORMAL    (-2)

inline void SetThreadPriority(int nPriority)
{
    // It's unclear if it's even possible to change thread priorities on Linux,
    // but we really and truly need it for the generation threads.
#ifdef PRIO_THREAD
    setpriority(PRIO_THREAD, 0, nPriority);
#else
    setpriority(PRIO_PROCESS, 0, nPriority);
#endif
}
#endif

void RenameThread(const char* name);

inline uint32_t ByteReverse(uint32_t value)
{
    value = ((value & 0xFF00FF00) >> 8) | ((value & 0x00FF00FF) << 8);
    return (value<<16) | (value>>16);
}

// Standard wrapper for do-something-forever thread functions.
// "Forever" really means until the thread is interrupted.
// Use it like:
//   new boost::thread(boost::bind(&LoopForever<void (*)()>, "dumpaddr", &DumpAddresses, 10000));
// or maybe:
//    boost::function<void()> f = boost::bind(&FunctionWithArg, argument);
//    threadGroup.create_thread(boost::bind(&LoopForever<boost::function<void()> >, "nothing", f, milliseconds));
template <typename Callable> void LoopForever(const char* name,  Callable func, int64_t msecs)
{
    std::string s = strprintf("bitcoin-%s", name);
    RenameThread(s.c_str());
    printf("%s thread start\n", name);
    try
    {
        while (1)
        {
            func();
            MilliSleep(msecs);
        }
    }
    catch (boost::thread_interrupted)
    {
        printf("%s thread stop\n", name);
        throw;
    }
    catch (std::exception& e) {
        PrintException(&e, name);
    }
    catch (...) {
        PrintException(NULL, name);
    }
}
// .. and a wrapper that just calls func once
template <typename Callable> void TraceThread(const char* name,  Callable func)
{
    std::string s = strprintf("bitcoin-%s", name);
    RenameThread(s.c_str());
    try
    {
        printf("%s thread start\n", name);
        func();
        printf("%s thread exit\n", name);
    }
    catch (boost::thread_interrupted)
    {
        printf("%s thread interrupt\n", name);
        throw;
    }
    catch (std::exception& e) {
        PrintException(&e, name);
    }
    catch (...) {
        PrintException(NULL, name);
    }
}

#endif<|MERGE_RESOLUTION|>--- conflicted
+++ resolved
@@ -25,14 +25,9 @@
 typedef int pid_t; /* define for Windows compatibility */
 #endif
 
-<<<<<<< HEAD
-=======
-#include <boost/version.hpp>
-#include <boost/thread.hpp>
-#include <boost/filesystem.hpp>
->>>>>>> 25dbb928
 #include <boost/filesystem/path.hpp>
 #include <boost/thread.hpp>
+#include <boost/version.hpp>
 
 class CNetAddr;
 class uint256;

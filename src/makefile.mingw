--- conflicted
+++ resolved
@@ -26,33 +26,6 @@
 DEFS=-DWIN32 -D_WINDOWS -DNOPCH -DUSE_SSL -DBOOST_THREAD_USE_LIB
 DEBUGFLAGS=-g
 CFLAGS=-mthreads -O2 -w -Wno-invalid-offsetof -Wformat $(DEBUGFLAGS) $(DEFS) $(INCLUDEPATHS)
-<<<<<<< HEAD
-HEADERS = \
-    base58.h \
-    bignum.h \
-    checkpoints.h \
-    crypter.h \
-    db.h \
-    headers.h \
-    init.h \
-    irc.h \
-    key.h \
-    keystore.h \
-    main.h \
-    net.h \
-    noui.h \
-    protocol.h \
-    bitcoinrpc.h \
-    script.h \
-    scrypt.h \
-    serialize.h \
-    strlcpy.h \
-    uint256.h \
-    util.h \
-    wallet.h
-=======
-
->>>>>>> f9417736
 
 ifdef USE_UPNP
  INCLUDEPATHS += -I"C:\miniupnpc-1.6-mgw"
@@ -94,11 +67,7 @@
 obj/%.o: %.cpp $(HEADERS)
 	g++ -c $(CFLAGS) -o $@ $<
 
-<<<<<<< HEAD
-litecoind.exe: $(OBJS:obj/%=obj/nogui/%)
-=======
-bitcoind.exe: $(OBJS:obj/%=obj/%)
->>>>>>> f9417736
+litecoind.exe: $(OBJS:obj/%=obj/%)
 	g++ $(CFLAGS) -o $@ $(LIBPATHS) $^ $(LIBS)
 
 obj/test/test_bitcoin.o: $(wildcard test/*.cpp) $(HEADERS)

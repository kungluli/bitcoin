// Copyright (c) 2009-2010 Satoshi Nakamoto
// Copyright (c) 2009-2012 The Bitcoin developers
// Distributed under the MIT/X11 software license, see the accompanying
// file COPYING or http://www.opensource.org/licenses/mit-license.php.
#ifndef BITCOIN_MAIN_H
#define BITCOIN_MAIN_H

#include "bignum.h"
#include "sync.h"
#include "net.h"
#include "script.h"

#include <list>

class CWallet;
class CBlock;
class CBlockIndex;
class CKeyItem;
class CReserveKey;

class CAddress;
class CInv;
class CNode;

struct CBlockIndexWorkComparator;

/** The maximum allowed size for a serialized block, in bytes (network rule) */
static const unsigned int MAX_BLOCK_SIZE = 1000000;
/** The maximum size for mined blocks */
static const unsigned int MAX_BLOCK_SIZE_GEN = MAX_BLOCK_SIZE/2;
/** The maximum size for transactions we're willing to relay/mine */
static const unsigned int MAX_STANDARD_TX_SIZE = MAX_BLOCK_SIZE_GEN/5;
/** The maximum allowed number of signature check operations in a block (network rule) */
static const unsigned int MAX_BLOCK_SIGOPS = MAX_BLOCK_SIZE/50;
/** The maximum number of orphan transactions kept in memory */
static const unsigned int MAX_ORPHAN_TRANSACTIONS = MAX_BLOCK_SIZE/100;
/** The maximum number of entries in an 'inv' protocol message */
static const unsigned int MAX_INV_SZ = 50000;
/** The maximum size of a blk?????.dat file (since 0.8) */
static const unsigned int MAX_BLOCKFILE_SIZE = 0x8000000; // 128 MiB
/** The pre-allocation chunk size for blk?????.dat files (since 0.8) */
static const unsigned int BLOCKFILE_CHUNK_SIZE = 0x1000000; // 16 MiB
/** The pre-allocation chunk size for rev?????.dat files (since 0.8) */
static const unsigned int UNDOFILE_CHUNK_SIZE = 0x100000; // 1 MiB
/** Fake height value used in CCoins to signify they are only in the memory pool (since 0.8) */
static const unsigned int MEMPOOL_HEIGHT = 0x7FFFFFFF;
/** No amount larger than this (in satoshi) is valid */
static const int64 MAX_MONEY = 21000000 * COIN;
inline bool MoneyRange(int64 nValue) { return (nValue >= 0 && nValue <= MAX_MONEY); }
/** Coinbase transaction outputs can only be spent after this number of new blocks (network rule) */
static const int COINBASE_MATURITY = 100;
/** Threshold for nLockTime: below this value it is interpreted as block number, otherwise as UNIX timestamp. */
static const unsigned int LOCKTIME_THRESHOLD = 500000000; // Tue Nov  5 00:53:20 1985 UTC
/** Maximum number of script-checking threads allowed */
static const int MAX_SCRIPTCHECK_THREADS = 16;
#ifdef USE_UPNP
static const int fHaveUPnP = true;
#else
static const int fHaveUPnP = false;
#endif


extern CScript COINBASE_FLAGS;






extern CCriticalSection cs_main;
extern std::map<uint256, CBlockIndex*> mapBlockIndex;
extern std::set<CBlockIndex*, CBlockIndexWorkComparator> setBlockIndexValid;
extern uint256 hashGenesisBlock;
extern CBlockIndex* pindexGenesisBlock;
extern int nBestHeight;
extern uint256 nBestChainWork;
extern uint256 nBestInvalidWork;
extern uint256 hashBestChain;
extern CBlockIndex* pindexBest;
extern unsigned int nTransactionsUpdated;
extern uint64 nLastBlockTx;
extern uint64 nLastBlockSize;
extern const std::string strMessageMagic;
extern double dHashesPerSec;
extern int64 nHPSTimerStart;
extern int64 nTimeBestReceived;
extern CCriticalSection cs_setpwalletRegistered;
extern std::set<CWallet*> setpwalletRegistered;
extern unsigned char pchMessageStart[4];
extern bool fImporting;
extern bool fReindex;
extern bool fBenchmark;
extern int nScriptCheckThreads;
extern bool fTxIndex;
extern bool fIsBareMultisigStd;
extern unsigned int nCoinCacheSize;

// Settings
extern int64 nTransactionFee;

// Minimum disk space required - used in CheckDiskSpace()
static const uint64 nMinDiskSpace = 52428800;


class CReserveKey;
class CCoinsDB;
class CBlockTreeDB;
struct CDiskBlockPos;
class CCoins;
class CTxUndo;
class CCoinsView;
class CCoinsViewCache;
class CScriptCheck;
class CValidationState;

struct CBlockTemplate;

/** Register a wallet to receive updates from core */
void RegisterWallet(CWallet* pwalletIn);
/** Unregister a wallet from core */
void UnregisterWallet(CWallet* pwalletIn);
/** Push an updated transaction to all registered wallets */
void SyncWithWallets(const uint256 &hash, const CTransaction& tx, const CBlock* pblock = NULL, bool fUpdate = false);
/** Process an incoming block */
bool ProcessBlock(CValidationState &state, CNode* pfrom, CBlock* pblock, CDiskBlockPos *dbp = NULL, bool fCheckPOW = true);
/** Check whether enough disk space is available for an incoming block */
bool CheckDiskSpace(uint64 nAdditionalBytes = 0);
/** Open a block file (blk?????.dat) */
FILE* OpenBlockFile(const CDiskBlockPos &pos, bool fReadOnly = false);
/** Open an undo file (rev?????.dat) */
FILE* OpenUndoFile(const CDiskBlockPos &pos, bool fReadOnly = false);
/** Import blocks from an external file */
bool LoadExternalBlockFile(FILE* fileIn, CDiskBlockPos *dbp = NULL);
/** Initialize a new block tree database + block data on disk */
bool InitBlockIndex();
/** Load the block tree and coins database from disk */
bool LoadBlockIndex();
/** Unload database information */
void UnloadBlockIndex();
/** Verify consistency of the block and coin databases */
bool VerifyDB();
/** Print the loaded block tree */
void PrintBlockTree();
/** Find a block by height in the currently-connected chain */
CBlockIndex* FindBlockByHeight(int nHeight);
/** Process protocol messages received from a given node */
bool ProcessMessages(CNode* pfrom);
/** Send queued protocol messages to be sent to a give node */
bool SendMessages(CNode* pto, bool fSendTrickle);
/** Run an instance of the script checking thread */
void ThreadScriptCheck();
/** Run the miner threads */
void GenerateBitcoins(bool fGenerate, CWallet* pwallet);
/** Affect CreateNewBlock prioritisation of transactions */
bool PrioritiseTransaction(const uint256 hash, const std::string strHash, double dPriorityDelta, int64 nFeeDelta);
/** Generate a new block, without valid proof-of-work */
CBlockTemplate* CreateNewBlock(CReserveKey& reservekey);
/** Modify the extranonce in a block */
void IncrementExtraNonce(CBlock* pblock, CBlockIndex* pindexPrev, unsigned int& nExtraNonce);
/** Do mining precalculation */
void FormatHashBuffers(CBlock* pblock, char* pmidstate, char* pdata, char* phash1);
/** Check mined block */
bool CheckWork(CBlock* pblock, CWallet& wallet, CReserveKey& reservekey);
/** Check whether a block hash satisfies the proof-of-work requirement specified by nBits */
bool CheckProofOfWork(uint256 hash, unsigned int nBits, bool fSilent = false);
/** Calculate the minimum amount of work a received block needs, without knowing its direct parent */
unsigned int ComputeMinWork(unsigned int nBase, int64 nTime);
/** Get the number of active peers */
int GetNumBlocksOfPeers();
/** Check whether we are doing an initial block download (synchronizing from disk or network) */
bool IsInitialBlockDownload();
/** Format a string that describes several potential problems detected by the core */
std::string GetWarnings(std::string strFor);
/** Retrieve a transaction (from memory pool, or from disk, if possible) */
bool GetTransaction(const uint256 &hash, CTransaction &tx, uint256 &hashBlock, bool fAllowSlow = false);
/** Connect/disconnect blocks until pindexNew is the new tip of the active block chain */
bool SetBestChain(CValidationState &state, CBlockIndex* pindexNew);
/** Find the best known block, and make it the tip of the block chain */
bool ConnectBestBlock(CValidationState &state);
/** Create a new block index entry for a given block hash */
CBlockIndex * InsertBlockIndex(uint256 hash);
/** Verify a signature */
bool VerifySignature(const CCoins& txFrom, const CTransaction& txTo, unsigned int nIn, unsigned int flags, int nHashType);
/** Abort with a message */
bool AbortNode(const std::string &msg);











bool GetWalletFile(CWallet* pwallet, std::string &strWalletFileOut);

struct CDiskBlockPos
{
    int nFile;
    unsigned int nPos;

    IMPLEMENT_SERIALIZE(
        READWRITE(VARINT(nFile));
        READWRITE(VARINT(nPos));
    )

    CDiskBlockPos() {
        SetNull();
    }

    CDiskBlockPos(int nFileIn, unsigned int nPosIn) {
        nFile = nFileIn;
        nPos = nPosIn;
    }

    friend bool operator==(const CDiskBlockPos &a, const CDiskBlockPos &b) {
        return (a.nFile == b.nFile && a.nPos == b.nPos);
    }

    friend bool operator!=(const CDiskBlockPos &a, const CDiskBlockPos &b) {
        return !(a == b);
    }

    void SetNull() { nFile = -1; nPos = 0; }
    bool IsNull() const { return (nFile == -1); }
};

struct CDiskTxPos : public CDiskBlockPos
{
    unsigned int nTxOffset; // after header

    IMPLEMENT_SERIALIZE(
        READWRITE(*(CDiskBlockPos*)this);
        READWRITE(VARINT(nTxOffset));
    )

    CDiskTxPos(const CDiskBlockPos &blockIn, unsigned int nTxOffsetIn) : CDiskBlockPos(blockIn.nFile, blockIn.nPos), nTxOffset(nTxOffsetIn) {
    }

    CDiskTxPos() {
        SetNull();
    }

    void SetNull() {
        CDiskBlockPos::SetNull();
        nTxOffset = 0;
    }
};


/** An inpoint - a combination of a transaction and an index n into its vin */
class CInPoint
{
public:
    CTransaction* ptx;
    unsigned int n;

    CInPoint() { SetNull(); }
    CInPoint(CTransaction* ptxIn, unsigned int nIn) { ptx = ptxIn; n = nIn; }
    void SetNull() { ptx = NULL; n = (unsigned int) -1; }
    bool IsNull() const { return (ptx == NULL && n == (unsigned int) -1); }
};



/** An outpoint - a combination of a transaction hash and an index n into its vout */
class COutPoint
{
public:
    uint256 hash;
    unsigned int n;

    COutPoint() { SetNull(); }
    COutPoint(uint256 hashIn, unsigned int nIn) { hash = hashIn; n = nIn; }
    IMPLEMENT_SERIALIZE( READWRITE(FLATDATA(*this)); )
    void SetNull() { hash = 0; n = (unsigned int) -1; }
    bool IsNull() const { return (hash == 0 && n == (unsigned int) -1); }

    friend bool operator<(const COutPoint& a, const COutPoint& b)
    {
        return (a.hash < b.hash || (a.hash == b.hash && a.n < b.n));
    }

    friend bool operator==(const COutPoint& a, const COutPoint& b)
    {
        return (a.hash == b.hash && a.n == b.n);
    }

    friend bool operator!=(const COutPoint& a, const COutPoint& b)
    {
        return !(a == b);
    }

    std::string ToString() const
    {
        return strprintf("COutPoint(%s, %u)", hash.ToString().c_str(), n);
    }

    void print() const
    {
        printf("%s\n", ToString().c_str());
    }
};




/** An input of a transaction.  It contains the location of the previous
 * transaction's output that it claims and a signature that matches the
 * output's public key.
 */
class CTxIn
{
public:
    COutPoint prevout;
    CScript scriptSig;
    unsigned int nSequence;

    CTxIn()
    {
        nSequence = std::numeric_limits<unsigned int>::max();
    }

    explicit CTxIn(COutPoint prevoutIn, CScript scriptSigIn=CScript(), unsigned int nSequenceIn=std::numeric_limits<unsigned int>::max())
    {
        prevout = prevoutIn;
        scriptSig = scriptSigIn;
        nSequence = nSequenceIn;
    }

    CTxIn(uint256 hashPrevTx, unsigned int nOut, CScript scriptSigIn=CScript(), unsigned int nSequenceIn=std::numeric_limits<unsigned int>::max())
    {
        prevout = COutPoint(hashPrevTx, nOut);
        scriptSig = scriptSigIn;
        nSequence = nSequenceIn;
    }

    IMPLEMENT_SERIALIZE
    (
        READWRITE(prevout);
        READWRITE(scriptSig);
        READWRITE(nSequence);
    )

    bool IsFinal() const
    {
        return (nSequence == std::numeric_limits<unsigned int>::max());
    }

    friend bool operator==(const CTxIn& a, const CTxIn& b)
    {
        return (a.prevout   == b.prevout &&
                a.scriptSig == b.scriptSig &&
                a.nSequence == b.nSequence);
    }

    friend bool operator!=(const CTxIn& a, const CTxIn& b)
    {
        return !(a == b);
    }

    std::string ToString() const
    {
        std::string str;
        str += "CTxIn(";
        str += prevout.ToString();
        if (prevout.IsNull())
            str += strprintf(", coinbase %s", HexStr(scriptSig).c_str());
        else
            str += strprintf(", scriptSig=%s", scriptSig.ToString().substr(0,24).c_str());
        if (nSequence != std::numeric_limits<unsigned int>::max())
            str += strprintf(", nSequence=%u", nSequence);
        str += ")";
        return str;
    }

    void print() const
    {
        printf("%s\n", ToString().c_str());
    }
};




/** An output of a transaction.  It contains the public key that the next input
 * must be able to sign with to claim it.
 */
class CTxOut
{
public:
    int64 nValue;
    CScript scriptPubKey;

    CTxOut()
    {
        SetNull();
    }

    CTxOut(int64 nValueIn, CScript scriptPubKeyIn)
    {
        nValue = nValueIn;
        scriptPubKey = scriptPubKeyIn;
    }

    IMPLEMENT_SERIALIZE
    (
        READWRITE(nValue);
        READWRITE(scriptPubKey);
    )

    void SetNull()
    {
        nValue = -1;
        scriptPubKey.clear();
    }

    bool IsNull() const
    {
        return (nValue == -1);
    }

    uint256 GetHash() const
    {
        return SerializeHash(*this);
    }

    friend bool operator==(const CTxOut& a, const CTxOut& b)
    {
        return (a.nValue       == b.nValue &&
                a.scriptPubKey == b.scriptPubKey);
    }

    friend bool operator!=(const CTxOut& a, const CTxOut& b)
    {
        return !(a == b);
    }

    bool IsDust() const;

    std::string ToString() const
    {
        if (scriptPubKey.size() < 6)
            return "CTxOut(error)";
        return strprintf("CTxOut(nValue=%"PRI64d".%08"PRI64d", scriptPubKey=%s)", nValue / COIN, nValue % COIN, scriptPubKey.ToString().substr(0,30).c_str());
    }

    void print() const
    {
        printf("%s\n", ToString().c_str());
    }
};



enum GetMinFee_mode
{
    GMF_BLOCK,
    GMF_RELAY,
    GMF_SEND,
};

/** The basic transaction that is broadcasted on the network and contained in
 * blocks. A transaction can contain multiple inputs and outputs.
 */
class CTransaction
{
public:
    static int64 nMinTxFee;
    static int64 nMinRelayTxFee;
    static const int CURRENT_VERSION=1;
    int nVersion;
    std::vector<CTxIn> vin;
    std::vector<CTxOut> vout;
    unsigned int nLockTime;

    double dPriorityDelta;
    int64 nFeeDelta;


    CTransaction()
    {
        SetNull();
    }

    IMPLEMENT_SERIALIZE
    (
        READWRITE(this->nVersion);
        nVersion = this->nVersion;
        READWRITE(vin);
        READWRITE(vout);
        READWRITE(nLockTime);
    )

    void SetNull()
    {
        nVersion = CTransaction::CURRENT_VERSION;
        vin.clear();
        vout.clear();
        nLockTime = 0;
        dPriorityDelta = 0;
        nFeeDelta = 0;
    }

    bool IsNull() const
    {
        return (vin.empty() && vout.empty());
    }

    uint256 GetHash() const
    {
        return SerializeHash(*this);
    }

    bool IsFinal(int nBlockHeight=0, int64 nBlockTime=0) const
    {
        // Time based nLockTime implemented in 0.1.6
        if (nLockTime == 0)
            return true;
        if (nBlockHeight == 0)
            nBlockHeight = nBestHeight;
        if (nBlockTime == 0)
            nBlockTime = GetAdjustedTime();
        if ((int64)nLockTime < ((int64)nLockTime < LOCKTIME_THRESHOLD ? (int64)nBlockHeight : nBlockTime))
            return true;
        BOOST_FOREACH(const CTxIn& txin, vin)
            if (!txin.IsFinal())
                return false;
        return true;
    }

    bool IsNewerThan(const CTransaction& old) const
    {
        if (vin.size() != old.vin.size())
            return false;
        for (unsigned int i = 0; i < vin.size(); i++)
            if (vin[i].prevout != old.vin[i].prevout)
                return false;

        bool fNewer = false;
        unsigned int nLowest = std::numeric_limits<unsigned int>::max();
        for (unsigned int i = 0; i < vin.size(); i++)
        {
            if (vin[i].nSequence != old.vin[i].nSequence)
            {
                if (vin[i].nSequence <= nLowest)
                {
                    fNewer = false;
                    nLowest = vin[i].nSequence;
                }
                if (old.vin[i].nSequence < nLowest)
                {
                    fNewer = true;
                    nLowest = old.vin[i].nSequence;
                }
            }
        }
        return fNewer;
    }

    bool IsCoinBase() const
    {
        return (vin.size() == 1 && vin[0].prevout.IsNull());
    }

    /** Check for standard transaction types
        @return True if all outputs (scriptPubKeys) use only standard transaction forms
    */
    bool IsStandard() const;

    /** Check for standard transaction types
        @param[in] mapInputs	Map of previous transactions that have outputs we're spending
        @return True if all inputs (scriptSigs) use only standard transaction forms
    */
    bool AreInputsStandard(CCoinsViewCache& mapInputs) const;

    /** Count ECDSA signature operations the old-fashioned (pre-0.6) way
        @return number of sigops this transaction's outputs will produce when spent
    */
    unsigned int GetLegacySigOpCount() const;

    /** Count ECDSA signature operations in pay-to-script-hash inputs.

        @param[in] mapInputs	Map of previous transactions that have outputs we're spending
        @return maximum number of sigops required to validate this transaction's inputs
     */
    unsigned int GetP2SHSigOpCount(CCoinsViewCache& mapInputs) const;

    /** Amount of bitcoins spent by this transaction.
        @return sum of all outputs (note: does not include fees)
     */
    int64 GetValueOut() const
    {
        int64 nValueOut = 0;
        BOOST_FOREACH(const CTxOut& txout, vout)
        {
            nValueOut += txout.nValue;
            if (!MoneyRange(txout.nValue) || !MoneyRange(nValueOut))
                throw std::runtime_error("CTransaction::GetValueOut() : value out of range");
        }
        return nValueOut;
    }

    /** Amount of bitcoins coming in to this transaction
        Note that lightweight clients may not know anything besides the hash of previous transactions,
        so may not be able to calculate this.

        @param[in] mapInputs	Map of previous transactions that have outputs we're spending
        @return	Sum of value of all inputs (scriptSigs)
     */
    int64 GetValueIn(CCoinsViewCache& mapInputs) const;

    static bool AllowFree(double dPriority)
    {
        // Large (in bytes) low-priority (new, small-coin) transactions
        // need a fee.
        return dPriority > COIN * 144 / 250;
    }

    int64 GetMinFee(unsigned int nBlockSize=1, bool fAllowFree=true, enum GetMinFee_mode mode=GMF_BLOCK) const;

    friend bool operator==(const CTransaction& a, const CTransaction& b)
    {
        return (a.nVersion  == b.nVersion &&
                a.vin       == b.vin &&
                a.vout      == b.vout &&
                a.nLockTime == b.nLockTime);
    }

    friend bool operator!=(const CTransaction& a, const CTransaction& b)
    {
        return !(a == b);
    }


    std::string ToString() const
    {
        std::string str;
        str += strprintf("CTransaction(hash=%s, ver=%d, vin.size=%"PRIszu", vout.size=%"PRIszu", nLockTime=%u)\n",
            GetHash().ToString().c_str(),
            nVersion,
            vin.size(),
            vout.size(),
            nLockTime);
        for (unsigned int i = 0; i < vin.size(); i++)
            str += "    " + vin[i].ToString() + "\n";
        for (unsigned int i = 0; i < vout.size(); i++)
            str += "    " + vout[i].ToString() + "\n";
        return str;
    }

    void print() const
    {
        printf("%s", ToString().c_str());
    }


    // Check whether all prevouts of this transaction are present in the UTXO set represented by view
    bool HaveInputs(CCoinsViewCache &view) const;

    // Check whether all inputs of this transaction are valid (no double spends, scripts & sigs, amounts)
    // This does not modify the UTXO set. If pvChecks is not NULL, script checks are pushed onto it
    // instead of being performed inline.
    bool CheckInputs(CValidationState &state, CCoinsViewCache &view, bool fScriptChecks = true,
                     unsigned int flags = SCRIPT_VERIFY_P2SH | SCRIPT_VERIFY_STRICTENC,
                     std::vector<CScriptCheck> *pvChecks = NULL) const;

    // Apply the effects of this transaction on the UTXO set represented by view
    void UpdateCoins(CValidationState &state, CCoinsViewCache &view, CTxUndo &txundo, int nHeight, const uint256 &txhash) const;

    // Context-independent validity checks
    bool CheckTransaction(CValidationState &state) const;

    // Try to accept this transaction into the memory pool
    bool AcceptToMemoryPool(CValidationState &state, bool fCheckInputs=true, bool fLimitFree = true, bool* pfMissingInputs=NULL) const;

protected:
    static const CTxOut &GetOutputFor(const CTxIn& input, CCoinsViewCache& mapInputs);
};

/** wrapper for CTxOut that provides a more compact serialization */
class CTxOutCompressor
{
private:
    CTxOut &txout;

public:
    static uint64 CompressAmount(uint64 nAmount);
    static uint64 DecompressAmount(uint64 nAmount);

    CTxOutCompressor(CTxOut &txoutIn) : txout(txoutIn) { }

    IMPLEMENT_SERIALIZE(({
        if (!fRead) {
            uint64 nVal = CompressAmount(txout.nValue);
            READWRITE(VARINT(nVal));
        } else {
            uint64 nVal = 0;
            READWRITE(VARINT(nVal));
            txout.nValue = DecompressAmount(nVal);
        }
        CScriptCompressor cscript(REF(txout.scriptPubKey));
        READWRITE(cscript);
    });)
};

/** Undo information for a CTxIn
 *
 *  Contains the prevout's CTxOut being spent, and if this was the
 *  last output of the affected transaction, its metadata as well
 *  (coinbase or not, height, transaction version)
 */
class CTxInUndo
{
public:
    CTxOut txout;         // the txout data before being spent
    bool fCoinBase;       // if the outpoint was the last unspent: whether it belonged to a coinbase
    unsigned int nHeight; // if the outpoint was the last unspent: its height
    int nVersion;         // if the outpoint was the last unspent: its version

    CTxInUndo() : txout(), fCoinBase(false), nHeight(0), nVersion(0) {}
    CTxInUndo(const CTxOut &txoutIn, bool fCoinBaseIn = false, unsigned int nHeightIn = 0, int nVersionIn = 0) : txout(txoutIn), fCoinBase(fCoinBaseIn), nHeight(nHeightIn), nVersion(nVersionIn) { }

    unsigned int GetSerializeSize(int nType, int nVersion) const {
        return ::GetSerializeSize(VARINT(nHeight*2+(fCoinBase ? 1 : 0)), nType, nVersion) +
               (nHeight > 0 ? ::GetSerializeSize(VARINT(this->nVersion), nType, nVersion) : 0) +
               ::GetSerializeSize(CTxOutCompressor(REF(txout)), nType, nVersion);
    }

    template<typename Stream>
    void Serialize(Stream &s, int nType, int nVersion) const {
        ::Serialize(s, VARINT(nHeight*2+(fCoinBase ? 1 : 0)), nType, nVersion);
        if (nHeight > 0)
            ::Serialize(s, VARINT(this->nVersion), nType, nVersion);
        ::Serialize(s, CTxOutCompressor(REF(txout)), nType, nVersion);
    }

    template<typename Stream>
    void Unserialize(Stream &s, int nType, int nVersion) {
        unsigned int nCode = 0;
        ::Unserialize(s, VARINT(nCode), nType, nVersion);
        nHeight = nCode / 2;
        fCoinBase = nCode & 1;
        if (nHeight > 0)
            ::Unserialize(s, VARINT(this->nVersion), nType, nVersion);
        ::Unserialize(s, REF(CTxOutCompressor(REF(txout))), nType, nVersion);
    }
};

/** Undo information for a CTransaction */
class CTxUndo
{
public:
    // undo information for all txins
    std::vector<CTxInUndo> vprevout;

    IMPLEMENT_SERIALIZE(
        READWRITE(vprevout);
    )
};

/** Undo information for a CBlock */
class CBlockUndo
{
public:
    std::vector<CTxUndo> vtxundo; // for all but the coinbase

    IMPLEMENT_SERIALIZE(
        READWRITE(vtxundo);
    )

    bool WriteToDisk(CDiskBlockPos &pos, const uint256 &hashBlock)
    {
        // Open history file to append
        CAutoFile fileout = CAutoFile(OpenUndoFile(pos), SER_DISK, CLIENT_VERSION);
        if (!fileout)
            return error("CBlockUndo::WriteToDisk() : OpenUndoFile failed");

        // Write index header
        unsigned int nSize = fileout.GetSerializeSize(*this);
        fileout << FLATDATA(pchMessageStart) << nSize;

        // Write undo data
        long fileOutPos = ftell(fileout);
        if (fileOutPos < 0)
            return error("CBlockUndo::WriteToDisk() : ftell failed");
        pos.nPos = (unsigned int)fileOutPos;
        fileout << *this;

        // calculate & write checksum
        CHashWriter hasher(SER_GETHASH, PROTOCOL_VERSION);
        hasher << hashBlock;
        hasher << *this;
        fileout << hasher.GetHash();

        // Flush stdio buffers and commit to disk before returning
        fflush(fileout);
        if (!IsInitialBlockDownload())
            FileCommit(fileout);

        return true;
    }

    bool ReadFromDisk(const CDiskBlockPos &pos, const uint256 &hashBlock)
    {
        // Open history file to read
        CAutoFile filein = CAutoFile(OpenUndoFile(pos, true), SER_DISK, CLIENT_VERSION);
        if (!filein)
            return error("CBlockUndo::ReadFromDisk() : OpenBlockFile failed");

        // Read block
        uint256 hashChecksum;
        try {
            filein >> *this;
            filein >> hashChecksum;
        }
        catch (std::exception &e) {
            return error("%s() : deserialize or I/O error", __PRETTY_FUNCTION__);
        }

        // Verify checksum
        CHashWriter hasher(SER_GETHASH, PROTOCOL_VERSION);
        hasher << hashBlock;
        hasher << *this;
        if (hashChecksum != hasher.GetHash())
            return error("CBlockUndo::ReadFromDisk() : checksum mismatch");

        return true;
    }
};

/** pruned version of CTransaction: only retains metadata and unspent transaction outputs
 *
 * Serialized format:
 * - VARINT(nVersion)
 * - VARINT(nCode)
 * - unspentness bitvector, for vout[2] and further; least significant byte first
 * - the non-spent CTxOuts (via CTxOutCompressor)
 * - VARINT(nHeight)
 *
 * The nCode value consists of:
 * - bit 1: IsCoinBase()
 * - bit 2: vout[0] is not spent
 * - bit 4: vout[1] is not spent
 * - The higher bits encode N, the number of non-zero bytes in the following bitvector.
 *   - In case both bit 2 and bit 4 are unset, they encode N-1, as there must be at
 *     least one non-spent output).
 *
 * Example: 0104835800816115944e077fe7c803cfa57f29b36bf87c1d358bb85e
 *          <><><--------------------------------------------><---->
 *          |  \                  |                             /
 *    version   code             vout[1]                  height
 *
 *    - version = 1
 *    - code = 4 (vout[1] is not spent, and 0 non-zero bytes of bitvector follow)
 *    - unspentness bitvector: as 0 non-zero bytes follow, it has length 0
 *    - vout[1]: 835800816115944e077fe7c803cfa57f29b36bf87c1d35
 *               * 8358: compact amount representation for 60000000000 (600 BTC)
 *               * 00: special txout type pay-to-pubkey-hash
 *               * 816115944e077fe7c803cfa57f29b36bf87c1d35: address uint160
 *    - height = 203998
 *
 *
 * Example: 0109044086ef97d5790061b01caab50f1b8e9c50a5057eb43c2d9563a4eebbd123008c988f1a4a4de2161e0f50aac7f17e7f9555caa486af3b
 *          <><><--><--------------------------------------------------><----------------------------------------------><---->
 *         /  \   \                     |                                                           |                     /
 *  version  code  unspentness       vout[4]                                                     vout[16]           height
 *
 *  - version = 1
 *  - code = 9 (coinbase, neither vout[0] or vout[1] are unspent,
 *                2 (1, +1 because both bit 2 and bit 4 are unset) non-zero bitvector bytes follow)
 *  - unspentness bitvector: bits 2 (0x04) and 14 (0x4000) are set, so vout[2+2] and vout[14+2] are unspent
 *  - vout[4]: 86ef97d5790061b01caab50f1b8e9c50a5057eb43c2d9563a4ee
 *             * 86ef97d579: compact amount representation for 234925952 (2.35 BTC)
 *             * 00: special txout type pay-to-pubkey-hash
 *             * 61b01caab50f1b8e9c50a5057eb43c2d9563a4ee: address uint160
 *  - vout[16]: bbd123008c988f1a4a4de2161e0f50aac7f17e7f9555caa4
 *              * bbd123: compact amount representation for 110397 (0.001 BTC)
 *              * 00: special txout type pay-to-pubkey-hash
 *              * 8c988f1a4a4de2161e0f50aac7f17e7f9555caa4: address uint160
 *  - height = 120891
 */
class CCoins
{
public:
    // whether transaction is a coinbase
    bool fCoinBase;

    // unspent transaction outputs; spent outputs are .IsNull(); spent outputs at the end of the array are dropped
    std::vector<CTxOut> vout;

    // at which height this transaction was included in the active block chain
    int nHeight;

    // version of the CTransaction; accesses to this value should probably check for nHeight as well,
    // as new tx version will probably only be introduced at certain heights
    int nVersion;

    // construct a CCoins from a CTransaction, at a given height
    CCoins(const CTransaction &tx, int nHeightIn) : fCoinBase(tx.IsCoinBase()), vout(tx.vout), nHeight(nHeightIn), nVersion(tx.nVersion) { }

    // empty constructor
    CCoins() : fCoinBase(false), vout(0), nHeight(0), nVersion(0) { }

    // remove spent outputs at the end of vout
    void Cleanup() {
        while (vout.size() > 0 && vout.back().IsNull())
            vout.pop_back();
        if (vout.empty())
            std::vector<CTxOut>().swap(vout);
    }

    void swap(CCoins &to) {
        std::swap(to.fCoinBase, fCoinBase);
        to.vout.swap(vout);
        std::swap(to.nHeight, nHeight);
        std::swap(to.nVersion, nVersion);
    }

    // equality test
    friend bool operator==(const CCoins &a, const CCoins &b) {
         return a.fCoinBase == b.fCoinBase &&
                a.nHeight == b.nHeight &&
                a.nVersion == b.nVersion &&
                a.vout == b.vout;
    }
    friend bool operator!=(const CCoins &a, const CCoins &b) {
        return !(a == b);
    }

    // calculate number of bytes for the bitmask, and its number of non-zero bytes
    // each bit in the bitmask represents the availability of one output, but the
    // availabilities of the first two outputs are encoded separately
    void CalcMaskSize(unsigned int &nBytes, unsigned int &nNonzeroBytes) const {
        unsigned int nLastUsedByte = 0;
        for (unsigned int b = 0; 2+b*8 < vout.size(); b++) {
            bool fZero = true;
            for (unsigned int i = 0; i < 8 && 2+b*8+i < vout.size(); i++) {
                if (!vout[2+b*8+i].IsNull()) {
                    fZero = false;
                    continue;
                }
            }
            if (!fZero) {
                nLastUsedByte = b + 1;
                nNonzeroBytes++;
            }
        }
        nBytes += nLastUsedByte;
    }

    bool IsCoinBase() const {
        return fCoinBase;
    }

    unsigned int GetSerializeSize(int nType, int nVersion) const {
        unsigned int nSize = 0;
        unsigned int nMaskSize = 0, nMaskCode = 0;
        CalcMaskSize(nMaskSize, nMaskCode);
        bool fFirst = vout.size() > 0 && !vout[0].IsNull();
        bool fSecond = vout.size() > 1 && !vout[1].IsNull();
        assert(fFirst || fSecond || nMaskCode);
        unsigned int nCode = 8*(nMaskCode - (fFirst || fSecond ? 0 : 1)) + (fCoinBase ? 1 : 0) + (fFirst ? 2 : 0) + (fSecond ? 4 : 0);
        // version
        nSize += ::GetSerializeSize(VARINT(this->nVersion), nType, nVersion);
        // size of header code
        nSize += ::GetSerializeSize(VARINT(nCode), nType, nVersion);
        // spentness bitmask
        nSize += nMaskSize;
        // txouts themself
        for (unsigned int i = 0; i < vout.size(); i++)
            if (!vout[i].IsNull())
                nSize += ::GetSerializeSize(CTxOutCompressor(REF(vout[i])), nType, nVersion);
        // height
        nSize += ::GetSerializeSize(VARINT(nHeight), nType, nVersion);
        return nSize;
    }

    template<typename Stream>
    void Serialize(Stream &s, int nType, int nVersion) const {
        unsigned int nMaskSize = 0, nMaskCode = 0;
        CalcMaskSize(nMaskSize, nMaskCode);
        bool fFirst = vout.size() > 0 && !vout[0].IsNull();
        bool fSecond = vout.size() > 1 && !vout[1].IsNull();
        assert(fFirst || fSecond || nMaskCode);
        unsigned int nCode = 8*(nMaskCode - (fFirst || fSecond ? 0 : 1)) + (fCoinBase ? 1 : 0) + (fFirst ? 2 : 0) + (fSecond ? 4 : 0);
        // version
        ::Serialize(s, VARINT(this->nVersion), nType, nVersion);
        // header code
        ::Serialize(s, VARINT(nCode), nType, nVersion);
        // spentness bitmask
        for (unsigned int b = 0; b<nMaskSize; b++) {
            unsigned char chAvail = 0;
            for (unsigned int i = 0; i < 8 && 2+b*8+i < vout.size(); i++)
                if (!vout[2+b*8+i].IsNull())
                    chAvail |= (1 << i);
            ::Serialize(s, chAvail, nType, nVersion);
        }
        // txouts themself
        for (unsigned int i = 0; i < vout.size(); i++) {
            if (!vout[i].IsNull())
                ::Serialize(s, CTxOutCompressor(REF(vout[i])), nType, nVersion);
        }
        // coinbase height
        ::Serialize(s, VARINT(nHeight), nType, nVersion);
    }

    template<typename Stream>
    void Unserialize(Stream &s, int nType, int nVersion) {
        unsigned int nCode = 0;
        // version
        ::Unserialize(s, VARINT(this->nVersion), nType, nVersion);
        // header code
        ::Unserialize(s, VARINT(nCode), nType, nVersion);
        fCoinBase = nCode & 1;
        std::vector<bool> vAvail(2, false);
        vAvail[0] = nCode & 2;
        vAvail[1] = nCode & 4;
        unsigned int nMaskCode = (nCode / 8) + ((nCode & 6) != 0 ? 0 : 1);
        // spentness bitmask
        while (nMaskCode > 0) {
            unsigned char chAvail = 0;
            ::Unserialize(s, chAvail, nType, nVersion);
            for (unsigned int p = 0; p < 8; p++) {
                bool f = (chAvail & (1 << p)) != 0;
                vAvail.push_back(f);
            }
            if (chAvail != 0)
                nMaskCode--;
        }
        // txouts themself
        vout.assign(vAvail.size(), CTxOut());
        for (unsigned int i = 0; i < vAvail.size(); i++) {
            if (vAvail[i])
                ::Unserialize(s, REF(CTxOutCompressor(vout[i])), nType, nVersion);
        }
        // coinbase height
        ::Unserialize(s, VARINT(nHeight), nType, nVersion);
        Cleanup();
    }

    // mark an outpoint spent, and construct undo information
    bool Spend(const COutPoint &out, CTxInUndo &undo) {
        if (out.n >= vout.size())
            return false;
        if (vout[out.n].IsNull())
            return false;
        undo = CTxInUndo(vout[out.n]);
        vout[out.n].SetNull();
        Cleanup();
        if (vout.size() == 0) {
            undo.nHeight = nHeight;
            undo.fCoinBase = fCoinBase;
            undo.nVersion = this->nVersion;
        }
        return true;
    }

    // mark a vout spent
    bool Spend(int nPos) {
        CTxInUndo undo;
        COutPoint out(0, nPos);
        return Spend(out, undo);
    }

    // check whether a particular output is still available
    bool IsAvailable(unsigned int nPos) const {
        return (nPos < vout.size() && !vout[nPos].IsNull());
    }

    // check whether the entire CCoins is spent
    // note that only !IsPruned() CCoins can be serialized
    bool IsPruned() const {
        BOOST_FOREACH(const CTxOut &out, vout)
            if (!out.IsNull())
                return false;
        return true;
    }
};

/** Closure representing one script verification
 *  Note that this stores references to the spending transaction */
class CScriptCheck
{
private:
    CScript scriptPubKey;
    const CTransaction *ptxTo;
    unsigned int nIn;
    unsigned int nFlags;
    int nHashType;

public:
    CScriptCheck() {}
    CScriptCheck(const CCoins& txFromIn, const CTransaction& txToIn, unsigned int nInIn, unsigned int nFlagsIn, int nHashTypeIn) :
        scriptPubKey(txFromIn.vout[txToIn.vin[nInIn].prevout.n].scriptPubKey),
        ptxTo(&txToIn), nIn(nInIn), nFlags(nFlagsIn), nHashType(nHashTypeIn) { }

    bool operator()() const;

    void swap(CScriptCheck &check) {
        scriptPubKey.swap(check.scriptPubKey);
        std::swap(ptxTo, check.ptxTo);
        std::swap(nIn, check.nIn);
        std::swap(nFlags, check.nFlags);
        std::swap(nHashType, check.nHashType);
    }
};

/** A transaction with a merkle branch linking it to the block chain. */
class CMerkleTx : public CTransaction
{
public:
    uint256 hashBlock;
    std::vector<uint256> vMerkleBranch;
    int nIndex;

    // memory only
    mutable bool fMerkleVerified;


    CMerkleTx()
    {
        Init();
    }

    CMerkleTx(const CTransaction& txIn) : CTransaction(txIn)
    {
        Init();
    }

    void Init()
    {
        hashBlock = 0;
        nIndex = -1;
        fMerkleVerified = false;
    }


    IMPLEMENT_SERIALIZE
    (
        nSerSize += SerReadWrite(s, *(CTransaction*)this, nType, nVersion, ser_action);
        nVersion = this->nVersion;
        READWRITE(hashBlock);
        READWRITE(vMerkleBranch);
        READWRITE(nIndex);
    )


    int SetMerkleBranch(const CBlock* pblock=NULL);
    int GetDepthInMainChain(CBlockIndex* &pindexRet) const;
    int GetDepthInMainChain() const { CBlockIndex *pindexRet; return GetDepthInMainChain(pindexRet); }
    bool IsInMainChain() const { return GetDepthInMainChain() > 0; }
    int GetBlocksToMaturity() const;
    bool AcceptToMemoryPool(bool fCheckInputs=true, bool fLimitFree=true);
};





/** Data structure that represents a partial merkle tree.
 *
 * It respresents a subset of the txid's of a known block, in a way that
 * allows recovery of the list of txid's and the merkle root, in an
 * authenticated way.
 *
 * The encoding works as follows: we traverse the tree in depth-first order,
 * storing a bit for each traversed node, signifying whether the node is the
 * parent of at least one matched leaf txid (or a matched txid itself). In
 * case we are at the leaf level, or this bit is 0, its merkle node hash is
 * stored, and its children are not explorer further. Otherwise, no hash is
 * stored, but we recurse into both (or the only) child branch. During
 * decoding, the same depth-first traversal is performed, consuming bits and
 * hashes as they written during encoding.
 *
 * The serialization is fixed and provides a hard guarantee about the
 * encoded size:
 *
 *   SIZE <= 10 + ceil(32.25*N)
 *
 * Where N represents the number of leaf nodes of the partial tree. N itself
 * is bounded by:
 *
 *   N <= total_transactions
 *   N <= 1 + matched_transactions*tree_height
 *
 * The serialization format:
 *  - uint32     total_transactions (4 bytes)
 *  - varint     number of hashes   (1-3 bytes)
 *  - uint256[]  hashes in depth-first order (<= 32*N bytes)
 *  - varint     number of bytes of flag bits (1-3 bytes)
 *  - byte[]     flag bits, packed per 8 in a byte, least significant bit first (<= 2*N-1 bits)
 * The size constraints follow from this.
 */
class CPartialMerkleTree
{
protected:
    // the total number of transactions in the block
    unsigned int nTransactions;

    // node-is-parent-of-matched-txid bits
    std::vector<bool> vBits;

    // txids and internal hashes
    std::vector<uint256> vHash;

    // flag set when encountering invalid data
    bool fBad;

    // helper function to efficiently calculate the number of nodes at given height in the merkle tree
    unsigned int CalcTreeWidth(int height) {
        return (nTransactions+(1 << height)-1) >> height;
    }

    // calculate the hash of a node in the merkle tree (at leaf level: the txid's themself)
    uint256 CalcHash(int height, unsigned int pos, const std::vector<uint256> &vTxid);

    // recursive function that traverses tree nodes, storing the data as bits and hashes
    void TraverseAndBuild(int height, unsigned int pos, const std::vector<uint256> &vTxid, const std::vector<bool> &vMatch);

    // recursive function that traverses tree nodes, consuming the bits and hashes produced by TraverseAndBuild.
    // it returns the hash of the respective node.
    uint256 TraverseAndExtract(int height, unsigned int pos, unsigned int &nBitsUsed, unsigned int &nHashUsed, std::vector<uint256> &vMatch);

public:

    // serialization implementation
    IMPLEMENT_SERIALIZE(
        READWRITE(nTransactions);
        READWRITE(vHash);
        std::vector<unsigned char> vBytes;
        if (fRead) {
            READWRITE(vBytes);
            CPartialMerkleTree &us = *(const_cast<CPartialMerkleTree*>(this));
            us.vBits.resize(vBytes.size() * 8);
            for (unsigned int p = 0; p < us.vBits.size(); p++)
                us.vBits[p] = (vBytes[p / 8] & (1 << (p % 8))) != 0;
            us.fBad = false;
        } else {
            vBytes.resize((vBits.size()+7)/8);
            for (unsigned int p = 0; p < vBits.size(); p++)
                vBytes[p / 8] |= vBits[p] << (p % 8);
            READWRITE(vBytes);
        }
    )

    // Construct a partial merkle tree from a list of transaction id's, and a mask that selects a subset of them
    CPartialMerkleTree(const std::vector<uint256> &vTxid, const std::vector<bool> &vMatch);

    CPartialMerkleTree();

    // extract the matching txid's represented by this partial merkle tree.
    // returns the merkle root, or 0 in case of failure
    uint256 ExtractMatches(std::vector<uint256> &vMatch);
};


/** Nodes collect new transactions into a block, hash them into a hash tree,
 * and scan through nonce values to make the block's hash satisfy proof-of-work
 * requirements.  When they solve the proof-of-work, they broadcast the block
 * to everyone and the block is added to the block chain.  The first transaction
 * in the block is a special one that creates a new coin owned by the creator
 * of the block.
 */
class CBlockHeader
{
public:
    // header
    static const int CURRENT_VERSION=2;
    int nVersion;
    uint256 hashPrevBlock;
    uint256 hashMerkleRoot;
    unsigned int nTime;
    unsigned int nBits;
    unsigned int nNonce;

    CBlockHeader()
    {
        SetNull();
    }

    IMPLEMENT_SERIALIZE
    (
        READWRITE(this->nVersion);
        nVersion = this->nVersion;
        READWRITE(hashPrevBlock);
        READWRITE(hashMerkleRoot);
        READWRITE(nTime);
        READWRITE(nBits);
        READWRITE(nNonce);
    )

    void SetNull()
    {
        nVersion = CBlockHeader::CURRENT_VERSION;
        hashPrevBlock = 0;
        hashMerkleRoot = 0;
        nTime = 0;
        nBits = 0;
        nNonce = 0;
    }

    bool IsNull() const
    {
        return (nBits == 0);
    }

    uint256 GetHash() const
    {
        return Hash(BEGIN(nVersion), END(nNonce));
    }

    int64 GetBlockTime() const
    {
        return (int64)nTime;
    }

    void UpdateTime(const CBlockIndex* pindexPrev);
};

class CBlock : public CBlockHeader
{
public:
    // network and disk
    std::vector<CTransaction> vtx;

    // memory only
    mutable std::vector<uint256> vMerkleTree;

    CBlock()
    {
        SetNull();
    }

    CBlock(const CBlockHeader &header)
    {
        SetNull();
        *((CBlockHeader*)this) = header;
    }

    IMPLEMENT_SERIALIZE
    (
        READWRITE(*(CBlockHeader*)this);
        READWRITE(vtx);
    )

    void SetNull()
    {
        CBlockHeader::SetNull();
        vtx.clear();
        vMerkleTree.clear();
    }

    CBlockHeader GetBlockHeader() const
    {
        CBlockHeader block;
        block.nVersion       = nVersion;
        block.hashPrevBlock  = hashPrevBlock;
        block.hashMerkleRoot = hashMerkleRoot;
        block.nTime          = nTime;
        block.nBits          = nBits;
        block.nNonce         = nNonce;
        return block;
    }

    uint256 BuildMerkleTree() const
    {
        vMerkleTree.clear();
        BOOST_FOREACH(const CTransaction& tx, vtx)
            vMerkleTree.push_back(tx.GetHash());
        int j = 0;
        for (int nSize = vtx.size(); nSize > 1; nSize = (nSize + 1) / 2)
        {
            for (int i = 0; i < nSize; i += 2)
            {
                int i2 = std::min(i+1, nSize-1);
                vMerkleTree.push_back(Hash(BEGIN(vMerkleTree[j+i]),  END(vMerkleTree[j+i]),
                                           BEGIN(vMerkleTree[j+i2]), END(vMerkleTree[j+i2])));
            }
            j += nSize;
        }
        return (vMerkleTree.empty() ? 0 : vMerkleTree.back());
    }

    const uint256 &GetTxHash(unsigned int nIndex) const {
        assert(vMerkleTree.size() > 0); // BuildMerkleTree must have been called first
        assert(nIndex < vtx.size());
        return vMerkleTree[nIndex];
    }

    std::vector<uint256> GetMerkleBranch(int nIndex) const
    {
        if (vMerkleTree.empty())
            BuildMerkleTree();
        std::vector<uint256> vMerkleBranch;
        int j = 0;
        for (int nSize = vtx.size(); nSize > 1; nSize = (nSize + 1) / 2)
        {
            int i = std::min(nIndex^1, nSize-1);
            vMerkleBranch.push_back(vMerkleTree[j+i]);
            nIndex >>= 1;
            j += nSize;
        }
        return vMerkleBranch;
    }

    static uint256 CheckMerkleBranch(uint256 hash, const std::vector<uint256>& vMerkleBranch, int nIndex)
    {
        if (nIndex == -1)
            return 0;
        BOOST_FOREACH(const uint256& otherside, vMerkleBranch)
        {
            if (nIndex & 1)
                hash = Hash(BEGIN(otherside), END(otherside), BEGIN(hash), END(hash));
            else
                hash = Hash(BEGIN(hash), END(hash), BEGIN(otherside), END(otherside));
            nIndex >>= 1;
        }
        return hash;
    }

    bool WriteToDisk(CDiskBlockPos &pos)
    {
        // Open history file to append
        CAutoFile fileout = CAutoFile(OpenBlockFile(pos), SER_DISK, CLIENT_VERSION);
        if (!fileout)
            return error("CBlock::WriteToDisk() : OpenBlockFile failed");

        // Write index header
        unsigned int nSize = fileout.GetSerializeSize(*this);
        fileout << FLATDATA(pchMessageStart) << nSize;

        // Write block
        long fileOutPos = ftell(fileout);
        if (fileOutPos < 0)
            return error("CBlock::WriteToDisk() : ftell failed");
        pos.nPos = (unsigned int)fileOutPos;
        fileout << *this;

        // Flush stdio buffers and commit to disk before returning
        fflush(fileout);
        if (!IsInitialBlockDownload())
            FileCommit(fileout);

        return true;
    }

    bool ReadFromDisk(const CDiskBlockPos &pos)
    {
        SetNull();

        // Open history file to read
        CAutoFile filein = CAutoFile(OpenBlockFile(pos, true), SER_DISK, CLIENT_VERSION);
        if (!filein)
            return error("CBlock::ReadFromDisk() : OpenBlockFile failed");

        // Read block
        try {
            filein >> *this;
        }
        catch (std::exception &e) {
            return error("%s() : deserialize or I/O error", __PRETTY_FUNCTION__);
        }

        // Check the header
        if (!CheckProofOfWork(GetHash(), nBits))
            return error("CBlock::ReadFromDisk() : errors in block header");

        return true;
    }



    void print() const
    {
        printf("CBlock(hash=%s, ver=%d, hashPrevBlock=%s, hashMerkleRoot=%s, nTime=%u, nBits=%08x, nNonce=%u, vtx=%"PRIszu")\n",
            GetHash().ToString().c_str(),
            nVersion,
            hashPrevBlock.ToString().c_str(),
            hashMerkleRoot.ToString().c_str(),
            nTime, nBits, nNonce,
            vtx.size());
        for (unsigned int i = 0; i < vtx.size(); i++)
        {
            printf("  ");
            vtx[i].print();
        }
        printf("  vMerkleTree: ");
        for (unsigned int i = 0; i < vMerkleTree.size(); i++)
            printf("%s ", vMerkleTree[i].ToString().c_str());
        printf("\n");
    }


    /** Undo the effects of this block (with given index) on the UTXO set represented by coins.
     *  In case pfClean is provided, operation will try to be tolerant about errors, and *pfClean
     *  will be true if no problems were found. Otherwise, the return value will be false in case
     *  of problems. Note that in any case, coins may be modified. */
    bool DisconnectBlock(CValidationState &state, CBlockIndex *pindex, CCoinsViewCache &coins, bool *pfClean = NULL);

    // Apply the effects of this block (with given index) on the UTXO set represented by coins
    bool ConnectBlock(CValidationState &state, CBlockIndex *pindex, CCoinsViewCache &coins, bool fJustCheck=false);

    // Read a block from disk
    bool ReadFromDisk(const CBlockIndex* pindex);

    // Add this block to the block index, and if necessary, switch the active block chain to this
    bool AddToBlockIndex(CValidationState &state, const CDiskBlockPos &pos);

    // Context-independent validity checks
    bool CheckBlock(CValidationState &state, bool fCheckPOW=true, bool fCheckMerkleRoot=true) const;

    // Store block on disk
    // if dbp is provided, the file is known to already reside on disk
    bool AcceptBlock(CValidationState &state, CDiskBlockPos *dbp = NULL, bool fWriteToDisk = true);
};





class CBlockFileInfo
{
public:
    unsigned int nBlocks;      // number of blocks stored in file
    unsigned int nSize;        // number of used bytes of block file
    unsigned int nUndoSize;    // number of used bytes in the undo file
    unsigned int nHeightFirst; // lowest height of block in file
    unsigned int nHeightLast;  // highest height of block in file
    uint64 nTimeFirst;         // earliest time of block in file
    uint64 nTimeLast;          // latest time of block in file

    IMPLEMENT_SERIALIZE(
        READWRITE(VARINT(nBlocks));
        READWRITE(VARINT(nSize));
        READWRITE(VARINT(nUndoSize));
        READWRITE(VARINT(nHeightFirst));
        READWRITE(VARINT(nHeightLast));
        READWRITE(VARINT(nTimeFirst));
        READWRITE(VARINT(nTimeLast));
     )

     void SetNull() {
         nBlocks = 0;
         nSize = 0;
         nUndoSize = 0;
         nHeightFirst = 0;
         nHeightLast = 0;
         nTimeFirst = 0;
         nTimeLast = 0;
     }

     CBlockFileInfo() {
         SetNull();
     }

     std::string ToString() const {
         return strprintf("CBlockFileInfo(blocks=%u, size=%u, heights=%u...%u, time=%s...%s)", nBlocks, nSize, nHeightFirst, nHeightLast, DateTimeStrFormat("%Y-%m-%d", nTimeFirst).c_str(), DateTimeStrFormat("%Y-%m-%d", nTimeLast).c_str());
     }

     // update statistics (does not update nSize)
     void AddBlock(unsigned int nHeightIn, uint64 nTimeIn) {
         if (nBlocks==0 || nHeightFirst > nHeightIn)
             nHeightFirst = nHeightIn;
         if (nBlocks==0 || nTimeFirst > nTimeIn)
             nTimeFirst = nTimeIn;
         nBlocks++;
         if (nHeightIn > nHeightFirst)
             nHeightLast = nHeightIn;
         if (nTimeIn > nTimeLast)
             nTimeLast = nTimeIn;
     }
};

extern CCriticalSection cs_LastBlockFile;
extern CBlockFileInfo infoLastBlockFile;
extern int nLastBlockFile;

enum BlockStatus {
    BLOCK_VALID_UNKNOWN      =    0,
    BLOCK_VALID_HEADER       =    1, // parsed, version ok, hash satisfies claimed PoW, 1 <= vtx count <= max, timestamp not in future
    BLOCK_VALID_TREE         =    2, // parent found, difficulty matches, timestamp >= median previous, checkpoint
    BLOCK_VALID_TRANSACTIONS =    3, // only first tx is coinbase, 2 <= coinbase input script length <= 100, transactions valid, no duplicate txids, sigops, size, merkle root
    BLOCK_VALID_CHAIN        =    4, // outputs do not overspend inputs, no double spends, coinbase output ok, immature coinbase spends, BIP30
    BLOCK_VALID_SCRIPTS      =    5, // scripts/signatures ok
    BLOCK_VALID_MASK         =    7,

    BLOCK_HAVE_DATA          =    8, // full block available in blk*.dat
    BLOCK_HAVE_UNDO          =   16, // undo data available in rev*.dat
    BLOCK_HAVE_MASK          =   24,

    BLOCK_FAILED_VALID       =   32, // stage after last reached validness failed
    BLOCK_FAILED_CHILD       =   64, // descends from failed block
    BLOCK_FAILED_MASK        =   96
};

/** The block chain is a tree shaped structure starting with the
 * genesis block at the root, with each block potentially having multiple
 * candidates to be the next block.  pprev and pnext link a path through the
 * main/longest chain.  A blockindex may have multiple pprev pointing back
 * to it, but pnext will only point forward to the longest branch, or will
 * be null if the block is not part of the longest chain.
 */
class CBlockIndex
{
public:
    // pointer to the hash of the block, if any. memory is owned by this CBlockIndex
    const uint256* phashBlock;

    // pointer to the index of the predecessor of this block
    CBlockIndex* pprev;

    // (memory only) pointer to the index of the *active* successor of this block
    CBlockIndex* pnext;

    // height of the entry in the chain. The genesis block has height 0
    int nHeight;

    // Which # file this block is stored in (blk?????.dat)
    int nFile;

    // Byte offset within blk?????.dat where this block's data is stored
    unsigned int nDataPos;

    // Byte offset within rev?????.dat where this block's undo data is stored
    unsigned int nUndoPos;

    // (memory only) Total amount of work (expected number of hashes) in the chain up to and including this block
    uint256 nChainWork;

    // Number of transactions in this block.
    // Note: in a potential headers-first mode, this number cannot be relied upon
    unsigned int nTx;

    // (memory only) Number of transactions in the chain up to and including this block
    unsigned int nChainTx; // change to 64-bit type when necessary; won't happen before 2030

    // Verification status of this block. See enum BlockStatus
    unsigned int nStatus;

    // block header
    int nVersion;
    uint256 hashMerkleRoot;
    unsigned int nTime;
    unsigned int nBits;
    unsigned int nNonce;


    CBlockIndex()
    {
        phashBlock = NULL;
        pprev = NULL;
        pnext = NULL;
        nHeight = 0;
        nFile = 0;
        nDataPos = 0;
        nUndoPos = 0;
        nChainWork = 0;
        nTx = 0;
        nChainTx = 0;
        nStatus = 0;

        nVersion       = 0;
        hashMerkleRoot = 0;
        nTime          = 0;
        nBits          = 0;
        nNonce         = 0;
    }

    CBlockIndex(CBlockHeader& block)
    {
        phashBlock = NULL;
        pprev = NULL;
        pnext = NULL;
        nHeight = 0;
        nFile = 0;
        nDataPos = 0;
        nUndoPos = 0;
        nChainWork = 0;
        nTx = 0;
        nChainTx = 0;
        nStatus = 0;

        nVersion       = block.nVersion;
        hashMerkleRoot = block.hashMerkleRoot;
        nTime          = block.nTime;
        nBits          = block.nBits;
        nNonce         = block.nNonce;
    }

    CDiskBlockPos GetBlockPos() const {
        CDiskBlockPos ret;
        if (nStatus & BLOCK_HAVE_DATA) {
            ret.nFile = nFile;
            ret.nPos  = nDataPos;
        }
        return ret;
    }

    CDiskBlockPos GetUndoPos() const {
        CDiskBlockPos ret;
        if (nStatus & BLOCK_HAVE_UNDO) {
            ret.nFile = nFile;
            ret.nPos  = nUndoPos;
        }
        return ret;
    }

    CBlockHeader GetBlockHeader() const
    {
        CBlockHeader block;
        block.nVersion       = nVersion;
        if (pprev)
            block.hashPrevBlock = pprev->GetBlockHash();
        block.hashMerkleRoot = hashMerkleRoot;
        block.nTime          = nTime;
        block.nBits          = nBits;
        block.nNonce         = nNonce;
        return block;
    }

    uint256 GetBlockHash() const
    {
        return *phashBlock;
    }

    int64 GetBlockTime() const
    {
        return (int64)nTime;
    }

    CBigNum GetBlockWork() const
    {
        CBigNum bnTarget;
        bnTarget.SetCompact(nBits);
        if (bnTarget <= 0)
            return 0;
        return (CBigNum(1)<<256) / (bnTarget+1);
    }

    bool IsInMainChain() const
    {
        return (pnext || this == pindexBest);
    }

    bool CheckIndex() const
    {
        return CheckProofOfWork(GetBlockHash(), nBits);
    }

    enum { nMedianTimeSpan=11 };

    int64 GetMedianTimePast() const
    {
        int64 pmedian[nMedianTimeSpan];
        int64* pbegin = &pmedian[nMedianTimeSpan];
        int64* pend = &pmedian[nMedianTimeSpan];

        const CBlockIndex* pindex = this;
        for (int i = 0; i < nMedianTimeSpan && pindex; i++, pindex = pindex->pprev)
            *(--pbegin) = pindex->GetBlockTime();

        std::sort(pbegin, pend);
        return pbegin[(pend - pbegin)/2];
    }

    int64 GetMedianTime() const
    {
        const CBlockIndex* pindex = this;
        for (int i = 0; i < nMedianTimeSpan/2; i++)
        {
            if (!pindex->pnext)
                return GetBlockTime();
            pindex = pindex->pnext;
        }
        return pindex->GetMedianTimePast();
    }

    /**
     * Returns true if there are nRequired or more blocks of minVersion or above
     * in the last nToCheck blocks, starting at pstart and going backwards.
     */
    static bool IsSuperMajority(int minVersion, const CBlockIndex* pstart,
                                unsigned int nRequired, unsigned int nToCheck);

    std::string ToString() const
    {
        return strprintf("CBlockIndex(pprev=%p, pnext=%p, nHeight=%d, merkle=%s, hashBlock=%s)",
            pprev, pnext, nHeight,
            hashMerkleRoot.ToString().c_str(),
            GetBlockHash().ToString().c_str());
    }

    void print() const
    {
        printf("%s\n", ToString().c_str());
    }
};

struct CBlockIndexWorkComparator
{
    bool operator()(CBlockIndex *pa, CBlockIndex *pb) {
        if (pa->nChainWork > pb->nChainWork) return false;
        if (pa->nChainWork < pb->nChainWork) return true;

        if (pa->GetBlockHash() < pb->GetBlockHash()) return false;
        if (pa->GetBlockHash() > pb->GetBlockHash()) return true;

        return false; // identical blocks
    }
};



/** Used to marshal pointers into hashes for db storage. */
class CDiskBlockIndex : public CBlockIndex
{
public:
    uint256 hashPrev;

    CDiskBlockIndex() {
        hashPrev = 0;
    }

    explicit CDiskBlockIndex(CBlockIndex* pindex) : CBlockIndex(*pindex) {
        hashPrev = (pprev ? pprev->GetBlockHash() : 0);
    }

    IMPLEMENT_SERIALIZE
    (
        if (!(nType & SER_GETHASH))
            READWRITE(VARINT(nVersion));

        READWRITE(VARINT(nHeight));
        READWRITE(VARINT(nStatus));
        READWRITE(VARINT(nTx));
        if (nStatus & (BLOCK_HAVE_DATA | BLOCK_HAVE_UNDO))
            READWRITE(VARINT(nFile));
        if (nStatus & BLOCK_HAVE_DATA)
            READWRITE(VARINT(nDataPos));
        if (nStatus & BLOCK_HAVE_UNDO)
            READWRITE(VARINT(nUndoPos));

        // block header
        READWRITE(this->nVersion);
        READWRITE(hashPrev);
        READWRITE(hashMerkleRoot);
        READWRITE(nTime);
        READWRITE(nBits);
        READWRITE(nNonce);
    )

    uint256 GetBlockHash() const
    {
        CBlockHeader block;
        block.nVersion        = nVersion;
        block.hashPrevBlock   = hashPrev;
        block.hashMerkleRoot  = hashMerkleRoot;
        block.nTime           = nTime;
        block.nBits           = nBits;
        block.nNonce          = nNonce;
        return block.GetHash();
    }


    std::string ToString() const
    {
        std::string str = "CDiskBlockIndex(";
        str += CBlockIndex::ToString();
        str += strprintf("\n                hashBlock=%s, hashPrev=%s)",
            GetBlockHash().ToString().c_str(),
            hashPrev.ToString().c_str());
        return str;
    }

    void print() const
    {
        printf("%s\n", ToString().c_str());
    }
};

/** Capture information about block/transaction validation */
class CValidationState {
private:
    enum mode_state {
        MODE_VALID,   // everything ok
        MODE_INVALID, // network rule violation (DoS value may be set)
        MODE_ERROR,   // run-time error
        MODE_ORPHAN,  // orphan data, processing deferred
    } mode;
    int nDoS;
<<<<<<< HEAD
    std::string strMsg;
public:
    CValidationState() : mode(MODE_VALID), nDoS(0) {}
    bool DoS(int level, const std::string &strRR, bool ret = false) {
=======
    bool corruptionPossible;
public:
    CValidationState() : mode(MODE_VALID), nDoS(0) {}
    bool DoS(int level, bool ret = false, bool corruptionIn = false) {
>>>>>>> 5c55bf5a
        if (mode == MODE_ERROR)
            return ret;
        nDoS += level;
        mode = MODE_INVALID;
<<<<<<< HEAD
        if (strMsg.empty())
            strMsg = strRR;
=======
        corruptionPossible = corruptionIn;
>>>>>>> 5c55bf5a
        return ret;
    }
    bool DoS(int level, bool ret = false) {
        return DoS(level, "", ret);
    }
    bool Invalid(const std::string &strRR, bool ret = false) {
        return DoS(0, strRR, ret);
    }
    bool Invalid(bool ret = false) {
        return DoS(0, "", ret);
    }
    bool Error(const std::string &msg, bool ret = false) {
        if (mode != MODE_ERROR)
            strMsg = msg;
        mode = MODE_ERROR;
        return ret;
    }
    bool Abort(const std::string &msg) {
        AbortNode(msg);
        return Error(msg);
    }
    bool Orphan() {
        if (IsValid())
            mode = MODE_ORPHAN;
        return true;
    }
    bool IsValid() {
        return mode == MODE_VALID || mode == MODE_ORPHAN;
    }
    bool IsOrphan() {
        return mode == MODE_ORPHAN;
    }
    bool IsInvalid() {
        return mode == MODE_INVALID;
    }
    bool IsError() {
        return mode == MODE_ERROR;
    }
    bool IsError(std::string &strMsgOut) {
        if (IsError()) {
            strMsgOut = strMsg;
            return true;
        }
        return false;
    }
    bool IsInvalid(int &nDoSOut, std::string &strRROut) {
        if (IsInvalid()) {
            nDoSOut = nDoS;
            strRROut = strMsg;
            return true;
        }
        return false;
    }
<<<<<<< HEAD
    bool IsInvalid(int &nDoSOut) {
        std::string strDummy;
        return IsInvalid(nDoSOut, strDummy);
    }
    bool IsInvalid(std::string &strRROut) {
        int nDummy;
        return IsInvalid(nDummy, strRROut);
=======
    bool CorruptionPossible() {
        return corruptionPossible;
>>>>>>> 5c55bf5a
    }
};







/** Describes a place in the block chain to another node such that if the
 * other node doesn't have the same branch, it can find a recent common trunk.
 * The further back it is, the further before the fork it may be.
 */
class CBlockLocator
{
protected:
    std::vector<uint256> vHave;
public:

    CBlockLocator()
    {
    }

    explicit CBlockLocator(const CBlockIndex* pindex)
    {
        Set(pindex);
    }

    explicit CBlockLocator(uint256 hashBlock)
    {
        std::map<uint256, CBlockIndex*>::iterator mi = mapBlockIndex.find(hashBlock);
        if (mi != mapBlockIndex.end())
            Set((*mi).second);
    }

    CBlockLocator(const std::vector<uint256>& vHaveIn)
    {
        vHave = vHaveIn;
    }

    IMPLEMENT_SERIALIZE
    (
        if (!(nType & SER_GETHASH))
            READWRITE(nVersion);
        READWRITE(vHave);
    )

    void SetNull()
    {
        vHave.clear();
    }

    bool IsNull()
    {
        return vHave.empty();
    }

    void Set(const CBlockIndex* pindex)
    {
        vHave.clear();
        int nStep = 1;
        while (pindex)
        {
            vHave.push_back(pindex->GetBlockHash());

            // Exponentially larger steps back
            for (int i = 0; pindex && i < nStep; i++)
                pindex = pindex->pprev;
            if (vHave.size() > 10)
                nStep *= 2;
        }
        vHave.push_back(hashGenesisBlock);
    }

    int GetDistanceBack()
    {
        // Retrace how far back it was in the sender's branch
        int nDistance = 0;
        int nStep = 1;
        BOOST_FOREACH(const uint256& hash, vHave)
        {
            std::map<uint256, CBlockIndex*>::iterator mi = mapBlockIndex.find(hash);
            if (mi != mapBlockIndex.end())
            {
                CBlockIndex* pindex = (*mi).second;
                if (pindex->IsInMainChain())
                    return nDistance;
            }
            nDistance += nStep;
            if (nDistance > 10)
                nStep *= 2;
        }
        return nDistance;
    }

    CBlockIndex* GetBlockIndex()
    {
        // Find the first block the caller has in the main chain
        BOOST_FOREACH(const uint256& hash, vHave)
        {
            std::map<uint256, CBlockIndex*>::iterator mi = mapBlockIndex.find(hash);
            if (mi != mapBlockIndex.end())
            {
                CBlockIndex* pindex = (*mi).second;
                if (pindex->IsInMainChain())
                    return pindex;
            }
        }
        return pindexGenesisBlock;
    }

    uint256 GetBlockHash()
    {
        // Find the first block the caller has in the main chain
        BOOST_FOREACH(const uint256& hash, vHave)
        {
            std::map<uint256, CBlockIndex*>::iterator mi = mapBlockIndex.find(hash);
            if (mi != mapBlockIndex.end())
            {
                CBlockIndex* pindex = (*mi).second;
                if (pindex->IsInMainChain())
                    return hash;
            }
        }
        return hashGenesisBlock;
    }

    int GetHeight()
    {
        CBlockIndex* pindex = GetBlockIndex();
        if (!pindex)
            return 0;
        return pindex->nHeight;
    }
};








class CTxMemPool
{
public:
    mutable CCriticalSection cs;
    std::map<uint256, CTransaction> mapTx;
    std::map<COutPoint, CInPoint> mapNextTx;

    bool accept(CValidationState &state, const CTransaction &tx, bool fCheckInputs, bool fLimitFree, bool* pfMissingInputs);
    bool addUnchecked(const uint256& hash, const CTransaction &tx);
    bool remove(const CTransaction &tx, bool fRecursive = false);
    bool removeConflicts(const CTransaction &tx);
    void clear();
    void queryHashes(std::vector<uint256>& vtxid);
    void pruneSpent(const uint256& hash, CCoins &coins);

    unsigned long size()
    {
        LOCK(cs);
        return mapTx.size();
    }

    bool exists(uint256 hash)
    {
        return (mapTx.count(hash) != 0);
    }

    CTransaction& lookup(uint256 hash)
    {
        return mapTx[hash];
    }
};

extern CTxMemPool mempool;

struct CCoinsStats
{
    int nHeight;
    uint256 hashBlock;
    uint64 nTransactions;
    uint64 nTransactionOutputs;
    uint64 nSerializedSize;
    uint256 hashSerialized;
    int64 nTotalAmount;

    CCoinsStats() : nHeight(0), hashBlock(0), nTransactions(0), nTransactionOutputs(0), nSerializedSize(0), hashSerialized(0), nTotalAmount(0) {}
};

/** Abstract view on the open txout dataset. */
class CCoinsView
{
public:
    // Retrieve the CCoins (unspent transaction outputs) for a given txid
    virtual bool GetCoins(const uint256 &txid, CCoins &coins);

    // Modify the CCoins for a given txid
    virtual bool SetCoins(const uint256 &txid, const CCoins &coins);

    // Just check whether we have data for a given txid.
    // This may (but cannot always) return true for fully spent transactions
    virtual bool HaveCoins(const uint256 &txid);

    // Retrieve the block index whose state this CCoinsView currently represents
    virtual CBlockIndex *GetBestBlock();

    // Modify the currently active block index
    virtual bool SetBestBlock(CBlockIndex *pindex);

    // Do a bulk modification (multiple SetCoins + one SetBestBlock)
    virtual bool BatchWrite(const std::map<uint256, CCoins> &mapCoins, CBlockIndex *pindex);

    // Calculate statistics about the unspent transaction output set
    virtual bool GetStats(CCoinsStats &stats);

    // As we use CCoinsViews polymorphically, have a virtual destructor
    virtual ~CCoinsView() {}
};

/** CCoinsView backed by another CCoinsView */
class CCoinsViewBacked : public CCoinsView
{
protected:
    CCoinsView *base;

public:
    CCoinsViewBacked(CCoinsView &viewIn);
    bool GetCoins(const uint256 &txid, CCoins &coins);
    bool SetCoins(const uint256 &txid, const CCoins &coins);
    bool HaveCoins(const uint256 &txid);
    CBlockIndex *GetBestBlock();
    bool SetBestBlock(CBlockIndex *pindex);
    void SetBackend(CCoinsView &viewIn);
    bool BatchWrite(const std::map<uint256, CCoins> &mapCoins, CBlockIndex *pindex);
    bool GetStats(CCoinsStats &stats);
};

/** CCoinsView that adds a memory cache for transactions to another CCoinsView */
class CCoinsViewCache : public CCoinsViewBacked
{
protected:
    CBlockIndex *pindexTip;
    std::map<uint256,CCoins> cacheCoins;

public:
    CCoinsViewCache(CCoinsView &baseIn, bool fDummy = false);

    // Standard CCoinsView methods
    bool GetCoins(const uint256 &txid, CCoins &coins);
    bool SetCoins(const uint256 &txid, const CCoins &coins);
    bool HaveCoins(const uint256 &txid);
    CBlockIndex *GetBestBlock();
    bool SetBestBlock(CBlockIndex *pindex);
    bool BatchWrite(const std::map<uint256, CCoins> &mapCoins, CBlockIndex *pindex);

    // Return a modifiable reference to a CCoins. Check HaveCoins first.
    // Many methods explicitly require a CCoinsViewCache because of this method, to reduce
    // copying.
    CCoins &GetCoins(const uint256 &txid);

    // Push the modifications applied to this cache to its base.
    // Failure to call this method before destruction will cause the changes to be forgotten.
    bool Flush();

    // Calculate the size of the cache (in number of transactions)
    unsigned int GetCacheSize();

private:
    std::map<uint256,CCoins>::iterator FetchCoins(const uint256 &txid);
};

/** CCoinsView that brings transactions from a memorypool into view.
    It does not check for spendings by memory pool transactions. */
class CCoinsViewMemPool : public CCoinsViewBacked
{
protected:
    CTxMemPool &mempool;

public:
    CCoinsViewMemPool(CCoinsView &baseIn, CTxMemPool &mempoolIn);
    bool GetCoins(const uint256 &txid, CCoins &coins);
    bool HaveCoins(const uint256 &txid);
};

/** Global variable that points to the active CCoinsView (protected by cs_main) */
extern CCoinsViewCache *pcoinsTip;

/** Global variable that points to the active block tree (protected by cs_main) */
extern CBlockTreeDB *pblocktree;

struct CBlockTemplate
{
    CBlock block;
    std::vector<int64_t> vTxFees;
    std::vector<int64_t> vTxSigOps;
};






/** Used to relay blocks as header + vector<merkle branch>
 * to filtered nodes.
 */
class CMerkleBlock
{
public:
    // Public only for unit testing
    CBlockHeader header;
    CPartialMerkleTree txn;

public:
    // Public only for unit testing and relay testing
    // (not relayed)
    std::vector<std::pair<unsigned int, uint256> > vMatchedTxn;

    // Create from a CBlock, filtering transactions according to filter
    // Note that this will call IsRelevantAndUpdate on the filter for each transaction,
    // thus the filter will likely be modified.
    CMerkleBlock(const CBlock& block, CBloomFilter& filter);

    IMPLEMENT_SERIALIZE
    (
        READWRITE(header);
        READWRITE(txn);
    )
};

#endif<|MERGE_RESOLUTION|>--- conflicted
+++ resolved
@@ -1891,27 +1891,18 @@
         MODE_ORPHAN,  // orphan data, processing deferred
     } mode;
     int nDoS;
-<<<<<<< HEAD
     std::string strMsg;
+    bool corruptionPossible;
 public:
     CValidationState() : mode(MODE_VALID), nDoS(0) {}
-    bool DoS(int level, const std::string &strRR, bool ret = false) {
-=======
-    bool corruptionPossible;
-public:
-    CValidationState() : mode(MODE_VALID), nDoS(0) {}
-    bool DoS(int level, bool ret = false, bool corruptionIn = false) {
->>>>>>> 5c55bf5a
+    bool DoS(int level, const std::string &strRR, bool ret = false, bool corruptionIn = false) {
         if (mode == MODE_ERROR)
             return ret;
         nDoS += level;
         mode = MODE_INVALID;
-<<<<<<< HEAD
         if (strMsg.empty())
             strMsg = strRR;
-=======
         corruptionPossible = corruptionIn;
->>>>>>> 5c55bf5a
         return ret;
     }
     bool DoS(int level, bool ret = false) {
@@ -1965,7 +1956,6 @@
         }
         return false;
     }
-<<<<<<< HEAD
     bool IsInvalid(int &nDoSOut) {
         std::string strDummy;
         return IsInvalid(nDoSOut, strDummy);
@@ -1973,10 +1963,9 @@
     bool IsInvalid(std::string &strRROut) {
         int nDummy;
         return IsInvalid(nDummy, strRROut);
-=======
+    }
     bool CorruptionPossible() {
         return corruptionPossible;
->>>>>>> 5c55bf5a
     }
 };
 

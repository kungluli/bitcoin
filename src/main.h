// Copyright (c) 2009-2010 Satoshi Nakamoto
// Copyright (c) 2009-2012 The Bitcoin developers
// Distributed under the MIT/X11 software license, see the accompanying
// file license.txt or http://www.opensource.org/licenses/mit-license.php.
#ifndef BITCOIN_MAIN_H
#define BITCOIN_MAIN_H

#include "bignum.h"
#include "net.h"
#include "script.h"

#ifdef WIN32
#include <io.h> /* for _commit */
#endif

#include <list>

class CWallet;
class CBlock;
class CBlockIndex;
class CKeyItem;
class CReserveKey;

class CAddress;
class CInv;
class CRequestTracker;
class CNode;

static const unsigned int MAX_BLOCK_SIZE = 1000000;
static const unsigned int MAX_BLOCK_SIZE_GEN = MAX_BLOCK_SIZE/2;
static const unsigned int MAX_BLOCK_SIGOPS = MAX_BLOCK_SIZE/50;
static const unsigned int MAX_ORPHAN_TRANSACTIONS = MAX_BLOCK_SIZE/100;
static const int64 MIN_TX_FEE = 50000;
static const int64 MIN_RELAY_TX_FEE = 10000;
static const int64 MAX_MONEY = 21000000 * COIN;
inline bool MoneyRange(int64 nValue) { return (nValue >= 0 && nValue <= MAX_MONEY); }
static const int COINBASE_MATURITY = 100;
// Threshold for nLockTime: below this value it is interpreted as block number, otherwise as UNIX timestamp.
static const int LOCKTIME_THRESHOLD = 500000000; // Tue Nov  5 00:53:20 1985 UTC
#ifdef USE_UPNP
static const int fHaveUPnP = true;
#else
static const int fHaveUPnP = false;
#endif


extern CScript COINBASE_FLAGS;






extern CCriticalSection cs_main;
extern std::map<uint256, CBlockIndex*> mapBlockIndex;
extern uint256 hashGenesisBlock;
extern CBlockIndex* pindexGenesisBlock;
extern int nBestHeight;
extern CBigNum bnBestChainWork;
extern CBigNum bnBestInvalidWork;
extern uint256 hashBestChain;
extern CBlockIndex* pindexBest;
extern unsigned int nTransactionsUpdated;
extern uint64 nLastBlockTx;
extern uint64 nLastBlockSize;
extern const std::string strMessageMagic;
extern double dHashesPerSec;
extern int64 nHPSTimerStart;
extern int64 nTimeBestReceived;
extern CCriticalSection cs_setpwalletRegistered;
extern std::set<CWallet*> setpwalletRegistered;
extern unsigned char pchMessageStart[4];

// Settings
extern int64 nTransactionFee;
<<<<<<< HEAD
extern int64 nTransactionFeeMax;
extern bool fForceFee;
=======
extern int64 nMinFeeBase;
extern int64 nMinFeePer;
>>>>>>> beb2056b





class CReserveKey;
class CTxDB;
class CTxIndex;

void RegisterWallet(CWallet* pwalletIn);
void UnregisterWallet(CWallet* pwalletIn);
bool ProcessBlock(CNode* pfrom, CBlock* pblock);
bool CheckDiskSpace(uint64 nAdditionalBytes=0);
FILE* OpenBlockFile(unsigned int nFile, unsigned int nBlockPos, const char* pszMode="rb");
FILE* AppendBlockFile(unsigned int& nFileRet);
bool LoadBlockIndex(bool fAllowNew=true);
void PrintBlockTree();
bool ProcessMessages(CNode* pfrom);
bool SendMessages(CNode* pto, bool fSendTrickle);
bool LoadExternalBlockFile(FILE* fileIn);
void GenerateBitcoins(bool fGenerate, CWallet* pwallet);
CBlock* CreateNewBlock(CReserveKey& reservekey);
void IncrementExtraNonce(CBlock* pblock, CBlockIndex* pindexPrev, unsigned int& nExtraNonce);
void FormatHashBuffers(CBlock* pblock, char* pmidstate, char* pdata, char* phash1);
bool CheckWork(CBlock* pblock, CWallet& wallet, CReserveKey& reservekey);
bool CheckProofOfWork(uint256 hash, unsigned int nBits);
unsigned int ComputeMinWork(unsigned int nBase, int64 nTime);
int GetNumBlocksOfPeers();
bool IsInitialBlockDownload();
std::string GetWarnings(std::string strFor);
bool GetTransaction(const uint256 &hash, CTransaction &tx, uint256 &hashBlock);











bool GetWalletFile(CWallet* pwallet, std::string &strWalletFileOut);

/** Position on disk for a particular transaction. */
class CDiskTxPos
{
public:
    unsigned int nFile;
    unsigned int nBlockPos;
    unsigned int nTxPos;

    CDiskTxPos()
    {
        SetNull();
    }

    CDiskTxPos(unsigned int nFileIn, unsigned int nBlockPosIn, unsigned int nTxPosIn)
    {
        nFile = nFileIn;
        nBlockPos = nBlockPosIn;
        nTxPos = nTxPosIn;
    }

    IMPLEMENT_SERIALIZE( READWRITE(FLATDATA(*this)); )
    void SetNull() { nFile = -1; nBlockPos = 0; nTxPos = 0; }
    bool IsNull() const { return (nFile == -1); }

    friend bool operator==(const CDiskTxPos& a, const CDiskTxPos& b)
    {
        return (a.nFile     == b.nFile &&
                a.nBlockPos == b.nBlockPos &&
                a.nTxPos    == b.nTxPos);
    }

    friend bool operator!=(const CDiskTxPos& a, const CDiskTxPos& b)
    {
        return !(a == b);
    }

    std::string ToString() const
    {
        if (IsNull())
            return "null";
        else
            return strprintf("(nFile=%d, nBlockPos=%d, nTxPos=%d)", nFile, nBlockPos, nTxPos);
    }

    void print() const
    {
        printf("%s", ToString().c_str());
    }
};



/** An inpoint - a combination of a transaction and an index n into its vin */
class CInPoint
{
public:
    CTransaction* ptx;
    unsigned int n;

    CInPoint() { SetNull(); }
    CInPoint(CTransaction* ptxIn, unsigned int nIn) { ptx = ptxIn; n = nIn; }
    void SetNull() { ptx = NULL; n = -1; }
    bool IsNull() const { return (ptx == NULL && n == -1); }
};



/** An outpoint - a combination of a transaction hash and an index n into its vout */
class COutPoint
{
public:
    uint256 hash;
    unsigned int n;

    COutPoint() { SetNull(); }
    COutPoint(uint256 hashIn, unsigned int nIn) { hash = hashIn; n = nIn; }
    IMPLEMENT_SERIALIZE( READWRITE(FLATDATA(*this)); )
    void SetNull() { hash = 0; n = -1; }
    bool IsNull() const { return (hash == 0 && n == -1); }

    friend bool operator<(const COutPoint& a, const COutPoint& b)
    {
        return (a.hash < b.hash || (a.hash == b.hash && a.n < b.n));
    }

    friend bool operator==(const COutPoint& a, const COutPoint& b)
    {
        return (a.hash == b.hash && a.n == b.n);
    }

    friend bool operator!=(const COutPoint& a, const COutPoint& b)
    {
        return !(a == b);
    }

    std::string ToString() const
    {
        return strprintf("COutPoint(%s, %d)", hash.ToString().substr(0,10).c_str(), n);
    }

    void print() const
    {
        printf("%s\n", ToString().c_str());
    }
};




/** An input of a transaction.  It contains the location of the previous
 * transaction's output that it claims and a signature that matches the
 * output's public key.
 */
class CTxIn
{
public:
    COutPoint prevout;
    CScript scriptSig;
    unsigned int nSequence;

    CTxIn()
    {
        nSequence = std::numeric_limits<unsigned int>::max();
    }

    explicit CTxIn(COutPoint prevoutIn, CScript scriptSigIn=CScript(), unsigned int nSequenceIn=std::numeric_limits<unsigned int>::max())
    {
        prevout = prevoutIn;
        scriptSig = scriptSigIn;
        nSequence = nSequenceIn;
    }

    CTxIn(uint256 hashPrevTx, unsigned int nOut, CScript scriptSigIn=CScript(), unsigned int nSequenceIn=std::numeric_limits<unsigned int>::max())
    {
        prevout = COutPoint(hashPrevTx, nOut);
        scriptSig = scriptSigIn;
        nSequence = nSequenceIn;
    }

    IMPLEMENT_SERIALIZE
    (
        READWRITE(prevout);
        READWRITE(scriptSig);
        READWRITE(nSequence);
    )

    bool IsFinal() const
    {
        return (nSequence == std::numeric_limits<unsigned int>::max());
    }

    friend bool operator==(const CTxIn& a, const CTxIn& b)
    {
        return (a.prevout   == b.prevout &&
                a.scriptSig == b.scriptSig &&
                a.nSequence == b.nSequence);
    }

    friend bool operator!=(const CTxIn& a, const CTxIn& b)
    {
        return !(a == b);
    }

    std::string ToString() const
    {
        std::string str;
        str += "CTxIn(";
        str += prevout.ToString();
        if (prevout.IsNull())
            str += strprintf(", coinbase %s", HexStr(scriptSig).c_str());
        else
            str += strprintf(", scriptSig=%s", scriptSig.ToString().substr(0,24).c_str());
        if (nSequence != std::numeric_limits<unsigned int>::max())
            str += strprintf(", nSequence=%u", nSequence);
        str += ")";
        return str;
    }

    void print() const
    {
        printf("%s\n", ToString().c_str());
    }
};




/** An output of a transaction.  It contains the public key that the next input
 * must be able to sign with to claim it.
 */
class CTxOut
{
public:
    int64 nValue;
    CScript scriptPubKey;

    CTxOut()
    {
        SetNull();
    }

    CTxOut(int64 nValueIn, CScript scriptPubKeyIn)
    {
        nValue = nValueIn;
        scriptPubKey = scriptPubKeyIn;
    }

    IMPLEMENT_SERIALIZE
    (
        READWRITE(nValue);
        READWRITE(scriptPubKey);
    )

    void SetNull()
    {
        nValue = -1;
        scriptPubKey.clear();
    }

    bool IsNull()
    {
        return (nValue == -1);
    }

    uint256 GetHash() const
    {
        return SerializeHash(*this);
    }

    friend bool operator==(const CTxOut& a, const CTxOut& b)
    {
        return (a.nValue       == b.nValue &&
                a.scriptPubKey == b.scriptPubKey);
    }

    friend bool operator!=(const CTxOut& a, const CTxOut& b)
    {
        return !(a == b);
    }

    std::string ToString() const
    {
        if (scriptPubKey.size() < 6)
            return "CTxOut(error)";
        return strprintf("CTxOut(nValue=%"PRI64d".%08"PRI64d", scriptPubKey=%s)", nValue / COIN, nValue % COIN, scriptPubKey.ToString().substr(0,30).c_str());
    }

    void print() const
    {
        printf("%s\n", ToString().c_str());
    }
};




enum GetMinFee_mode
{
    GMF_BLOCK,
    GMF_RELAY,
    GMF_SEND,
};

typedef std::map<uint256, std::pair<CTxIndex, CTransaction> > MapPrevTx;

/** The basic transaction that is broadcasted on the network and contained in
 * blocks.  A transaction can contain multiple inputs and outputs.
 */
class CTransaction
{
public:
    int nVersion;
    std::vector<CTxIn> vin;
    std::vector<CTxOut> vout;
    unsigned int nLockTime;

    // Denial-of-service detection:
    mutable int nDoS;
    bool DoS(int nDoSIn, bool fIn) const { nDoS += nDoSIn; return fIn; }

    CTransaction()
    {
        SetNull();
    }

    IMPLEMENT_SERIALIZE
    (
        READWRITE(this->nVersion);
        nVersion = this->nVersion;
        READWRITE(vin);
        READWRITE(vout);
        READWRITE(nLockTime);
    )

    void SetNull()
    {
        nVersion = 1;
        vin.clear();
        vout.clear();
        nLockTime = 0;
        nDoS = 0;  // Denial-of-service prevention
    }

    bool IsNull() const
    {
        return (vin.empty() && vout.empty());
    }

    uint256 GetHash() const
    {
        return SerializeHash(*this);
    }

    bool IsFinal(int nBlockHeight=0, int64 nBlockTime=0) const
    {
        // Time based nLockTime implemented in 0.1.6
        if (nLockTime == 0)
            return true;
        if (nBlockHeight == 0)
            nBlockHeight = nBestHeight;
        if (nBlockTime == 0)
            nBlockTime = GetAdjustedTime();
        if ((int64)nLockTime < ((int64)nLockTime < LOCKTIME_THRESHOLD ? (int64)nBlockHeight : nBlockTime))
            return true;
        BOOST_FOREACH(const CTxIn& txin, vin)
            if (!txin.IsFinal())
                return false;
        return true;
    }

    bool IsNewerThan(const CTransaction& old) const
    {
        if (vin.size() != old.vin.size())
            return false;
        for (unsigned int i = 0; i < vin.size(); i++)
            if (vin[i].prevout != old.vin[i].prevout)
                return false;

        bool fNewer = false;
        unsigned int nLowest = std::numeric_limits<unsigned int>::max();
        for (unsigned int i = 0; i < vin.size(); i++)
        {
            if (vin[i].nSequence != old.vin[i].nSequence)
            {
                if (vin[i].nSequence <= nLowest)
                {
                    fNewer = false;
                    nLowest = vin[i].nSequence;
                }
                if (old.vin[i].nSequence < nLowest)
                {
                    fNewer = true;
                    nLowest = old.vin[i].nSequence;
                }
            }
        }
        return fNewer;
    }

    bool IsCoinBase() const
    {
        return (vin.size() == 1 && vin[0].prevout.IsNull());
    }

    /** Check for standard transaction types
        @return True if all outputs (scriptPubKeys) use only standard transaction forms
    */
    bool IsStandard() const;

    /** Check for standard transaction types
        @param[in] mapInputs	Map of previous transactions that have outputs we're spending
        @return True if all inputs (scriptSigs) use only standard transaction forms
        @see CTransaction::FetchInputs
    */
    bool AreInputsStandard(const MapPrevTx& mapInputs) const;

    /** Count ECDSA signature operations the old-fashioned (pre-0.6) way
        @return number of sigops this transaction's outputs will produce when spent
        @see CTransaction::FetchInputs
    */
    unsigned int GetLegacySigOpCount() const;

    /** Count ECDSA signature operations in pay-to-script-hash inputs.

        @param[in] mapInputs	Map of previous transactions that have outputs we're spending
        @return maximum number of sigops required to validate this transaction's inputs
        @see CTransaction::FetchInputs
     */
    unsigned int GetP2SHSigOpCount(const MapPrevTx& mapInputs) const;

    /** Amount of bitcoins spent by this transaction.
        @return sum of all outputs (note: does not include fees)
     */
    int64 GetValueOut() const
    {
        int64 nValueOut = 0;
        BOOST_FOREACH(const CTxOut& txout, vout)
        {
            nValueOut += txout.nValue;
            if (!MoneyRange(txout.nValue) || !MoneyRange(nValueOut))
                throw std::runtime_error("CTransaction::GetValueOut() : value out of range");
        }
        return nValueOut;
    }

    /** Amount of bitcoins coming in to this transaction
        Note that lightweight clients may not know anything besides the hash of previous transactions,
        so may not be able to calculate this.

        @param[in] mapInputs	Map of previous transactions that have outputs we're spending
        @return	Sum of value of all inputs (scriptSigs)
        @see CTransaction::FetchInputs
     */
    int64 GetValueIn(const MapPrevTx& mapInputs) const;

    static bool AllowFree(double dPriority)
    {
        // Large (in bytes) low-priority (new, small-coin) transactions
        // need a fee.
        return dPriority > COIN * 144 / 250;
    }

    int64 GetMinFee(unsigned int nBlockSize=1, bool fAllowFree=true, enum GetMinFee_mode mode=GMF_BLOCK) const
    {
        // Base fee is either MIN_TX_FEE or MIN_RELAY_TX_FEE
        int64 nBaseFee = (mode == GMF_RELAY) ? MIN_RELAY_TX_FEE : MIN_TX_FEE;

        unsigned int nBytes = ::GetSerializeSize(*this, SER_NETWORK, PROTOCOL_VERSION);
        unsigned int nNewBlockSize = nBlockSize + nBytes;
        int64 nMinFee = (1 + (int64)nBytes / 1000) * nBaseFee;

        if (fAllowFree)
        {
            if (nBlockSize == 1)
            {
                // Transactions under 10K are free
                // (about 4500bc if made of 50bc inputs)
                if (nBytes < 10000)
                    nMinFee = 0;
            }
            else
            {
                // Free transaction area
                if (nNewBlockSize < 27000)
                    nMinFee = 0;
            }
        }

        // To limit dust spam, require MIN_TX_FEE/MIN_RELAY_TX_FEE if any output is less than 0.01
        if (nMinFee < nBaseFee)
        {
            BOOST_FOREACH(const CTxOut& txout, vout)
                if (txout.nValue < CENT)
                    nMinFee = nBaseFee;
        }

        // Raise the price as the block approaches full
        if (nBlockSize != 1 && nNewBlockSize >= MAX_BLOCK_SIZE_GEN/2)
        {
            if (nNewBlockSize >= MAX_BLOCK_SIZE_GEN)
                return MAX_MONEY;
            nMinFee *= MAX_BLOCK_SIZE_GEN / (MAX_BLOCK_SIZE_GEN - nNewBlockSize);
        }

        if (!MoneyRange(nMinFee))
            nMinFee = MAX_MONEY;

        if (mode == GMF_BLOCK)
        {
            int64 nAltMinFee = (1 + ((int64)nBytes / nMinFeePer)) * nMinFeeBase;
            if (nAltMinFee > nMinFee)
                nMinFee = nAltMinFee;
        }

        return nMinFee;
    }


    bool ReadFromDisk(CDiskTxPos pos, FILE** pfileRet=NULL)
    {
        CAutoFile filein = CAutoFile(OpenBlockFile(pos.nFile, 0, pfileRet ? "rb+" : "rb"), SER_DISK, CLIENT_VERSION);
        if (!filein)
            return error("CTransaction::ReadFromDisk() : OpenBlockFile failed");

        // Read transaction
        if (fseek(filein, pos.nTxPos, SEEK_SET) != 0)
            return error("CTransaction::ReadFromDisk() : fseek failed");
        filein >> *this;

        // Return file pointer
        if (pfileRet)
        {
            if (fseek(filein, pos.nTxPos, SEEK_SET) != 0)
                return error("CTransaction::ReadFromDisk() : second fseek failed");
            *pfileRet = filein.release();
        }
        return true;
    }

    friend bool operator==(const CTransaction& a, const CTransaction& b)
    {
        return (a.nVersion  == b.nVersion &&
                a.vin       == b.vin &&
                a.vout      == b.vout &&
                a.nLockTime == b.nLockTime);
    }

    friend bool operator!=(const CTransaction& a, const CTransaction& b)
    {
        return !(a == b);
    }


    std::string ToString() const
    {
        std::string str;
        str += strprintf("CTransaction(hash=%s, ver=%d, vin.size=%d, vout.size=%d, nLockTime=%d)\n",
            GetHash().ToString().substr(0,10).c_str(),
            nVersion,
            vin.size(),
            vout.size(),
            nLockTime);
        for (unsigned int i = 0; i < vin.size(); i++)
            str += "    " + vin[i].ToString() + "\n";
        for (unsigned int i = 0; i < vout.size(); i++)
            str += "    " + vout[i].ToString() + "\n";
        return str;
    }

    void print() const
    {
        printf("%s", ToString().c_str());
    }


    bool ReadFromDisk(CTxDB& txdb, COutPoint prevout, CTxIndex& txindexRet);
    bool ReadFromDisk(CTxDB& txdb, COutPoint prevout);
    bool ReadFromDisk(COutPoint prevout);
    bool DisconnectInputs(CTxDB& txdb);

    /** Fetch from memory and/or disk. inputsRet keys are transaction hashes.

     @param[in] txdb	Transaction database
     @param[in] mapTestPool	List of pending changes to the transaction index database
     @param[in] fBlock	True if being called to add a new best-block to the chain
     @param[in] fMiner	True if being called by CreateNewBlock
     @param[out] inputsRet	Pointers to this transaction's inputs
     @param[out] fInvalid	returns true if transaction is invalid
     @return	Returns true if all inputs are in txdb or mapTestPool
     */
    bool FetchInputs(CTxDB& txdb, const std::map<uint256, CTxIndex>& mapTestPool,
                     bool fBlock, bool fMiner, MapPrevTx& inputsRet, bool& fInvalid);

    /** Sanity check previous transactions, then, if all checks succeed,
        mark them as spent by this transaction.

        @param[in] inputs	Previous transactions (from FetchInputs)
        @param[out] mapTestPool	Keeps track of inputs that need to be updated on disk
        @param[in] posThisTx	Position of this transaction on disk
        @param[in] pindexBlock
        @param[in] fBlock	true if called from ConnectBlock
        @param[in] fMiner	true if called from CreateNewBlock
        @param[in] fStrictPayToScriptHash	true if fully validating p2sh transactions
        @return Returns true if all checks succeed
     */
    bool ConnectInputs(MapPrevTx inputs,
                       std::map<uint256, CTxIndex>& mapTestPool, const CDiskTxPos& posThisTx,
                       const CBlockIndex* pindexBlock, bool fBlock, bool fMiner, bool fStrictPayToScriptHash=true);
    bool ClientConnectInputs();
    bool CheckTransaction() const;
    bool AcceptToMemoryPool(CTxDB& txdb, bool fCheckInputs=true, bool* pfMissingInputs=NULL);

protected:
    const CTxOut& GetOutputFor(const CTxIn& input, const MapPrevTx& inputs) const;
};





/** A transaction with a merkle branch linking it to the block chain. */
class CMerkleTx : public CTransaction
{
public:
    uint256 hashBlock;
    std::vector<uint256> vMerkleBranch;
    int nIndex;

    // memory only
    mutable bool fMerkleVerified;


    CMerkleTx()
    {
        Init();
    }

    CMerkleTx(const CTransaction& txIn) : CTransaction(txIn)
    {
        Init();
    }

    void Init()
    {
        hashBlock = 0;
        nIndex = -1;
        fMerkleVerified = false;
    }


    IMPLEMENT_SERIALIZE
    (
        nSerSize += SerReadWrite(s, *(CTransaction*)this, nType, nVersion, ser_action);
        nVersion = this->nVersion;
        READWRITE(hashBlock);
        READWRITE(vMerkleBranch);
        READWRITE(nIndex);
    )


    int SetMerkleBranch(const CBlock* pblock=NULL);
    int GetDepthInMainChain(CBlockIndex* &pindexRet) const;
    int GetDepthInMainChain() const { CBlockIndex *pindexRet; return GetDepthInMainChain(pindexRet); }
    bool IsInMainChain() const { return GetDepthInMainChain() > 0; }
    int GetBlocksToMaturity() const;
    bool AcceptToMemoryPool(CTxDB& txdb, bool fCheckInputs=true);
    bool AcceptToMemoryPool();
};




/**  A txdb record that contains the disk location of a transaction and the
 * locations of transactions that spend its outputs.  vSpent is really only
 * used as a flag, but having the location is very helpful for debugging.
 */
class CTxIndex
{
public:
    CDiskTxPos pos;
    std::vector<CDiskTxPos> vSpent;

    CTxIndex()
    {
        SetNull();
    }

    CTxIndex(const CDiskTxPos& posIn, unsigned int nOutputs)
    {
        pos = posIn;
        vSpent.resize(nOutputs);
    }

    IMPLEMENT_SERIALIZE
    (
        if (!(nType & SER_GETHASH))
            READWRITE(nVersion);
        READWRITE(pos);
        READWRITE(vSpent);
    )

    void SetNull()
    {
        pos.SetNull();
        vSpent.clear();
    }

    bool IsNull()
    {
        return pos.IsNull();
    }

    friend bool operator==(const CTxIndex& a, const CTxIndex& b)
    {
        return (a.pos    == b.pos &&
                a.vSpent == b.vSpent);
    }

    friend bool operator!=(const CTxIndex& a, const CTxIndex& b)
    {
        return !(a == b);
    }
    int GetDepthInMainChain() const;
 
};





/** Nodes collect new transactions into a block, hash them into a hash tree,
 * and scan through nonce values to make the block's hash satisfy proof-of-work
 * requirements.  When they solve the proof-of-work, they broadcast the block
 * to everyone and the block is added to the block chain.  The first transaction
 * in the block is a special one that creates a new coin owned by the creator
 * of the block.
 *
 * Blocks are appended to blk0001.dat files on disk.  Their location on disk
 * is indexed by CBlockIndex objects in memory.
 */
class CBlock
{
public:
    // header
    int nVersion;
    uint256 hashPrevBlock;
    uint256 hashMerkleRoot;
    unsigned int nTime;
    unsigned int nBits;
    unsigned int nNonce;

    // network and disk
    std::vector<CTransaction> vtx;

    // memory only
    mutable std::vector<uint256> vMerkleTree;

    // Denial-of-service detection:
    mutable int nDoS;
    bool DoS(int nDoSIn, bool fIn) const { nDoS += nDoSIn; return fIn; }

    CBlock()
    {
        SetNull();
    }

    IMPLEMENT_SERIALIZE
    (
        READWRITE(this->nVersion);
        nVersion = this->nVersion;
        READWRITE(hashPrevBlock);
        READWRITE(hashMerkleRoot);
        READWRITE(nTime);
        READWRITE(nBits);
        READWRITE(nNonce);

        // ConnectBlock depends on vtx being last so it can calculate offset
        if (!(nType & (SER_GETHASH|SER_BLOCKHEADERONLY)))
            READWRITE(vtx);
        else if (fRead)
            const_cast<CBlock*>(this)->vtx.clear();
    )

    void SetNull()
    {
        nVersion = 1;
        hashPrevBlock = 0;
        hashMerkleRoot = 0;
        nTime = 0;
        nBits = 0;
        nNonce = 0;
        vtx.clear();
        vMerkleTree.clear();
        nDoS = 0;
    }

    bool IsNull() const
    {
        return (nBits == 0);
    }

    uint256 GetHash() const
    {
        return Hash(BEGIN(nVersion), END(nNonce));
    }

    int64 GetBlockTime() const
    {
        return (int64)nTime;
    }

    void UpdateTime(const CBlockIndex* pindexPrev);


    uint256 BuildMerkleTree() const
    {
        vMerkleTree.clear();
        BOOST_FOREACH(const CTransaction& tx, vtx)
            vMerkleTree.push_back(tx.GetHash());
        int j = 0;
        for (int nSize = vtx.size(); nSize > 1; nSize = (nSize + 1) / 2)
        {
            for (int i = 0; i < nSize; i += 2)
            {
                int i2 = std::min(i+1, nSize-1);
                vMerkleTree.push_back(Hash(BEGIN(vMerkleTree[j+i]),  END(vMerkleTree[j+i]),
                                           BEGIN(vMerkleTree[j+i2]), END(vMerkleTree[j+i2])));
            }
            j += nSize;
        }
        return (vMerkleTree.empty() ? 0 : vMerkleTree.back());
    }

    std::vector<uint256> GetMerkleBranch(int nIndex) const
    {
        if (vMerkleTree.empty())
            BuildMerkleTree();
        std::vector<uint256> vMerkleBranch;
        int j = 0;
        for (int nSize = vtx.size(); nSize > 1; nSize = (nSize + 1) / 2)
        {
            int i = std::min(nIndex^1, nSize-1);
            vMerkleBranch.push_back(vMerkleTree[j+i]);
            nIndex >>= 1;
            j += nSize;
        }
        return vMerkleBranch;
    }

    static uint256 CheckMerkleBranch(uint256 hash, const std::vector<uint256>& vMerkleBranch, int nIndex)
    {
        if (nIndex == -1)
            return 0;
        BOOST_FOREACH(const uint256& otherside, vMerkleBranch)
        {
            if (nIndex & 1)
                hash = Hash(BEGIN(otherside), END(otherside), BEGIN(hash), END(hash));
            else
                hash = Hash(BEGIN(hash), END(hash), BEGIN(otherside), END(otherside));
            nIndex >>= 1;
        }
        return hash;
    }


    bool WriteToDisk(unsigned int& nFileRet, unsigned int& nBlockPosRet)
    {
        // Open history file to append
        CAutoFile fileout = CAutoFile(AppendBlockFile(nFileRet), SER_DISK, CLIENT_VERSION);
        if (!fileout)
            return error("CBlock::WriteToDisk() : AppendBlockFile failed");

        // Write index header
        unsigned int nSize = fileout.GetSerializeSize(*this);
        fileout << FLATDATA(pchMessageStart) << nSize;

        // Write block
        long fileOutPos = ftell(fileout);
        if (fileOutPos < 0)
            return error("CBlock::WriteToDisk() : ftell failed");
        nBlockPosRet = fileOutPos;
        fileout << *this;

        // Flush stdio buffers and commit to disk before returning
        fflush(fileout);
        if (!IsInitialBlockDownload() || (nBestHeight+1) % 500 == 0)
        {
#ifdef WIN32
            _commit(_fileno(fileout));
#else
            fsync(fileno(fileout));
#endif
        }

        return true;
    }

    bool ReadFromDisk(unsigned int nFile, unsigned int nBlockPos, bool fReadTransactions=true)
    {
        SetNull();

        // Open history file to read
        CAutoFile filein = CAutoFile(OpenBlockFile(nFile, nBlockPos, "rb"), SER_DISK, CLIENT_VERSION);
        if (!filein)
            return error("CBlock::ReadFromDisk() : OpenBlockFile failed");
        if (!fReadTransactions)
            filein.nType |= SER_BLOCKHEADERONLY;

        // Read block
        filein >> *this;

        // Check the header
        if (!CheckProofOfWork(GetHash(), nBits))
            return error("CBlock::ReadFromDisk() : errors in block header");

        return true;
    }



    void print() const
    {
        printf("CBlock(hash=%s, ver=%d, hashPrevBlock=%s, hashMerkleRoot=%s, nTime=%u, nBits=%08x, nNonce=%u, vtx=%d)\n",
            GetHash().ToString().substr(0,20).c_str(),
            nVersion,
            hashPrevBlock.ToString().substr(0,20).c_str(),
            hashMerkleRoot.ToString().substr(0,10).c_str(),
            nTime, nBits, nNonce,
            vtx.size());
        for (unsigned int i = 0; i < vtx.size(); i++)
        {
            printf("  ");
            vtx[i].print();
        }
        printf("  vMerkleTree: ");
        for (unsigned int i = 0; i < vMerkleTree.size(); i++)
            printf("%s ", vMerkleTree[i].ToString().substr(0,10).c_str());
        printf("\n");
    }


    bool DisconnectBlock(CTxDB& txdb, CBlockIndex* pindex);
    bool ConnectBlock(CTxDB& txdb, CBlockIndex* pindex);
    bool ReadFromDisk(const CBlockIndex* pindex, bool fReadTransactions=true);
    bool SetBestChain(CTxDB& txdb, CBlockIndex* pindexNew);
    bool AddToBlockIndex(unsigned int nFile, unsigned int nBlockPos);
    bool CheckBlock() const;
    bool AcceptBlock();

private:
    bool SetBestChainInner(CTxDB& txdb, CBlockIndex *pindexNew);
};






/** The block chain is a tree shaped structure starting with the
 * genesis block at the root, with each block potentially having multiple
 * candidates to be the next block.  pprev and pnext link a path through the
 * main/longest chain.  A blockindex may have multiple pprev pointing back
 * to it, but pnext will only point forward to the longest branch, or will
 * be null if the block is not part of the longest chain.
 */
class CBlockIndex
{
public:
    const uint256* phashBlock;
    CBlockIndex* pprev;
    CBlockIndex* pnext;
    unsigned int nFile;
    unsigned int nBlockPos;
    int nHeight;
    CBigNum bnChainWork;

    // block header
    int nVersion;
    uint256 hashMerkleRoot;
    unsigned int nTime;
    unsigned int nBits;
    unsigned int nNonce;


    CBlockIndex()
    {
        phashBlock = NULL;
        pprev = NULL;
        pnext = NULL;
        nFile = 0;
        nBlockPos = 0;
        nHeight = 0;
        bnChainWork = 0;

        nVersion       = 0;
        hashMerkleRoot = 0;
        nTime          = 0;
        nBits          = 0;
        nNonce         = 0;
    }

    CBlockIndex(unsigned int nFileIn, unsigned int nBlockPosIn, CBlock& block)
    {
        phashBlock = NULL;
        pprev = NULL;
        pnext = NULL;
        nFile = nFileIn;
        nBlockPos = nBlockPosIn;
        nHeight = 0;
        bnChainWork = 0;

        nVersion       = block.nVersion;
        hashMerkleRoot = block.hashMerkleRoot;
        nTime          = block.nTime;
        nBits          = block.nBits;
        nNonce         = block.nNonce;
    }

    CBlock GetBlockHeader() const
    {
        CBlock block;
        block.nVersion       = nVersion;
        if (pprev)
            block.hashPrevBlock = pprev->GetBlockHash();
        block.hashMerkleRoot = hashMerkleRoot;
        block.nTime          = nTime;
        block.nBits          = nBits;
        block.nNonce         = nNonce;
        return block;
    }

    uint256 GetBlockHash() const
    {
        return *phashBlock;
    }

    int64 GetBlockTime() const
    {
        return (int64)nTime;
    }

    CBigNum GetBlockWork() const
    {
        CBigNum bnTarget;
        bnTarget.SetCompact(nBits);
        if (bnTarget <= 0)
            return 0;
        return (CBigNum(1)<<256) / (bnTarget+1);
    }

    bool IsInMainChain() const
    {
        return (pnext || this == pindexBest);
    }

    bool CheckIndex() const
    {
        return CheckProofOfWork(GetBlockHash(), nBits);
    }

    bool EraseBlockFromDisk()
    {
        // Open history file
        CAutoFile fileout = CAutoFile(OpenBlockFile(nFile, nBlockPos, "rb+"), SER_DISK, CLIENT_VERSION);
        if (!fileout)
            return false;

        // Overwrite with empty null block
        CBlock block;
        block.SetNull();
        fileout << block;

        return true;
    }

    enum { nMedianTimeSpan=11 };

    int64 GetMedianTimePast() const
    {
        int64 pmedian[nMedianTimeSpan];
        int64* pbegin = &pmedian[nMedianTimeSpan];
        int64* pend = &pmedian[nMedianTimeSpan];

        const CBlockIndex* pindex = this;
        for (int i = 0; i < nMedianTimeSpan && pindex; i++, pindex = pindex->pprev)
            *(--pbegin) = pindex->GetBlockTime();

        std::sort(pbegin, pend);
        return pbegin[(pend - pbegin)/2];
    }

    int64 GetMedianTime() const
    {
        const CBlockIndex* pindex = this;
        for (int i = 0; i < nMedianTimeSpan/2; i++)
        {
            if (!pindex->pnext)
                return GetBlockTime();
            pindex = pindex->pnext;
        }
        return pindex->GetMedianTimePast();
    }



    std::string ToString() const
    {
        return strprintf("CBlockIndex(nprev=%08x, pnext=%08x, nFile=%d, nBlockPos=%-6d nHeight=%d, merkle=%s, hashBlock=%s)",
            pprev, pnext, nFile, nBlockPos, nHeight,
            hashMerkleRoot.ToString().substr(0,10).c_str(),
            GetBlockHash().ToString().substr(0,20).c_str());
    }

    void print() const
    {
        printf("%s\n", ToString().c_str());
    }
};



/** Used to marshal pointers into hashes for db storage. */
class CDiskBlockIndex : public CBlockIndex
{
public:
    uint256 hashPrev;
    uint256 hashNext;

    CDiskBlockIndex()
    {
        hashPrev = 0;
        hashNext = 0;
    }

    explicit CDiskBlockIndex(CBlockIndex* pindex) : CBlockIndex(*pindex)
    {
        hashPrev = (pprev ? pprev->GetBlockHash() : 0);
        hashNext = (pnext ? pnext->GetBlockHash() : 0);
    }

    IMPLEMENT_SERIALIZE
    (
        if (!(nType & SER_GETHASH))
            READWRITE(nVersion);

        READWRITE(hashNext);
        READWRITE(nFile);
        READWRITE(nBlockPos);
        READWRITE(nHeight);

        // block header
        READWRITE(this->nVersion);
        READWRITE(hashPrev);
        READWRITE(hashMerkleRoot);
        READWRITE(nTime);
        READWRITE(nBits);
        READWRITE(nNonce);
    )

    uint256 GetBlockHash() const
    {
        CBlock block;
        block.nVersion        = nVersion;
        block.hashPrevBlock   = hashPrev;
        block.hashMerkleRoot  = hashMerkleRoot;
        block.nTime           = nTime;
        block.nBits           = nBits;
        block.nNonce          = nNonce;
        return block.GetHash();
    }


    std::string ToString() const
    {
        std::string str = "CDiskBlockIndex(";
        str += CBlockIndex::ToString();
        str += strprintf("\n                hashBlock=%s, hashPrev=%s, hashNext=%s)",
            GetBlockHash().ToString().c_str(),
            hashPrev.ToString().substr(0,20).c_str(),
            hashNext.ToString().substr(0,20).c_str());
        return str;
    }

    void print() const
    {
        printf("%s\n", ToString().c_str());
    }
};








/** Describes a place in the block chain to another node such that if the
 * other node doesn't have the same branch, it can find a recent common trunk.
 * The further back it is, the further before the fork it may be.
 */
class CBlockLocator
{
protected:
    std::vector<uint256> vHave;
public:

    CBlockLocator()
    {
    }

    explicit CBlockLocator(const CBlockIndex* pindex)
    {
        Set(pindex);
    }

    explicit CBlockLocator(uint256 hashBlock)
    {
        std::map<uint256, CBlockIndex*>::iterator mi = mapBlockIndex.find(hashBlock);
        if (mi != mapBlockIndex.end())
            Set((*mi).second);
    }

    CBlockLocator(const std::vector<uint256>& vHaveIn)
    {
        vHave = vHaveIn;
    }

    IMPLEMENT_SERIALIZE
    (
        if (!(nType & SER_GETHASH))
            READWRITE(nVersion);
        READWRITE(vHave);
    )

    void SetNull()
    {
        vHave.clear();
    }

    bool IsNull()
    {
        return vHave.empty();
    }

    void Set(const CBlockIndex* pindex)
    {
        vHave.clear();
        int nStep = 1;
        while (pindex)
        {
            vHave.push_back(pindex->GetBlockHash());

            // Exponentially larger steps back
            for (int i = 0; pindex && i < nStep; i++)
                pindex = pindex->pprev;
            if (vHave.size() > 10)
                nStep *= 2;
        }
        vHave.push_back(hashGenesisBlock);
    }

    int GetDistanceBack()
    {
        // Retrace how far back it was in the sender's branch
        int nDistance = 0;
        int nStep = 1;
        BOOST_FOREACH(const uint256& hash, vHave)
        {
            std::map<uint256, CBlockIndex*>::iterator mi = mapBlockIndex.find(hash);
            if (mi != mapBlockIndex.end())
            {
                CBlockIndex* pindex = (*mi).second;
                if (pindex->IsInMainChain())
                    return nDistance;
            }
            nDistance += nStep;
            if (nDistance > 10)
                nStep *= 2;
        }
        return nDistance;
    }

    CBlockIndex* GetBlockIndex()
    {
        // Find the first block the caller has in the main chain
        BOOST_FOREACH(const uint256& hash, vHave)
        {
            std::map<uint256, CBlockIndex*>::iterator mi = mapBlockIndex.find(hash);
            if (mi != mapBlockIndex.end())
            {
                CBlockIndex* pindex = (*mi).second;
                if (pindex->IsInMainChain())
                    return pindex;
            }
        }
        return pindexGenesisBlock;
    }

    uint256 GetBlockHash()
    {
        // Find the first block the caller has in the main chain
        BOOST_FOREACH(const uint256& hash, vHave)
        {
            std::map<uint256, CBlockIndex*>::iterator mi = mapBlockIndex.find(hash);
            if (mi != mapBlockIndex.end())
            {
                CBlockIndex* pindex = (*mi).second;
                if (pindex->IsInMainChain())
                    return hash;
            }
        }
        return hashGenesisBlock;
    }

    int GetHeight()
    {
        CBlockIndex* pindex = GetBlockIndex();
        if (!pindex)
            return 0;
        return pindex->nHeight;
    }
};









/** Alerts are for notifying old versions if they become too obsolete and
 * need to upgrade.  The message is displayed in the status bar.
 * Alert messages are broadcast as a vector of signed data.  Unserializing may
 * not read the entire buffer if the alert is for a newer version, but older
 * versions can still relay the original data.
 */
class CUnsignedAlert
{
public:
    int nVersion;
    int64 nRelayUntil;      // when newer nodes stop relaying to newer nodes
    int64 nExpiration;
    int nID;
    int nCancel;
    std::set<int> setCancel;
    int nMinVer;            // lowest version inclusive
    int nMaxVer;            // highest version inclusive
    std::set<std::string> setSubVer;  // empty matches all
    int nPriority;

    // Actions
    std::string strComment;
    std::string strStatusBar;
    std::string strReserved;

    IMPLEMENT_SERIALIZE
    (
        READWRITE(this->nVersion);
        nVersion = this->nVersion;
        READWRITE(nRelayUntil);
        READWRITE(nExpiration);
        READWRITE(nID);
        READWRITE(nCancel);
        READWRITE(setCancel);
        READWRITE(nMinVer);
        READWRITE(nMaxVer);
        READWRITE(setSubVer);
        READWRITE(nPriority);

        READWRITE(strComment);
        READWRITE(strStatusBar);
        READWRITE(strReserved);
    )

    void SetNull()
    {
        nVersion = 1;
        nRelayUntil = 0;
        nExpiration = 0;
        nID = 0;
        nCancel = 0;
        setCancel.clear();
        nMinVer = 0;
        nMaxVer = 0;
        setSubVer.clear();
        nPriority = 0;

        strComment.clear();
        strStatusBar.clear();
        strReserved.clear();
    }

    std::string ToString() const
    {
        std::string strSetCancel;
        BOOST_FOREACH(int n, setCancel)
            strSetCancel += strprintf("%d ", n);
        std::string strSetSubVer;
        BOOST_FOREACH(std::string str, setSubVer)
            strSetSubVer += "\"" + str + "\" ";
        return strprintf(
                "CAlert(\n"
                "    nVersion     = %d\n"
                "    nRelayUntil  = %"PRI64d"\n"
                "    nExpiration  = %"PRI64d"\n"
                "    nID          = %d\n"
                "    nCancel      = %d\n"
                "    setCancel    = %s\n"
                "    nMinVer      = %d\n"
                "    nMaxVer      = %d\n"
                "    setSubVer    = %s\n"
                "    nPriority    = %d\n"
                "    strComment   = \"%s\"\n"
                "    strStatusBar = \"%s\"\n"
                ")\n",
            nVersion,
            nRelayUntil,
            nExpiration,
            nID,
            nCancel,
            strSetCancel.c_str(),
            nMinVer,
            nMaxVer,
            strSetSubVer.c_str(),
            nPriority,
            strComment.c_str(),
            strStatusBar.c_str());
    }

    void print() const
    {
        printf("%s", ToString().c_str());
    }
};

/** An alert is a combination of a serialized CUnsignedAlert and a signature. */
class CAlert : public CUnsignedAlert
{
public:
    std::vector<unsigned char> vchMsg;
    std::vector<unsigned char> vchSig;

    CAlert()
    {
        SetNull();
    }

    IMPLEMENT_SERIALIZE
    (
        READWRITE(vchMsg);
        READWRITE(vchSig);
    )

    void SetNull()
    {
        CUnsignedAlert::SetNull();
        vchMsg.clear();
        vchSig.clear();
    }

    bool IsNull() const
    {
        return (nExpiration == 0);
    }

    uint256 GetHash() const
    {
        return SerializeHash(*this);
    }

    bool IsInEffect() const
    {
        return (GetAdjustedTime() < nExpiration);
    }

    bool Cancels(const CAlert& alert) const
    {
        if (!IsInEffect())
            return false; // this was a no-op before 31403
        return (alert.nID <= nCancel || setCancel.count(alert.nID));
    }

    bool AppliesTo(int nVersion, std::string strSubVerIn) const
    {
        // TODO: rework for client-version-embedded-in-strSubVer ?
        return (IsInEffect() &&
                nMinVer <= nVersion && nVersion <= nMaxVer &&
                (setSubVer.empty() || setSubVer.count(strSubVerIn)));
    }

    bool AppliesToMe() const
    {
        return AppliesTo(PROTOCOL_VERSION, FormatSubVersion(CLIENT_NAME, CLIENT_VERSION, std::vector<std::string>()));
    }

    bool RelayTo(CNode* pnode) const
    {
        if (!IsInEffect())
            return false;
        // returns true if wasn't already contained in the set
        if (pnode->setKnown.insert(GetHash()).second)
        {
            if (AppliesTo(pnode->nVersion, pnode->strSubVer) ||
                AppliesToMe() ||
                GetAdjustedTime() < nRelayUntil)
            {
                pnode->PushMessage("alert", *this);
                return true;
            }
        }
        return false;
    }

    bool CheckSignature()
    {
        CKey key;
        if (!key.SetPubKey(ParseHex("04fc9702847840aaf195de8442ebecedf5b095cdbb9bc716bda9110971b28a49e0ead8564ff0db22209e0374782c093bb899692d524e9d6a6956e7c5ecbcd68284")))
            return error("CAlert::CheckSignature() : SetPubKey failed");
        if (!key.Verify(Hash(vchMsg.begin(), vchMsg.end()), vchSig))
            return error("CAlert::CheckSignature() : verify signature failed");

        // Now unserialize the data
        CDataStream sMsg(vchMsg, SER_NETWORK, PROTOCOL_VERSION);
        sMsg >> *(CUnsignedAlert*)this;
        return true;
    }

    bool ProcessAlert();
};

class CTxMemPool
{
public:
    mutable CCriticalSection cs;
    std::map<uint256, CTransaction> mapTx;
    std::map<COutPoint, CInPoint> mapNextTx;

    bool accept(CTxDB& txdb, CTransaction &tx,
                bool fCheckInputs, bool* pfMissingInputs);
    bool addUnchecked(CTransaction &tx);
    bool remove(CTransaction &tx);

    unsigned long size()
    {
        LOCK(cs);
        return mapTx.size();
    }

    bool exists(uint256 hash)
    {
        return (mapTx.count(hash) != 0);
    }

    CTransaction& lookup(uint256 hash)
    {
        return mapTx[hash];
    }
};

extern CTxMemPool mempool;

#endif<|MERGE_RESOLUTION|>--- conflicted
+++ resolved
@@ -73,13 +73,10 @@
 
 // Settings
 extern int64 nTransactionFee;
-<<<<<<< HEAD
 extern int64 nTransactionFeeMax;
 extern bool fForceFee;
-=======
 extern int64 nMinFeeBase;
 extern int64 nMinFeePer;
->>>>>>> beb2056b
 
 
 

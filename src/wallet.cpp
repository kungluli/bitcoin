--- conflicted
+++ resolved
@@ -2,6 +2,10 @@
 // Copyright (c) 2009-2012 The Bitcoin developers
 // Distributed under the MIT/X11 software license, see the accompanying
 // file license.txt or http://www.opensource.org/licenses/mit-license.php.
+
+#include <boost/algorithm/string/classification.hpp>
+#include <boost/algorithm/string/split.hpp>
+#include <boost/algorithm/string/trim.hpp>
 
 #include "wallet.h"
 #include "walletdb.h"
@@ -933,15 +937,7 @@
             if (pcoin->IsCoinBase() && pcoin->GetBlocksToMaturity() > 0)
                 continue;
 
-<<<<<<< HEAD
-            int nDepth = pcoin->GetDepthInMainChain();
-            if (nDepth < (pcoin->IsFromMe() ? nConfMine : nConfTheirs))
-                continue;
-
             for (unsigned int i = 0; i < pcoin->vout.size(); i++)
-=======
-            for (int i = 0; i < pcoin->vout.size(); i++)
->>>>>>> bd895349
             {
                 if (!this->sendFromAddressRestriction.empty() && !this->sendFromAddressRestriction.count(((CWalletTx *)pcoin)->GetAddressOfTxOut(i)))
                     continue;
@@ -953,36 +949,9 @@
     }
 }
 
-<<<<<<< HEAD
-    if (nTotalLower == nTargetValue || nTotalLower == nTargetValue + CENT)
-    {
-        for (unsigned int i = 0; i < vValue.size(); ++i)
-        {
-            setCoinsRet.insert(vValue[i].second);
-            nValueRet += vValue[i].first;
-        }
-        return true;
-    }
-
-    if (nTotalLower < nTargetValue + (coinLowestLarger.second.first ? CENT : 0))
-    {
-        if (coinLowestLarger.second.first == NULL)
-            return false;
-        setCoinsRet.insert(coinLowestLarger.second);
-        nValueRet += coinLowestLarger.first;
-        return true;
-    }
-
-    if (nTotalLower >= nTargetValue + CENT)
-        nTargetValue += CENT;
-
-    // Solve subset sum by stochastic approximation
-    sort(vValue.rbegin(), vValue.rend());
-=======
 static void ApproximateBestSubset(vector<pair<int64, pair<const CWalletTx*,unsigned int> > >vValue, int64 nTotalLower, int64 nTargetValue,
                                   vector<char>& vfBest, int64& nBest, int iterations = 1000)
 {
->>>>>>> bd895349
     vector<char> vfIncluded;
 
     vfBest.assign(vValue.size(), true);
@@ -994,13 +963,7 @@
         int64 nTotal = 0;
         bool fReachedTarget = false;
         for (int nPass = 0; nPass < 2 && !fReachedTarget; nPass++)
-<<<<<<< HEAD
-        {
             for (unsigned int i = 0; i < vValue.size(); i++)
-            {
-=======
-            for (int i = 0; i < vValue.size(); i++)
->>>>>>> bd895349
                 if (nPass == 0 ? rand() % 2 : !vfIncluded[i])
                 {
                     nTotal += vValue[i].first;
@@ -1066,7 +1029,7 @@
 
     if (nTotalLower == nTargetValue)
     {
-        for (int i = 0; i < vValue.size(); ++i)
+        for (unsigned int i = 0; i < vValue.size(); ++i)
         {
             setCoinsRet.insert(vValue[i].second);
             nValueRet += vValue[i].first;

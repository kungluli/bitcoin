// Copyright (c) 2009-2010 Satoshi Nakamoto
// Copyright (c) 2009-2012 The Bitcoin developers
// Distributed under the MIT/X11 software license, see the accompanying
// file license.txt or http://www.opensource.org/licenses/mit-license.php.

#include "headers.h"
#include "irc.h"
#include "db.h"
#include "net.h"
#include "init.h"
#include "strlcpy.h"
#include "addrman.h"

#ifdef WIN32
#include <string.h>
#endif

#ifdef USE_UPNP
#include <miniupnpc/miniwget.h>
#include <miniupnpc/miniupnpc.h>
#include <miniupnpc/upnpcommands.h>
#include <miniupnpc/upnperrors.h>
#endif

using namespace std;
using namespace boost;

static const int MAX_OUTBOUND_CONNECTIONS = 8;

void ThreadMessageHandler2(void* parg);
void ThreadSocketHandler2(void* parg);
void ThreadOpenConnections2(void* parg);
void ThreadOpenAddedConnections2(void* parg);
#ifdef USE_UPNP
void ThreadMapPort2(void* parg);
#endif
void ThreadDNSAddressSeed2(void* parg);
bool OpenNetworkConnection(const CAddress& addrConnect);



//
// Global state variables
//
bool fClient = false;
bool fAllowDNS = false;
static bool fUseUPnP = false;
uint64 nLocalServices = (fClient ? 0 : NODE_NETWORK);
CCriticalSection cs_mapLocalHost;
map<CNetAddr, int> mapLocalHost;
static CNode* pnodeLocalHost = NULL;
uint64 nLocalHostNonce = 0;
array<int, THREAD_MAX> vnThreadsRunning;
static SOCKET hListenSocket = INVALID_SOCKET;
CAddrMan addrman;

vector<CNode*> vNodes;
CCriticalSection cs_vNodes;
map<CInv, CDataStream> mapRelay;
deque<pair<int64, CInv> > vRelayExpiration;
CCriticalSection cs_mapRelay;
map<CInv, int64> mapAlreadyAskedFor;


set<CNetAddr> setservAddNodeAddresses;
CCriticalSection cs_setservAddNodeAddresses;



unsigned short GetListenPort()
{
    return (unsigned short)(GetArg("-port", GetDefaultPort()));
}

void CNode::PushGetBlocks(CBlockIndex* pindexBegin, uint256 hashEnd)
{
    // Filter out duplicate requests
    if (pindexBegin == pindexLastGetBlocksBegin && hashEnd == hashLastGetBlocksEnd)
        return;
    pindexLastGetBlocksBegin = pindexBegin;
    hashLastGetBlocksEnd = hashEnd;

    PushMessage("getblocks", CBlockLocator(pindexBegin), hashEnd);
}

// find 'best' local address for a particular peer
bool GetLocal(CNetAddr& addr, const CNetAddr *paddrPeer)
{
    if (fUseProxy || mapArgs.count("-connect") || fNoListen)
        return false;

    int nBestCount = -1;
    int nBestReachability = -1;
    CRITICAL_BLOCK(cs_mapLocalHost)
    {
        for (map<CNetAddr, int>::iterator it = mapLocalHost.begin(); it != mapLocalHost.end(); it++)
        {
            int nCount = (*it).second;
            int nReachability = (*it).first.GetReachabilityFrom(paddrPeer);
            if (nReachability > nBestReachability || (nReachability == nBestReachability && nCount > nBestCount))
            {
                addr = (*it).first;
                nBestReachability = nReachability;
                nBestCount = nCount;
            }
        }
    }
    return nBestCount >= 0;
}

// get best local address for a particular peer as a CAddress
CAddress GetLocalAddress(const CNetAddr *paddrPeer)
{
    CAddress ret(CService("0.0.0.0",0),0);
    CNetAddr addr;
    if (GetLocal(addr, paddrPeer))
    {
        ret.SetIP(addr);
        ret.SetPort(GetListenPort());
        ret.nServices = nLocalServices;
        ret.nTime = GetAdjustedTime();
    }
    return ret;
}

bool RecvLine(SOCKET hSocket, string& strLine)
{
    strLine = "";
    loop
    {
        char c;
        int nBytes = recv(hSocket, &c, 1, 0);
        if (nBytes > 0)
        {
            if (c == '\n')
                continue;
            if (c == '\r')
                return true;
            strLine += c;
            if (strLine.size() >= 9000)
                return true;
        }
        else if (nBytes <= 0)
        {
            if (fShutdown)
                return false;
            if (nBytes < 0)
            {
                int nErr = WSAGetLastError();
                if (nErr == WSAEMSGSIZE)
                    continue;
                if (nErr == WSAEWOULDBLOCK || nErr == WSAEINTR || nErr == WSAEINPROGRESS)
                {
                    Sleep(10);
                    continue;
                }
            }
            if (!strLine.empty())
                return true;
            if (nBytes == 0)
            {
                // socket closed
                printf("socket closed\n");
                return false;
            }
            else
            {
                // socket error
                int nErr = WSAGetLastError();
                printf("recv failed: %d\n", nErr);
                return false;
            }
        }
    }
}

// used when scores of local addresses may have changed
// pushes better local address to peers
void static AdvertizeLocal()
{
    CRITICAL_BLOCK(cs_vNodes)
    {
        BOOST_FOREACH(CNode* pnode, vNodes)
            if (pnode->fSuccessfullyConnected)
            {
                CAddress addrLocal = GetLocalAddress(&pnode->addr);
                if (addrLocal.IsRoutable() && (CNetAddr)addrLocal != (CNetAddr)pnode->addrLocal)
                {
                    pnode->PushAddress(addrLocal);
                    pnode->addrLocal = addrLocal;
                }
            }
    }
}

// learn a new local address
bool AddLocal(const CNetAddr& addr, int nScore)
{
    if (!addr.IsRoutable())
        return false;

    printf("AddLocal(%s,%i)\n", addr.ToString().c_str(), nScore);

    CRITICAL_BLOCK(cs_mapLocalHost)
        mapLocalHost[addr] = std::max(nScore, mapLocalHost[addr]) + (mapLocalHost.count(addr) ? 1 : 0);

    AdvertizeLocal();

    return true;
}

// vote for a local address
bool SeenLocal(const CNetAddr& addr)
{
    CRITICAL_BLOCK(cs_mapLocalHost)
    {
        if (mapLocalHost.count(addr) == 0)
            return false;
        mapLocalHost[addr]++;
    }

    AdvertizeLocal();

    return true;
}

// check whether a given address is potentially local
bool IsLocal(const CNetAddr& addr)
{
    CRITICAL_BLOCK(cs_mapLocalHost)
    {
        return mapLocalHost.count(addr) > 0;
    }
    return false;
}


bool GetMyExternalIP2(const CService& addrConnect, const char* pszGet, const char* pszKeyword, CNetAddr& ipRet)
{
    SOCKET hSocket;
    if (!ConnectSocket(addrConnect, hSocket))
        return error("GetMyExternalIP() : connection to %s failed", addrConnect.ToString().c_str());

    send(hSocket, pszGet, strlen(pszGet), MSG_NOSIGNAL);

    string strLine;
    while (RecvLine(hSocket, strLine))
    {
        if (strLine.empty()) // HTTP response is separated from headers by blank line
        {
            loop
            {
                if (!RecvLine(hSocket, strLine))
                {
                    closesocket(hSocket);
                    return false;
                }
                if (pszKeyword == NULL)
                    break;
                if (strLine.find(pszKeyword) != -1)
                {
                    strLine = strLine.substr(strLine.find(pszKeyword) + strlen(pszKeyword));
                    break;
                }
            }
            closesocket(hSocket);
            if (strLine.find("<") != -1)
                strLine = strLine.substr(0, strLine.find("<"));
            strLine = strLine.substr(strspn(strLine.c_str(), " \t\n\r"));
            while (strLine.size() > 0 && isspace(strLine[strLine.size()-1]))
                strLine.resize(strLine.size()-1);
            CService addr(strLine,0,true);
            printf("GetMyExternalIP() received [%s] %s\n", strLine.c_str(), addr.ToString().c_str());
            if (!addr.IsValid() || !addr.IsRoutable())
                return false;
            ipRet.SetIP(addr);
            return true;
        }
    }
    closesocket(hSocket);
    return error("GetMyExternalIP() : connection closed");
}

// We now get our external IP from the IRC server first and only use this as a backup
bool GetMyExternalIP(CNetAddr& ipRet)
{
    CService addrConnect;
    const char* pszGet;
    const char* pszKeyword;

    if (fNoListen||fUseProxy)
        return false;

    for (int nLookup = 0; nLookup <= 1; nLookup++)
    for (int nHost = 1; nHost <= 2; nHost++)
    {
        // We should be phasing out our use of sites like these.  If we need
        // replacements, we should ask for volunteers to put this simple
        // php file on their webserver that prints the client IP:
        //  <?php echo $_SERVER["REMOTE_ADDR"]; ?>
        if (nHost == 1)
        {
            addrConnect = CService("91.198.22.70",80); // checkip.dyndns.org

            if (nLookup == 1)
            {
                CService addrIP("checkip.dyndns.org", 80, true);
                if (addrIP.IsValid())
                    addrConnect = addrIP;
            }

            pszGet = "GET / HTTP/1.1\r\n"
                     "Host: checkip.dyndns.org\r\n"
                     "User-Agent: Mozilla/4.0 (compatible; MSIE 7.0; Windows NT 5.1)\r\n"
                     "Connection: close\r\n"
                     "\r\n";

            pszKeyword = "Address:";
        }
        else if (nHost == 2)
        {
            addrConnect = CService("74.208.43.192", 80); // www.showmyip.com

            if (nLookup == 1)
            {
                CService addrIP("www.showmyip.com", 80, true);
                if (addrIP.IsValid())
                    addrConnect = addrIP;
            }

            pszGet = "GET /simple/ HTTP/1.1\r\n"
                     "Host: www.showmyip.com\r\n"
                     "User-Agent: Mozilla/4.0 (compatible; MSIE 7.0; Windows NT 5.1)\r\n"
                     "Connection: close\r\n"
                     "\r\n";

            pszKeyword = NULL; // Returns just IP address
        }

        if (GetMyExternalIP2(addrConnect, pszGet, pszKeyword, ipRet))
            return true;
    }

    return false;
}

void ThreadGetMyExternalIP(void* parg)
{
    CNetAddr addrLocalHost;
    if (GetMyExternalIP(addrLocalHost))
    {
        printf("GetMyExternalIP() returned %s\n", addrLocalHost.ToStringIP().c_str());
        AddLocal(addrLocalHost, LOCAL_HTTP);
    }
}





<<<<<<< HEAD
=======
bool AddAddress(CAddress addr, int64 nTimePenalty, CAddrDB *pAddrDB)
{
    if (!addr.IsRoutable())
        return false;
    if (IsLocal(addr))
        return false;
    addr.nTime = max((int64)0, (int64)addr.nTime - nTimePenalty);
    bool fUpdated = false;
    bool fNew = false;
    CAddress addrFound = addr;

    CRITICAL_BLOCK(cs_mapAddresses)
    {
        map<vector<unsigned char>, CAddress>::iterator it = mapAddresses.find(addr.GetKey());
        if (it == mapAddresses.end())
        {
            // New address
            printf("AddAddress(%s)\n", addr.ToString().c_str());
            mapAddresses.insert(make_pair(addr.GetKey(), addr));
            fUpdated = true;
            fNew = true;
        }
        else
        {
            addrFound = (*it).second;
            if ((addrFound.nServices | addr.nServices) != addrFound.nServices)
            {
                // Services have been added
                addrFound.nServices |= addr.nServices;
                fUpdated = true;
            }
            bool fCurrentlyOnline = (GetAdjustedTime() - addr.nTime < 24 * 60 * 60);
            int64 nUpdateInterval = (fCurrentlyOnline ? 60 * 60 : 24 * 60 * 60);
            if (addrFound.nTime < addr.nTime - nUpdateInterval)
            {
                // Periodically update most recently seen time
                addrFound.nTime = addr.nTime;
                fUpdated = true;
            }
        }
    }
    // There is a nasty deadlock bug if this is done inside the cs_mapAddresses
    // CRITICAL_BLOCK:
    // Thread 1:  begin db transaction (locks inside-db-mutex)
    //            then AddAddress (locks cs_mapAddresses)
    // Thread 2:  AddAddress (locks cs_mapAddresses)
    //             ... then db operation hangs waiting for inside-db-mutex
    if (fUpdated)
    {
        if (pAddrDB)
            pAddrDB->WriteAddress(addrFound);
        else
            CAddrDB().WriteAddress(addrFound);
    }
    return fNew;
}

>>>>>>> 1665e559
void AddressCurrentlyConnected(const CService& addr)
{
    addrman.Connected(addr);
}





void AbandonRequests(void (*fn)(void*, CDataStream&), void* param1)
{
    // If the dialog might get closed before the reply comes back,
    // call this in the destructor so it doesn't get called after it's deleted.
    CRITICAL_BLOCK(cs_vNodes)
    {
        BOOST_FOREACH(CNode* pnode, vNodes)
        {
            CRITICAL_BLOCK(pnode->cs_mapRequests)
            {
                for (map<uint256, CRequestTracker>::iterator mi = pnode->mapRequests.begin(); mi != pnode->mapRequests.end();)
                {
                    CRequestTracker& tracker = (*mi).second;
                    if (tracker.fn == fn && tracker.param1 == param1)
                        pnode->mapRequests.erase(mi++);
                    else
                        mi++;
                }
            }
        }
    }
}







//
// Subscription methods for the broadcast and subscription system.
// Channel numbers are message numbers, i.e. MSG_TABLE and MSG_PRODUCT.
//
// The subscription system uses a meet-in-the-middle strategy.
// With 100,000 nodes, if senders broadcast to 1000 random nodes and receivers
// subscribe to 1000 random nodes, 99.995% (1 - 0.99^1000) of messages will get through.
//

bool AnySubscribed(unsigned int nChannel)
{
    if (pnodeLocalHost->IsSubscribed(nChannel))
        return true;
    CRITICAL_BLOCK(cs_vNodes)
        BOOST_FOREACH(CNode* pnode, vNodes)
            if (pnode->IsSubscribed(nChannel))
                return true;
    return false;
}

bool CNode::IsSubscribed(unsigned int nChannel)
{
    if (nChannel >= vfSubscribe.size())
        return false;
    return vfSubscribe[nChannel];
}

void CNode::Subscribe(unsigned int nChannel, unsigned int nHops)
{
    if (nChannel >= vfSubscribe.size())
        return;

    if (!AnySubscribed(nChannel))
    {
        // Relay subscribe
        CRITICAL_BLOCK(cs_vNodes)
            BOOST_FOREACH(CNode* pnode, vNodes)
                if (pnode != this)
                    pnode->PushMessage("subscribe", nChannel, nHops);
    }

    vfSubscribe[nChannel] = true;
}

void CNode::CancelSubscribe(unsigned int nChannel)
{
    if (nChannel >= vfSubscribe.size())
        return;

    // Prevent from relaying cancel if wasn't subscribed
    if (!vfSubscribe[nChannel])
        return;
    vfSubscribe[nChannel] = false;

    if (!AnySubscribed(nChannel))
    {
        // Relay subscription cancel
        CRITICAL_BLOCK(cs_vNodes)
            BOOST_FOREACH(CNode* pnode, vNodes)
                if (pnode != this)
                    pnode->PushMessage("sub-cancel", nChannel);
    }
}









CNode* FindNode(const CNetAddr& ip)
{
    CRITICAL_BLOCK(cs_vNodes)
    {
        BOOST_FOREACH(CNode* pnode, vNodes)
            if ((CNetAddr)pnode->addr == ip)
                return (pnode);
    }
    return NULL;
}

CNode* FindNode(const CService& addr)
{
    CRITICAL_BLOCK(cs_vNodes)
    {
        BOOST_FOREACH(CNode* pnode, vNodes)
            if ((CService)pnode->addr == addr)
                return (pnode);
    }
    return NULL;
}

CNode* ConnectNode(CAddress addrConnect, int64 nTimeout)
{
    if (IsLocal(addrConnect))
        return NULL;

    // Look for an existing connection
    CNode* pnode = FindNode((CService)addrConnect);
    if (pnode)
    {
        if (nTimeout != 0)
            pnode->AddRef(nTimeout);
        else
            pnode->AddRef();
        return pnode;
    }

    /// debug print
    printf("trying connection %s lastseen=%.1fhrs\n",
        addrConnect.ToString().c_str(),
        (double)(addrConnect.nTime - GetAdjustedTime())/3600.0);

    addrman.Attempt(addrConnect);

    // Connect
    SOCKET hSocket;
    if (ConnectSocket(addrConnect, hSocket))
    {
        /// debug print
        printf("connected %s\n", addrConnect.ToString().c_str());

        // Set to nonblocking
#ifdef WIN32
        u_long nOne = 1;
        if (ioctlsocket(hSocket, FIONBIO, &nOne) == SOCKET_ERROR)
            printf("ConnectSocket() : ioctlsocket nonblocking setting failed, error %d\n", WSAGetLastError());
#else
        if (fcntl(hSocket, F_SETFL, O_NONBLOCK) == SOCKET_ERROR)
            printf("ConnectSocket() : fcntl nonblocking setting failed, error %d\n", errno);
#endif

        // Add node
        CNode* pnode = new CNode(hSocket, addrConnect, false);
        if (nTimeout != 0)
            pnode->AddRef(nTimeout);
        else
            pnode->AddRef();
        CRITICAL_BLOCK(cs_vNodes)
            vNodes.push_back(pnode);

        pnode->nTimeConnected = GetTime();
        return pnode;
    }
    else
    {
        return NULL;
    }
}

void CNode::CloseSocketDisconnect()
{
    fDisconnect = true;
    if (hSocket != INVALID_SOCKET)
    {
        if (fDebug)
            printf("%s ", DateTimeStrFormat("%x %H:%M:%S", GetTime()).c_str());
        printf("disconnecting node %s\n", addr.ToString().c_str());
        closesocket(hSocket);
        hSocket = INVALID_SOCKET;
        vRecv.clear();
    }
}

void CNode::Cleanup()
{
    // All of a nodes broadcasts and subscriptions are automatically torn down
    // when it goes down, so a node has to stay up to keep its broadcast going.

    // Cancel subscriptions
    for (unsigned int nChannel = 0; nChannel < vfSubscribe.size(); nChannel++)
        if (vfSubscribe[nChannel])
            CancelSubscribe(nChannel);
}


void CNode::PushVersion()
{
    /// when NTP implemented, change to just nTime = GetAdjustedTime()
    int64 nTime = (fInbound ? GetAdjustedTime() : GetTime());
    CAddress addrYou = (fUseProxy ? CAddress(CService("0.0.0.0",0)) : addr);
    CAddress addrMe = GetLocalAddress(&addr);
    RAND_bytes((unsigned char*)&nLocalHostNonce, sizeof(nLocalHostNonce));
    PushMessage("version", PROTOCOL_VERSION, nLocalServices, nTime, addrYou, addrMe,
                nLocalHostNonce, FormatSubVersion(CLIENT_NAME, CLIENT_VERSION, std::vector<string>()), nBestHeight);
}





std::map<CNetAddr, int64> CNode::setBanned;
CCriticalSection CNode::cs_setBanned;

void CNode::ClearBanned()
{
    setBanned.clear();
}

bool CNode::IsBanned(CNetAddr ip)
{
    bool fResult = false;
    CRITICAL_BLOCK(cs_setBanned)
    {
        std::map<CNetAddr, int64>::iterator i = setBanned.find(ip);
        if (i != setBanned.end())
        {
            int64 t = (*i).second;
            if (GetTime() < t)
                fResult = true;
        }
    }
    return fResult;
}

bool CNode::Misbehaving(int howmuch)
{
    if (addr.IsLocal())
    {
        printf("Warning: local node %s misbehaving\n", addr.ToString().c_str());
        return false;
    }

    nMisbehavior += howmuch;
    if (nMisbehavior >= GetArg("-banscore", 100))
    {
        int64 banTime = GetTime()+GetArg("-bantime", 60*60*24);  // Default 24-hour ban
        CRITICAL_BLOCK(cs_setBanned)
            if (setBanned[addr] < banTime)
                setBanned[addr] = banTime;
        CloseSocketDisconnect();
        printf("Disconnected %s for misbehavior (score=%d)\n", addr.ToString().c_str(), nMisbehavior);
        return true;
    }
    return false;
}












void ThreadSocketHandler(void* parg)
{
    IMPLEMENT_RANDOMIZE_STACK(ThreadSocketHandler(parg));
    try
    {
        vnThreadsRunning[THREAD_SOCKETHANDLER]++;
        ThreadSocketHandler2(parg);
        vnThreadsRunning[THREAD_SOCKETHANDLER]--;
    }
    catch (std::exception& e) {
        vnThreadsRunning[THREAD_SOCKETHANDLER]--;
        PrintException(&e, "ThreadSocketHandler()");
    } catch (...) {
        vnThreadsRunning[THREAD_SOCKETHANDLER]--;
        throw; // support pthread_cancel()
    }
    printf("ThreadSocketHandler exiting\n");
}

void ThreadSocketHandler2(void* parg)
{
    printf("ThreadSocketHandler started\n");
    list<CNode*> vNodesDisconnected;
    int nPrevNodeCount = 0;

    loop
    {
        //
        // Disconnect nodes
        //
        CRITICAL_BLOCK(cs_vNodes)
        {
            // Disconnect unused nodes
            vector<CNode*> vNodesCopy = vNodes;
            BOOST_FOREACH(CNode* pnode, vNodesCopy)
            {
                if (pnode->fDisconnect ||
                    (pnode->GetRefCount() <= 0 && pnode->vRecv.empty() && pnode->vSend.empty()))
                {
                    // remove from vNodes
                    vNodes.erase(remove(vNodes.begin(), vNodes.end(), pnode), vNodes.end());

                    // close socket and cleanup
                    pnode->CloseSocketDisconnect();
                    pnode->Cleanup();

                    // hold in disconnected pool until all refs are released
                    pnode->nReleaseTime = max(pnode->nReleaseTime, GetTime() + 15 * 60);
                    if (pnode->fNetworkNode || pnode->fInbound)
                        pnode->Release();
                    vNodesDisconnected.push_back(pnode);
                }
            }

            // Delete disconnected nodes
            list<CNode*> vNodesDisconnectedCopy = vNodesDisconnected;
            BOOST_FOREACH(CNode* pnode, vNodesDisconnectedCopy)
            {
                // wait until threads are done using it
                if (pnode->GetRefCount() <= 0)
                {
                    bool fDelete = false;
                    TRY_CRITICAL_BLOCK(pnode->cs_vSend)
                     TRY_CRITICAL_BLOCK(pnode->cs_vRecv)
                      TRY_CRITICAL_BLOCK(pnode->cs_mapRequests)
                       TRY_CRITICAL_BLOCK(pnode->cs_inventory)
                        fDelete = true;
                    if (fDelete)
                    {
                        vNodesDisconnected.remove(pnode);
                        delete pnode;
                    }
                }
            }
        }
        if (vNodes.size() != nPrevNodeCount)
        {
            nPrevNodeCount = vNodes.size();
            MainFrameRepaint();
        }


        //
        // Find which sockets have data to receive
        //
        struct timeval timeout;
        timeout.tv_sec  = 0;
        timeout.tv_usec = 50000; // frequency to poll pnode->vSend

        fd_set fdsetRecv;
        fd_set fdsetSend;
        fd_set fdsetError;
        FD_ZERO(&fdsetRecv);
        FD_ZERO(&fdsetSend);
        FD_ZERO(&fdsetError);
        SOCKET hSocketMax = 0;

        if(hListenSocket != INVALID_SOCKET)
            FD_SET(hListenSocket, &fdsetRecv);
        hSocketMax = max(hSocketMax, hListenSocket);
        CRITICAL_BLOCK(cs_vNodes)
        {
            BOOST_FOREACH(CNode* pnode, vNodes)
            {
                if (pnode->hSocket == INVALID_SOCKET)
                    continue;
                FD_SET(pnode->hSocket, &fdsetRecv);
                FD_SET(pnode->hSocket, &fdsetError);
                hSocketMax = max(hSocketMax, pnode->hSocket);
                TRY_CRITICAL_BLOCK(pnode->cs_vSend)
                    if (!pnode->vSend.empty())
                        FD_SET(pnode->hSocket, &fdsetSend);
            }
        }

        vnThreadsRunning[THREAD_SOCKETHANDLER]--;
        int nSelect = select(hSocketMax + 1, &fdsetRecv, &fdsetSend, &fdsetError, &timeout);
        vnThreadsRunning[THREAD_SOCKETHANDLER]++;
        if (fShutdown)
            return;
        if (nSelect == SOCKET_ERROR)
        {
            int nErr = WSAGetLastError();
            if (hSocketMax > -1)
            {
                printf("socket select error %d\n", nErr);
                for (int i = 0; i <= hSocketMax; i++)
                    FD_SET(i, &fdsetRecv);
            }
            FD_ZERO(&fdsetSend);
            FD_ZERO(&fdsetError);
            Sleep(timeout.tv_usec/1000);
        }


        //
        // Accept new connections
        //
        if (hListenSocket != INVALID_SOCKET && FD_ISSET(hListenSocket, &fdsetRecv))
        {
            struct sockaddr_in sockaddr;
            socklen_t len = sizeof(sockaddr);
            SOCKET hSocket = accept(hListenSocket, (struct sockaddr*)&sockaddr, &len);
            CAddress addr;
            int nInbound = 0;

            if (hSocket != INVALID_SOCKET)
                addr = CAddress(sockaddr);

            CRITICAL_BLOCK(cs_vNodes)
                BOOST_FOREACH(CNode* pnode, vNodes)
                if (pnode->fInbound)
                    nInbound++;

            if (hSocket == INVALID_SOCKET)
            {
                if (WSAGetLastError() != WSAEWOULDBLOCK)
                    printf("socket error accept failed: %d\n", WSAGetLastError());
            }
            else if (nInbound >= GetArg("-maxconnections", 125) - MAX_OUTBOUND_CONNECTIONS)
            {
                CRITICAL_BLOCK(cs_setservAddNodeAddresses)
                    if (!setservAddNodeAddresses.count(addr))
                        closesocket(hSocket);
            }
            else if (CNode::IsBanned(addr))
            {
                printf("connection from %s dropped (banned)\n", addr.ToString().c_str());
                closesocket(hSocket);
            }
            else
            {
                printf("accepted connection %s\n", addr.ToString().c_str());
                CNode* pnode = new CNode(hSocket, addr, true);
                pnode->AddRef();
                CRITICAL_BLOCK(cs_vNodes)
                    vNodes.push_back(pnode);
            }
        }


        //
        // Service each socket
        //
        vector<CNode*> vNodesCopy;
        CRITICAL_BLOCK(cs_vNodes)
        {
            vNodesCopy = vNodes;
            BOOST_FOREACH(CNode* pnode, vNodesCopy)
                pnode->AddRef();
        }
        BOOST_FOREACH(CNode* pnode, vNodesCopy)
        {
            if (fShutdown)
                return;

            //
            // Receive
            //
            if (pnode->hSocket == INVALID_SOCKET)
                continue;
            if (FD_ISSET(pnode->hSocket, &fdsetRecv) || FD_ISSET(pnode->hSocket, &fdsetError))
            {
                TRY_CRITICAL_BLOCK(pnode->cs_vRecv)
                {
                    CDataStream& vRecv = pnode->vRecv;
                    unsigned int nPos = vRecv.size();

                    if (nPos > ReceiveBufferSize()) {
                        if (!pnode->fDisconnect)
                            printf("socket recv flood control disconnect (%d bytes)\n", vRecv.size());
                        pnode->CloseSocketDisconnect();
                    }
                    else {
                        // typical socket buffer is 8K-64K
                        char pchBuf[0x10000];
                        int nBytes = recv(pnode->hSocket, pchBuf, sizeof(pchBuf), MSG_DONTWAIT);
                        if (nBytes > 0)
                        {
                            vRecv.resize(nPos + nBytes);
                            memcpy(&vRecv[nPos], pchBuf, nBytes);
                            pnode->nLastRecv = GetTime();
                        }
                        else if (nBytes == 0)
                        {
                            // socket closed gracefully
                            if (!pnode->fDisconnect)
                                printf("socket closed\n");
                            pnode->CloseSocketDisconnect();
                        }
                        else if (nBytes < 0)
                        {
                            // error
                            int nErr = WSAGetLastError();
                            if (nErr != WSAEWOULDBLOCK && nErr != WSAEMSGSIZE && nErr != WSAEINTR && nErr != WSAEINPROGRESS)
                            {
                                if (!pnode->fDisconnect)
                                    printf("socket recv error %d\n", nErr);
                                pnode->CloseSocketDisconnect();
                            }
                        }
                    }
                }
            }

            //
            // Send
            //
            if (pnode->hSocket == INVALID_SOCKET)
                continue;
            if (FD_ISSET(pnode->hSocket, &fdsetSend))
            {
                TRY_CRITICAL_BLOCK(pnode->cs_vSend)
                {
                    CDataStream& vSend = pnode->vSend;
                    if (!vSend.empty())
                    {
                        int nBytes = send(pnode->hSocket, &vSend[0], vSend.size(), MSG_NOSIGNAL | MSG_DONTWAIT);
                        if (nBytes > 0)
                        {
                            vSend.erase(vSend.begin(), vSend.begin() + nBytes);
                            pnode->nLastSend = GetTime();
                        }
                        else if (nBytes < 0)
                        {
                            // error
                            int nErr = WSAGetLastError();
                            if (nErr != WSAEWOULDBLOCK && nErr != WSAEMSGSIZE && nErr != WSAEINTR && nErr != WSAEINPROGRESS)
                            {
                                printf("socket send error %d\n", nErr);
                                pnode->CloseSocketDisconnect();
                            }
                        }
                        if (vSend.size() > SendBufferSize()) {
                            if (!pnode->fDisconnect)
                                printf("socket send flood control disconnect (%d bytes)\n", vSend.size());
                            pnode->CloseSocketDisconnect();
                        }
                    }
                }
            }

            //
            // Inactivity checking
            //
            if (pnode->vSend.empty())
                pnode->nLastSendEmpty = GetTime();
            if (GetTime() - pnode->nTimeConnected > 60)
            {
                if (pnode->nLastRecv == 0 || pnode->nLastSend == 0)
                {
                    printf("socket no message in first 60 seconds, %d %d\n", pnode->nLastRecv != 0, pnode->nLastSend != 0);
                    pnode->fDisconnect = true;
                }
                else if (GetTime() - pnode->nLastSend > 90*60 && GetTime() - pnode->nLastSendEmpty > 90*60)
                {
                    printf("socket not sending\n");
                    pnode->fDisconnect = true;
                }
                else if (GetTime() - pnode->nLastRecv > 90*60)
                {
                    printf("socket inactivity timeout\n");
                    pnode->fDisconnect = true;
                }
            }
        }
        CRITICAL_BLOCK(cs_vNodes)
        {
            BOOST_FOREACH(CNode* pnode, vNodesCopy)
                pnode->Release();
        }

        Sleep(10);
    }
}









#ifdef USE_UPNP
void ThreadMapPort(void* parg)
{
    IMPLEMENT_RANDOMIZE_STACK(ThreadMapPort(parg));
    try
    {
        vnThreadsRunning[THREAD_UPNP]++;
        ThreadMapPort2(parg);
        vnThreadsRunning[THREAD_UPNP]--;
    }
    catch (std::exception& e) {
        vnThreadsRunning[THREAD_UPNP]--;
        PrintException(&e, "ThreadMapPort()");
    } catch (...) {
        vnThreadsRunning[THREAD_UPNP]--;
        PrintException(NULL, "ThreadMapPort()");
    }
    printf("ThreadMapPort exiting\n");
}

void ThreadMapPort2(void* parg)
{
    printf("ThreadMapPort started\n");

    char port[6];
    sprintf(port, "%d", GetListenPort());

    const char * multicastif = 0;
    const char * minissdpdpath = 0;
    struct UPNPDev * devlist = 0;
    char lanaddr[64];

#ifndef UPNPDISCOVER_SUCCESS
    /* miniupnpc 1.5 */
    devlist = upnpDiscover(2000, multicastif, minissdpdpath, 0);
#else
    /* miniupnpc 1.6 */
    int error = 0;
    devlist = upnpDiscover(2000, multicastif, minissdpdpath, 0, 0, &error);
#endif

    struct UPNPUrls urls;
    struct IGDdatas data;
    int r;

    r = UPNP_GetValidIGD(devlist, &urls, &data, lanaddr, sizeof(lanaddr));
    if (r == 1)
    {
        char externalIPAddress[40];
        r = UPNP_GetExternalIPAddress(urls.controlURL, data.first.servicetype, externalIPAddress);
        if(r != UPNPCOMMAND_SUCCESS)
            printf("UPnP: GetExternalIPAddress() returned %d\n", r);
        else
        {
            if(externalIPAddress[0])
            {
                printf("UPnP: ExternalIPAddress = %s\n", externalIPAddress);
                AddLocal(CNetAddr(externalIPAddress), LOCAL_UPNP);
            }
            else
                printf("UPnP: GetExternalIPAddress failed.\n");
        }

        string strDesc = "Bitcoin " + FormatFullVersion();
#ifndef UPNPDISCOVER_SUCCESS
        /* miniupnpc 1.5 */
        r = UPNP_AddPortMapping(urls.controlURL, data.first.servicetype,
                            port, port, lanaddr, strDesc.c_str(), "TCP", 0);
#else
        /* miniupnpc 1.6 */
        r = UPNP_AddPortMapping(urls.controlURL, data.first.servicetype,
                            port, port, lanaddr, strDesc.c_str(), "TCP", 0, "0");
#endif

        if(r!=UPNPCOMMAND_SUCCESS)
            printf("AddPortMapping(%s, %s, %s) failed with code %d (%s)\n",
                port, port, lanaddr, r, strupnperror(r));
        else
            printf("UPnP Port Mapping successful.\n");
        int i = 1;
        loop {
            if (fShutdown || !fUseUPnP)
            {
                r = UPNP_DeletePortMapping(urls.controlURL, data.first.servicetype, port, "TCP", 0);
                printf("UPNP_DeletePortMapping() returned : %d\n", r);
                freeUPNPDevlist(devlist); devlist = 0;
                FreeUPNPUrls(&urls);
                return;
            }
            if (i % 600 == 0) // Refresh every 20 minutes
            {
#ifndef UPNPDISCOVER_SUCCESS
                /* miniupnpc 1.5 */
                r = UPNP_AddPortMapping(urls.controlURL, data.first.servicetype,
                                    port, port, lanaddr, strDesc.c_str(), "TCP", 0);
#else
                /* miniupnpc 1.6 */
                r = UPNP_AddPortMapping(urls.controlURL, data.first.servicetype,
                                    port, port, lanaddr, strDesc.c_str(), "TCP", 0, "0");
#endif

                if(r!=UPNPCOMMAND_SUCCESS)
                    printf("AddPortMapping(%s, %s, %s) failed with code %d (%s)\n",
                        port, port, lanaddr, r, strupnperror(r));
                else
                    printf("UPnP Port Mapping successful.\n");;
            }
            Sleep(2000);
            i++;
        }
    } else {
        printf("No valid UPnP IGDs found\n");
        freeUPNPDevlist(devlist); devlist = 0;
        if (r != 0)
            FreeUPNPUrls(&urls);
        loop {
            if (fShutdown || !fUseUPnP)
                return;
            Sleep(2000);
        }
    }
}

void MapPort(bool fMapPort)
{
    if (fUseUPnP != fMapPort)
    {
        fUseUPnP = fMapPort;
    }
    if (fUseUPnP && vnThreadsRunning[THREAD_UPNP] < 1)
    {
        if (!CreateThread(ThreadMapPort, NULL))
            printf("Error: ThreadMapPort(ThreadMapPort) failed\n");
    }
}
#else
void MapPort(bool /* unused fMapPort */)
{
    // Intentionally left blank.
}
#endif









// DNS seeds
// Each pair gives a source name and a seed name.
// The first name is used as information source for addrman.
// The second name should resolve to a list of seed addresses.
static const char *strDNSSeed[][2] = {
    {"xf2.org", "bitseed.xf2.org"},
    {"bluematt.me", "dnsseed.bluematt.me"},
    {"bitcoin.sipa.be", "seed.bitcoin.sipa.be"},
    {"dashjr.org", "dnsseed.bitcoin.dashjr.org"},
};

void ThreadDNSAddressSeed(void* parg)
{
    IMPLEMENT_RANDOMIZE_STACK(ThreadDNSAddressSeed(parg));
    try
    {
        vnThreadsRunning[THREAD_DNSSEED]++;
        ThreadDNSAddressSeed2(parg);
        vnThreadsRunning[THREAD_DNSSEED]--;
    }
    catch (std::exception& e) {
        vnThreadsRunning[THREAD_DNSSEED]--;
        PrintException(&e, "ThreadDNSAddressSeed()");
    } catch (...) {
        vnThreadsRunning[THREAD_DNSSEED]--;
        throw; // support pthread_cancel()
    }
    printf("ThreadDNSAddressSeed exiting\n");
}

void ThreadDNSAddressSeed2(void* parg)
{
    printf("ThreadDNSAddressSeed started\n");
    int found = 0;

    if (!fTestNet)
    {
        printf("Loading addresses from DNS seeds (could take a while)\n");

        for (int seed_idx = 0; seed_idx < ARRAYLEN(strDNSSeed); seed_idx++) {
            vector<CNetAddr> vaddr;
            vector<CAddress> vAdd;
            if (LookupHost(strDNSSeed[seed_idx][1], vaddr))
            {
                BOOST_FOREACH(CNetAddr& ip, vaddr)
                {
                    CAddress addr = CAddress(CService(ip, GetDefaultPort()));
                    addr.nTime = 0;
                    vAdd.push_back(addr);
                    found++;
                }
            }
            addrman.Add(vAdd, CNetAddr(strDNSSeed[seed_idx][0], true));
        }
    }

    printf("%d addresses found from DNS seeds\n", found);
}












unsigned int pnSeed[] =
{
    0x959bd347, 0xf8de42b2, 0x73bc0518, 0xea6edc50, 0x21b00a4d, 0xc725b43d, 0xd665464d, 0x1a2a770e,
    0x27c93946, 0x65b2fa46, 0xb80ae255, 0x66b3b446, 0xb1877a3e, 0x6ee89e3e, 0xc3175b40, 0x2a01a83c,
    0x95b1363a, 0xa079ad3d, 0xe6ca801f, 0x027f4f4a, 0x34f7f03a, 0xf790f04a, 0x16ca801f, 0x2f4d5e40,
    0x3a4d5e40, 0xc43a322e, 0xc8159753, 0x14d4724c, 0x7919a118, 0xe0bdb34e, 0x68a16b2e, 0xff64b44d,
    0x6099115b, 0x9b57b05b, 0x7bd1b4ad, 0xdf95944f, 0x29d2b73d, 0xafa8db79, 0xe247ba41, 0x24078348,
    0xf722f03c, 0x33567ebc, 0xace64ed4, 0x984d3932, 0xb5f34e55, 0x27b7024d, 0x94579247, 0x8894042e,
    0x9357d34c, 0x1063c24b, 0xcaa228b1, 0xa3c5a8b2, 0x5dc64857, 0xa2c23643, 0xa8369a54, 0x31203077,
    0x00707c5c, 0x09fc0b3a, 0x272e9e2e, 0xf80f043e, 0x9449ca3e, 0x5512c33e, 0xd106b555, 0xe8024157,
    0xe288ec29, 0xc79c5461, 0xafb63932, 0xdb02ab4b, 0x0e512777, 0x8a145a4c, 0xb201ff4f, 0x5e09314b,
    0xcd9bfbcd, 0x1c023765, 0x4394e75c, 0xa728bd4d, 0x65331552, 0xa98420b1, 0x89ecf559, 0x6e80801f,
    0xf404f118, 0xefd62b51, 0x05918346, 0x9b186d5f, 0xacabab46, 0xf912e255, 0xc188ea62, 0xcc55734e,
    0xc668064d, 0xd77a4558, 0x46201c55, 0xf17dfc80, 0xf7142f2e, 0x87bfb718, 0x8aa54fb2, 0xc451d518,
    0xc4ae8831, 0x8dd44d55, 0x5bbd206c, 0x64536b5d, 0x5c667e60, 0x3b064242, 0xfe963a42, 0xa28e6dc8,
    0xe8a9604a, 0xc989464e, 0xd124a659, 0x50065140, 0xa44dfe5e, 0x1079e655, 0x3fb986d5, 0x47895b18,
    0x7d3ce4ad, 0x4561ba50, 0x296eec62, 0x255b41ad, 0xaed35ec9, 0x55556f12, 0xc7d3154d, 0x3297b65d,
    0x8930121f, 0xabf42e4e, 0x4a29e044, 0x1212685d, 0x676c1e40, 0xce009744, 0x383a8948, 0xa2dbd0ad,
    0xecc2564d, 0x07dbc252, 0x887ee24b, 0x5171644c, 0x6bb798c1, 0x847f495d, 0x4cbb7145, 0x3bb81c32,
    0x45eb262e, 0xc8015a4e, 0x250a361b, 0xf694f946, 0xd64a183e, 0xd4f1dd59, 0x8f20ffd4, 0x51d9e55c,
    0x09521763, 0x5e02002e, 0x32c8074d, 0xe685762e, 0x8290b0bc, 0x762a922e, 0xfc5ee754, 0x83a24829,
    0x775b224d, 0x6295bb4d, 0x38ec0555, 0xbffbba50, 0xe5560260, 0x86b16a7c, 0xd372234e, 0x49a3c24b,
    0x2f6a171f, 0x4d75ed60, 0xae94115b, 0xcb543744, 0x63080c59, 0x3f9c724c, 0xc977ce18, 0x532efb18,
    0x69dc3b2e, 0x5f94d929, 0x1732bb4d, 0x9c814b4d, 0xe6b3762e, 0xc024f662, 0x8face35b, 0x6b5b044d,
    0x798c7b57, 0x79a6b44c, 0x067d3057, 0xf9e94e5f, 0x91cbe15b, 0x71405eb2, 0x2662234e, 0xcbcc4a6d,
    0xbf69d54b, 0xa79b4e55, 0xec6d3e51, 0x7c0b3c02, 0x60f83653, 0x24c1e15c, 0x1110b62e, 0x10350f59,
    0xa56f1d55, 0x3509e7a9, 0xeb128354, 0x14268e2e, 0x934e28bc, 0x8e32692e, 0x8331a21f, 0x3e633932,
    0xc812b12e, 0xc684bf2e, 0x80112d2e, 0xe0ddc96c, 0xc630ca4a, 0x5c09b3b2, 0x0b580518, 0xc8e9d54b,
    0xd169aa43, 0x17d0d655, 0x1d029963, 0x7ff87559, 0xcb701f1f, 0x6fa3e85d, 0xe45e9a54, 0xf05d1802,
    0x44d03b2e, 0x837b692e, 0xccd4354e, 0x3d6da13c, 0x3423084d, 0xf707c34a, 0x55f6db3a, 0xad26e442,
    0x6233a21f, 0x09e80e59, 0x8caeb54d, 0xbe870941, 0xb407d20e, 0x20b51018, 0x56fb152e, 0x460d2a4e,
    0xbb9a2946, 0x560eb12e, 0xed83dd29, 0xd6724f53, 0xa50aafb8, 0x451346d9, 0x88348e2e, 0x7312fead,
    0x8ecaf96f, 0x1bda4e5f, 0xf1671e40, 0x3c8c3e3b, 0x4716324d, 0xdde24ede, 0xf98cd17d, 0xa91d4644,
    0x28124eb2, 0x147d5129, 0xd022042e, 0x61733d3b, 0xad0d5e02, 0x8ce2932e, 0xe5c18502, 0x549c1e32,
    0x9685801f, 0x86e217ad, 0xd948214b, 0x4110f462, 0x3a2e894e, 0xbd35492e, 0x87e0d558, 0x64b8ef7d,
    0x7c3eb962, 0x72a84b3e, 0x7cd667c9, 0x28370a2e, 0x4bc60e7b, 0x6fc1ec60, 0x14a6983f, 0x86739a4b,
    0x46954e5f, 0x32e2e15c, 0x2e9326cf, 0xe5801c5e, 0x379607b2, 0x32151145, 0xf0e39744, 0xacb54c55,
    0xa37dfb60, 0x83b55cc9, 0x388f7ca5, 0x15034f5f, 0x3e94965b, 0x68e0ffad, 0x35280f59, 0x8fe190cf,
    0x7c6ba5b2, 0xa5e9db43, 0x4ee1fc60, 0xd9d94e5f, 0x04040677, 0x0ea9b35e, 0x5961f14f, 0x67fda063,
    0xa48a5a31, 0xc6524e55, 0x283d325e, 0x3f37515f, 0x96b94b3e, 0xacce620e, 0x6481cc5b, 0xa4a06d4b,
    0x9e95d2d9, 0xe40c03d5, 0xc2f4514b, 0xb79aad44, 0xf64be843, 0xb2064070, 0xfca00455, 0x429dfa4e,
    0x2323f173, 0xeda4185e, 0xabd5227d, 0x9efd4d58, 0xb1104758, 0x4811e955, 0xbd9ab355, 0xe921f44b,
    0x9f166dce, 0x09e279b2, 0xe0c9ac7b, 0x7901a5ad, 0xa145d4b0, 0x79104671, 0xec31e35a, 0x4fe0b555,
    0xc7d9cbad, 0xad057f55, 0xe94cc759, 0x7fe0b043, 0xe4529f2e, 0x0d4dd4b2, 0x9f11a54d, 0x031e2e4e,
    0xe6014f5f, 0x11d1ca6c, 0x26bd7f61, 0xeb86854f, 0x4d347b57, 0x116bbe2e, 0xdba7234e, 0x7bcbfd2e,
    0x174dd4b2, 0x6686762e, 0xb089ba50, 0xc6258246, 0x087e767b, 0xc4a8cb4a, 0x595dba50, 0x7f0ae502,
    0x7b1dbd5a, 0xa0603492, 0x57d1af4b, 0x9e21ffd4, 0x6393064d, 0x7407376e, 0xe484762e, 0x122a4e53,
    0x4a37aa43, 0x3888a6be, 0xee77864e, 0x039c8dd5, 0x688d89af, 0x0e988f62, 0x08218246, 0xfc2f8246,
    0xd1d97040, 0xd64cd4b2, 0x5ae4a6b8, 0x7d0de9bc, 0x8d304d61, 0x06c5c672, 0xa4c8bd4d, 0xe0fd373b,
    0x575ebe4d, 0x72d26277, 0x55570f55, 0x77b154d9, 0xe214293a, 0xfc740f4b, 0xfe3f6a57, 0xa9c55f02,
    0xae4054db, 0x2394d918, 0xb511b24a, 0xb8741ab2, 0x0758e65e, 0xc7b5795b, 0xb0a30a4c, 0xaf7f170c,
    0xf3b4762e, 0x8179576d, 0x738a1581, 0x4b95b64c, 0x9829b618, 0x1bea932e, 0x7bdeaa4b, 0xcb5e0281,
    0x65618f54, 0x0658474b, 0x27066acf, 0x40556d65, 0x7d204d53, 0xf28bc244, 0xdce23455, 0xadc0ff54,
    0x3863c948, 0xcee34e5f, 0xdeb85e02, 0x2ed17a61, 0x6a7b094d, 0x7f0cfc40, 0x59603f54, 0x3220afbc,
    0xb5dfd962, 0x125d21c0, 0x13f8d243, 0xacfefb4e, 0x86c2c147, 0x3d8bbd59, 0xbd02a21f, 0x2593042e,
    0xc6a17a7c, 0x28925861, 0xb487ed44, 0xb5f4fd6d, 0x90c28a45, 0x5a14f74d, 0x43d71b4c, 0x728ebb5d,
    0x885bf950, 0x08134dd0, 0x38ec046e, 0xc575684b, 0x50082d2e, 0xa2f47757, 0x270f86ae, 0xf3ff6462,
    0x10ed3f4e, 0x4b58d462, 0xe01ce23e, 0x8c5b092e, 0x63e52f4e, 0x22c1e85d, 0xa908f54e, 0x8591624f,
    0x2c0fb94e, 0xa280ba3c, 0xb6f41b4c, 0x24f9aa47, 0x27201647, 0x3a3ea6dc, 0xa14fc3be, 0x3c34bdd5,
    0x5b8d4f5b, 0xaadeaf4b, 0xc71cab50, 0x15697a4c, 0x9a1a734c, 0x2a037d81, 0x2590bd59, 0x48ec2741,
    0x53489c5b, 0x7f00314b, 0x2170d362, 0xf2e92542, 0x42c10b44, 0x98f0f118, 0x883a3456, 0x099a932e,
    0xea38f7bc, 0x644e9247, 0xbb61b62e, 0x30e0863d, 0x5f51be54, 0x207215c7, 0x5f306c45, 0xaa7f3932,
    0x98da7d45, 0x4e339b59, 0x2e411581, 0xa808f618, 0xad2c0c59, 0x54476741, 0x09e99fd1, 0x5db8f752,
    0xc16df8bd, 0x1dd4b44f, 0x106edf2e, 0x9e15c180, 0x2ad6b56f, 0x633a5332, 0xff33787c, 0x077cb545,
    0x6610be6d, 0x75aad2c4, 0x72fb4d5b, 0xe81e0f59, 0x576f6332, 0x47333373, 0x351ed783, 0x2d90fb50,
    0x8d5e0f6c, 0x5b27a552, 0xdb293ebb, 0xe55ef950, 0x4b133ad8, 0x75df975a, 0x7b6a8740, 0xa899464b,
    0xfab15161, 0x10f8b64d, 0xd055ea4d, 0xee8e146b, 0x4b14afb8, 0x4bc1c44a, 0x9b961dcc, 0xd111ff43,
    0xfca0b745, 0xc800e412, 0x0afad9d1, 0xf751c350, 0xf9f0cccf, 0xa290a545, 0x8ef13763, 0x7ec70d59,
    0x2b066acf, 0x65496c45, 0xade02c1b, 0xae6eb077, 0x92c1e65b, 0xc064e6a9, 0xc649e56d, 0x5287a243,
    0x36de4f5b, 0x5b1df6ad, 0x65c39a59, 0xdba805b2, 0x20067aa8, 0x6457e56d, 0x3cee26cf, 0xfd3ff26d,
    0x04f86d4a, 0x06b8e048, 0xa93bcd5c, 0x91135852, 0xbe90a643, 0x8fa0094d, 0x06d8215f, 0x2677094d,
    0xd735685c, 0x164a00c9, 0x5209ac5f, 0xa9564c5c, 0x3b504f5f, 0xcc826bd0, 0x4615042e, 0x5fe13b4a,
    0x8c81b86d, 0x879ab68c, 0x1de564b8, 0x434487d8, 0x2dcb1b63, 0x82ab524a, 0xb0676abb, 0xa13d9c62,
    0xdbb5b86d, 0x5b7f4b59, 0xaddfb44d, 0xad773532, 0x3997054c, 0x72cebd89, 0xb194544c, 0xc5b8046e,
    0x6e1adeb2, 0xaa5abb51, 0xefb54b44, 0x15efc54f, 0xe9f1bc4d, 0x5f401b6c, 0x97f018ad, 0xc82f9252,
    0x2cdc762e, 0x8e52e56d, 0x1827175e, 0x9b7d7d80, 0xb2ad6845, 0x51065140, 0x71180a18, 0x5b27006c,
    0x0621e255, 0x721cbe58, 0x670c0cb8, 0xf8bd715d, 0xe0bdc5d9, 0xed843501, 0x4b84554d, 0x7f1a18bc,
    0x53bcaf47, 0x5729d35f, 0xf0dda246, 0x22382bd0, 0x4d641fb0, 0x316afcde, 0x50a22f1f, 0x73608046,
    0xc461d84a, 0xb2dbe247,
};

void DumpAddresses()
{
    CAddrDB adb;
    adb.WriteAddrman(addrman);
}

void ThreadDumpAddress2(void* parg)
{
    vnThreadsRunning[THREAD_DUMPADDRESS]++;
    while (!fShutdown)
    {
        DumpAddresses();
        vnThreadsRunning[THREAD_DUMPADDRESS]--;
        Sleep(100000);
        vnThreadsRunning[THREAD_DUMPADDRESS]++;
    }
    vnThreadsRunning[THREAD_DUMPADDRESS]--;
}

void ThreadDumpAddress(void* parg)
{
    IMPLEMENT_RANDOMIZE_STACK(ThreadDumpAddress(parg));
    try
    {
        ThreadDumpAddress2(parg);
    }
    catch (std::exception& e) {
        PrintException(&e, "ThreadDumpAddress()");
    }
    printf("ThreadDumpAddress exiting\n");
}

void ThreadOpenConnections(void* parg)
{
    IMPLEMENT_RANDOMIZE_STACK(ThreadOpenConnections(parg));
    try
    {
        vnThreadsRunning[THREAD_OPENCONNECTIONS]++;
        ThreadOpenConnections2(parg);
        vnThreadsRunning[THREAD_OPENCONNECTIONS]--;
    }
    catch (std::exception& e) {
        vnThreadsRunning[THREAD_OPENCONNECTIONS]--;
        PrintException(&e, "ThreadOpenConnections()");
    } catch (...) {
        vnThreadsRunning[THREAD_OPENCONNECTIONS]--;
        PrintException(NULL, "ThreadOpenConnections()");
    }
    printf("ThreadOpenConnections exiting\n");
}

void ThreadOpenConnections2(void* parg)
{
    printf("ThreadOpenConnections started\n");

    // Connect to specific addresses
    if (mapArgs.count("-connect"))
    {
        for (int64 nLoop = 0;; nLoop++)
        {
            BOOST_FOREACH(string strAddr, mapMultiArgs["-connect"])
            {
                CAddress addr(CService(strAddr, GetDefaultPort(), fAllowDNS));
                if (addr.IsValid())
                    OpenNetworkConnection(addr);
                for (int i = 0; i < 10 && i < nLoop; i++)
                {
                    Sleep(500);
                    if (fShutdown)
                        return;
                }
            }
        }
    }

    // Initiate network connections
    int64 nStart = GetTime();
    loop
    {
        int nOutbound = 0;

        vnThreadsRunning[THREAD_OPENCONNECTIONS]--;
        Sleep(500);
        vnThreadsRunning[THREAD_OPENCONNECTIONS]++;
        if (fShutdown)
            return;

        // Limit outbound connections
        loop
        {
            nOutbound = 0;
            CRITICAL_BLOCK(cs_vNodes)
                BOOST_FOREACH(CNode* pnode, vNodes)
                    if (!pnode->fInbound)
                        nOutbound++;
            int nMaxOutboundConnections = MAX_OUTBOUND_CONNECTIONS;
            nMaxOutboundConnections = min(nMaxOutboundConnections, (int)GetArg("-maxconnections", 125));
            if (nOutbound < nMaxOutboundConnections)
                break;
            vnThreadsRunning[THREAD_OPENCONNECTIONS]--;
            Sleep(2000);
            vnThreadsRunning[THREAD_OPENCONNECTIONS]++;
            if (fShutdown)
                return;
        }

        bool fAddSeeds = false;

        // Add seed nodes if IRC isn't working
        bool fTOR = (fUseProxy && addrProxy.GetPort() == 9050);
        if (addrman.size()==0 && (GetTime() - nStart > 60 || fTOR) && !fTestNet)
        {
            std::vector<CAddress> vAdd;
            for (int i = 0; i < ARRAYLEN(pnSeed); i++)
            {
                // It'll only connect to one or two seed nodes because once it connects,
                // it'll get a pile of addresses with newer timestamps.
                // Seed nodes are given a random 'last seen time' of between one and two
                // weeks ago.
                const int64 nOneWeek = 7*24*60*60;
                struct in_addr ip;
                memcpy(&ip, &pnSeed[i], sizeof(ip));
                CAddress addr(CService(ip, GetDefaultPort()));
                addr.nTime = GetTime()-GetRand(nOneWeek)-nOneWeek;
                vAdd.push_back(addr);
            }
            addrman.Add(vAdd, CNetAddr("127.0.0.1"));
        }

        //
        // Choose an address to connect to based on most recently seen
        //
        CAddress addrConnect;
        int64 nBest = std::numeric_limits<int64>::min();

        // Only connect to one address per a.b.?.? range.
        // Do this here so we don't have to critsect vNodes inside mapAddresses critsect.
        set<vector<unsigned char> > setConnected;
        CRITICAL_BLOCK(cs_vNodes)
            BOOST_FOREACH(CNode* pnode, vNodes)
                setConnected.insert(pnode->addr.GetGroup());

        int64 nANow = GetAdjustedTime();

        int nTries = 0;
        loop
        {
            // use an nUnkBias between 10 (no outgoing connections) and 90 (8 outgoing connections)
            CAddress addr = addrman.Select(10 + min(nOutbound,8)*10);

            // if we selected an invalid address, restart
            if (!addr.IsIPv4() || !addr.IsValid() || setConnected.count(addr.GetGroup()) || addr == addrLocalHost)
                break;

            nTries++;

            // only consider very recently tried nodes after 30 failed attempts
            if (nANow - addr.nLastTry < 600 && nTries < 30)
                continue;

            // do not allow non-default ports, unless after 50 invalid addresses selected already
            if (addr.GetPort() != GetDefaultPort() && nTries < 50)
                continue;

            addrConnect = addr;
            break;
        }

        if (addrConnect.IsValid())
            OpenNetworkConnection(addrConnect);
    }
}

void ThreadOpenAddedConnections(void* parg)
{
    IMPLEMENT_RANDOMIZE_STACK(ThreadOpenAddedConnections(parg));
    try
    {
        vnThreadsRunning[THREAD_ADDEDCONNECTIONS]++;
        ThreadOpenAddedConnections2(parg);
        vnThreadsRunning[THREAD_ADDEDCONNECTIONS]--;
    }
    catch (std::exception& e) {
        vnThreadsRunning[THREAD_ADDEDCONNECTIONS]--;
        PrintException(&e, "ThreadOpenAddedConnections()");
    } catch (...) {
        vnThreadsRunning[THREAD_ADDEDCONNECTIONS]--;
        PrintException(NULL, "ThreadOpenAddedConnections()");
    }
    printf("ThreadOpenAddedConnections exiting\n");
}

void ThreadOpenAddedConnections2(void* parg)
{
    printf("ThreadOpenAddedConnections started\n");

    if (mapArgs.count("-addnode") == 0)
        return;

    vector<vector<CService> > vservAddressesToAdd(0);
    BOOST_FOREACH(string& strAddNode, mapMultiArgs["-addnode"])
    {
        vector<CService> vservNode(0);
        if(Lookup(strAddNode.c_str(), vservNode, GetDefaultPort(), fAllowDNS, 0))
        {
            vservAddressesToAdd.push_back(vservNode);
            CRITICAL_BLOCK(cs_setservAddNodeAddresses)
                BOOST_FOREACH(CService& serv, vservNode)
                    setservAddNodeAddresses.insert(serv);
        }
    }
    loop
    {
        vector<vector<CService> > vservConnectAddresses = vservAddressesToAdd;
        // Attempt to connect to each IP for each addnode entry until at least one is successful per addnode entry
        // (keeping in mind that addnode entries can have many IPs if fAllowDNS)
        CRITICAL_BLOCK(cs_vNodes)
            BOOST_FOREACH(CNode* pnode, vNodes)
                for (vector<vector<CService> >::iterator it = vservConnectAddresses.begin(); it != vservConnectAddresses.end(); it++)
                    BOOST_FOREACH(CService& addrNode, *(it))
                        if (pnode->addr == addrNode)
                        {
                            it = vservConnectAddresses.erase(it);
                            it--;
                            break;
                        }
        BOOST_FOREACH(vector<CService>& vserv, vservConnectAddresses)
        {
            OpenNetworkConnection(CAddress(*(vserv.begin())));
            Sleep(500);
            if (fShutdown)
                return;
        }
        if (fShutdown)
            return;
        vnThreadsRunning[THREAD_ADDEDCONNECTIONS]--;
        Sleep(120000); // Retry every 2 minutes
        vnThreadsRunning[THREAD_ADDEDCONNECTIONS]++;
        if (fShutdown)
            return;
    }
}

bool OpenNetworkConnection(const CAddress& addrConnect)
{
    //
    // Initiate outbound network connection
    //
    if (fShutdown)
        return false;
    if (IsLocal(addrConnect) || !addrConnect.IsIPv4() ||
        FindNode((CNetAddr)addrConnect) || CNode::IsBanned(addrConnect))
        return false;

    vnThreadsRunning[THREAD_OPENCONNECTIONS]--;
    CNode* pnode = ConnectNode(addrConnect);
    vnThreadsRunning[THREAD_OPENCONNECTIONS]++;
    if (fShutdown)
        return false;
    if (!pnode)
        return false;
    pnode->fNetworkNode = true;

    return true;
}








void ThreadMessageHandler(void* parg)
{
    IMPLEMENT_RANDOMIZE_STACK(ThreadMessageHandler(parg));
    try
    {
        vnThreadsRunning[THREAD_MESSAGEHANDLER]++;
        ThreadMessageHandler2(parg);
        vnThreadsRunning[THREAD_MESSAGEHANDLER]--;
    }
    catch (std::exception& e) {
        vnThreadsRunning[THREAD_MESSAGEHANDLER]--;
        PrintException(&e, "ThreadMessageHandler()");
    } catch (...) {
        vnThreadsRunning[THREAD_MESSAGEHANDLER]--;
        PrintException(NULL, "ThreadMessageHandler()");
    }
    printf("ThreadMessageHandler exiting\n");
}

void ThreadMessageHandler2(void* parg)
{
    printf("ThreadMessageHandler started\n");
    SetThreadPriority(THREAD_PRIORITY_BELOW_NORMAL);
    while (!fShutdown)
    {
        vector<CNode*> vNodesCopy;
        CRITICAL_BLOCK(cs_vNodes)
        {
            vNodesCopy = vNodes;
            BOOST_FOREACH(CNode* pnode, vNodesCopy)
                pnode->AddRef();
        }

        // Poll the connected nodes for messages
        CNode* pnodeTrickle = NULL;
        if (!vNodesCopy.empty())
            pnodeTrickle = vNodesCopy[GetRand(vNodesCopy.size())];
        BOOST_FOREACH(CNode* pnode, vNodesCopy)
        {
            // Receive messages
            TRY_CRITICAL_BLOCK(pnode->cs_vRecv)
                ProcessMessages(pnode);
            if (fShutdown)
                return;

            // Send messages
            TRY_CRITICAL_BLOCK(pnode->cs_vSend)
                SendMessages(pnode, pnode == pnodeTrickle);
            if (fShutdown)
                return;
        }

        CRITICAL_BLOCK(cs_vNodes)
        {
            BOOST_FOREACH(CNode* pnode, vNodesCopy)
                pnode->Release();
        }

        // Wait and allow messages to bunch up.
        // Reduce vnThreadsRunning so StopNode has permission to exit while
        // we're sleeping, but we must always check fShutdown after doing this.
        vnThreadsRunning[THREAD_MESSAGEHANDLER]--;
        Sleep(100);
        if (fRequestShutdown)
            Shutdown(NULL);
        vnThreadsRunning[THREAD_MESSAGEHANDLER]++;
        if (fShutdown)
            return;
    }
}






bool BindListenPort(string& strError)
{
    strError = "";
    int nOne = 1;

#ifdef WIN32
    // Initialize Windows Sockets
    WSADATA wsadata;
    int ret = WSAStartup(MAKEWORD(2,2), &wsadata);
    if (ret != NO_ERROR)
    {
        strError = strprintf("Error: TCP/IP socket library failed to start (WSAStartup returned error %d)", ret);
        printf("%s\n", strError.c_str());
        return false;
    }
#endif

    // Create socket for listening for incoming connections
    hListenSocket = socket(AF_INET, SOCK_STREAM, IPPROTO_TCP);
    if (hListenSocket == INVALID_SOCKET)
    {
        strError = strprintf("Error: Couldn't open socket for incoming connections (socket returned error %d)", WSAGetLastError());
        printf("%s\n", strError.c_str());
        return false;
    }

#ifdef SO_NOSIGPIPE
    // Different way of disabling SIGPIPE on BSD
    setsockopt(hListenSocket, SOL_SOCKET, SO_NOSIGPIPE, (void*)&nOne, sizeof(int));
#endif

#ifndef WIN32
    // Allow binding if the port is still in TIME_WAIT state after
    // the program was closed and restarted.  Not an issue on windows.
    setsockopt(hListenSocket, SOL_SOCKET, SO_REUSEADDR, (void*)&nOne, sizeof(int));
#endif

#ifdef WIN32
    // Set to nonblocking, incoming connections will also inherit this
    if (ioctlsocket(hListenSocket, FIONBIO, (u_long*)&nOne) == SOCKET_ERROR)
#else
    if (fcntl(hListenSocket, F_SETFL, O_NONBLOCK) == SOCKET_ERROR)
#endif
    {
        strError = strprintf("Error: Couldn't set properties on socket for incoming connections (error %d)", WSAGetLastError());
        printf("%s\n", strError.c_str());
        return false;
    }

    // The sockaddr_in structure specifies the address family,
    // IP address, and port for the socket that is being bound
    struct sockaddr_in sockaddr;
    memset(&sockaddr, 0, sizeof(sockaddr));
    sockaddr.sin_family = AF_INET;
    sockaddr.sin_addr.s_addr = INADDR_ANY; // bind to all IPs on this computer
    sockaddr.sin_port = htons(GetListenPort());
    if (::bind(hListenSocket, (struct sockaddr*)&sockaddr, sizeof(sockaddr)) == SOCKET_ERROR)
    {
        int nErr = WSAGetLastError();
        if (nErr == WSAEADDRINUSE)
            strError = strprintf(_("Unable to bind to port %d on this computer.  Bitcoin is probably already running."), ntohs(sockaddr.sin_port));
        else
            strError = strprintf("Error: Unable to bind to port %d on this computer (bind returned error %d)", ntohs(sockaddr.sin_port), nErr);
        printf("%s\n", strError.c_str());
        return false;
    }
    printf("Bound to port %d\n", ntohs(sockaddr.sin_port));

    // Listen for incoming connections
    if (listen(hListenSocket, SOMAXCONN) == SOCKET_ERROR)
    {
        strError = strprintf("Error: Listening for incoming connections failed (listen returned error %d)", WSAGetLastError());
        printf("%s\n", strError.c_str());
        return false;
    }

    return true;
}

void StartNode(void* parg)
{
#ifdef USE_UPNP
#if USE_UPNP
    fUseUPnP = GetBoolArg("-upnp", true);
#else
    fUseUPnP = GetBoolArg("-upnp", false);
#endif
#endif

    if (pnodeLocalHost == NULL)
        pnodeLocalHost = new CNode(INVALID_SOCKET, CAddress(CService("127.0.0.1", 0), nLocalServices));

#ifdef WIN32
    // Get local host ip
    char pszHostName[1000] = "";
    if (gethostname(pszHostName, sizeof(pszHostName)) != SOCKET_ERROR)
    {
        vector<CNetAddr> vaddr;
        if (LookupHost(pszHostName, vaddr))
            BOOST_FOREACH (const CNetAddr &addr, vaddr)
               AddLocal(addr, LOCAL_IF);
    }
#else
    // Get local host ip
    struct ifaddrs* myaddrs;
    if (getifaddrs(&myaddrs) == 0)
    {
        for (struct ifaddrs* ifa = myaddrs; ifa != NULL; ifa = ifa->ifa_next)
        {
            if (ifa->ifa_addr == NULL) continue;
            if ((ifa->ifa_flags & IFF_UP) == 0) continue;
            if (strcmp(ifa->ifa_name, "lo") == 0) continue;
            if (strcmp(ifa->ifa_name, "lo0") == 0) continue;
            char pszIP[100];
            if (ifa->ifa_addr->sa_family == AF_INET)
            {
                struct sockaddr_in* s4 = (struct sockaddr_in*)(ifa->ifa_addr);
                if (inet_ntop(ifa->ifa_addr->sa_family, (void*)&(s4->sin_addr), pszIP, sizeof(pszIP)) != NULL)
                    printf("ipv4 %s: %s\n", ifa->ifa_name, pszIP);

                // Take the first IP that isn't loopback 127.x.x.x
                CNetAddr addr(s4->sin_addr);
                AddLocal(addr, LOCAL_IF);
            }
            else if (ifa->ifa_addr->sa_family == AF_INET6)
            {
                struct sockaddr_in6* s6 = (struct sockaddr_in6*)(ifa->ifa_addr);
                if (inet_ntop(ifa->ifa_addr->sa_family, (void*)&(s6->sin6_addr), pszIP, sizeof(pszIP)) != NULL)
                    printf("ipv6 %s: %s\n", ifa->ifa_name, pszIP);

#ifdef USE_IPV6
                CNetAddr addr(s6->sin6_addr);
                AddLocal(addr, LOCAL_IF);
#endif
            }
        }
        freeifaddrs(myaddrs);
    }
#endif

    if (!fUseProxy && !mapArgs.count("-connect") && !fNoListen)
    {
        CreateThread(ThreadGetMyExternalIP, NULL);
    }

    //
    // Start threads
    //

    if (!GetBoolArg("-dnsseed", true))
        printf("DNS seeding disabled\n");
    else
        if (!CreateThread(ThreadDNSAddressSeed, NULL))
            printf("Error: CreateThread(ThreadDNSAddressSeed) failed\n");

    // Map ports with UPnP
    if (fHaveUPnP)
        MapPort(fUseUPnP);

    // Get addresses from IRC and advertise ours
    if (!CreateThread(ThreadIRCSeed, NULL))
        printf("Error: CreateThread(ThreadIRCSeed) failed\n");

    // Send and receive from sockets, accept connections
    if (!CreateThread(ThreadSocketHandler, NULL))
        printf("Error: CreateThread(ThreadSocketHandler) failed\n");

    // Initiate outbound connections from -addnode
    if (!CreateThread(ThreadOpenAddedConnections, NULL))
        printf("Error: CreateThread(ThreadOpenAddedConnections) failed\n");

    // Initiate outbound connections
    if (!CreateThread(ThreadOpenConnections, NULL))
        printf("Error: CreateThread(ThreadOpenConnections) failed\n");

    // Process messages
    if (!CreateThread(ThreadMessageHandler, NULL))
        printf("Error: CreateThread(ThreadMessageHandler) failed\n");

    // Dump network addresses
    if (!CreateThread(ThreadDumpAddress, NULL))
        printf("Error; CreateThread(ThreadDumpAddress) failed\n");

    // Generate coins in the background
    GenerateBitcoins(GetBoolArg("-gen", false), pwalletMain);
}

bool StopNode()
{
    printf("StopNode()\n");
    fShutdown = true;
    nTransactionsUpdated++;
    int64 nStart = GetTime();
    do
    {
        int nThreadsRunning = 0;
        for (int n = 0; n < THREAD_MAX; n++)
            nThreadsRunning += vnThreadsRunning[n];
        if (nThreadsRunning == 0)
            break;
        if (GetTime() - nStart > 20)
            break;
        Sleep(20);
    } while(true);
    if (vnThreadsRunning[THREAD_SOCKETHANDLER] > 0) printf("ThreadSocketHandler still running\n");
    if (vnThreadsRunning[THREAD_OPENCONNECTIONS] > 0) printf("ThreadOpenConnections still running\n");
    if (vnThreadsRunning[THREAD_MESSAGEHANDLER] > 0) printf("ThreadMessageHandler still running\n");
    if (vnThreadsRunning[THREAD_MINER] > 0) printf("ThreadBitcoinMiner still running\n");
    if (vnThreadsRunning[THREAD_RPCSERVER] > 0) printf("ThreadRPCServer still running\n");
    if (fHaveUPnP && vnThreadsRunning[THREAD_UPNP] > 0) printf("ThreadMapPort still running\n");
    if (vnThreadsRunning[THREAD_DNSSEED] > 0) printf("ThreadDNSAddressSeed still running\n");
    if (vnThreadsRunning[THREAD_ADDEDCONNECTIONS] > 0) printf("ThreadOpenAddedConnections still running\n");
    if (vnThreadsRunning[THREAD_DUMPADDRESS] > 0) printf("ThreadDumpAddresses still running\n");
    while (vnThreadsRunning[THREAD_MESSAGEHANDLER] > 0 || vnThreadsRunning[THREAD_RPCSERVER] > 0)
        Sleep(20);
    Sleep(50);
    DumpAddresses();
    return true;
}

class CNetCleanup
{
public:
    CNetCleanup()
    {
    }
    ~CNetCleanup()
    {
        // Close sockets
        BOOST_FOREACH(CNode* pnode, vNodes)
            if (pnode->hSocket != INVALID_SOCKET)
                closesocket(pnode->hSocket);
        if (hListenSocket != INVALID_SOCKET)
            if (closesocket(hListenSocket) == SOCKET_ERROR)
                printf("closesocket(hListenSocket) failed with error %d\n", WSAGetLastError());

#ifdef WIN32
        // Shutdown Windows Sockets
        WSACleanup();
#endif
    }
}
instance_of_cnetcleanup;<|MERGE_RESOLUTION|>--- conflicted
+++ resolved
@@ -358,66 +358,6 @@
 
 
 
-<<<<<<< HEAD
-=======
-bool AddAddress(CAddress addr, int64 nTimePenalty, CAddrDB *pAddrDB)
-{
-    if (!addr.IsRoutable())
-        return false;
-    if (IsLocal(addr))
-        return false;
-    addr.nTime = max((int64)0, (int64)addr.nTime - nTimePenalty);
-    bool fUpdated = false;
-    bool fNew = false;
-    CAddress addrFound = addr;
-
-    CRITICAL_BLOCK(cs_mapAddresses)
-    {
-        map<vector<unsigned char>, CAddress>::iterator it = mapAddresses.find(addr.GetKey());
-        if (it == mapAddresses.end())
-        {
-            // New address
-            printf("AddAddress(%s)\n", addr.ToString().c_str());
-            mapAddresses.insert(make_pair(addr.GetKey(), addr));
-            fUpdated = true;
-            fNew = true;
-        }
-        else
-        {
-            addrFound = (*it).second;
-            if ((addrFound.nServices | addr.nServices) != addrFound.nServices)
-            {
-                // Services have been added
-                addrFound.nServices |= addr.nServices;
-                fUpdated = true;
-            }
-            bool fCurrentlyOnline = (GetAdjustedTime() - addr.nTime < 24 * 60 * 60);
-            int64 nUpdateInterval = (fCurrentlyOnline ? 60 * 60 : 24 * 60 * 60);
-            if (addrFound.nTime < addr.nTime - nUpdateInterval)
-            {
-                // Periodically update most recently seen time
-                addrFound.nTime = addr.nTime;
-                fUpdated = true;
-            }
-        }
-    }
-    // There is a nasty deadlock bug if this is done inside the cs_mapAddresses
-    // CRITICAL_BLOCK:
-    // Thread 1:  begin db transaction (locks inside-db-mutex)
-    //            then AddAddress (locks cs_mapAddresses)
-    // Thread 2:  AddAddress (locks cs_mapAddresses)
-    //             ... then db operation hangs waiting for inside-db-mutex
-    if (fUpdated)
-    {
-        if (pAddrDB)
-            pAddrDB->WriteAddress(addrFound);
-        else
-            CAddrDB().WriteAddress(addrFound);
-    }
-    return fNew;
-}
-
->>>>>>> 1665e559
 void AddressCurrentlyConnected(const CService& addr)
 {
     addrman.Connected(addr);
@@ -1482,7 +1422,7 @@
             CAddress addr = addrman.Select(10 + min(nOutbound,8)*10);
 
             // if we selected an invalid address, restart
-            if (!addr.IsIPv4() || !addr.IsValid() || setConnected.count(addr.GetGroup()) || addr == addrLocalHost)
+            if (!addr.IsIPv4() || !addr.IsValid() || setConnected.count(addr.GetGroup()) || IsLocal(addr))
                 break;
 
             nTries++;

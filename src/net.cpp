// Copyright (c) 2009-2010 Satoshi Nakamoto
// Copyright (c) 2009-2014 The Bitcoin developers
// Distributed under the MIT/X11 software license, see the accompanying
// file COPYING or http://www.opensource.org/licenses/mit-license.php.

#if defined(HAVE_CONFIG_H)
#include "config/bitcoin-config.h"
#endif

#include "net.h"

#include "addrman.h"
#include "chainparams.h"
#include "clientversion.h"
#include "primitives/transaction.h"
#include "ui_interface.h"

#ifdef WIN32
#include <string.h>
#else
#include <fcntl.h>
#endif

#ifdef USE_UPNP
#include <miniupnpc/miniupnpc.h>
#include <miniupnpc/miniwget.h>
#include <miniupnpc/upnpcommands.h>
#include <miniupnpc/upnperrors.h>
#endif

#include <boost/filesystem.hpp>
#include <boost/thread.hpp>

// Dump addresses to peers.dat every 15 minutes (900s)
#define DUMP_ADDRESSES_INTERVAL 900

#if !defined(HAVE_MSG_NOSIGNAL) && !defined(MSG_NOSIGNAL)
#define MSG_NOSIGNAL 0
#endif

// Fix for ancient MinGW versions, that don't have defined these in ws2tcpip.h.
// Todo: Can be removed when our pull-tester is upgraded to a modern MinGW version.
#ifdef WIN32
#ifndef PROTECTION_LEVEL_UNRESTRICTED
#define PROTECTION_LEVEL_UNRESTRICTED 10
#endif
#ifndef IPV6_PROTECTION_LEVEL
#define IPV6_PROTECTION_LEVEL 23
#endif
#endif

using namespace boost;
using namespace std;

namespace {
    const int MAX_OUTBOUND_CONNECTIONS = 8;

    struct ListenSocket {
        SOCKET socket;
        bool whitelisted;

        ListenSocket(SOCKET socket, bool whitelisted) : socket(socket), whitelisted(whitelisted) {}
    };
}

//
// Global state variables
//
bool fDiscover = true;
bool fNetworkActive = true;
bool fListen = true;
uint64_t nLocalServices = NODE_NETWORK;
CCriticalSection cs_mapLocalHost;
map<CNetAddr, LocalServiceInfo> mapLocalHost;
static bool vfReachable[NET_MAX] = {};
static bool vfLimited[NET_MAX] = {};
static CNode* pnodeLocalHost = NULL;
uint64_t nLocalHostNonce = 0;
static std::vector<ListenSocket> vhListenSocket;
CAddrMan addrman;
int nMaxConnections = 125;
int nWhiteConnections = 4;
bool fAddressesInitialized = false;

vector<CNode*> vNodes;
CCriticalSection cs_vNodes;
map<CInv, CDataStream> mapRelay;
deque<pair<int64_t, CInv> > vRelayExpiration;
CCriticalSection cs_mapRelay;
limitedmap<CInv, int64_t> mapAlreadyAskedFor(MAX_INV_SZ);

static deque<string> vOneShots;
CCriticalSection cs_vOneShots;

set<CNetAddr> setservAddNodeAddresses;
CCriticalSection cs_setservAddNodeAddresses;

vector<std::string> vAddedNodes;
CCriticalSection cs_vAddedNodes;

NodeId nLastNodeId = 0;
CCriticalSection cs_nLastNodeId;

static CSemaphore *semOutbound = NULL;

// Signals for message handling
static CNodeSignals g_signals;
CNodeSignals& GetNodeSignals() { return g_signals; }

void AddOneShot(string strDest)
{
    LOCK(cs_vOneShots);
    vOneShots.push_back(strDest);
}

unsigned short GetListenPort()
{
    return (unsigned short)(GetArg("-port", Params().GetDefaultPort()));
}

// find 'best' local address for a particular peer
bool GetLocal(CService& addr, const CNetAddr *paddrPeer)
{
    if (!fListen)
        return false;

    int nBestScore = -1;
    int nBestReachability = -1;
    {
        LOCK(cs_mapLocalHost);
        for (map<CNetAddr, LocalServiceInfo>::iterator it = mapLocalHost.begin(); it != mapLocalHost.end(); it++)
        {
            int nScore = (*it).second.nScore;
            int nReachability = (*it).first.GetReachabilityFrom(paddrPeer);
            if (nReachability > nBestReachability || (nReachability == nBestReachability && nScore > nBestScore))
            {
                addr = CService((*it).first, (*it).second.nPort);
                nBestReachability = nReachability;
                nBestScore = nScore;
            }
        }
    }
    return nBestScore >= 0;
}

// get best local address for a particular peer as a CAddress
// Otherwise, return the unroutable 0.0.0.0 but filled in with
// the normal parameters, since the IP may be changed to a useful
// one by discovery.
CAddress GetLocalAddress(const CNetAddr *paddrPeer)
{
    CAddress ret(CService("0.0.0.0",GetListenPort()),0);
    CService addr;
    if (GetLocal(addr, paddrPeer))
    {
        ret = CAddress(addr);
    }
    ret.nServices = nLocalServices;
    ret.nTime = GetAdjustedTime();
    return ret;
}

bool RecvLine(SOCKET hSocket, string& strLine)
{
    strLine = "";
    while (true)
    {
        char c;
        int nBytes = recv(hSocket, &c, 1, 0);
        if (nBytes > 0)
        {
            if (c == '\n')
                continue;
            if (c == '\r')
                return true;
            strLine += c;
            if (strLine.size() >= 9000)
                return true;
        }
        else if (nBytes <= 0)
        {
            boost::this_thread::interruption_point();
            if (nBytes < 0)
            {
                int nErr = WSAGetLastError();
                if (nErr == WSAEMSGSIZE)
                    continue;
                if (nErr == WSAEWOULDBLOCK || nErr == WSAEINTR || nErr == WSAEINPROGRESS)
                {
                    MilliSleep(10);
                    continue;
                }
            }
            if (!strLine.empty())
                return true;
            if (nBytes == 0)
            {
                // socket closed
                LogPrint("net", "socket closed\n");
                return false;
            }
            else
            {
                // socket error
                int nErr = WSAGetLastError();
                LogPrint("net", "recv failed: %s\n", NetworkErrorString(nErr));
                return false;
            }
        }
    }
}

int GetnScore(const CService& addr)
{
    LOCK(cs_mapLocalHost);
    if (mapLocalHost.count(addr) == LOCAL_NONE)
        return 0;
    return mapLocalHost[addr].nScore;
}

// Is our peer's addrLocal potentially useful as an external IP source?
bool IsPeerAddrLocalGood(CNode *pnode)
{
    return fDiscover && pnode->addr.IsRoutable() && pnode->addrLocal.IsRoutable() &&
           !IsLimited(pnode->addrLocal.GetNetwork());
}

// pushes our own address to a peer
void AdvertizeLocal(CNode *pnode)
{
    if (fListen && pnode->fSuccessfullyConnected)
    {
        CAddress addrLocal = GetLocalAddress(&pnode->addr);
        // If discovery is enabled, sometimes give our peer the address it
        // tells us that it sees us as in case it has a better idea of our
        // address than we do.
        if (IsPeerAddrLocalGood(pnode) && (!addrLocal.IsRoutable() ||
             GetRand((GetnScore(addrLocal) > LOCAL_MANUAL) ? 8:2) == 0))
        {
            addrLocal.SetIP(pnode->addrLocal);
        }
        if (addrLocal.IsRoutable())
        {
            pnode->PushAddress(addrLocal);
        }
    }
}

void SetReachable(enum Network net, bool fFlag)
{
    LOCK(cs_mapLocalHost);
    vfReachable[net] = fFlag;
    if (net == NET_IPV6 && fFlag)
        vfReachable[NET_IPV4] = true;
}

// learn a new local address
bool AddLocal(const CService& addr, int nScore)
{
    if (!addr.IsRoutable())
        return false;

    if (!fDiscover && nScore < LOCAL_MANUAL)
        return false;

    if (IsLimited(addr))
        return false;

    LogPrintf("AddLocal(%s,%i)\n", addr.ToString(), nScore);

    {
        LOCK(cs_mapLocalHost);
        bool fAlready = mapLocalHost.count(addr) > 0;
        LocalServiceInfo &info = mapLocalHost[addr];
        if (!fAlready || nScore >= info.nScore) {
            info.nScore = nScore + (fAlready ? 1 : 0);
            info.nPort = addr.GetPort();
        }
        SetReachable(addr.GetNetwork());
    }

    return true;
}

bool AddLocal(const CNetAddr &addr, int nScore)
{
    return AddLocal(CService(addr, GetListenPort()), nScore);
}

/** Make a particular network entirely off-limits (no automatic connects to it) */
void SetLimited(enum Network net, bool fLimited)
{
    if (net == NET_UNROUTABLE)
        return;
    LOCK(cs_mapLocalHost);
    vfLimited[net] = fLimited;
}

bool IsLimited(enum Network net)
{
    LOCK(cs_mapLocalHost);
    return vfLimited[net];
}

bool IsLimited(const CNetAddr &addr)
{
    return IsLimited(addr.GetNetwork());
}

/** vote for a local address */
bool SeenLocal(const CService& addr)
{
    {
        LOCK(cs_mapLocalHost);
        if (mapLocalHost.count(addr) == 0)
            return false;
        mapLocalHost[addr].nScore++;
    }
    return true;
}


/** check whether a given address is potentially local */
bool IsLocal(const CService& addr)
{
    LOCK(cs_mapLocalHost);
    return mapLocalHost.count(addr) > 0;
}

/** check whether a given network is one we can probably connect to */
bool IsReachable(enum Network net)
{
    LOCK(cs_mapLocalHost);
    return vfReachable[net] && !vfLimited[net];
}

/** check whether a given address is in a network we can probably connect to */
bool IsReachable(const CNetAddr& addr)
{
    enum Network net = addr.GetNetwork();
    return IsReachable(net);
}

void AddressCurrentlyConnected(const CService& addr)
{
    addrman.Connected(addr);
}


uint64_t CNode::nTotalBytesRecv = 0;
uint64_t CNode::nTotalBytesSent = 0;
CCriticalSection CNode::cs_totalBytesRecv;
CCriticalSection CNode::cs_totalBytesSent;

CNode* FindNode(const CNetAddr& ip)
{
    LOCK(cs_vNodes);
    BOOST_FOREACH(CNode* pnode, vNodes)
        if ((CNetAddr)pnode->addr == ip)
            return (pnode);
    return NULL;
}

CNode* FindNode(const std::string& addrName)
{
    LOCK(cs_vNodes);
    BOOST_FOREACH(CNode* pnode, vNodes)
        if (pnode->addrName == addrName)
            return (pnode);
    return NULL;
}

CNode* FindNode(const CService& addr)
{
    LOCK(cs_vNodes);
    BOOST_FOREACH(CNode* pnode, vNodes)
        if ((CService)pnode->addr == addr)
            return (pnode);
    return NULL;
}

CNode* ConnectNode(CAddress addrConnect, const char *pszDest)
{
    if (pszDest == NULL) {
        if (IsLocal(addrConnect))
            return NULL;

        // Look for an existing connection
        CNode* pnode = FindNode((CService)addrConnect);
        if (pnode)
        {
            pnode->AddRef();
            return pnode;
        }
    }

    /// debug print
    LogPrint("net", "trying connection %s lastseen=%.1fhrs\n",
        pszDest ? pszDest : addrConnect.ToString(),
        pszDest ? 0.0 : (double)(GetAdjustedTime() - addrConnect.nTime)/3600.0);

    // Connect
    SOCKET hSocket;
    bool proxyConnectionFailed = false;
    if (pszDest ? ConnectSocketByName(addrConnect, hSocket, pszDest, Params().GetDefaultPort(), nConnectTimeout, &proxyConnectionFailed) :
                  ConnectSocket(addrConnect, hSocket, nConnectTimeout, &proxyConnectionFailed))
    {
        addrman.Attempt(addrConnect);

        // Add node
        CNode* pnode = new CNode(hSocket, addrConnect, pszDest ? pszDest : "", false);
        pnode->AddRef();

        {
            LOCK(cs_vNodes);
            vNodes.push_back(pnode);
        }

        pnode->nTimeConnected = GetTime();

        return pnode;
    } else if (!proxyConnectionFailed) {
        // If connecting to the node failed, and failure is not caused by a problem connecting to
        // the proxy, mark this as an attempt.
        addrman.Attempt(addrConnect);
    }

    return NULL;
}

void CNode::CloseSocketDisconnect()
{
    fDisconnect = true;
    if (hSocket != INVALID_SOCKET)
    {
        LogPrint("net", "disconnecting peer=%d\n", id);
        CloseSocket(hSocket);
    }

    // in case this fails, we'll empty the recv buffer when the CNode is deleted
    TRY_LOCK(cs_vRecvMsg, lockRecv);
    if (lockRecv)
        vRecvMsg.clear();
}

void CNode::PushVersion()
{
    int nBestHeight = g_signals.GetHeight().get_value_or(0);

    /// when NTP implemented, change to just nTime = GetAdjustedTime()
    int64_t nTime = (fInbound ? GetAdjustedTime() : GetTime());
    CAddress addrYou = (addr.IsRoutable() && !IsProxy(addr) ? addr : CAddress(CService("0.0.0.0",0)));
    CAddress addrMe = GetLocalAddress(&addr);
    GetRandBytes((unsigned char*)&nLocalHostNonce, sizeof(nLocalHostNonce));
    if (fLogIPs)
        LogPrint("net", "send version message: version %d, blocks=%d, us=%s, them=%s, peer=%d\n", PROTOCOL_VERSION, nBestHeight, addrMe.ToString(), addrYou.ToString(), id);
    else
        LogPrint("net", "send version message: version %d, blocks=%d, us=%s, peer=%d\n", PROTOCOL_VERSION, nBestHeight, addrMe.ToString(), id);
    PushMessage("version", PROTOCOL_VERSION, nLocalServices, nTime, addrYou, addrMe,
                nLocalHostNonce, FormatSubVersion(CLIENT_NAME, CLIENT_VERSION, std::vector<string>()), nBestHeight, true);
}





std::map<CNetAddr, int64_t> CNode::setBanned;
CCriticalSection CNode::cs_setBanned;

void CNode::ClearBanned()
{
    setBanned.clear();
}

bool CNode::IsBanned(CNetAddr ip)
{
    bool fResult = false;
    {
        LOCK(cs_setBanned);
        std::map<CNetAddr, int64_t>::iterator i = setBanned.find(ip);
        if (i != setBanned.end())
        {
            int64_t t = (*i).second;
            if (GetTime() < t)
                fResult = true;
        }
    }
    return fResult;
}

bool CNode::Ban(const CNetAddr &addr) {
    int64_t banTime = GetTime()+GetArg("-bantime", 60*60*24);  // Default 24-hour ban
    {
        LOCK(cs_setBanned);
        if (setBanned[addr] < banTime)
            setBanned[addr] = banTime;
    }
    return true;
}


std::vector<CSubNet> CNode::vWhitelistedRange;
CCriticalSection CNode::cs_vWhitelistedRange;

bool CNode::IsWhitelistedRange(const CNetAddr &addr) {
    LOCK(cs_vWhitelistedRange);
    BOOST_FOREACH(const CSubNet& subnet, vWhitelistedRange) {
        if (subnet.Match(addr))
            return true;
    }
    return false;
}

void CNode::AddWhitelistedRange(const CSubNet &subnet) {
    LOCK(cs_vWhitelistedRange);
    vWhitelistedRange.push_back(subnet);
}

#undef X
#define X(name) stats.name = name
void CNode::copyStats(CNodeStats &stats)
{
    stats.nodeid = this->GetId();
    X(nServices);
    X(nLastSend);
    X(nLastRecv);
    X(nTimeConnected);
    X(addrName);
    X(nVersion);
    X(cleanSubVer);
    X(fInbound);
    X(nStartingHeight);
    X(nSendBytes);
    X(nRecvBytes);
    X(fWhitelisted);

    // It is common for nodes with good ping times to suddenly become lagged,
    // due to a new block arriving or other large transfer.
    // Merely reporting pingtime might fool the caller into thinking the node was still responsive,
    // since pingtime does not update until the ping is complete, which might take a while.
    // So, if a ping is taking an unusually long time in flight,
    // the caller can immediately detect that this is happening.
    int64_t nPingUsecWait = 0;
    if ((0 != nPingNonceSent) && (0 != nPingUsecStart)) {
        nPingUsecWait = GetTimeMicros() - nPingUsecStart;
    }

    // Raw ping time is in microseconds, but show it to user as whole seconds (Bitcoin users should be well used to small numbers with many decimal places by now :)
    stats.dPingTime = (((double)nPingUsecTime) / 1e6);
    stats.dPingWait = (((double)nPingUsecWait) / 1e6);

    // Leave string empty if addrLocal invalid (not filled in yet)
    stats.addrLocal = addrLocal.IsValid() ? addrLocal.ToString() : "";
}
#undef X

// requires LOCK(cs_vRecvMsg)
bool CNode::ReceiveMsgBytes(const char *pch, unsigned int nBytes)
{
    while (nBytes > 0) {

        // get current incomplete message, or create a new one
        if (vRecvMsg.empty() ||
            vRecvMsg.back().complete())
            vRecvMsg.push_back(CNetMessage(SER_NETWORK, nRecvVersion));

        CNetMessage& msg = vRecvMsg.back();

        // absorb network data
        int handled;
        if (!msg.in_data)
            handled = msg.readHeader(pch, nBytes);
        else
            handled = msg.readData(pch, nBytes);

        if (handled < 0)
                return false;

        pch += handled;
        nBytes -= handled;

        if (msg.complete())
            msg.nTime = GetTimeMicros();
    }

    return true;
}

int CNetMessage::readHeader(const char *pch, unsigned int nBytes)
{
    // copy data to temporary parsing buffer
    unsigned int nRemaining = 24 - nHdrPos;
    unsigned int nCopy = std::min(nRemaining, nBytes);

    memcpy(&hdrbuf[nHdrPos], pch, nCopy);
    nHdrPos += nCopy;

    // if header incomplete, exit
    if (nHdrPos < 24)
        return nCopy;

    // deserialize to CMessageHeader
    try {
        hdrbuf >> hdr;
    }
    catch (const std::exception &) {
        return -1;
    }

    // reject messages larger than MAX_SIZE
    if (hdr.nMessageSize > MAX_SIZE)
            return -1;

    // switch state to reading message data
    in_data = true;

    return nCopy;
}

int CNetMessage::readData(const char *pch, unsigned int nBytes)
{
    unsigned int nRemaining = hdr.nMessageSize - nDataPos;
    unsigned int nCopy = std::min(nRemaining, nBytes);

    if (vRecv.size() < nDataPos + nCopy) {
        // Allocate up to 256 KiB ahead, but never more than the total message size.
        vRecv.resize(std::min(hdr.nMessageSize, nDataPos + nCopy + 256 * 1024));
    }

    memcpy(&vRecv[nDataPos], pch, nCopy);
    nDataPos += nCopy;

    return nCopy;
}









// requires LOCK(cs_vSend)
void SocketSendData(CNode *pnode)
{
    std::deque<CSerializeData>::iterator it = pnode->vSendMsg.begin();

    while (it != pnode->vSendMsg.end()) {
        const CSerializeData &data = *it;
        assert(data.size() > pnode->nSendOffset);
        int nBytes = send(pnode->hSocket, &data[pnode->nSendOffset], data.size() - pnode->nSendOffset, MSG_NOSIGNAL | MSG_DONTWAIT);
        if (nBytes > 0) {
            pnode->nLastSend = GetTime();
            pnode->nSendBytes += nBytes;
            pnode->nSendOffset += nBytes;
            pnode->RecordBytesSent(nBytes);
            if (pnode->nSendOffset == data.size()) {
                pnode->nSendOffset = 0;
                pnode->nSendSize -= data.size();
                it++;
            } else {
                // could not send full message; stop sending more
                break;
            }
        } else {
            if (nBytes < 0) {
                // error
                int nErr = WSAGetLastError();
                if (nErr != WSAEWOULDBLOCK && nErr != WSAEMSGSIZE && nErr != WSAEINTR && nErr != WSAEINPROGRESS)
                {
                    LogPrintf("socket send error %s\n", NetworkErrorString(nErr));
                    pnode->CloseSocketDisconnect();
                }
            }
            // couldn't send anything at all
            break;
        }
    }

    if (it == pnode->vSendMsg.end()) {
        assert(pnode->nSendOffset == 0);
        assert(pnode->nSendSize == 0);
    }
    pnode->vSendMsg.erase(pnode->vSendMsg.begin(), it);
}

static list<CNode*> vNodesDisconnected;

void ThreadSocketHandler()
{
    unsigned int nPrevNodeCount = 0;
    while (true)
    {
        //
        // Disconnect nodes
        //
        {
            LOCK(cs_vNodes);
            // Disconnect unused nodes
            vector<CNode*> vNodesCopy = vNodes;
            BOOST_FOREACH(CNode* pnode, vNodesCopy)
            {
                if (pnode->fDisconnect ||
                    (pnode->GetRefCount() <= 0 && pnode->vRecvMsg.empty() && pnode->nSendSize == 0 && pnode->ssSend.empty()))
                {
                    // remove from vNodes
                    vNodes.erase(remove(vNodes.begin(), vNodes.end(), pnode), vNodes.end());

                    // release outbound grant (if any)
                    pnode->grantOutbound.Release();

                    // close socket and cleanup
                    pnode->CloseSocketDisconnect();

                    // hold in disconnected pool until all refs are released
                    if (pnode->fNetworkNode || pnode->fInbound)
                        pnode->Release();
                    vNodesDisconnected.push_back(pnode);
                }
            }
        }
        {
            // Delete disconnected nodes
            list<CNode*> vNodesDisconnectedCopy = vNodesDisconnected;
            BOOST_FOREACH(CNode* pnode, vNodesDisconnectedCopy)
            {
                // wait until threads are done using it
                if (pnode->GetRefCount() <= 0)
                {
                    bool fDelete = false;
                    {
                        TRY_LOCK(pnode->cs_vSend, lockSend);
                        if (lockSend)
                        {
                            TRY_LOCK(pnode->cs_vRecvMsg, lockRecv);
                            if (lockRecv)
                            {
                                TRY_LOCK(pnode->cs_inventory, lockInv);
                                if (lockInv)
                                    fDelete = true;
                            }
                        }
                    }
                    if (fDelete)
                    {
                        vNodesDisconnected.remove(pnode);
                        delete pnode;
                    }
                }
            }
        }
        if(vNodes.size() != nPrevNodeCount) {
            nPrevNodeCount = vNodes.size();
            uiInterface.NotifyNumConnectionsChanged(nPrevNodeCount);
        }

        //
        // Find which sockets have data to receive
        //
        struct timeval timeout;
        timeout.tv_sec  = 0;
        timeout.tv_usec = 50000; // frequency to poll pnode->vSend

        fd_set fdsetRecv;
        fd_set fdsetSend;
        fd_set fdsetError;
        FD_ZERO(&fdsetRecv);
        FD_ZERO(&fdsetSend);
        FD_ZERO(&fdsetError);
        SOCKET hSocketMax = 0;
        bool have_fds = false;

        BOOST_FOREACH(const ListenSocket& hListenSocket, vhListenSocket) {
            FD_SET(hListenSocket.socket, &fdsetRecv);
            hSocketMax = max(hSocketMax, hListenSocket.socket);
            have_fds = true;
        }

        {
            LOCK(cs_vNodes);
            BOOST_FOREACH(CNode* pnode, vNodes)
            {
                if (pnode->hSocket == INVALID_SOCKET)
                    continue;
                FD_SET(pnode->hSocket, &fdsetError);
                hSocketMax = max(hSocketMax, pnode->hSocket);
                have_fds = true;

                // Implement the following logic:
                // * If there is data to send, select() for sending data. As this only
                //   happens when optimistic write failed, we choose to first drain the
                //   write buffer in this case before receiving more. This avoids
                //   needlessly queueing received data, if the remote peer is not themselves
                //   receiving data. This means properly utilizing TCP flow control signalling.
                // * Otherwise, if there is no (complete) message in the receive buffer,
                //   or there is space left in the buffer, select() for receiving data.
                // * (if neither of the above applies, there is certainly one message
                //   in the receiver buffer ready to be processed).
                // Together, that means that at least one of the following is always possible,
                // so we don't deadlock:
                // * We send some data.
                // * We wait for data to be received (and disconnect after timeout).
                // * We process a message in the buffer (message handler thread).
                {
                    TRY_LOCK(pnode->cs_vSend, lockSend);
                    if (lockSend && !pnode->vSendMsg.empty()) {
                        FD_SET(pnode->hSocket, &fdsetSend);
                        continue;
                    }
                }
                {
                    TRY_LOCK(pnode->cs_vRecvMsg, lockRecv);
                    if (lockRecv && (
                        pnode->vRecvMsg.empty() || !pnode->vRecvMsg.front().complete() ||
                        pnode->GetTotalRecvSize() <= ReceiveFloodSize()))
                        FD_SET(pnode->hSocket, &fdsetRecv);
                }
            }
        }

        int nSelect = select(have_fds ? hSocketMax + 1 : 0,
                             &fdsetRecv, &fdsetSend, &fdsetError, &timeout);
        boost::this_thread::interruption_point();

        if (nSelect == SOCKET_ERROR)
        {
            if (have_fds)
            {
                int nErr = WSAGetLastError();
                LogPrintf("socket select error %s\n", NetworkErrorString(nErr));
                for (unsigned int i = 0; i <= hSocketMax; i++)
                    FD_SET(i, &fdsetRecv);
            }
            FD_ZERO(&fdsetSend);
            FD_ZERO(&fdsetError);
            MilliSleep(timeout.tv_usec/1000);
        }

        //
        // Accept new connections
        //
        BOOST_FOREACH(const ListenSocket& hListenSocket, vhListenSocket)
        {
            if (hListenSocket.socket != INVALID_SOCKET && FD_ISSET(hListenSocket.socket, &fdsetRecv))
            {
                struct sockaddr_storage sockaddr;
                socklen_t len = sizeof(sockaddr);
                SOCKET hSocket = accept(hListenSocket.socket, (struct sockaddr*)&sockaddr, &len);
                CAddress addr;
                int nInbound = 0;
                int nMaxInbound = nMaxConnections - MAX_OUTBOUND_CONNECTIONS;

                if (hSocket != INVALID_SOCKET)
                    if (!addr.SetSockAddr((const struct sockaddr*)&sockaddr))
                        LogPrintf("Warning: Unknown socket family\n");

                bool whitelisted = hListenSocket.whitelisted || CNode::IsWhitelistedRange(addr);
                {
                    LOCK(cs_vNodes);
                    BOOST_FOREACH(CNode* pnode, vNodes)
                        if (pnode->fInbound)
                            nInbound++;
                }

                if (hSocket == INVALID_SOCKET)
                {
                    int nErr = WSAGetLastError();
                    if (nErr != WSAEWOULDBLOCK)
                        LogPrintf("socket error accept failed: %s\n", NetworkErrorString(nErr));
                }
<<<<<<< HEAD
                else if (!fNetworkActive)
                {
                    printf("connection from %s dropped (not accepting new connections)\n", addr.ToString().c_str());
                    CloseSocket(hSocket);
                }
                else if (nInbound >= nMaxConnections - MAX_OUTBOUND_CONNECTIONS)
=======
                else if (nInbound >= nMaxInbound)
>>>>>>> 48610c29
                {
                    LogPrint("net", "connection from %s dropped (full)\n", addr.ToString());
                    CloseSocket(hSocket);
                }
                else if (!whitelisted && (nInbound >= (nMaxInbound - nWhiteConnections)))
                {
                    LogPrint("net", "connection from %s dropped (non-whitelisted)\n", addr.ToString());
                    CloseSocket(hSocket);
                }
                else if (CNode::IsBanned(addr) && !whitelisted)
                {
                    LogPrintf("connection from %s dropped (banned)\n", addr.ToString());
                    CloseSocket(hSocket);
                }
                else
                {
                    CNode* pnode = new CNode(hSocket, addr, "", true);
                    pnode->AddRef();
                    pnode->fWhitelisted = whitelisted;

                    LogPrint("net", "connection from %s accepted\n", addr.ToString());

                    {
                        LOCK(cs_vNodes);
                        vNodes.push_back(pnode);
                    }
                }
            }
        }

        //
        // Service each socket
        //
        vector<CNode*> vNodesCopy;
        {
            LOCK(cs_vNodes);
            vNodesCopy = vNodes;
            BOOST_FOREACH(CNode* pnode, vNodesCopy)
                pnode->AddRef();
        }
        BOOST_FOREACH(CNode* pnode, vNodesCopy)
        {
            boost::this_thread::interruption_point();

            //
            // Receive
            //
            if (pnode->hSocket == INVALID_SOCKET)
                continue;
            if (FD_ISSET(pnode->hSocket, &fdsetRecv) || FD_ISSET(pnode->hSocket, &fdsetError))
            {
                TRY_LOCK(pnode->cs_vRecvMsg, lockRecv);
                if (lockRecv)
                {
                    {
                        // typical socket buffer is 8K-64K
                        char pchBuf[0x10000];
                        int nBytes = recv(pnode->hSocket, pchBuf, sizeof(pchBuf), MSG_DONTWAIT);
                        if (nBytes > 0)
                        {
                            if (!pnode->ReceiveMsgBytes(pchBuf, nBytes))
                                pnode->CloseSocketDisconnect();
                            pnode->nLastRecv = GetTime();
                            pnode->nRecvBytes += nBytes;
                            pnode->RecordBytesRecv(nBytes);
                        }
                        else if (nBytes == 0)
                        {
                            // socket closed gracefully
                            if (!pnode->fDisconnect)
                                LogPrint("net", "socket closed\n");
                            pnode->CloseSocketDisconnect();
                        }
                        else if (nBytes < 0)
                        {
                            // error
                            int nErr = WSAGetLastError();
                            if (nErr != WSAEWOULDBLOCK && nErr != WSAEMSGSIZE && nErr != WSAEINTR && nErr != WSAEINPROGRESS)
                            {
                                if (!pnode->fDisconnect)
                                    LogPrintf("socket recv error %s\n", NetworkErrorString(nErr));
                                pnode->CloseSocketDisconnect();
                            }
                        }
                    }
                }
            }

            //
            // Send
            //
            if (pnode->hSocket == INVALID_SOCKET)
                continue;
            if (FD_ISSET(pnode->hSocket, &fdsetSend))
            {
                TRY_LOCK(pnode->cs_vSend, lockSend);
                if (lockSend)
                    SocketSendData(pnode);
            }

            //
            // Inactivity checking
            //
            int64_t nTime = GetTime();
            if (nTime - pnode->nTimeConnected > 60)
            {
                if (pnode->nLastRecv == 0 || pnode->nLastSend == 0)
                {
                    LogPrint("net", "socket no message in first 60 seconds, %d %d from %d\n", pnode->nLastRecv != 0, pnode->nLastSend != 0, pnode->id);
                    pnode->fDisconnect = true;
                }
                else if (nTime - pnode->nLastSend > TIMEOUT_INTERVAL)
                {
                    LogPrintf("socket sending timeout: %is\n", nTime - pnode->nLastSend);
                    pnode->fDisconnect = true;
                }
                else if (nTime - pnode->nLastRecv > (pnode->nVersion > BIP0031_VERSION ? TIMEOUT_INTERVAL : 90*60))
                {
                    LogPrintf("socket receive timeout: %is\n", nTime - pnode->nLastRecv);
                    pnode->fDisconnect = true;
                }
                else if (pnode->nPingNonceSent && pnode->nPingUsecStart + TIMEOUT_INTERVAL * 1000000 < GetTimeMicros())
                {
                    LogPrintf("ping timeout: %fs\n", 0.000001 * (GetTimeMicros() - pnode->nPingUsecStart));
                    pnode->fDisconnect = true;
                }
            }
        }
        {
            LOCK(cs_vNodes);
            BOOST_FOREACH(CNode* pnode, vNodesCopy)
                pnode->Release();
        }
    }
}









#ifdef USE_UPNP
void ThreadMapPort()
{
    std::string port = strprintf("%u", GetListenPort());
    const char * multicastif = 0;
    const char * minissdpdpath = 0;
    struct UPNPDev * devlist = 0;
    char lanaddr[64];

#ifndef UPNPDISCOVER_SUCCESS
    /* miniupnpc 1.5 */
    devlist = upnpDiscover(2000, multicastif, minissdpdpath, 0);
#else
    /* miniupnpc 1.6 */
    int error = 0;
    devlist = upnpDiscover(2000, multicastif, minissdpdpath, 0, 0, &error);
#endif

    struct UPNPUrls urls;
    struct IGDdatas data;
    int r;

    r = UPNP_GetValidIGD(devlist, &urls, &data, lanaddr, sizeof(lanaddr));
    if (r == 1)
    {
        if (fDiscover) {
            char externalIPAddress[40];
            r = UPNP_GetExternalIPAddress(urls.controlURL, data.first.servicetype, externalIPAddress);
            if(r != UPNPCOMMAND_SUCCESS)
                LogPrintf("UPnP: GetExternalIPAddress() returned %d\n", r);
            else
            {
                if(externalIPAddress[0])
                {
                    LogPrintf("UPnP: ExternalIPAddress = %s\n", externalIPAddress);
                    AddLocal(CNetAddr(externalIPAddress), LOCAL_UPNP);
                }
                else
                    LogPrintf("UPnP: GetExternalIPAddress failed.\n");
            }
        }

        string strDesc = "Bitcoin " + FormatFullVersion();

        try {
            while (true) {
#ifndef UPNPDISCOVER_SUCCESS
                /* miniupnpc 1.5 */
                r = UPNP_AddPortMapping(urls.controlURL, data.first.servicetype,
                                    port.c_str(), port.c_str(), lanaddr, strDesc.c_str(), "TCP", 0);
#else
                /* miniupnpc 1.6 */
                r = UPNP_AddPortMapping(urls.controlURL, data.first.servicetype,
                                    port.c_str(), port.c_str(), lanaddr, strDesc.c_str(), "TCP", 0, "0");
#endif

                if(r!=UPNPCOMMAND_SUCCESS)
                    LogPrintf("AddPortMapping(%s, %s, %s) failed with code %d (%s)\n",
                        port, port, lanaddr, r, strupnperror(r));
                else
                    LogPrintf("UPnP Port Mapping successful.\n");;

                MilliSleep(20*60*1000); // Refresh every 20 minutes
            }
        }
        catch (boost::thread_interrupted)
        {
            r = UPNP_DeletePortMapping(urls.controlURL, data.first.servicetype, port.c_str(), "TCP", 0);
            LogPrintf("UPNP_DeletePortMapping() returned : %d\n", r);
            freeUPNPDevlist(devlist); devlist = 0;
            FreeUPNPUrls(&urls);
            throw;
        }
    } else {
        LogPrintf("No valid UPnP IGDs found\n");
        freeUPNPDevlist(devlist); devlist = 0;
        if (r != 0)
            FreeUPNPUrls(&urls);
    }
}

void MapPort(bool fUseUPnP)
{
    static boost::thread* upnp_thread = NULL;

    if (fUseUPnP)
    {
        if (upnp_thread) {
            upnp_thread->interrupt();
            upnp_thread->join();
            delete upnp_thread;
        }
        upnp_thread = new boost::thread(boost::bind(&TraceThread<void (*)()>, "upnp", &ThreadMapPort));
    }
    else if (upnp_thread) {
        upnp_thread->interrupt();
        upnp_thread->join();
        delete upnp_thread;
        upnp_thread = NULL;
    }
}

#else
void MapPort(bool)
{
    // Intentionally left blank.
}
#endif






void ThreadDNSAddressSeed()
{
    // goal: only query DNS seeds if address need is acute
    if ((addrman.size() > 0) &&
        (!GetBoolArg("-forcednsseed", false))) {
        MilliSleep(11 * 1000);

        LOCK(cs_vNodes);
        if (vNodes.size() >= 2) {
            LogPrintf("P2P peers available. Skipped DNS seeding.\n");
            return;
        }
    }

    const vector<CDNSSeedData> &vSeeds = Params().DNSSeeds();
    int found = 0;

    LogPrintf("Loading addresses from DNS seeds (could take a while)\n");

    BOOST_FOREACH(const CDNSSeedData &seed, vSeeds) {
        if (HaveNameProxy()) {
            AddOneShot(seed.host);
        } else {
            vector<CNetAddr> vIPs;
            vector<CAddress> vAdd;
            if (LookupHost(seed.host.c_str(), vIPs))
            {
                BOOST_FOREACH(CNetAddr& ip, vIPs)
                {
                    int nOneDay = 24*3600;
                    CAddress addr = CAddress(CService(ip, Params().GetDefaultPort()));
                    addr.nTime = GetTime() - 3*nOneDay - GetRand(4*nOneDay); // use a random age between 3 and 7 days old
                    vAdd.push_back(addr);
                    found++;
                }
            }
            addrman.Add(vAdd, CNetAddr(seed.name, true));
        }
    }

    LogPrintf("%d addresses found from DNS seeds\n", found);
}












void DumpAddresses()
{
    int64_t nStart = GetTimeMillis();

    CAddrDB adb;
    adb.Write(addrman);

    LogPrint("net", "Flushed %d addresses to peers.dat  %dms\n",
           addrman.size(), GetTimeMillis() - nStart);
}

void static ProcessOneShot()
{
    string strDest;
    {
        LOCK(cs_vOneShots);
        if (vOneShots.empty())
            return;
        strDest = vOneShots.front();
        vOneShots.pop_front();
    }
    CAddress addr;
    CSemaphoreGrant grant(*semOutbound, true);
    if (grant) {
        if (!OpenNetworkConnection(addr, &grant, strDest.c_str(), true))
            AddOneShot(strDest);
    }
}

void ThreadOpenConnections()
{
    // Connect to specific addresses
    if (mapArgs.count("-connect") && mapMultiArgs["-connect"].size() > 0)
    {
        for (int64_t nLoop = 0;; nLoop++)
        {
            ProcessOneShot();
            BOOST_FOREACH(string strAddr, mapMultiArgs["-connect"])
            {
                CAddress addr;
                OpenNetworkConnection(addr, NULL, strAddr.c_str());
                for (int i = 0; i < 10 && i < nLoop; i++)
                {
                    MilliSleep(500);
                }
            }
            MilliSleep(500);
        }
    }

    // Initiate network connections
    int64_t nStart = GetTime();
    while (true)
    {
        ProcessOneShot();

        MilliSleep(500);

        CSemaphoreGrant grant(*semOutbound);
        boost::this_thread::interruption_point();

        // Add seed nodes if DNS seeds are all down (an infrastructure attack?).
        if (addrman.size() == 0 && (GetTime() - nStart > 60)) {
            static bool done = false;
            if (!done) {
                LogPrintf("Adding fixed seed nodes as DNS doesn't seem to be available.\n");
                addrman.Add(Params().FixedSeeds(), CNetAddr("127.0.0.1"));
                done = true;
            }
        }

        //
        // Choose an address to connect to based on most recently seen
        //
        CAddress addrConnect;

        // Only connect out to one peer per network group (/16 for IPv4).
        // Do this here so we don't have to critsect vNodes inside mapAddresses critsect.
        int nOutbound = 0;
        set<vector<unsigned char> > setConnected;
        {
            LOCK(cs_vNodes);
            BOOST_FOREACH(CNode* pnode, vNodes) {
                if (!pnode->fInbound) {
                    setConnected.insert(pnode->addr.GetGroup());
                    nOutbound++;
                }
            }
        }

        int64_t nANow = GetAdjustedTime();

        int nTries = 0;
        while (true)
        {
            // use an nUnkBias between 10 (no outgoing connections) and 90 (8 outgoing connections)
            CAddress addr = addrman.Select(10 + min(nOutbound,8)*10);

            // if we selected an invalid address, restart
            if (!addr.IsValid() || setConnected.count(addr.GetGroup()) || IsLocal(addr))
                break;

            // If we didn't find an appropriate destination after trying 100 addresses fetched from addrman,
            // stop this loop, and let the outer loop run again (which sleeps, adds seed nodes, recalculates
            // already-connected network ranges, ...) before trying new addrman addresses.
            nTries++;
            if (nTries > 100)
                break;

            if (IsLimited(addr))
                continue;

            // only consider very recently tried nodes after 30 failed attempts
            if (nANow - addr.nLastTry < 600 && nTries < 30)
                continue;

            // do not allow non-default ports, unless after 50 invalid addresses selected already
            if (addr.GetPort() != Params().GetDefaultPort() && nTries < 50)
                continue;

            addrConnect = addr;
            break;
        }

        if (addrConnect.IsValid())
            OpenNetworkConnection(addrConnect, &grant);
    }
}

void ThreadOpenAddedConnections()
{
    {
        LOCK(cs_vAddedNodes);
        vAddedNodes = mapMultiArgs["-addnode"];
    }

    if (HaveNameProxy()) {
        while(true) {
            list<string> lAddresses(0);
            {
                LOCK(cs_vAddedNodes);
                BOOST_FOREACH(string& strAddNode, vAddedNodes)
                    lAddresses.push_back(strAddNode);
            }
            BOOST_FOREACH(string& strAddNode, lAddresses) {
                CAddress addr;
                CSemaphoreGrant grant(*semOutbound);
                OpenNetworkConnection(addr, &grant, strAddNode.c_str());
                MilliSleep(500);
            }
            MilliSleep(120000); // Retry every 2 minutes
        }
    }

    for (unsigned int i = 0; true; i++)
    {
        list<string> lAddresses(0);
        {
            LOCK(cs_vAddedNodes);
            BOOST_FOREACH(string& strAddNode, vAddedNodes)
                lAddresses.push_back(strAddNode);
        }

        list<vector<CService> > lservAddressesToAdd(0);
        BOOST_FOREACH(string& strAddNode, lAddresses)
        {
            vector<CService> vservNode(0);
            if(Lookup(strAddNode.c_str(), vservNode, Params().GetDefaultPort(), fNameLookup, 0))
            {
                lservAddressesToAdd.push_back(vservNode);
                {
                    LOCK(cs_setservAddNodeAddresses);
                    BOOST_FOREACH(CService& serv, vservNode)
                        setservAddNodeAddresses.insert(serv);
                }
            }
        }
        // Attempt to connect to each IP for each addnode entry until at least one is successful per addnode entry
        // (keeping in mind that addnode entries can have many IPs if fNameLookup)
        {
            LOCK(cs_vNodes);
            BOOST_FOREACH(CNode* pnode, vNodes)
                for (list<vector<CService> >::iterator it = lservAddressesToAdd.begin(); it != lservAddressesToAdd.end(); it++)
                    BOOST_FOREACH(CService& addrNode, *(it))
                        if (pnode->addr == addrNode)
                        {
                            it = lservAddressesToAdd.erase(it);
                            it--;
                            break;
                        }
        }
        BOOST_FOREACH(vector<CService>& vserv, lservAddressesToAdd)
        {
            CSemaphoreGrant grant(*semOutbound);
            OpenNetworkConnection(CAddress(vserv[i % vserv.size()]), &grant);
            MilliSleep(500);
        }
        MilliSleep(120000); // Retry every 2 minutes
    }
}

// if successful, this moves the passed grant to the constructed node
bool OpenNetworkConnection(const CAddress& addrConnect, CSemaphoreGrant *grantOutbound, const char *pszDest, bool fOneShot)
{
    //
    // Initiate outbound network connection
    //
    boost::this_thread::interruption_point();
    if (!fNetworkActive)
        return false;
    if (!pszDest) {
        if (IsLocal(addrConnect) ||
            FindNode((CNetAddr)addrConnect) || CNode::IsBanned(addrConnect) ||
            FindNode(addrConnect.ToStringIPPort()))
            return false;
    } else if (FindNode(pszDest))
        return false;

    CNode* pnode = ConnectNode(addrConnect, pszDest);
    boost::this_thread::interruption_point();

    if (!pnode)
        return false;
    if (grantOutbound)
        grantOutbound->MoveTo(pnode->grantOutbound);
    pnode->fNetworkNode = true;
    if (fOneShot)
        pnode->fOneShot = true;

    return true;
}


void ThreadMessageHandler()
{
    SetThreadPriority(THREAD_PRIORITY_BELOW_NORMAL);
    while (true)
    {
        vector<CNode*> vNodesCopy;
        {
            LOCK(cs_vNodes);
            vNodesCopy = vNodes;
            BOOST_FOREACH(CNode* pnode, vNodesCopy) {
                pnode->AddRef();
            }
        }

        // Poll the connected nodes for messages
        CNode* pnodeTrickle = NULL;
        if (!vNodesCopy.empty())
            pnodeTrickle = vNodesCopy[GetRand(vNodesCopy.size())];

        bool fSleep = true;

        BOOST_FOREACH(CNode* pnode, vNodesCopy)
        {
            if (pnode->fDisconnect)
                continue;

            // Receive messages
            {
                TRY_LOCK(pnode->cs_vRecvMsg, lockRecv);
                if (lockRecv)
                {
                    if (!g_signals.ProcessMessages(pnode))
                        pnode->CloseSocketDisconnect();

                    if (pnode->nSendSize < SendBufferSize())
                    {
                        if (!pnode->vRecvGetData.empty() || (!pnode->vRecvMsg.empty() && pnode->vRecvMsg[0].complete()))
                        {
                            fSleep = false;
                        }
                    }
                }
            }
            boost::this_thread::interruption_point();

            // Send messages
            {
                TRY_LOCK(pnode->cs_vSend, lockSend);
                if (lockSend)
                    g_signals.SendMessages(pnode, pnode == pnodeTrickle);
            }
            boost::this_thread::interruption_point();
        }

        {
            LOCK(cs_vNodes);
            BOOST_FOREACH(CNode* pnode, vNodesCopy)
                pnode->Release();
        }

        if (fSleep)
            MilliSleep(100);
    }
}






bool BindListenPort(const CService &addrBind, string& strError, bool fWhitelisted)
{
    strError = "";
    int nOne = 1;

    // Create socket for listening for incoming connections
    struct sockaddr_storage sockaddr;
    socklen_t len = sizeof(sockaddr);
    if (!addrBind.GetSockAddr((struct sockaddr*)&sockaddr, &len))
    {
        strError = strprintf("Error: Bind address family for %s not supported", addrBind.ToString());
        LogPrintf("%s\n", strError);
        return false;
    }

    SOCKET hListenSocket = socket(((struct sockaddr*)&sockaddr)->sa_family, SOCK_STREAM, IPPROTO_TCP);
    if (hListenSocket == INVALID_SOCKET)
    {
        strError = strprintf("Error: Couldn't open socket for incoming connections (socket returned error %s)", NetworkErrorString(WSAGetLastError()));
        LogPrintf("%s\n", strError);
        return false;
    }

#ifndef WIN32
#ifdef SO_NOSIGPIPE
    // Different way of disabling SIGPIPE on BSD
    setsockopt(hListenSocket, SOL_SOCKET, SO_NOSIGPIPE, (void*)&nOne, sizeof(int));
#endif
    // Allow binding if the port is still in TIME_WAIT state after
    // the program was closed and restarted. Not an issue on windows!
    setsockopt(hListenSocket, SOL_SOCKET, SO_REUSEADDR, (void*)&nOne, sizeof(int));
#endif

    // Set to non-blocking, incoming connections will also inherit this
    if (!SetSocketNonBlocking(hListenSocket, true)) {
        strError = strprintf("BindListenPort: Setting listening socket to non-blocking failed, error %s\n", NetworkErrorString(WSAGetLastError()));
        LogPrintf("%s\n", strError);
        return false;
    }

    // some systems don't have IPV6_V6ONLY but are always v6only; others do have the option
    // and enable it by default or not. Try to enable it, if possible.
    if (addrBind.IsIPv6()) {
#ifdef IPV6_V6ONLY
#ifdef WIN32
        setsockopt(hListenSocket, IPPROTO_IPV6, IPV6_V6ONLY, (const char*)&nOne, sizeof(int));
#else
        setsockopt(hListenSocket, IPPROTO_IPV6, IPV6_V6ONLY, (void*)&nOne, sizeof(int));
#endif
#endif
#ifdef WIN32
        int nProtLevel = PROTECTION_LEVEL_UNRESTRICTED;
        setsockopt(hListenSocket, IPPROTO_IPV6, IPV6_PROTECTION_LEVEL, (const char*)&nProtLevel, sizeof(int));
#endif
    }

    if (::bind(hListenSocket, (struct sockaddr*)&sockaddr, len) == SOCKET_ERROR)
    {
        int nErr = WSAGetLastError();
        if (nErr == WSAEADDRINUSE)
            strError = strprintf(_("Unable to bind to %s on this computer. Bitcoin Core is probably already running."), addrBind.ToString());
        else
            strError = strprintf(_("Unable to bind to %s on this computer (bind returned error %s)"), addrBind.ToString(), NetworkErrorString(nErr));
        LogPrintf("%s\n", strError);
        CloseSocket(hListenSocket);
        return false;
    }
    LogPrintf("Bound to %s\n", addrBind.ToString());

    // Listen for incoming connections
    if (listen(hListenSocket, SOMAXCONN) == SOCKET_ERROR)
    {
        strError = strprintf(_("Error: Listening for incoming connections failed (listen returned error %s)"), NetworkErrorString(WSAGetLastError()));
        LogPrintf("%s\n", strError);
        CloseSocket(hListenSocket);
        return false;
    }

    vhListenSocket.push_back(ListenSocket(hListenSocket, fWhitelisted));

    if (addrBind.IsRoutable() && fDiscover && !fWhitelisted)
        AddLocal(addrBind, LOCAL_BIND);

    return true;
}

void static Discover(boost::thread_group& threadGroup)
{
    if (!fDiscover)
        return;

#ifdef WIN32
    // Get local host IP
    char pszHostName[256] = "";
    if (gethostname(pszHostName, sizeof(pszHostName)) != SOCKET_ERROR)
    {
        vector<CNetAddr> vaddr;
        if (LookupHost(pszHostName, vaddr))
        {
            BOOST_FOREACH (const CNetAddr &addr, vaddr)
            {
                if (AddLocal(addr, LOCAL_IF))
                    LogPrintf("%s: %s - %s\n", __func__, pszHostName, addr.ToString());
            }
        }
    }
#else
    // Get local host ip
    struct ifaddrs* myaddrs;
    if (getifaddrs(&myaddrs) == 0)
    {
        for (struct ifaddrs* ifa = myaddrs; ifa != NULL; ifa = ifa->ifa_next)
        {
            if (ifa->ifa_addr == NULL) continue;
            if ((ifa->ifa_flags & IFF_UP) == 0) continue;
            if (strcmp(ifa->ifa_name, "lo") == 0) continue;
            if (strcmp(ifa->ifa_name, "lo0") == 0) continue;
            if (ifa->ifa_addr->sa_family == AF_INET)
            {
                struct sockaddr_in* s4 = (struct sockaddr_in*)(ifa->ifa_addr);
                CNetAddr addr(s4->sin_addr);
                if (AddLocal(addr, LOCAL_IF))
                    LogPrintf("%s: IPv4 %s: %s\n", __func__, ifa->ifa_name, addr.ToString());
            }
            else if (ifa->ifa_addr->sa_family == AF_INET6)
            {
                struct sockaddr_in6* s6 = (struct sockaddr_in6*)(ifa->ifa_addr);
                CNetAddr addr(s6->sin6_addr);
                if (AddLocal(addr, LOCAL_IF))
                    LogPrintf("%s: IPv6 %s: %s\n", __func__, ifa->ifa_name, addr.ToString());
            }
        }
        freeifaddrs(myaddrs);
    }
#endif
}

void StartNode(boost::thread_group& threadGroup)
{
    uiInterface.InitMessage(_("Loading addresses..."));
    // Load addresses for peers.dat
    int64_t nStart = GetTimeMillis();
    {
        CAddrDB adb;
        if (!adb.Read(addrman))
            LogPrintf("Invalid or missing peers.dat; recreating\n");
    }
    LogPrintf("Loaded %i addresses from peers.dat  %dms\n",
           addrman.size(), GetTimeMillis() - nStart);
    fAddressesInitialized = true;

    if (semOutbound == NULL) {
        // initialize semaphore
        int nMaxOutbound = min(MAX_OUTBOUND_CONNECTIONS, nMaxConnections);
        semOutbound = new CSemaphore(nMaxOutbound);
    }

    if (pnodeLocalHost == NULL)
        pnodeLocalHost = new CNode(INVALID_SOCKET, CAddress(CService("127.0.0.1", 0), nLocalServices));

    Discover(threadGroup);

    //
    // Start threads
    //

    if (!GetBoolArg("-dnsseed", true))
        LogPrintf("DNS seeding disabled\n");
    else
        threadGroup.create_thread(boost::bind(&TraceThread<void (*)()>, "dnsseed", &ThreadDNSAddressSeed));

    // Map ports with UPnP
    MapPort(GetBoolArg("-upnp", DEFAULT_UPNP));

    // Send and receive from sockets, accept connections
    threadGroup.create_thread(boost::bind(&TraceThread<void (*)()>, "net", &ThreadSocketHandler));

    // Initiate outbound connections from -addnode
    threadGroup.create_thread(boost::bind(&TraceThread<void (*)()>, "addcon", &ThreadOpenAddedConnections));

    // Initiate outbound connections
    threadGroup.create_thread(boost::bind(&TraceThread<void (*)()>, "opencon", &ThreadOpenConnections));

    // Process messages
    threadGroup.create_thread(boost::bind(&TraceThread<void (*)()>, "msghand", &ThreadMessageHandler));

    // Dump network addresses
    threadGroup.create_thread(boost::bind(&LoopForever<void (*)()>, "dumpaddr", &DumpAddresses, DUMP_ADDRESSES_INTERVAL * 1000));
}

bool StopNode()
{
    LogPrintf("StopNode()\n");
    MapPort(false);
    if (semOutbound)
        for (int i=0; i<MAX_OUTBOUND_CONNECTIONS; i++)
            semOutbound->post();

    if (fAddressesInitialized)
    {
        DumpAddresses();
        fAddressesInitialized = false;
    }

    return true;
}

void SetNetworkActive(bool active)
{
    if (fDebug)
        printf("SetNetworkActive: %s\n", active ? "true" : "false");

    if (!active) {
        fNetworkActive = false;

        LOCK(cs_vNodes);
        // Close sockets to all nodes
        BOOST_FOREACH(CNode* pnode, vNodes)
        {
            pnode->CloseSocketDisconnect();
        }
    } else {
        fNetworkActive = true;
    }

    uiInterface.NotifyNetworkActiveChanged(fNetworkActive);
}

class CNetCleanup
{
public:
    CNetCleanup() {}

    ~CNetCleanup()
    {
        // Close sockets
        BOOST_FOREACH(CNode* pnode, vNodes)
            if (pnode->hSocket != INVALID_SOCKET)
                CloseSocket(pnode->hSocket);
        BOOST_FOREACH(ListenSocket& hListenSocket, vhListenSocket)
            if (hListenSocket.socket != INVALID_SOCKET)
                if (!CloseSocket(hListenSocket.socket))
                    LogPrintf("CloseSocket(hListenSocket) failed with error %s\n", NetworkErrorString(WSAGetLastError()));

        // clean up some globals (to help leak detection)
        BOOST_FOREACH(CNode *pnode, vNodes)
            delete pnode;
        BOOST_FOREACH(CNode *pnode, vNodesDisconnected)
            delete pnode;
        vNodes.clear();
        vNodesDisconnected.clear();
        vhListenSocket.clear();
        delete semOutbound;
        semOutbound = NULL;
        delete pnodeLocalHost;
        pnodeLocalHost = NULL;

#ifdef WIN32
        // Shutdown Windows Sockets
        WSACleanup();
#endif
    }
}
instance_of_cnetcleanup;







void RelayTransaction(const CTransaction& tx)
{
    CDataStream ss(SER_NETWORK, PROTOCOL_VERSION);
    ss.reserve(10000);
    ss << tx;
    RelayTransaction(tx, ss);
}

void RelayTransaction(const CTransaction& tx, const CDataStream& ss)
{
    CInv inv(MSG_TX, tx.GetHash());
    {
        LOCK(cs_mapRelay);
        // Expire old relay messages
        while (!vRelayExpiration.empty() && vRelayExpiration.front().first < GetTime())
        {
            mapRelay.erase(vRelayExpiration.front().second);
            vRelayExpiration.pop_front();
        }

        // Save original serialized message so newer versions are preserved
        mapRelay.insert(std::make_pair(inv, ss));
        vRelayExpiration.push_back(std::make_pair(GetTime() + 15 * 60, inv));
    }
    LOCK(cs_vNodes);
    BOOST_FOREACH(CNode* pnode, vNodes)
    {
        if(!pnode->fRelayTxes)
            continue;
        LOCK(pnode->cs_filter);
        if (pnode->pfilter)
        {
            if (pnode->pfilter->IsRelevantAndUpdate(tx))
                pnode->PushInventory(inv);
        } else
            pnode->PushInventory(inv);
    }
}

void CNode::RecordBytesRecv(uint64_t bytes)
{
    LOCK(cs_totalBytesRecv);
    nTotalBytesRecv += bytes;
}

void CNode::RecordBytesSent(uint64_t bytes)
{
    LOCK(cs_totalBytesSent);
    nTotalBytesSent += bytes;
}

uint64_t CNode::GetTotalBytesRecv()
{
    LOCK(cs_totalBytesRecv);
    return nTotalBytesRecv;
}

uint64_t CNode::GetTotalBytesSent()
{
    LOCK(cs_totalBytesSent);
    return nTotalBytesSent;
}

void CNode::Fuzz(int nChance)
{
    if (!fSuccessfullyConnected) return; // Don't fuzz initial handshake
    if (GetRand(nChance) != 0) return; // Fuzz 1 of every nChance messages

    switch (GetRand(3))
    {
    case 0:
        // xor a random byte with a random value:
        if (!ssSend.empty()) {
            CDataStream::size_type pos = GetRand(ssSend.size());
            ssSend[pos] ^= (unsigned char)(GetRand(256));
        }
        break;
    case 1:
        // delete a random byte:
        if (!ssSend.empty()) {
            CDataStream::size_type pos = GetRand(ssSend.size());
            ssSend.erase(ssSend.begin()+pos);
        }
        break;
    case 2:
        // insert a random byte at a random position
        {
            CDataStream::size_type pos = GetRand(ssSend.size());
            char ch = (char)GetRand(256);
            ssSend.insert(ssSend.begin()+pos, ch);
        }
        break;
    }
    // Chance of more than one change half the time:
    // (more changes exponentially less likely):
    Fuzz(2);
}

//
// CAddrDB
//

CAddrDB::CAddrDB()
{
    pathAddr = GetDataDir() / "peers.dat";
}

bool CAddrDB::Write(const CAddrMan& addr)
{
    // Generate random temporary filename
    unsigned short randv = 0;
    GetRandBytes((unsigned char*)&randv, sizeof(randv));
    std::string tmpfn = strprintf("peers.dat.%04x", randv);

    // serialize addresses, checksum data up to that point, then append csum
    CDataStream ssPeers(SER_DISK, CLIENT_VERSION);
    ssPeers << FLATDATA(Params().MessageStart());
    ssPeers << addr;
    uint256 hash = Hash(ssPeers.begin(), ssPeers.end());
    ssPeers << hash;

    // open temp output file, and associate with CAutoFile
    boost::filesystem::path pathTmp = GetDataDir() / tmpfn;
    FILE *file = fopen(pathTmp.string().c_str(), "wb");
    CAutoFile fileout(file, SER_DISK, CLIENT_VERSION);
    if (fileout.IsNull())
        return error("%s : Failed to open file %s", __func__, pathTmp.string());

    // Write and commit header, data
    try {
        fileout << ssPeers;
    }
    catch (std::exception &e) {
        return error("%s : Serialize or I/O error - %s", __func__, e.what());
    }
    FileCommit(fileout.Get());
    fileout.fclose();

    // replace existing peers.dat, if any, with new peers.dat.XXXX
    if (!RenameOver(pathTmp, pathAddr))
        return error("%s : Rename-into-place failed", __func__);

    return true;
}

bool CAddrDB::Read(CAddrMan& addr)
{
    // open input file, and associate with CAutoFile
    FILE *file = fopen(pathAddr.string().c_str(), "rb");
    CAutoFile filein(file, SER_DISK, CLIENT_VERSION);
    if (filein.IsNull())
        return error("%s : Failed to open file %s", __func__, pathAddr.string());

    // use file size to size memory buffer
    int fileSize = boost::filesystem::file_size(pathAddr);
    int dataSize = fileSize - sizeof(uint256);
    // Don't try to resize to a negative number if file is small
    if (dataSize < 0)
        dataSize = 0;
    vector<unsigned char> vchData;
    vchData.resize(dataSize);
    uint256 hashIn;

    // read data and checksum from file
    try {
        filein.read((char *)&vchData[0], dataSize);
        filein >> hashIn;
    }
    catch (std::exception &e) {
        return error("%s : Deserialize or I/O error - %s", __func__, e.what());
    }
    filein.fclose();

    CDataStream ssPeers(vchData, SER_DISK, CLIENT_VERSION);

    // verify stored checksum matches input data
    uint256 hashTmp = Hash(ssPeers.begin(), ssPeers.end());
    if (hashIn != hashTmp)
        return error("%s : Checksum mismatch, data corrupted", __func__);

    unsigned char pchMsgTmp[4];
    try {
        // de-serialize file header (network specific magic number) and ..
        ssPeers >> FLATDATA(pchMsgTmp);

        // ... verify the network matches ours
        if (memcmp(pchMsgTmp, Params().MessageStart(), sizeof(pchMsgTmp)))
            return error("%s : Invalid network magic number", __func__);

        // de-serialize address data into one CAddrMan object
        ssPeers >> addr;
    }
    catch (std::exception &e) {
        return error("%s : Deserialize or I/O error - %s", __func__, e.what());
    }

    return true;
}

unsigned int ReceiveFloodSize() { return 1000*GetArg("-maxreceivebuffer", 5*1000); }
unsigned int SendBufferSize() { return 1000*GetArg("-maxsendbuffer", 1*1000); }

CNode::CNode(SOCKET hSocketIn, CAddress addrIn, std::string addrNameIn, bool fInboundIn) : ssSend(SER_NETWORK, INIT_PROTO_VERSION), setAddrKnown(5000)
{
    nServices = 0;
    hSocket = hSocketIn;
    nRecvVersion = INIT_PROTO_VERSION;
    nLastSend = 0;
    nLastRecv = 0;
    nSendBytes = 0;
    nRecvBytes = 0;
    nTimeConnected = GetTime();
    addr = addrIn;
    addrName = addrNameIn == "" ? addr.ToStringIPPort() : addrNameIn;
    nVersion = 0;
    strSubVer = "";
    fWhitelisted = false;
    fOneShot = false;
    fClient = false; // set by version message
    fInbound = fInboundIn;
    fNetworkNode = false;
    fSuccessfullyConnected = false;
    fDisconnect = false;
    nRefCount = 0;
    nSendSize = 0;
    nSendOffset = 0;
    hashContinue = 0;
    nStartingHeight = -1;
    fGetAddr = false;
    fRelayTxes = false;
    setInventoryKnown.max_size(SendBufferSize() / 1000);
    pfilter = new CBloomFilter();
    nPingNonceSent = 0;
    nPingUsecStart = 0;
    nPingUsecTime = 0;
    fPingQueued = false;

    {
        LOCK(cs_nLastNodeId);
        id = nLastNodeId++;
    }

    if (fLogIPs)
        LogPrint("net", "Added connection to %s peer=%d\n", addrName, id);
    else
        LogPrint("net", "Added connection peer=%d\n", id);

    // Be shy and don't send version until we hear
    if (hSocket != INVALID_SOCKET && !fInbound)
        PushVersion();

    GetNodeSignals().InitializeNode(GetId(), this);
}

CNode::~CNode()
{
    CloseSocket(hSocket);

    if (pfilter)
        delete pfilter;

    GetNodeSignals().FinalizeNode(GetId());
}

void CNode::AskFor(const CInv& inv)
{
    if (mapAskFor.size() > MAPASKFOR_MAX_SZ)
        return;
    // We're using mapAskFor as a priority queue,
    // the key is the earliest time the request can be sent
    int64_t nRequestTime;
    limitedmap<CInv, int64_t>::const_iterator it = mapAlreadyAskedFor.find(inv);
    if (it != mapAlreadyAskedFor.end())
        nRequestTime = it->second;
    else
        nRequestTime = 0;
    LogPrint("net", "askfor %s  %d (%s) peer=%d\n", inv.ToString(), nRequestTime, DateTimeStrFormat("%H:%M:%S", nRequestTime/1000000), id);

    // Make sure not to reuse time indexes to keep things in the same order
    int64_t nNow = GetTimeMicros() - 1000000;
    static int64_t nLastTime;
    ++nLastTime;
    nNow = std::max(nNow, nLastTime);
    nLastTime = nNow;

    // Each retry is 2 minutes after the last
    nRequestTime = std::max(nRequestTime + 2 * 60 * 1000000, nNow);
    if (it != mapAlreadyAskedFor.end())
        mapAlreadyAskedFor.update(it, nRequestTime);
    else
        mapAlreadyAskedFor.insert(std::make_pair(inv, nRequestTime));
    mapAskFor.insert(std::make_pair(nRequestTime, inv));
}

void CNode::BeginMessage(const char* pszCommand) EXCLUSIVE_LOCK_FUNCTION(cs_vSend)
{
    ENTER_CRITICAL_SECTION(cs_vSend);
    assert(ssSend.size() == 0);
    ssSend << CMessageHeader(pszCommand, 0);
    LogPrint("net", "sending: %s ", pszCommand);
}

void CNode::AbortMessage() UNLOCK_FUNCTION(cs_vSend)
{
    ssSend.clear();

    LEAVE_CRITICAL_SECTION(cs_vSend);

    LogPrint("net", "(aborted)\n");
}

void CNode::EndMessage() UNLOCK_FUNCTION(cs_vSend)
{
    // The -*messagestest options are intentionally not documented in the help message,
    // since they are only used during development to debug the networking code and are
    // not intended for end-users.
    if (mapArgs.count("-dropmessagestest") && GetRand(GetArg("-dropmessagestest", 2)) == 0)
    {
        LogPrint("net", "dropmessages DROPPING SEND MESSAGE\n");
        AbortMessage();
        return;
    }
    if (mapArgs.count("-fuzzmessagestest"))
        Fuzz(GetArg("-fuzzmessagestest", 10));

    if (ssSend.size() == 0)
        return;

    // Set the size
    unsigned int nSize = ssSend.size() - CMessageHeader::HEADER_SIZE;
    memcpy((char*)&ssSend[CMessageHeader::MESSAGE_SIZE_OFFSET], &nSize, sizeof(nSize));

    // Set the checksum
    uint256 hash = Hash(ssSend.begin() + CMessageHeader::HEADER_SIZE, ssSend.end());
    unsigned int nChecksum = 0;
    memcpy(&nChecksum, &hash, sizeof(nChecksum));
    assert(ssSend.size () >= CMessageHeader::CHECKSUM_OFFSET + sizeof(nChecksum));
    memcpy((char*)&ssSend[CMessageHeader::CHECKSUM_OFFSET], &nChecksum, sizeof(nChecksum));

    LogPrint("net", "(%d bytes) peer=%d\n", nSize, id);

    std::deque<CSerializeData>::iterator it = vSendMsg.insert(vSendMsg.end(), CSerializeData());
    ssSend.GetAndClear(*it);
    nSendSize += (*it).size();

    // If write queue empty, attempt "optimistic write"
    if (it == vSendMsg.begin())
        SocketSendData(this);

    LEAVE_CRITICAL_SECTION(cs_vSend);
}<|MERGE_RESOLUTION|>--- conflicted
+++ resolved
@@ -869,16 +869,12 @@
                     if (nErr != WSAEWOULDBLOCK)
                         LogPrintf("socket error accept failed: %s\n", NetworkErrorString(nErr));
                 }
-<<<<<<< HEAD
                 else if (!fNetworkActive)
                 {
                     printf("connection from %s dropped (not accepting new connections)\n", addr.ToString().c_str());
                     CloseSocket(hSocket);
                 }
-                else if (nInbound >= nMaxConnections - MAX_OUTBOUND_CONNECTIONS)
-=======
                 else if (nInbound >= nMaxInbound)
->>>>>>> 48610c29
                 {
                     LogPrint("net", "connection from %s dropped (full)\n", addr.ToString());
                     CloseSocket(hSocket);

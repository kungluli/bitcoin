--- conflicted
+++ resolved
@@ -9,11 +9,8 @@
 #include "init.h"
 #include "addrman.h"
 #include "ui_interface.h"
-<<<<<<< HEAD
 #include "script.h"
-=======
 #include "timer.h"
->>>>>>> 5cb61814
 
 #ifdef WIN32
 #include <string.h>
@@ -1407,43 +1404,17 @@
 
 static void DumpAddressTimer(CTimer *t, void *p)
 {
-<<<<<<< HEAD
-    printf("ThreadDumpAddress started\n");
-
-    vnThreadsRunning[THREAD_DUMPADDRESS]++;
-    while (!fShutdown)
-    {
-        DumpAddresses();
-        vnThreadsRunning[THREAD_DUMPADDRESS]--;
-        Sleep(100000);
-        vnThreadsRunning[THREAD_DUMPADDRESS]++;
-    }
-    vnThreadsRunning[THREAD_DUMPADDRESS]--;
-=======
     DumpAddresses();
 
     t->expire_time += 100000;
->>>>>>> 5cb61814
+
+    printf("DumpAddressTimer started\n");
 }
 
 static bool StartDumpAddressTimer()
 {
-<<<<<<< HEAD
-    // Make this thread recognisable as the address dumping thread
-    RenameThread("bitcoin-adrdump");
-
-    try
-    {
-        ThreadDumpAddress2(parg);
-    }
-    catch (std::exception& e) {
-        PrintException(&e, "ThreadDumpAddress()");
-    }
-    printf("ThreadDumpAddress exited\n");
-=======
     CTimer t = { NULL, GetTime() + 100000, DumpAddressTimer };
     return timerList.addTimer(t);
->>>>>>> 5cb61814
 }
 
 void ThreadOpenConnections(void* parg)

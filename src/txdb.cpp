--- conflicted
+++ resolved
@@ -3,16 +3,13 @@
 // Distributed under the MIT/X11 software license, see the accompanying
 // file COPYING or http://www.opensource.org/licenses/mit-license.php.
 #include "txdb.h"
-<<<<<<< HEAD
-
+
+#include "chainparams.h"
+#include "hash.h"
+#include "main.h"
 #include "uint256.h"
 
 #include <stdint.h>
-=======
-#include "main.h"
-#include "hash.h"
-#include "chainparams.h"
->>>>>>> c2aca505
 
 using namespace std;
 

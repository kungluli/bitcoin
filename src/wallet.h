// Copyright (c) 2009-2010 Satoshi Nakamoto
// Copyright (c) 2009-2012 The Bitcoin developers
// Distributed under the MIT/X11 software license, see the accompanying
// file license.txt or http://www.opensource.org/licenses/mit-license.php.
#ifndef BITCOIN_WALLET_H
#define BITCOIN_WALLET_H

#include "bignum.h"
#include "key.h"
#include "keystore.h"
#include "script.h"

class CWalletTx;
class CReserveKey;
class CWalletDB;

// A CWallet is an extension of a keystore, which also maintains a set of
// transactions and balances, and provides the ability to create new
// transactions
class CWallet : public CCryptoKeyStore
{
private:
    bool SelectCoinsMinConf(int64 nTargetValue, int nConfMine, int nConfTheirs, std::set<std::pair<const CWalletTx*,unsigned int> >& setCoinsRet, int64& nValueRet) const;
    bool SelectCoins(int64 nTargetValue, std::set<std::pair<const CWalletTx*,unsigned int> >& setCoinsRet, int64& nValueRet) const;

    CWalletDB *pwalletdbEncryption;

    int nWalletVersion;

public:
    mutable CCriticalSection cs_wallet;

    bool fFileBacked;
    std::string strWalletFile;

    std::set<int64> setKeyPool;


    typedef std::map<unsigned int, CMasterKey> MasterKeyMap;
    MasterKeyMap mapMasterKeys;
    unsigned int nMasterKeyMaxID;

    CWallet()
    {
        nWalletVersion = 0;
        fFileBacked = false;
        nMasterKeyMaxID = 0;
        pwalletdbEncryption = NULL;
    }
    CWallet(std::string strWalletFileIn)
    {
        nWalletVersion = 0;
        strWalletFile = strWalletFileIn;
        fFileBacked = true;
        nMasterKeyMaxID = 0;
        pwalletdbEncryption = NULL;
    }

    std::map<uint256, CWalletTx> mapWallet;
    std::vector<uint256> vWalletUpdated;

    std::map<uint256, int> mapRequestCount;

    std::map<CBitcoinAddress, std::string> mapAddressBook;

    std::vector<unsigned char> vchDefaultKey;

    // keystore implementation
    // Generate a new key
    std::vector<unsigned char> GenerateNewKey();
    // Adds a key to the store, and saves it to disk.
    bool AddKey(const CKey& key);
    // Adds a key to the store, without saving it to disk (used by LoadWallet)
    bool LoadKey(const CKey& key) { return CCryptoKeyStore::AddKey(key); }

    bool LoadMinVersion(int nVersion) { nWalletVersion = nVersion; return true; }

    // Adds an encrypted key to the store, and saves it to disk.
    bool AddCryptedKey(const std::vector<unsigned char> &vchPubKey, const std::vector<unsigned char> &vchCryptedSecret);
    // Adds an encrypted key to the store, without saving it to disk (used by LoadWallet)
    bool LoadCryptedKey(const std::vector<unsigned char> &vchPubKey, const std::vector<unsigned char> &vchCryptedSecret) { return CCryptoKeyStore::AddCryptedKey(vchPubKey, vchCryptedSecret); }
    bool AddCScript(const CScript& redeemScript);
    bool LoadCScript(const CScript& redeemScript) { return CCryptoKeyStore::AddCScript(redeemScript); }

    bool Unlock(const SecureString& strWalletPassphrase);
    bool ChangeWalletPassphrase(const SecureString& strOldWalletPassphrase, const SecureString& strNewWalletPassphrase);
    bool EncryptWallet(const SecureString& strWalletPassphrase);

    void MarkDirty();
    bool AddToWallet(const CWalletTx& wtxIn);
    bool AddToWalletIfInvolvingMe(const CTransaction& tx, const CBlock* pblock, bool fUpdate = false, bool fFindBlock = false);
    bool EraseFromWallet(uint256 hash);
    void WalletUpdateSpent(const CTransaction& prevout);
    int ScanForWalletTransactions(CBlockIndex* pindexStart, bool fUpdate = false);
    int ScanForWalletTransaction(const uint256& hashTx);
    void ReacceptWalletTransactions();
    void ResendWalletTransactions();
    int64 GetBalance() const;
    int64 GetUnconfirmedBalance() const;
<<<<<<< HEAD
    bool CreateTransaction(const std::vector<std::pair<CScript, int64> >& vecSend, CWalletTx& wtxNew, CReserveKey& reservekey, int64& nFeeRet, const int64 nMaxFee=0x7fffffff);
    bool CreateTransaction(CScript scriptPubKey, int64 nValue, CWalletTx& wtxNew, CReserveKey& reservekey, int64& nFeeRet, const int64 nMaxFee=0x7fffffff);
=======
    int64 GetImmatureBalance() const;
    bool CreateTransaction(const std::vector<std::pair<CScript, int64> >& vecSend, CWalletTx& wtxNew, CReserveKey& reservekey, int64& nFeeRet);
    bool CreateTransaction(CScript scriptPubKey, int64 nValue, CWalletTx& wtxNew, CReserveKey& reservekey, int64& nFeeRet);
>>>>>>> 8697a153
    bool CommitTransaction(CWalletTx& wtxNew, CReserveKey& reservekey);
    std::string SendMoney(CScript scriptPubKey, int64 nValue, CWalletTx& wtxNew, bool fAskFee=false, const int64 nMaxFee=0x7fffffff);
    std::string SendMoneyToBitcoinAddress(const CBitcoinAddress& address, int64 nValue, CWalletTx& wtxNew, bool fAskFee=false, const int64 nMaxFee=0x7fffffff);

    bool NewKeyPool();
    bool TopUpKeyPool();
    int64 AddReserveKey(const CKeyPool& keypool);
    void ReserveKeyFromKeyPool(int64& nIndex, CKeyPool& keypool);
    void KeepKey(int64 nIndex);
    void ReturnKey(int64 nIndex);
    bool GetKeyFromPool(std::vector<unsigned char> &key, bool fAllowReuse=true);
    int64 GetOldestKeyPoolTime();
    void GetAllReserveAddresses(std::set<CBitcoinAddress>& setAddress);

    bool IsMine(const CTxIn& txin) const;
    int64 GetDebit(const CTxIn& txin) const;
    bool IsMine(const CTxOut& txout) const
    {
        return ::IsMine(*this, txout.scriptPubKey);
    }
    int64 GetCredit(const CTxOut& txout) const
    {
        if (!MoneyRange(txout.nValue))
            throw std::runtime_error("CWallet::GetCredit() : value out of range");
        return (IsMine(txout) ? txout.nValue : 0);
    }
    bool IsChange(const CTxOut& txout) const;
    int64 GetChange(const CTxOut& txout) const
    {
        if (!MoneyRange(txout.nValue))
            throw std::runtime_error("CWallet::GetChange() : value out of range");
        return (IsChange(txout) ? txout.nValue : 0);
    }
    bool IsMine(const CTransaction& tx) const
    {
        BOOST_FOREACH(const CTxOut& txout, tx.vout)
            if (IsMine(txout))
                return true;
        return false;
    }
    bool IsFromMe(const CTransaction& tx) const
    {
        return (GetDebit(tx) > 0);
    }
    int64 GetDebit(const CTransaction& tx) const
    {
        int64 nDebit = 0;
        BOOST_FOREACH(const CTxIn& txin, tx.vin)
        {
            nDebit += GetDebit(txin);
            if (!MoneyRange(nDebit))
                throw std::runtime_error("CWallet::GetDebit() : value out of range");
        }
        return nDebit;
    }
    int64 GetCredit(const CTransaction& tx) const
    {
        int64 nCredit = 0;
        BOOST_FOREACH(const CTxOut& txout, tx.vout)
        {
            nCredit += GetCredit(txout);
            if (!MoneyRange(nCredit))
                throw std::runtime_error("CWallet::GetCredit() : value out of range");
        }
        return nCredit;
    }
    int64 GetChange(const CTransaction& tx) const
    {
        int64 nChange = 0;
        BOOST_FOREACH(const CTxOut& txout, tx.vout)
        {
            nChange += GetChange(txout);
            if (!MoneyRange(nChange))
                throw std::runtime_error("CWallet::GetChange() : value out of range");
        }
        return nChange;
    }
    void SetBestChain(const CBlockLocator& loc)
    {
        CWalletDB walletdb(strWalletFile);
        walletdb.WriteBestBlock(loc);
    }

    int LoadWallet(bool& fFirstRunRet);
//    bool BackupWallet(const std::string& strDest);

    bool SetAddressBookName(const CBitcoinAddress& address, const std::string& strName);

    bool DelAddressBookName(const CBitcoinAddress& address);

    void UpdatedTransaction(const uint256 &hashTx)
    {
        CRITICAL_BLOCK(cs_wallet)
            vWalletUpdated.push_back(hashTx);
    }

    void PrintWallet(const CBlock& block);

    void Inventory(const uint256 &hash)
    {
        CRITICAL_BLOCK(cs_wallet)
        {
            std::map<uint256, int>::iterator mi = mapRequestCount.find(hash);
            if (mi != mapRequestCount.end())
                (*mi).second++;
        }
    }

    int GetKeyPoolSize()
    {
        return setKeyPool.size();
    }

    bool GetTransaction(const uint256 &hashTx, CWalletTx& wtx);

    bool SetDefaultKey(const std::vector<unsigned char> &vchPubKey);

    bool SetMinVersion(int nVersion, CWalletDB* pwalletdbIn = NULL);
};


class CReserveKey
{
protected:
    CWallet* pwallet;
    int64 nIndex;
    std::vector<unsigned char> vchPubKey;
public:
    CReserveKey(CWallet* pwalletIn)
    {
        nIndex = -1;
        pwallet = pwalletIn;
    }

    ~CReserveKey()
    {
        if (!fShutdown)
            ReturnKey();
    }

    void ReturnKey();
    std::vector<unsigned char> GetReservedKey();
    void KeepKey();
};


//
// A transaction with a bunch of additional info that only the owner cares
// about.  It includes any unrecorded transactions needed to link it back
// to the block chain.
//
class CWalletTx : public CMerkleTx
{
private:
    const CWallet* pwallet;

public:
    std::vector<CMerkleTx> vtxPrev;
    std::map<std::string, std::string> mapValue;
    std::vector<std::pair<std::string, std::string> > vOrderForm;
    unsigned int fTimeReceivedIsTxTime;
    unsigned int nTimeReceived;  // time received by this node
    char fFromMe;
    std::string strFromAccount;
    std::vector<char> vfSpent; // which outputs are already spent

    // memory only
    mutable char fDebitCached;
    mutable char fCreditCached;
    mutable char fAvailableCreditCached;
    mutable char fChangeCached;
    mutable int64 nDebitCached;
    mutable int64 nCreditCached;
    mutable int64 nAvailableCreditCached;
    mutable int64 nChangeCached;

    // memory only UI hints
    mutable unsigned int nTimeDisplayed;
    mutable int nLinesDisplayed;
    mutable char fConfirmedDisplayed;

    CWalletTx()
    {
        Init(NULL);
    }

    CWalletTx(const CWallet* pwalletIn)
    {
        Init(pwalletIn);
    }

    CWalletTx(const CWallet* pwalletIn, const CMerkleTx& txIn) : CMerkleTx(txIn)
    {
        Init(pwalletIn);
    }

    CWalletTx(const CWallet* pwalletIn, const CTransaction& txIn) : CMerkleTx(txIn)
    {
        Init(pwalletIn);
    }

    void Init(const CWallet* pwalletIn)
    {
        pwallet = pwalletIn;
        vtxPrev.clear();
        mapValue.clear();
        vOrderForm.clear();
        fTimeReceivedIsTxTime = false;
        nTimeReceived = 0;
        fFromMe = false;
        strFromAccount.clear();
        vfSpent.clear();
        fDebitCached = false;
        fCreditCached = false;
        fAvailableCreditCached = false;
        fChangeCached = false;
        nDebitCached = 0;
        nCreditCached = 0;
        nAvailableCreditCached = 0;
        nChangeCached = 0;
        nTimeDisplayed = 0;
        nLinesDisplayed = 0;
        fConfirmedDisplayed = false;
    }

    IMPLEMENT_SERIALIZE
    (
        CWalletTx* pthis = const_cast<CWalletTx*>(this);
        if (fRead)
            pthis->Init(NULL);
        char fSpent = false;

        if (!fRead)
        {
            pthis->mapValue["fromaccount"] = pthis->strFromAccount;

            std::string str;
            BOOST_FOREACH(char f, vfSpent)
            {
                str += (f ? '1' : '0');
                if (f)
                    fSpent = true;
            }
            pthis->mapValue["spent"] = str;
        }

        nSerSize += SerReadWrite(s, *(CMerkleTx*)this, nType, nVersion,ser_action);
        READWRITE(vtxPrev);
        READWRITE(mapValue);
        READWRITE(vOrderForm);
        READWRITE(fTimeReceivedIsTxTime);
        READWRITE(nTimeReceived);
        READWRITE(fFromMe);
        READWRITE(fSpent);

        if (fRead)
        {
            pthis->strFromAccount = pthis->mapValue["fromaccount"];

            if (mapValue.count("spent"))
                BOOST_FOREACH(char c, pthis->mapValue["spent"])
                    pthis->vfSpent.push_back(c != '0');
            else
                pthis->vfSpent.assign(vout.size(), fSpent);
        }

        pthis->mapValue.erase("fromaccount");
        pthis->mapValue.erase("version");
        pthis->mapValue.erase("spent");
    )

    // marks certain txout's as spent
    // returns true if any update took place
    bool UpdateSpent(const std::vector<char>& vfNewSpent)
    {
        bool fReturn = false;
        for (int i=0; i < vfNewSpent.size(); i++)
        {
            if (i == vfSpent.size())
                break;

            if (vfNewSpent[i] && !vfSpent[i])
            {
                vfSpent[i] = true;
                fReturn = true;
                fAvailableCreditCached = false;
            }
        }
        return fReturn;
    }

    // make sure balances are recalculated
    void MarkDirty()
    {
        fCreditCached = false;
        fAvailableCreditCached = false;
        fDebitCached = false;
        fChangeCached = false;
    }

    void BindWallet(CWallet *pwalletIn)
    {
        pwallet = pwalletIn;
        MarkDirty();
    }

    void MarkSpent(unsigned int nOut)
    {
        if (nOut >= vout.size())
            throw std::runtime_error("CWalletTx::MarkSpent() : nOut out of range");
        vfSpent.resize(vout.size());
        if (!vfSpent[nOut])
        {
            vfSpent[nOut] = true;
            fAvailableCreditCached = false;
        }
    }

    bool IsSpent(unsigned int nOut) const
    {
        if (nOut >= vout.size())
            throw std::runtime_error("CWalletTx::IsSpent() : nOut out of range");
        if (nOut >= vfSpent.size())
            return false;
        return (!!vfSpent[nOut]);
    }

    int64 GetDebit() const
    {
        if (vin.empty())
            return 0;
        if (fDebitCached)
            return nDebitCached;
        nDebitCached = pwallet->GetDebit(*this);
        fDebitCached = true;
        return nDebitCached;
    }

    int64 GetCredit(bool fUseCache=true) const
    {
        // Must wait until coinbase is safely deep enough in the chain before valuing it
        if (IsCoinBase() && GetBlocksToMaturity() > 0)
            return 0;

        // GetBalance can assume transactions in mapWallet won't change
        if (fUseCache && fCreditCached)
            return nCreditCached;
        nCreditCached = pwallet->GetCredit(*this);
        fCreditCached = true;
        return nCreditCached;
    }

    int64 GetAvailableCredit(bool fUseCache=true) const
    {
        // Must wait until coinbase is safely deep enough in the chain before valuing it
        if (IsCoinBase() && GetBlocksToMaturity() > 0)
            return 0;

        if (fUseCache && fAvailableCreditCached)
            return nAvailableCreditCached;

        int64 nCredit = 0;
        for (int i = 0; i < vout.size(); i++)
        {
            if (!IsSpent(i))
            {
                const CTxOut &txout = vout[i];
                nCredit += pwallet->GetCredit(txout);
                if (!MoneyRange(nCredit))
                    throw std::runtime_error("CWalletTx::GetAvailableCredit() : value out of range");
            }
        }

        nAvailableCreditCached = nCredit;
        fAvailableCreditCached = true;
        return nCredit;
    }


    int64 GetChange() const
    {
        if (fChangeCached)
            return nChangeCached;
        nChangeCached = pwallet->GetChange(*this);
        fChangeCached = true;
        return nChangeCached;
    }

    void GetAmounts(int64& nGeneratedImmature, int64& nGeneratedMature, std::list<std::pair<CBitcoinAddress, int64> >& listReceived,
                    std::list<std::pair<CBitcoinAddress, int64> >& listSent, int64& nFee, std::string& strSentAccount) const;

    void GetAccountAmounts(const std::string& strAccount, int64& nGenerated, int64& nReceived, 
                           int64& nSent, int64& nFee) const;

    bool IsFromMe() const
    {
        return (GetDebit() > 0);
    }

    bool IsConfirmed() const
    {
        // Quick answer in most cases
        if (!IsFinal())
            return false;
        if (GetDepthInMainChain() >= 1)
            return true;
        if (!IsFromMe()) // using wtx's cached debit
            return false;

        // If no confirmations but it's from us, we can still
        // consider it confirmed if all dependencies are confirmed
        std::map<uint256, const CMerkleTx*> mapPrev;
        std::vector<const CMerkleTx*> vWorkQueue;
        vWorkQueue.reserve(vtxPrev.size()+1);
        vWorkQueue.push_back(this);
        for (int i = 0; i < vWorkQueue.size(); i++)
        {
            const CMerkleTx* ptx = vWorkQueue[i];

            if (!ptx->IsFinal())
                return false;
            if (ptx->GetDepthInMainChain() >= 1)
                continue;
            if (!pwallet->IsFromMe(*ptx))
                return false;

            if (mapPrev.empty())
                BOOST_FOREACH(const CMerkleTx& tx, vtxPrev)
                    mapPrev[tx.GetHash()] = &tx;

            BOOST_FOREACH(const CTxIn& txin, ptx->vin)
            {
                if (!mapPrev.count(txin.prevout.hash))
                    return false;
                vWorkQueue.push_back(mapPrev[txin.prevout.hash]);
            }
        }
        return true;
    }

    bool WriteToDisk();

    int64 GetTxTime() const;
    int GetRequestCount() const;

    void AddSupportingTransactions(CTxDB& txdb);

    bool AcceptWalletTransaction(CTxDB& txdb, bool fCheckInputs=true);
    bool AcceptWalletTransaction();

    void RelayWalletTransaction(CTxDB& txdb);
    void RelayWalletTransaction();
};


//
// Private key that includes an expiration date in case it never gets used.
//
class CWalletKey
{
public:
    CPrivKey vchPrivKey;
    int64 nTimeCreated;
    int64 nTimeExpires;
    std::string strComment;
    //// todo: add something to note what created it (user, getnewaddress, change)
    ////   maybe should have a map<string, string> property map

    CWalletKey(int64 nExpires=0)
    {
        nTimeCreated = (nExpires ? GetTime() : 0);
        nTimeExpires = nExpires;
    }

    IMPLEMENT_SERIALIZE
    (
        if (!(nType & SER_GETHASH))
            READWRITE(nVersion);
        READWRITE(vchPrivKey);
        READWRITE(nTimeCreated);
        READWRITE(nTimeExpires);
        READWRITE(strComment);
    )
};






//
// Account information.
// Stored in wallet with key "acc"+string account name
//
class CAccount
{
public:
    std::vector<unsigned char> vchPubKey;

    CAccount()
    {
        SetNull();
    }

    void SetNull()
    {
        vchPubKey.clear();
    }

    IMPLEMENT_SERIALIZE
    (
        if (!(nType & SER_GETHASH))
            READWRITE(nVersion);
        READWRITE(vchPubKey);
    )
};



//
// Internal transfers.
// Database key is acentry<account><counter>
//
class CAccountingEntry
{
public:
    std::string strAccount;
    int64 nCreditDebit;
    int64 nTime;
    std::string strOtherAccount;
    std::string strComment;

    CAccountingEntry()
    {
        SetNull();
    }

    void SetNull()
    {
        nCreditDebit = 0;
        nTime = 0;
        strAccount.clear();
        strOtherAccount.clear();
        strComment.clear();
    }

    IMPLEMENT_SERIALIZE
    (
        if (!(nType & SER_GETHASH))
            READWRITE(nVersion);
        // Note: strAccount is serialized as part of the key, not here.
        READWRITE(nCreditDebit);
        READWRITE(nTime);
        READWRITE(strOtherAccount);
        READWRITE(strComment);
    )
};

bool GetWalletFile(CWallet* pwallet, std::string &strWalletFileOut);

#endif<|MERGE_RESOLUTION|>--- conflicted
+++ resolved
@@ -97,14 +97,9 @@
     void ResendWalletTransactions();
     int64 GetBalance() const;
     int64 GetUnconfirmedBalance() const;
-<<<<<<< HEAD
+    int64 GetImmatureBalance() const;
     bool CreateTransaction(const std::vector<std::pair<CScript, int64> >& vecSend, CWalletTx& wtxNew, CReserveKey& reservekey, int64& nFeeRet, const int64 nMaxFee=0x7fffffff);
     bool CreateTransaction(CScript scriptPubKey, int64 nValue, CWalletTx& wtxNew, CReserveKey& reservekey, int64& nFeeRet, const int64 nMaxFee=0x7fffffff);
-=======
-    int64 GetImmatureBalance() const;
-    bool CreateTransaction(const std::vector<std::pair<CScript, int64> >& vecSend, CWalletTx& wtxNew, CReserveKey& reservekey, int64& nFeeRet);
-    bool CreateTransaction(CScript scriptPubKey, int64 nValue, CWalletTx& wtxNew, CReserveKey& reservekey, int64& nFeeRet);
->>>>>>> 8697a153
     bool CommitTransaction(CWalletTx& wtxNew, CReserveKey& reservekey);
     std::string SendMoney(CScript scriptPubKey, int64 nValue, CWalletTx& wtxNew, bool fAskFee=false, const int64 nMaxFee=0x7fffffff);
     std::string SendMoneyToBitcoinAddress(const CBitcoinAddress& address, int64 nValue, CWalletTx& wtxNew, bool fAskFee=false, const int64 nMaxFee=0x7fffffff);

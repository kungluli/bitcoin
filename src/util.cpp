// Copyright (c) 2009-2010 Satoshi Nakamoto
// Copyright (c) 2009-2012 The Bitcoin developers
// Distributed under the MIT/X11 software license, see the accompanying
// file COPYING or http://www.opensource.org/licenses/mit-license.php.

#include "util.h"
#include "sync.h"
#include "strlcpy.h"
#include "version.h"
#include "ui_interface.h"
#include <boost/algorithm/string/join.hpp>

// Work around clang compilation problem in Boost 1.46:
// /usr/include/boost/program_options/detail/config_file.hpp:163:17: error: call to function 'to_internal' that is neither visible in the template definition nor found by argument-dependent lookup
// See also: http://stackoverflow.com/questions/10020179/compilation-fail-in-boost-librairies-program-options
//           http://clang.debian.net/status.php?version=3.0&key=CANNOT_FIND_FUNCTION
namespace boost {
    namespace program_options {
        std::string to_internal(const std::string&);
    }
}

#include <boost/program_options/detail/config_file.hpp>
#include <boost/program_options/parsers.hpp>
#include <boost/filesystem.hpp>
#include <boost/filesystem/fstream.hpp>
#include <boost/foreach.hpp>
#include <boost/thread.hpp>
#include <openssl/crypto.h>
#include <openssl/rand.h>
#include <stdarg.h>

#ifdef WIN32
#ifdef _MSC_VER
#pragma warning(disable:4786)
#pragma warning(disable:4804)
#pragma warning(disable:4805)
#pragma warning(disable:4717)
#endif
#ifdef _WIN32_WINNT
#undef _WIN32_WINNT
#endif
#define _WIN32_WINNT 0x0501
#ifdef _WIN32_IE
#undef _WIN32_IE
#endif
#define _WIN32_IE 0x0501
#define WIN32_LEAN_AND_MEAN 1
#ifndef NOMINMAX
#define NOMINMAX
#endif
#include <io.h> /* for _commit */
#include "shlobj.h"
#endif

using namespace std;

map<string, string> mapArgs;
map<string, vector<string> > mapMultiArgs;
bool fDebug = false;
bool fPrintToConsole = false;
bool fPrintToDebugger = false;
bool fRequestShutdown = false;
bool fShutdown = false;
bool fDaemon = false;
bool fServer = false;
bool fCommandLine = false;
string strMiscWarning;
bool fTestNet = false;
bool fNoListen = false;
bool fLogTimestamps = false;
CMedianFilter<int64> vTimeOffsets(200,0);
<<<<<<< HEAD
bool fReopenDebugLog = false;
=======
const int64 nClientStartupTime = GetTime();
>>>>>>> e9558a2b

// Init openssl library multithreading support
static CCriticalSection** ppmutexOpenSSL;
void locking_callback(int mode, int i, const char* file, int line)
{
    if (mode & CRYPTO_LOCK) {
        ENTER_CRITICAL_SECTION(*ppmutexOpenSSL[i]);
    } else {
        LEAVE_CRITICAL_SECTION(*ppmutexOpenSSL[i]);
    }
}

// Init
class CInit
{
public:
    CInit()
    {
        // Init openssl library multithreading support
        ppmutexOpenSSL = (CCriticalSection**)OPENSSL_malloc(CRYPTO_num_locks() * sizeof(CCriticalSection*));
        for (int i = 0; i < CRYPTO_num_locks(); i++)
            ppmutexOpenSSL[i] = new CCriticalSection();
        CRYPTO_set_locking_callback(locking_callback);

#ifdef WIN32
        // Seed random number generator with screen scrape and other hardware sources
        RAND_screen();
#endif

        // Seed random number generator with performance counter
        RandAddSeed();
    }
    ~CInit()
    {
        // Shutdown openssl library multithreading support
        CRYPTO_set_locking_callback(NULL);
        for (int i = 0; i < CRYPTO_num_locks(); i++)
            delete ppmutexOpenSSL[i];
        OPENSSL_free(ppmutexOpenSSL);
    }
}
instance_of_cinit;








void RandAddSeed()
{
    // Seed with CPU performance counter
    int64 nCounter = GetPerformanceCounter();
    RAND_add(&nCounter, sizeof(nCounter), 1.5);
    memset(&nCounter, 0, sizeof(nCounter));
}

void RandAddSeedPerfmon()
{
    RandAddSeed();

    // This can take up to 2 seconds, so only do it every 10 minutes
    static int64 nLastPerfmon;
    if (GetTime() < nLastPerfmon + 10 * 60)
        return;
    nLastPerfmon = GetTime();

#ifdef WIN32
    // Don't need this on Linux, OpenSSL automatically uses /dev/urandom
    // Seed with the entire set of perfmon data
    unsigned char pdata[250000];
    memset(pdata, 0, sizeof(pdata));
    unsigned long nSize = sizeof(pdata);
    long ret = RegQueryValueExA(HKEY_PERFORMANCE_DATA, "Global", NULL, NULL, pdata, &nSize);
    RegCloseKey(HKEY_PERFORMANCE_DATA);
    if (ret == ERROR_SUCCESS)
    {
        RAND_add(pdata, nSize, nSize/100.0);
        memset(pdata, 0, nSize);
        printf("RandAddSeed() %d bytes\n", nSize);
    }
#endif
}

uint64 GetRand(uint64 nMax)
{
    if (nMax == 0)
        return 0;

    // The range of the random source must be a multiple of the modulus
    // to give every possible output value an equal possibility
    uint64 nRange = (std::numeric_limits<uint64>::max() / nMax) * nMax;
    uint64 nRand = 0;
    do
        RAND_bytes((unsigned char*)&nRand, sizeof(nRand));
    while (nRand >= nRange);
    return (nRand % nMax);
}

int GetRandInt(int nMax)
{
    return GetRand(nMax);
}

uint256 GetRandHash()
{
    uint256 hash;
    RAND_bytes((unsigned char*)&hash, sizeof(hash));
    return hash;
}








inline int OutputDebugStringF(const char* pszFormat, ...)
{
    int ret = 0;
    if (fPrintToConsole)
    {
        // print to console
        va_list arg_ptr;
        va_start(arg_ptr, pszFormat);
        ret = vprintf(pszFormat, arg_ptr);
        va_end(arg_ptr);
    }
    else
    {
        // print to debug.log
        static FILE* fileout = NULL;

        if (!fileout)
        {
            boost::filesystem::path pathDebug = GetDataDir() / "debug.log";
            fileout = fopen(pathDebug.string().c_str(), "a");
            if (fileout) setbuf(fileout, NULL); // unbuffered
        }
        if (fileout)
        {
            static bool fStartedNewLine = true;
            static boost::mutex mutexDebugLog;
            boost::mutex::scoped_lock scoped_lock(mutexDebugLog);

            // reopen the log file, if requested
            if (fReopenDebugLog) {
                fReopenDebugLog = false;
                boost::filesystem::path pathDebug = GetDataDir() / "debug.log";
                if (freopen(pathDebug.string().c_str(),"a",fileout) != NULL)
                    setbuf(fileout, NULL); // unbuffered
            }

            // Debug print useful for profiling
            if (fLogTimestamps && fStartedNewLine)
                fprintf(fileout, "%s ", DateTimeStrFormat("%x %H:%M:%S", GetTime()).c_str());
            if (pszFormat[strlen(pszFormat) - 1] == '\n')
                fStartedNewLine = true;
            else
                fStartedNewLine = false;

            va_list arg_ptr;
            va_start(arg_ptr, pszFormat);
            ret = vfprintf(fileout, pszFormat, arg_ptr);
            va_end(arg_ptr);
        }
    }

#ifdef WIN32
    if (fPrintToDebugger)
    {
        static CCriticalSection cs_OutputDebugStringF;

        // accumulate and output a line at a time
        {
            LOCK(cs_OutputDebugStringF);
            static std::string buffer;

            va_list arg_ptr;
            va_start(arg_ptr, pszFormat);
            buffer += vstrprintf(pszFormat, arg_ptr);
            va_end(arg_ptr);

            int line_start = 0, line_end;
            while((line_end = buffer.find('\n', line_start)) != -1)
            {
                OutputDebugStringA(buffer.substr(line_start, line_end - line_start).c_str());
                line_start = line_end + 1;
            }
            buffer.erase(0, line_start);
        }
    }
#endif
    return ret;
}

string vstrprintf(const std::string &format, va_list ap)
{
    char buffer[50000];
    char* p = buffer;
    int limit = sizeof(buffer);
    int ret;
    loop
    {
        va_list arg_ptr;
        va_copy(arg_ptr, ap);
        ret = _vsnprintf(p, limit, format.c_str(), arg_ptr);
        va_end(arg_ptr);
        if (ret >= 0 && ret < limit)
            break;
        if (p != buffer)
            delete[] p;
        limit *= 2;
        p = new char[limit];
        if (p == NULL)
            throw std::bad_alloc();
    }
    string str(p, p+ret);
    if (p != buffer)
        delete[] p;
    return str;
}

string real_strprintf(const std::string &format, int dummy, ...)
{
    va_list arg_ptr;
    va_start(arg_ptr, dummy);
    string str = vstrprintf(format, arg_ptr);
    va_end(arg_ptr);
    return str;
}

bool error(const char *format, ...)
{
    va_list arg_ptr;
    va_start(arg_ptr, format);
    std::string str = vstrprintf(format, arg_ptr);
    va_end(arg_ptr);
    printf("ERROR: %s\n", str.c_str());
    return false;
}


void ParseString(const string& str, char c, vector<string>& v)
{
    if (str.empty())
        return;
    string::size_type i1 = 0;
    string::size_type i2;
    loop
    {
        i2 = str.find(c, i1);
        if (i2 == str.npos)
        {
            v.push_back(str.substr(i1));
            return;
        }
        v.push_back(str.substr(i1, i2-i1));
        i1 = i2+1;
    }
}


string FormatMoney(int64 n, bool fPlus)
{
    // Note: not using straight sprintf here because we do NOT want
    // localized number formatting.
    int64 n_abs = (n > 0 ? n : -n);
    int64 quotient = n_abs/COIN;
    int64 remainder = n_abs%COIN;
    string str = strprintf("%"PRI64d".%08"PRI64d, quotient, remainder);

    // Right-trim excess 0's before the decimal point:
    int nTrim = 0;
    for (int i = str.size()-1; (str[i] == '0' && isdigit(str[i-2])); --i)
        ++nTrim;
    if (nTrim)
        str.erase(str.size()-nTrim, nTrim);

    if (n < 0)
        str.insert((unsigned int)0, 1, '-');
    else if (fPlus && n > 0)
        str.insert((unsigned int)0, 1, '+');
    return str;
}


bool ParseMoney(const string& str, int64& nRet)
{
    return ParseMoney(str.c_str(), nRet);
}

bool ParseMoney(const char* pszIn, int64& nRet)
{
    string strWhole;
    int64 nUnits = 0;
    const char* p = pszIn;
    while (isspace(*p))
        p++;
    for (; *p; p++)
    {
        if (*p == '.')
        {
            p++;
            int64 nMult = CENT*10;
            while (isdigit(*p) && (nMult > 0))
            {
                nUnits += nMult * (*p++ - '0');
                nMult /= 10;
            }
            break;
        }
        if (isspace(*p))
            break;
        if (!isdigit(*p))
            return false;
        strWhole.insert(strWhole.end(), *p);
    }
    for (; *p; p++)
        if (!isspace(*p))
            return false;
    if (strWhole.size() > 10) // guard against 63 bit overflow
        return false;
    if (nUnits < 0 || nUnits > COIN)
        return false;
    int64 nWhole = atoi64(strWhole);
    int64 nValue = nWhole*COIN + nUnits;

    nRet = nValue;
    return true;
}


static signed char phexdigit[256] =
{ -1,-1,-1,-1,-1,-1,-1,-1,-1,-1,-1,-1,-1,-1,-1,-1,
  -1,-1,-1,-1,-1,-1,-1,-1,-1,-1,-1,-1,-1,-1,-1,-1,
  -1,-1,-1,-1,-1,-1,-1,-1,-1,-1,-1,-1,-1,-1,-1,-1,
  0,1,2,3,4,5,6,7,8,9,-1,-1,-1,-1,-1,-1,
  -1,0xa,0xb,0xc,0xd,0xe,0xf,-1,-1,-1,-1,-1,-1,-1,-1,-1,
  -1,-1,-1,-1,-1,-1,-1,-1,-1,-1,-1,-1,-1,-1,-1,-1,
  -1,0xa,0xb,0xc,0xd,0xe,0xf,-1,-1,-1,-1,-1,-1,-1,-1,-1,
  -1,-1,-1,-1,-1,-1,-1,-1,-1,-1,-1,-1,-1,-1,-1,-1,
  -1,-1,-1,-1,-1,-1,-1,-1,-1,-1,-1,-1,-1,-1,-1,-1,
  -1,-1,-1,-1,-1,-1,-1,-1,-1,-1,-1,-1,-1,-1,-1,-1,
  -1,-1,-1,-1,-1,-1,-1,-1,-1,-1,-1,-1,-1,-1,-1,-1,
  -1,-1,-1,-1,-1,-1,-1,-1,-1,-1,-1,-1,-1,-1,-1,-1,
  -1,-1,-1,-1,-1,-1,-1,-1,-1,-1,-1,-1,-1,-1,-1,-1,
  -1,-1,-1,-1,-1,-1,-1,-1,-1,-1,-1,-1,-1,-1,-1,-1,
  -1,-1,-1,-1,-1,-1,-1,-1,-1,-1,-1,-1,-1,-1,-1,-1,
  -1,-1,-1,-1,-1,-1,-1,-1,-1,-1,-1,-1,-1,-1,-1,-1, };

bool IsHex(const string& str)
{
    BOOST_FOREACH(unsigned char c, str)
    {
        if (phexdigit[c] < 0)
            return false;
    }
    return (str.size() > 0) && (str.size()%2 == 0);
}

char* ToHex(const char *ptr, int len, char *outbuf)
{ // max length is 255
    static char hexmap[16] = { '0', '1', '2', '3', '4', '5', '6', '7',
                               '8', '9', 'a', 'b', 'c', 'd', 'e', 'f' };
    char *outptr = outbuf;
    unsigned char *iptr = (unsigned char *) ptr; 

    while (len-- > 0)
    {
        *outptr++ = hexmap[*iptr>>4];
        *outptr++ = hexmap[*iptr&15];
        iptr++;
     }

     *outptr=0;
     return outbuf;
}


vector<unsigned char> ParseHex(const char* psz)
{
    // convert hex dump to vector
    vector<unsigned char> vch;
    loop
    {
        while (isspace(*psz))
            psz++;
        signed char c = phexdigit[(unsigned char)*psz++];
        if (c == (signed char)-1)
            break;
        unsigned char n = (c << 4);
        c = phexdigit[(unsigned char)*psz++];
        if (c == (signed char)-1)
            break;
        n |= c;
        vch.push_back(n);
    }
    return vch;
}

vector<unsigned char> ParseHex(const string& str)
{
    return ParseHex(str.c_str());
}

static void InterpretNegativeSetting(string name, map<string, string>& mapSettingsRet)
{
    // interpret -nofoo as -foo=0 (and -nofoo=0 as -foo=1) as long as -foo not set
    if (name.find("-no") == 0)
    {
        std::string positive("-");
        positive.append(name.begin()+3, name.end());
        if (mapSettingsRet.count(positive) == 0)
        {
            bool value = !GetBoolArg(name);
            mapSettingsRet[positive] = (value ? "1" : "0");
        }
    }
}

void ParseParameters(int argc, const char* const argv[])
{
    mapArgs.clear();
    mapMultiArgs.clear();
    for (int i = 1; i < argc; i++)
    {
        char psz[10000];
        strlcpy(psz, argv[i], sizeof(psz));
        char* pszValue = (char*)"";
        if (strchr(psz, '='))
        {
            pszValue = strchr(psz, '=');
            *pszValue++ = '\0';
        }
        #ifdef WIN32
        _strlwr(psz);
        if (psz[0] == '/')
            psz[0] = '-';
        #endif
        if (psz[0] != '-')
            break;

        mapArgs[psz] = pszValue;
        mapMultiArgs[psz].push_back(pszValue);
    }

    // New 0.6 features:
    BOOST_FOREACH(const PAIRTYPE(string,string)& entry, mapArgs)
    {
        string name = entry.first;

        //  interpret --foo as -foo (as long as both are not set)
        if (name.find("--") == 0)
        {
            std::string singleDash(name.begin()+1, name.end());
            if (mapArgs.count(singleDash) == 0)
                mapArgs[singleDash] = entry.second;
            name = singleDash;
        }

        // interpret -nofoo as -foo=0 (and -nofoo=0 as -foo=1) as long as -foo not set
        InterpretNegativeSetting(name, mapArgs);
    }
}

std::string GetArg(const std::string& strArg, const std::string& strDefault)
{
    if (mapArgs.count(strArg))
        return mapArgs[strArg];
    return strDefault;
}

int64 GetArg(const std::string& strArg, int64 nDefault)
{
    if (mapArgs.count(strArg))
        return atoi64(mapArgs[strArg]);
    return nDefault;
}

bool GetBoolArg(const std::string& strArg, bool fDefault)
{
    if (mapArgs.count(strArg))
    {
        if (mapArgs[strArg].empty())
            return true;
        return (atoi(mapArgs[strArg]) != 0);
    }
    return fDefault;
}

double GetFloatArg(const std::string& strArg, double nDefault)
{
    if (mapArgs.count(strArg))
        return atof(mapArgs[strArg].c_str());
    return nDefault;
}

bool SoftSetArg(const std::string& strArg, const std::string& strValue)
{
    if (mapArgs.count(strArg))
        return false;
    mapArgs[strArg] = strValue;
    return true;
}

bool SoftSetBoolArg(const std::string& strArg, bool fValue)
{
    if (fValue)
        return SoftSetArg(strArg, std::string("1"));
    else
        return SoftSetArg(strArg, std::string("0"));
}


string EncodeBase64(const unsigned char* pch, size_t len)
{
    static const char *pbase64 = "ABCDEFGHIJKLMNOPQRSTUVWXYZabcdefghijklmnopqrstuvwxyz0123456789+/";

    string strRet="";
    strRet.reserve((len+2)/3*4);

    int mode=0, left=0;
    const unsigned char *pchEnd = pch+len;

    while (pch<pchEnd)
    {
        int enc = *(pch++);
        switch (mode)
        {
            case 0: // we have no bits
                strRet += pbase64[enc >> 2];
                left = (enc & 3) << 4;
                mode = 1;
                break;

            case 1: // we have two bits
                strRet += pbase64[left | (enc >> 4)];
                left = (enc & 15) << 2;
                mode = 2;
                break;

            case 2: // we have four bits
                strRet += pbase64[left | (enc >> 6)];
                strRet += pbase64[enc & 63];
                mode = 0;
                break;
        }
    }

    if (mode)
    {
        strRet += pbase64[left];
        strRet += '=';
        if (mode == 1)
            strRet += '=';
    }

    return strRet;
}

string EncodeBase64(const string& str)
{
    return EncodeBase64((const unsigned char*)str.c_str(), str.size());
}

vector<unsigned char> DecodeBase64(const char* p, bool* pfInvalid)
{
    static const int decode64_table[256] =
    {
        -1, -1, -1, -1, -1, -1, -1, -1, -1, -1, -1, -1, -1, -1, -1, -1, -1, -1, -1, -1,
        -1, -1, -1, -1, -1, -1, -1, -1, -1, -1, -1, -1, -1, -1, -1, -1, -1, -1, -1, -1,
        -1, -1, -1, 62, -1, -1, -1, 63, 52, 53, 54, 55, 56, 57, 58, 59, 60, 61, -1, -1,
        -1, -1, -1, -1, -1,  0,  1,  2,  3,  4,  5,  6,  7,  8,  9, 10, 11, 12, 13, 14,
        15, 16, 17, 18, 19, 20, 21, 22, 23, 24, 25, -1, -1, -1, -1, -1, -1, 26, 27, 28,
        29, 30, 31, 32, 33, 34, 35, 36, 37, 38, 39, 40, 41, 42, 43, 44, 45, 46, 47, 48,
        49, 50, 51, -1, -1, -1, -1, -1, -1, -1, -1, -1, -1, -1, -1, -1, -1, -1, -1, -1,
        -1, -1, -1, -1, -1, -1, -1, -1, -1, -1, -1, -1, -1, -1, -1, -1, -1, -1, -1, -1,
        -1, -1, -1, -1, -1, -1, -1, -1, -1, -1, -1, -1, -1, -1, -1, -1, -1, -1, -1, -1,
        -1, -1, -1, -1, -1, -1, -1, -1, -1, -1, -1, -1, -1, -1, -1, -1, -1, -1, -1, -1,
        -1, -1, -1, -1, -1, -1, -1, -1, -1, -1, -1, -1, -1, -1, -1, -1, -1, -1, -1, -1,
        -1, -1, -1, -1, -1, -1, -1, -1, -1, -1, -1, -1, -1, -1, -1, -1, -1, -1, -1, -1,
        -1, -1, -1, -1, -1, -1, -1, -1, -1, -1, -1, -1, -1, -1, -1, -1
    };

    if (pfInvalid)
        *pfInvalid = false;

    vector<unsigned char> vchRet;
    vchRet.reserve(strlen(p)*3/4);

    int mode = 0;
    int left = 0;

    while (1)
    {
         int dec = decode64_table[(unsigned char)*p];
         if (dec == -1) break;
         p++;
         switch (mode)
         {
             case 0: // we have no bits and get 6
                 left = dec;
                 mode = 1;
                 break;

              case 1: // we have 6 bits and keep 4
                  vchRet.push_back((left<<2) | (dec>>4));
                  left = dec & 15;
                  mode = 2;
                  break;

             case 2: // we have 4 bits and get 6, we keep 2
                 vchRet.push_back((left<<4) | (dec>>2));
                 left = dec & 3;
                 mode = 3;
                 break;

             case 3: // we have 2 bits and get 6
                 vchRet.push_back((left<<6) | dec);
                 mode = 0;
                 break;
         }
    }

    if (pfInvalid)
        switch (mode)
        {
            case 0: // 4n base64 characters processed: ok
                break;

            case 1: // 4n+1 base64 character processed: impossible
                *pfInvalid = true;
                break;

            case 2: // 4n+2 base64 characters processed: require '=='
                if (left || p[0] != '=' || p[1] != '=' || decode64_table[(unsigned char)p[2]] != -1)
                    *pfInvalid = true;
                break;

            case 3: // 4n+3 base64 characters processed: require '='
                if (left || p[0] != '=' || decode64_table[(unsigned char)p[1]] != -1)
                    *pfInvalid = true;
                break;
        }

    return vchRet;
}

string DecodeBase64(const string& str)
{
    vector<unsigned char> vchRet = DecodeBase64(str.c_str());
    return string((const char*)&vchRet[0], vchRet.size());
}

string EncodeBase32(const unsigned char* pch, size_t len)
{
    static const char *pbase32 = "abcdefghijklmnopqrstuvwxyz234567";

    string strRet="";
    strRet.reserve((len+4)/5*8);

    int mode=0, left=0;
    const unsigned char *pchEnd = pch+len;

    while (pch<pchEnd)
    {
        int enc = *(pch++);
        switch (mode)
        {
            case 0: // we have no bits
                strRet += pbase32[enc >> 3];
                left = (enc & 7) << 2;
                mode = 1;
                break;

            case 1: // we have three bits
                strRet += pbase32[left | (enc >> 6)];
                strRet += pbase32[(enc >> 1) & 31];
                left = (enc & 1) << 4;
                mode = 2;
                break;

            case 2: // we have one bit
                strRet += pbase32[left | (enc >> 4)];
                left = (enc & 15) << 1;
                mode = 3;
                break;

            case 3: // we have four bits
                strRet += pbase32[left | (enc >> 7)];
                strRet += pbase32[(enc >> 2) & 31];
                left = (enc & 3) << 3;
                mode = 4;
                break;

            case 4: // we have two bits
                strRet += pbase32[left | (enc >> 5)];
                strRet += pbase32[enc & 31];
                mode = 0;
        }
    }

    static const int nPadding[5] = {0, 6, 4, 3, 1};
    if (mode)
    {
        strRet += pbase32[left];
        for (int n=0; n<nPadding[mode]; n++)
             strRet += '=';
    }

    return strRet;
}

string EncodeBase32(const string& str)
{
    return EncodeBase32((const unsigned char*)str.c_str(), str.size());
}

vector<unsigned char> DecodeBase32(const char* p, bool* pfInvalid)
{
    static const int decode32_table[256] =
    {
        -1, -1, -1, -1, -1, -1, -1, -1, -1, -1, -1, -1, -1, -1, -1, -1, -1, -1, -1, -1,
        -1, -1, -1, -1, -1, -1, -1, -1, -1, -1, -1, -1, -1, -1, -1, -1, -1, -1, -1, -1,
        -1, -1, -1, -1, -1, -1, -1, -1, -1, -1, 26, 27, 28, 29, 30, 31, -1, -1, -1, -1,
        -1, -1, -1, -1, -1,  0,  1,  2,  3,  4,  5,  6,  7,  8,  9, 10, 11, 12, 13, 14,
        15, 16, 17, 18, 19, 20, 21, 22, 23, 24, 25, -1, -1, -1, -1, -1, -1,  0,  1,  2,
         3,  4,  5,  6,  7,  8,  9, 10, 11, 12, 13, 14, 15, 16, 17, 18, 19, 20, 21, 22,
        23, 24, 25, -1, -1, -1, -1, -1, -1, -1, -1, -1, -1, -1, -1, -1, -1, -1, -1, -1,
        -1, -1, -1, -1, -1, -1, -1, -1, -1, -1, -1, -1, -1, -1, -1, -1, -1, -1, -1, -1,
        -1, -1, -1, -1, -1, -1, -1, -1, -1, -1, -1, -1, -1, -1, -1, -1, -1, -1, -1, -1,
        -1, -1, -1, -1, -1, -1, -1, -1, -1, -1, -1, -1, -1, -1, -1, -1, -1, -1, -1, -1,
        -1, -1, -1, -1, -1, -1, -1, -1, -1, -1, -1, -1, -1, -1, -1, -1, -1, -1, -1, -1,
        -1, -1, -1, -1, -1, -1, -1, -1, -1, -1, -1, -1, -1, -1, -1, -1, -1, -1, -1, -1,
        -1, -1, -1, -1, -1, -1, -1, -1, -1, -1, -1, -1, -1, -1, -1, -1
    };

    if (pfInvalid)
        *pfInvalid = false;

    vector<unsigned char> vchRet;
    vchRet.reserve((strlen(p))*5/8);

    int mode = 0;
    int left = 0;

    while (1)
    {
         int dec = decode32_table[(unsigned char)*p];
         if (dec == -1) break;
         p++;
         switch (mode)
         {
             case 0: // we have no bits and get 5
                 left = dec;
                 mode = 1;
                 break;

              case 1: // we have 5 bits and keep 2
                  vchRet.push_back((left<<3) | (dec>>2));
                  left = dec & 3;
                  mode = 2;
                  break;

             case 2: // we have 2 bits and keep 7
                 left = left << 5 | dec;
                 mode = 3;
                 break;

             case 3: // we have 7 bits and keep 4
                 vchRet.push_back((left<<1) | (dec>>4));
                 left = dec & 15;
                 mode = 4;
                 break;

             case 4: // we have 4 bits, and keep 1
                 vchRet.push_back((left<<4) | (dec>>1));
                 left = dec & 1;
                 mode = 5;
                 break;

             case 5: // we have 1 bit, and keep 6
                 left = left << 5 | dec;
                 mode = 6;
                 break;

             case 6: // we have 6 bits, and keep 3
                 vchRet.push_back((left<<2) | (dec>>3));
                 left = dec & 7;
                 mode = 7;
                 break;

             case 7: // we have 3 bits, and keep 0
                 vchRet.push_back((left<<5) | dec);
                 mode = 0;
                 break;
         }
    }

    if (pfInvalid)
        switch (mode)
        {
            case 0: // 8n base32 characters processed: ok
                break;

            case 1: // 8n+1 base32 characters processed: impossible
            case 3: //   +3
            case 6: //   +6
                *pfInvalid = true;
                break;

            case 2: // 8n+2 base32 characters processed: require '======'
                if (left || p[0] != '=' || p[1] != '=' || p[2] != '=' || p[3] != '=' || p[4] != '=' || p[5] != '=' || decode32_table[(unsigned char)p[6]] != -1)
                    *pfInvalid = true;
                break;

            case 4: // 8n+4 base32 characters processed: require '===='
                if (left || p[0] != '=' || p[1] != '=' || p[2] != '=' || p[3] != '=' || decode32_table[(unsigned char)p[4]] != -1)
                    *pfInvalid = true;
                break;

            case 5: // 8n+5 base32 characters processed: require '==='
                if (left || p[0] != '=' || p[1] != '=' || p[2] != '=' || decode32_table[(unsigned char)p[3]] != -1)
                    *pfInvalid = true;
                break;

            case 7: // 8n+7 base32 characters processed: require '='
                if (left || p[0] != '=' || decode32_table[(unsigned char)p[1]] != -1)
                    *pfInvalid = true;
                break;
        }

    return vchRet;
}

string DecodeBase32(const string& str)
{
    vector<unsigned char> vchRet = DecodeBase32(str.c_str());
    return string((const char*)&vchRet[0], vchRet.size());
}


bool WildcardMatch(const char* psz, const char* mask)
{
    loop
    {
        switch (*mask)
        {
        case '\0':
            return (*psz == '\0');
        case '*':
            return WildcardMatch(psz, mask+1) || (*psz && WildcardMatch(psz+1, mask));
        case '?':
            if (*psz == '\0')
                return false;
            break;
        default:
            if (*psz != *mask)
                return false;
            break;
        }
        psz++;
        mask++;
    }
}

bool WildcardMatch(const string& str, const string& mask)
{
    return WildcardMatch(str.c_str(), mask.c_str());
}








static std::string FormatException(std::exception* pex, const char* pszThread)
{
#ifdef WIN32
    char pszModule[MAX_PATH] = "";
    GetModuleFileNameA(NULL, pszModule, sizeof(pszModule));
#else
    const char* pszModule = "bitcoin";
#endif
    if (pex)
        return strprintf(
            "EXCEPTION: %s       \n%s       \n%s in %s       \n", typeid(*pex).name(), pex->what(), pszModule, pszThread);
    else
        return strprintf(
            "UNKNOWN EXCEPTION       \n%s in %s       \n", pszModule, pszThread);
}

void LogException(std::exception* pex, const char* pszThread)
{
    std::string message = FormatException(pex, pszThread);
    printf("\n%s", message.c_str());
}

void PrintException(std::exception* pex, const char* pszThread)
{
    std::string message = FormatException(pex, pszThread);
    printf("\n\n************************\n%s\n", message.c_str());
    fprintf(stderr, "\n\n************************\n%s\n", message.c_str());
    strMiscWarning = message;
    throw;
}

void PrintExceptionContinue(std::exception* pex, const char* pszThread)
{
    std::string message = FormatException(pex, pszThread);
    printf("\n\n************************\n%s\n", message.c_str());
    fprintf(stderr, "\n\n************************\n%s\n", message.c_str());
    strMiscWarning = message;
}

boost::filesystem::path GetDefaultDataDir()
{
    namespace fs = boost::filesystem;
    // Windows < Vista: C:\Documents and Settings\Username\Application Data\Bitcoin
    // Windows >= Vista: C:\Users\Username\AppData\Roaming\Bitcoin
    // Mac: ~/Library/Application Support/Bitcoin
    // Unix: ~/.bitcoin
#ifdef WIN32
    // Windows
    return GetSpecialFolderPath(CSIDL_APPDATA) / "Bitcoin";
#else
    fs::path pathRet;
    char* pszHome = getenv("HOME");
    if (pszHome == NULL || strlen(pszHome) == 0)
        pathRet = fs::path("/");
    else
        pathRet = fs::path(pszHome);
#ifdef MAC_OSX
    // Mac
    pathRet /= "Library/Application Support";
    fs::create_directory(pathRet);
    return pathRet / "Bitcoin";
#else
    // Unix
    return pathRet / ".bitcoin";
#endif
#endif
}

const boost::filesystem::path &GetDataDir(bool fNetSpecific)
{
    namespace fs = boost::filesystem;

    static fs::path pathCached[2];
    static CCriticalSection csPathCached;
    static bool cachedPath[2] = {false, false};

    fs::path &path = pathCached[fNetSpecific];

    // This can be called during exceptions by printf, so we cache the
    // value so we don't have to do memory allocations after that.
    if (cachedPath[fNetSpecific])
        return path;

    LOCK(csPathCached);

    if (mapArgs.count("-datadir")) {
        path = fs::system_complete(mapArgs["-datadir"]);
        if (!fs::is_directory(path)) {
            path = "";
            return path;
        }
    } else {
        path = GetDefaultDataDir();
    }
    if (fNetSpecific && GetBoolArg("-testnet", false))
        path /= "testnet";

    fs::create_directory(path);

    cachedPath[fNetSpecific]=true;
    return path;
}

boost::filesystem::path GetConfigFile()
{
    boost::filesystem::path pathConfigFile(GetArg("-conf", "bitcoin.conf"));
    if (!pathConfigFile.is_complete()) pathConfigFile = GetDataDir(false) / pathConfigFile;
    return pathConfigFile;
}

void ReadConfigFile(map<string, string>& mapSettingsRet,
                    map<string, vector<string> >& mapMultiSettingsRet)
{
    boost::filesystem::ifstream streamConfig(GetConfigFile());
    if (!streamConfig.good())
        return; // No bitcoin.conf file is OK

    set<string> setOptions;
    setOptions.insert("*");

    for (boost::program_options::detail::config_file_iterator it(streamConfig, setOptions), end; it != end; ++it)
    {
        // Don't overwrite existing settings so command line settings override bitcoin.conf
        string strKey = string("-") + it->string_key;
        if (mapSettingsRet.count(strKey) == 0)
        {
            mapSettingsRet[strKey] = it->value[0];
            // interpret nofoo=1 as foo=0 (and nofoo=0 as foo=1) as long as foo not set)
            InterpretNegativeSetting(strKey, mapSettingsRet);
        }
        mapMultiSettingsRet[strKey].push_back(it->value[0]);
    }
}

boost::filesystem::path GetPidFile()
{
    boost::filesystem::path pathPidFile(GetArg("-pid", "bitcoind.pid"));
    if (!pathPidFile.is_complete()) pathPidFile = GetDataDir() / pathPidFile;
    return pathPidFile;
}

void CreatePidFile(const boost::filesystem::path &path, pid_t pid)
{
    FILE* file = fopen(path.string().c_str(), "w");
    if (file)
    {
        fprintf(file, "%d\n", pid);
        fclose(file);
    }
}

bool RenameOver(boost::filesystem::path src, boost::filesystem::path dest)
{
#ifdef WIN32
    return MoveFileExA(src.string().c_str(), dest.string().c_str(),
                      MOVEFILE_REPLACE_EXISTING);
#else
    int rc = std::rename(src.string().c_str(), dest.string().c_str());
    return (rc == 0);
#endif /* WIN32 */
}

void FileCommit(FILE *fileout)
{
    fflush(fileout);                // harmless if redundantly called
#ifdef WIN32
    _commit(_fileno(fileout));
#else
    fsync(fileno(fileout));
#endif
}

int GetFilesize(FILE* file)
{
    int nSavePos = ftell(file);
    int nFilesize = -1;
    if (fseek(file, 0, SEEK_END) == 0)
        nFilesize = ftell(file);
    fseek(file, nSavePos, SEEK_SET);
    return nFilesize;
}

void ShrinkDebugFile()
{
    // Scroll debug.log if it's getting too big
    boost::filesystem::path pathLog = GetDataDir() / "debug.log";
    FILE* file = fopen(pathLog.string().c_str(), "r");
    if (file && GetFilesize(file) > 10 * 1000000)
    {
        // Restart the file with some of the end
        char pch[200000];
        fseek(file, -sizeof(pch), SEEK_END);
        int nBytes = fread(pch, 1, sizeof(pch), file);
        fclose(file);

        file = fopen(pathLog.string().c_str(), "w");
        if (file)
        {
            fwrite(pch, 1, nBytes, file);
            fclose(file);
        }
    }
}








//
// "Never go to sea with two chronometers; take one or three."
// Our three time sources are:
//  - System clock
//  - Median of other nodes's clocks
//  - The user (asking the user to fix the system clock if the first two disagree)
//
static int64 nMockTime = 0;  // For unit testing

int64 GetTime()
{
    if (nMockTime) return nMockTime;

    return time(NULL);
}

void SetMockTime(int64 nMockTimeIn)
{
    nMockTime = nMockTimeIn;
}

static int64 nTimeOffset = 0;

int64 GetAdjustedTime()
{
    return GetTime() + nTimeOffset;
}

void AddTimeData(const CNetAddr& ip, int64 nTime)
{
    int64 nOffsetSample = nTime - GetTime();

    // Ignore duplicates
    static set<CNetAddr> setKnown;
    if (!setKnown.insert(ip).second)
        return;

    // Add data
    vTimeOffsets.input(nOffsetSample);
    printf("Added time data, samples %d, offset %+"PRI64d" (%+"PRI64d" minutes)\n", vTimeOffsets.size(), nOffsetSample, nOffsetSample/60);
    if (vTimeOffsets.size() >= 5 && vTimeOffsets.size() % 2 == 1)
    {
        int64 nMedian = vTimeOffsets.median();
        std::vector<int64> vSorted = vTimeOffsets.sorted();
        // Only let other nodes change our time by so much
        if (abs64(nMedian) < 70 * 60)
        {
            nTimeOffset = nMedian;
        }
        else
        {
            nTimeOffset = 0;

            static bool fDone;
            if (!fDone)
            {
                // If nobody has a time different than ours but within 5 minutes of ours, give a warning
                bool fMatch = false;
                BOOST_FOREACH(int64 nOffset, vSorted)
                    if (nOffset != 0 && abs64(nOffset) < 5 * 60)
                        fMatch = true;

                if (!fMatch)
                {
                    fDone = true;
                    string strMessage = _("Warning: Please check that your computer's date and time are correct.  If your clock is wrong Bitcoin will not work properly.");
                    strMiscWarning = strMessage;
                    printf("*** %s\n", strMessage.c_str());
                    uiInterface.ThreadSafeMessageBox(strMessage+" ", string("Bitcoin"), CClientUIInterface::OK | CClientUIInterface::ICON_EXCLAMATION);
                }
            }
        }
        if (fDebug) {
            BOOST_FOREACH(int64 n, vSorted)
                printf("%+"PRI64d"  ", n);
            printf("|  ");
        }
        printf("nTimeOffset = %+"PRI64d"  (%+"PRI64d" minutes)\n", nTimeOffset, nTimeOffset/60);
    }
}








string FormatVersion(int nVersion)
{
    if (nVersion%100 == 0)
        return strprintf("%d.%d.%d", nVersion/1000000, (nVersion/10000)%100, (nVersion/100)%100);
    else
        return strprintf("%d.%d.%d.%d", nVersion/1000000, (nVersion/10000)%100, (nVersion/100)%100, nVersion%100);
}

string FormatFullVersion()
{
    return CLIENT_BUILD;
}

// Format the subversion field according to BIP 14 spec (https://en.bitcoin.it/wiki/BIP_0014)
std::string FormatSubVersion(const std::string& name, int nClientVersion, const std::vector<std::string>& comments)
{
    std::ostringstream ss;
    ss << "/";
    ss << name << ":" << FormatVersion(nClientVersion);
    if (!comments.empty())
        ss << "(" << boost::algorithm::join(comments, "; ") << ")";
    ss << "/";
    ss << "next" << ":" << "20120519";
    ss << "/";
    return ss.str();
}

#ifdef WIN32
boost::filesystem::path GetSpecialFolderPath(int nFolder, bool fCreate)
{
    namespace fs = boost::filesystem;

    char pszPath[MAX_PATH] = "";

    if(SHGetSpecialFolderPathA(NULL, pszPath, nFolder, fCreate))
    {
        return fs::path(pszPath);
    }

    printf("SHGetSpecialFolderPathA() failed, could not obtain requested path.\n");
    return fs::path("");
}
#endif<|MERGE_RESOLUTION|>--- conflicted
+++ resolved
@@ -70,11 +70,8 @@
 bool fNoListen = false;
 bool fLogTimestamps = false;
 CMedianFilter<int64> vTimeOffsets(200,0);
-<<<<<<< HEAD
 bool fReopenDebugLog = false;
-=======
 const int64 nClientStartupTime = GetTime();
->>>>>>> e9558a2b
 
 // Init openssl library multithreading support
 static CCriticalSection** ppmutexOpenSSL;

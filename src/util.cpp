// Copyright (c) 2009-2010 Satoshi Nakamoto
// Copyright (c) 2009-2012 The Bitcoin developers
// Distributed under the MIT/X11 software license, see the accompanying
// file COPYING or http://www.opensource.org/licenses/mit-license.php.
#include "util.h"

#include "chainparams.h"
#include "netbase.h"
#include "sync.h"
#include "ui_interface.h"
#include "uint256.h"
#include "version.h"

#include <inttypes.h>
#include <stdarg.h>
#include <stdint.h>

#ifndef WIN32
// for posix_fallocate
#ifdef __linux__
#define _POSIX_C_SOURCE 200112L
# include <sys/prctl.h>
#endif
<<<<<<< HEAD
#include <algorithm>
=======

>>>>>>> 8637dc2d
#include <fcntl.h>
#include <sys/resource.h>
#include <sys/stat.h>
#else

#ifdef _MSC_VER
#pragma warning(disable:4786)
#pragma warning(disable:4804)
#pragma warning(disable:4805)
#pragma warning(disable:4717)
#endif

#ifdef _WIN32_WINNT
#undef _WIN32_WINNT
#endif
#define _WIN32_WINNT 0x0501

#ifdef _WIN32_IE
#undef _WIN32_IE
#endif
#define _WIN32_IE 0x0501

#define WIN32_LEAN_AND_MEAN 1
#ifndef NOMINMAX
#define NOMINMAX
#endif

#include <io.h> /* for _commit */
#include <shlobj.h>
#endif


#include <boost/algorithm/string/case_conv.hpp> // for to_lower()
#include <boost/algorithm/string/join.hpp>
#include <boost/algorithm/string/predicate.hpp> // for startswith() and endswith()
#include <boost/filesystem.hpp>
#include <boost/filesystem/fstream.hpp>
#include <boost/foreach.hpp>
#include <boost/program_options/detail/config_file.hpp>
#include <boost/program_options/parsers.hpp>
#include <boost/thread.hpp>
#include <openssl/crypto.h>
#include <openssl/rand.h>

// Work around clang compilation problem in Boost 1.46:
// /usr/include/boost/program_options/detail/config_file.hpp:163:17: error: call to function 'to_internal' that is neither visible in the template definition nor found by argument-dependent lookup
// See also: http://stackoverflow.com/questions/10020179/compilation-fail-in-boost-librairies-program-options
//           http://clang.debian.net/status.php?version=3.0&key=CANNOT_FIND_FUNCTION
namespace boost {
    namespace program_options {
        std::string to_internal(const std::string&);
    }
}


using namespace std;

map<string, string> mapArgs;
map<string, vector<string> > mapMultiArgs;
bool fDebug = false;
bool fDebugNet = false;
bool fPrintToConsole = false;
bool fPrintToDebugger = false;
bool fDaemon = false;
bool fServer = false;
bool fCommandLine = false;
string strMiscWarning;
bool fNoListen = false;
bool fLogTimestamps = false;
CMedianFilter<int64_t> vTimeOffsets(200,0);
volatile bool fReopenDebugLog = false;

// Init OpenSSL library multithreading support
static CCriticalSection** ppmutexOpenSSL;
void locking_callback(int mode, int i, const char* file, int line)
{
    if (mode & CRYPTO_LOCK) {
        ENTER_CRITICAL_SECTION(*ppmutexOpenSSL[i]);
    } else {
        LEAVE_CRITICAL_SECTION(*ppmutexOpenSSL[i]);
    }
}

LockedPageManager LockedPageManager::instance;

// Init
class CInit
{
public:
    CInit()
    {
        // Init OpenSSL library multithreading support
        ppmutexOpenSSL = (CCriticalSection**)OPENSSL_malloc(CRYPTO_num_locks() * sizeof(CCriticalSection*));
        for (int i = 0; i < CRYPTO_num_locks(); i++)
            ppmutexOpenSSL[i] = new CCriticalSection();
        CRYPTO_set_locking_callback(locking_callback);

#ifdef WIN32
        // Seed random number generator with screen scrape and other hardware sources
        RAND_screen();
#endif

        // Seed random number generator with performance counter
        RandAddSeed();
    }
    ~CInit()
    {
        // Shutdown OpenSSL library multithreading support
        CRYPTO_set_locking_callback(NULL);
        for (int i = 0; i < CRYPTO_num_locks(); i++)
            delete ppmutexOpenSSL[i];
        OPENSSL_free(ppmutexOpenSSL);
    }
}
instance_of_cinit;








void RandAddSeed()
{
    // Seed with CPU performance counter
    int64_t nCounter = GetPerformanceCounter();
    RAND_add(&nCounter, sizeof(nCounter), 1.5);
    memset(&nCounter, 0, sizeof(nCounter));
}

void RandAddSeedPerfmon()
{
    RandAddSeed();

    // This can take up to 2 seconds, so only do it every 10 minutes
    static int64_t nLastPerfmon;
    if (GetTime() < nLastPerfmon + 10 * 60)
        return;
    nLastPerfmon = GetTime();

#ifdef WIN32
    // Don't need this on Linux, OpenSSL automatically uses /dev/urandom
    // Seed with the entire set of perfmon data
    unsigned char pdata[250000];
    memset(pdata, 0, sizeof(pdata));
    unsigned long nSize = sizeof(pdata);
    long ret = RegQueryValueExA(HKEY_PERFORMANCE_DATA, "Global", NULL, NULL, pdata, &nSize);
    RegCloseKey(HKEY_PERFORMANCE_DATA);
    if (ret == ERROR_SUCCESS)
    {
        RAND_add(pdata, nSize, nSize/100.0);
        OPENSSL_cleanse(pdata, nSize);
        printf("RandAddSeed() %lu bytes\n", nSize);
    }
#endif
}

uint64_t GetRand(uint64_t nMax)
{
    if (nMax == 0)
        return 0;

    // The range of the random source must be a multiple of the modulus
    // to give every possible output value an equal possibility
    uint64_t nRange = (std::numeric_limits<uint64_t>::max() / nMax) * nMax;
    uint64_t nRand = 0;
    do
        RAND_bytes((unsigned char*)&nRand, sizeof(nRand));
    while (nRand >= nRange);
    return (nRand % nMax);
}

int GetRandInt(int nMax)
{
    return GetRand(nMax);
}

uint256 GetRandHash()
{
    uint256 hash;
    RAND_bytes((unsigned char*)&hash, sizeof(hash));
    return hash;
}







//
// OutputDebugStringF (aka printf -- there is a #define that we really
// should get rid of one day) has been broken a couple of times now
// by well-meaning people adding mutexes in the most straightforward way.
// It breaks because it may be called by global destructors during shutdown.
// Since the order of destruction of static/global objects is undefined,
// defining a mutex as a global object doesn't work (the mutex gets
// destroyed, and then some later destructor calls OutputDebugStringF,
// maybe indirectly, and you get a core dump at shutdown trying to lock
// the mutex).

static boost::once_flag debugPrintInitFlag = BOOST_ONCE_INIT;
// We use boost::call_once() to make sure these are initialized in
// in a thread-safe manner the first time it is called:
static FILE* fileout = NULL;
static boost::mutex* mutexDebugLog = NULL;

static void DebugPrintInit()
{
    assert(fileout == NULL);
    assert(mutexDebugLog == NULL);

    boost::filesystem::path pathDebug = GetDataDir() / "debug.log";
    fileout = fopen(pathDebug.string().c_str(), "a");
    if (fileout) setbuf(fileout, NULL); // unbuffered

    mutexDebugLog = new boost::mutex();
}

int OutputDebugStringF(const char* pszFormat, ...)
{
    int ret = 0; // Returns total number of characters written
    if (fPrintToConsole)
    {
        // print to console
        va_list arg_ptr;
        va_start(arg_ptr, pszFormat);
        ret += vprintf(pszFormat, arg_ptr);
        va_end(arg_ptr);
    }
    else if (!fPrintToDebugger)
    {
        static bool fStartedNewLine = true;
        boost::call_once(&DebugPrintInit, debugPrintInitFlag);

        if (fileout == NULL)
            return ret;

        boost::mutex::scoped_lock scoped_lock(*mutexDebugLog);

        // reopen the log file, if requested
        if (fReopenDebugLog) {
            fReopenDebugLog = false;
            boost::filesystem::path pathDebug = GetDataDir() / "debug.log";
            if (freopen(pathDebug.string().c_str(),"a",fileout) != NULL)
                setbuf(fileout, NULL); // unbuffered
        }

        // Debug print useful for profiling
        if (fLogTimestamps && fStartedNewLine)
            ret += fprintf(fileout, "%s ", DateTimeStrFormat("%Y-%m-%d %H:%M:%S", GetTime()).c_str());
        if (pszFormat[strlen(pszFormat) - 1] == '\n')
            fStartedNewLine = true;
        else
            fStartedNewLine = false;

        va_list arg_ptr;
        va_start(arg_ptr, pszFormat);
        ret += vfprintf(fileout, pszFormat, arg_ptr);
        va_end(arg_ptr);
    }

#ifdef WIN32
    if (fPrintToDebugger)
    {
        static CCriticalSection cs_OutputDebugStringF;

        // accumulate and output a line at a time
        {
            LOCK(cs_OutputDebugStringF);
            static std::string buffer;

            va_list arg_ptr;
            va_start(arg_ptr, pszFormat);
            buffer += vstrprintf(pszFormat, arg_ptr);
            va_end(arg_ptr);

            int line_start = 0, line_end;
            while((line_end = buffer.find('\n', line_start)) != -1)
            {
                OutputDebugStringA(buffer.substr(line_start, line_end - line_start).c_str());
                line_start = line_end + 1;
                ret += line_end-line_start;
            }
            buffer.erase(0, line_start);
        }
    }
#endif
    return ret;
}

string vstrprintf(const char *format, va_list ap)
{
    char buffer[50000];
    char* p = buffer;
    int limit = sizeof(buffer);
    int ret;
    loop
    {
        va_list arg_ptr;
        va_copy(arg_ptr, ap);
#ifdef WIN32
        ret = _vsnprintf(p, limit, format, arg_ptr);
#else
        ret = vsnprintf(p, limit, format, arg_ptr);
#endif
        va_end(arg_ptr);
        if (ret >= 0 && ret < limit)
            break;
        if (p != buffer)
            delete[] p;
        limit *= 2;
        p = new char[limit];
        if (p == NULL)
            throw std::bad_alloc();
    }
    string str(p, p+ret);
    if (p != buffer)
        delete[] p;
    return str;
}

string real_strprintf(const char *format, int dummy, ...)
{
    va_list arg_ptr;
    va_start(arg_ptr, dummy);
    string str = vstrprintf(format, arg_ptr);
    va_end(arg_ptr);
    return str;
}

string real_strprintf(const std::string &format, int dummy, ...)
{
    va_list arg_ptr;
    va_start(arg_ptr, dummy);
    string str = vstrprintf(format.c_str(), arg_ptr);
    va_end(arg_ptr);
    return str;
}

bool error(const char *format, ...)
{
    va_list arg_ptr;
    va_start(arg_ptr, format);
    std::string str = vstrprintf(format, arg_ptr);
    va_end(arg_ptr);
    printf("ERROR: %s\n", str.c_str());
    return false;
}


void ParseString(const string& str, char c, vector<string>& v)
{
    if (str.empty())
        return;
    string::size_type i1 = 0;
    string::size_type i2;
    loop
    {
        i2 = str.find(c, i1);
        if (i2 == str.npos)
        {
            v.push_back(str.substr(i1));
            return;
        }
        v.push_back(str.substr(i1, i2-i1));
        i1 = i2+1;
    }
}


string FormatMoney(int64_t n, bool fPlus)
{
    // Note: not using straight sprintf here because we do NOT want
    // localized number formatting.
    int64_t n_abs = (n > 0 ? n : -n);
    int64_t quotient = n_abs/COIN;
    int64_t remainder = n_abs%COIN;
    string str = strprintf("%"PRId64".%08"PRId64, quotient, remainder);

    // Right-trim excess zeros before the decimal point:
    int nTrim = 0;
    for (int i = str.size()-1; (str[i] == '0' && isdigit(str[i-2])); --i)
        ++nTrim;
    if (nTrim)
        str.erase(str.size()-nTrim, nTrim);

    if (n < 0)
        str.insert((unsigned int)0, 1, '-');
    else if (fPlus && n > 0)
        str.insert((unsigned int)0, 1, '+');
    return str;
}


bool ParseMoney(const string& str, int64_t& nRet)
{
    return ParseMoney(str.c_str(), nRet);
}

bool ParseMoney(const char* pszIn, int64_t& nRet)
{
    string strWhole;
    int64_t nUnits = 0;
    const char* p = pszIn;
    while (isspace(*p))
        p++;
    for (; *p; p++)
    {
        if (*p == '.')
        {
            p++;
            int64_t nMult = CENT*10;
            while (isdigit(*p) && (nMult > 0))
            {
                nUnits += nMult * (*p++ - '0');
                nMult /= 10;
            }
            break;
        }
        if (isspace(*p))
            break;
        if (!isdigit(*p))
            return false;
        strWhole.insert(strWhole.end(), *p);
    }
    for (; *p; p++)
        if (!isspace(*p))
            return false;
    if (strWhole.size() > 10) // guard against 63 bit overflow
        return false;
    if (nUnits < 0 || nUnits > COIN)
        return false;
    int64_t nWhole = atoi64(strWhole);
    int64_t nValue = nWhole*COIN + nUnits;

    nRet = nValue;
    return true;
}


static const signed char phexdigit[256] =
{ -1,-1,-1,-1,-1,-1,-1,-1,-1,-1,-1,-1,-1,-1,-1,-1,
  -1,-1,-1,-1,-1,-1,-1,-1,-1,-1,-1,-1,-1,-1,-1,-1,
  -1,-1,-1,-1,-1,-1,-1,-1,-1,-1,-1,-1,-1,-1,-1,-1,
  0,1,2,3,4,5,6,7,8,9,-1,-1,-1,-1,-1,-1,
  -1,0xa,0xb,0xc,0xd,0xe,0xf,-1,-1,-1,-1,-1,-1,-1,-1,-1,
  -1,-1,-1,-1,-1,-1,-1,-1,-1,-1,-1,-1,-1,-1,-1,-1,
  -1,0xa,0xb,0xc,0xd,0xe,0xf,-1,-1,-1,-1,-1,-1,-1,-1,-1,
  -1,-1,-1,-1,-1,-1,-1,-1,-1,-1,-1,-1,-1,-1,-1,-1,
  -1,-1,-1,-1,-1,-1,-1,-1,-1,-1,-1,-1,-1,-1,-1,-1,
  -1,-1,-1,-1,-1,-1,-1,-1,-1,-1,-1,-1,-1,-1,-1,-1,
  -1,-1,-1,-1,-1,-1,-1,-1,-1,-1,-1,-1,-1,-1,-1,-1,
  -1,-1,-1,-1,-1,-1,-1,-1,-1,-1,-1,-1,-1,-1,-1,-1,
  -1,-1,-1,-1,-1,-1,-1,-1,-1,-1,-1,-1,-1,-1,-1,-1,
  -1,-1,-1,-1,-1,-1,-1,-1,-1,-1,-1,-1,-1,-1,-1,-1,
  -1,-1,-1,-1,-1,-1,-1,-1,-1,-1,-1,-1,-1,-1,-1,-1,
  -1,-1,-1,-1,-1,-1,-1,-1,-1,-1,-1,-1,-1,-1,-1,-1, };

bool IsHex(const string& str)
{
    BOOST_FOREACH(unsigned char c, str)
    {
        if (phexdigit[c] < 0)
            return false;
    }
    return (str.size() > 0) && (str.size()%2 == 0);
}

vector<unsigned char> ParseHex(const char* psz)
{
    // convert hex dump to vector
    vector<unsigned char> vch;
    loop
    {
        while (isspace(*psz))
            psz++;
        signed char c = phexdigit[(unsigned char)*psz++];
        if (c == (signed char)-1)
            break;
        unsigned char n = (c << 4);
        c = phexdigit[(unsigned char)*psz++];
        if (c == (signed char)-1)
            break;
        n |= c;
        vch.push_back(n);
    }
    return vch;
}

vector<unsigned char> ParseHex(const string& str)
{
    return ParseHex(str.c_str());
}

static void InterpretNegativeSetting(string name, map<string, string>& mapSettingsRet)
{
    // interpret -nofoo as -foo=0 (and -nofoo=0 as -foo=1) as long as -foo not set
    if (name.find("-no") == 0)
    {
        std::string positive("-");
        positive.append(name.begin()+3, name.end());
        if (mapSettingsRet.count(positive) == 0)
        {
            bool value = !GetBoolArg(name, false);
            mapSettingsRet[positive] = (value ? "1" : "0");
        }
    }
}

void ParseParameters(int argc, const char* const argv[])
{
    mapArgs.clear();
    mapMultiArgs.clear();
    for (int i = 1; i < argc; i++)
    {
        std::string str(argv[i]);
        std::string strValue;
        size_t is_index = str.find('=');
        if (is_index != std::string::npos)
        {
            strValue = str.substr(is_index+1);
            str = str.substr(0, is_index);
        }
#ifdef WIN32
        boost::to_lower(str);
        if (boost::algorithm::starts_with(str, "/"))
            str = "-" + str.substr(1);
#endif
        if (str[0] != '-')
            break;

        mapArgs[str] = strValue;
        mapMultiArgs[str].push_back(strValue);
    }

    // New 0.6 features:
    BOOST_FOREACH(const PAIRTYPE(string,string)& entry, mapArgs)
    {
        string name = entry.first;

        //  interpret --foo as -foo (as long as both are not set)
        if (name.find("--") == 0)
        {
            std::string singleDash(name.begin()+1, name.end());
            if (mapArgs.count(singleDash) == 0)
                mapArgs[singleDash] = entry.second;
            name = singleDash;
        }

        // interpret -nofoo as -foo=0 (and -nofoo=0 as -foo=1) as long as -foo not set
        InterpretNegativeSetting(name, mapArgs);
    }
}

std::string GetArg(const std::string& strArg, const std::string& strDefault)
{
    if (mapArgs.count(strArg))
        return mapArgs[strArg];
    return strDefault;
}

int64_t GetArg(const std::string& strArg, int64_t nDefault)
{
    if (mapArgs.count(strArg))
        return atoi64(mapArgs[strArg]);
    return nDefault;
}

bool GetBoolArg(const std::string& strArg, bool fDefault)
{
    if (mapArgs.count(strArg))
    {
        if (mapArgs[strArg].empty())
            return true;
        return (atoi(mapArgs[strArg]) != 0);
    }
    return fDefault;
}

bool SoftSetArg(const std::string& strArg, const std::string& strValue)
{
    if (mapArgs.count(strArg))
        return false;
    mapArgs[strArg] = strValue;
    return true;
}

bool SoftSetBoolArg(const std::string& strArg, bool fValue)
{
    if (fValue)
        return SoftSetArg(strArg, std::string("1"));
    else
        return SoftSetArg(strArg, std::string("0"));
}


string EncodeBase64(const unsigned char* pch, size_t len)
{
    static const char *pbase64 = "ABCDEFGHIJKLMNOPQRSTUVWXYZabcdefghijklmnopqrstuvwxyz0123456789+/";

    string strRet="";
    strRet.reserve((len+2)/3*4);

    int mode=0, left=0;
    const unsigned char *pchEnd = pch+len;

    while (pch<pchEnd)
    {
        int enc = *(pch++);
        switch (mode)
        {
            case 0: // we have no bits
                strRet += pbase64[enc >> 2];
                left = (enc & 3) << 4;
                mode = 1;
                break;

            case 1: // we have two bits
                strRet += pbase64[left | (enc >> 4)];
                left = (enc & 15) << 2;
                mode = 2;
                break;

            case 2: // we have four bits
                strRet += pbase64[left | (enc >> 6)];
                strRet += pbase64[enc & 63];
                mode = 0;
                break;
        }
    }

    if (mode)
    {
        strRet += pbase64[left];
        strRet += '=';
        if (mode == 1)
            strRet += '=';
    }

    return strRet;
}

string EncodeBase64(const string& str)
{
    return EncodeBase64((const unsigned char*)str.c_str(), str.size());
}

vector<unsigned char> DecodeBase64(const char* p, bool* pfInvalid)
{
    static const int decode64_table[256] =
    {
        -1, -1, -1, -1, -1, -1, -1, -1, -1, -1, -1, -1, -1, -1, -1, -1, -1, -1, -1, -1,
        -1, -1, -1, -1, -1, -1, -1, -1, -1, -1, -1, -1, -1, -1, -1, -1, -1, -1, -1, -1,
        -1, -1, -1, 62, -1, -1, -1, 63, 52, 53, 54, 55, 56, 57, 58, 59, 60, 61, -1, -1,
        -1, -1, -1, -1, -1,  0,  1,  2,  3,  4,  5,  6,  7,  8,  9, 10, 11, 12, 13, 14,
        15, 16, 17, 18, 19, 20, 21, 22, 23, 24, 25, -1, -1, -1, -1, -1, -1, 26, 27, 28,
        29, 30, 31, 32, 33, 34, 35, 36, 37, 38, 39, 40, 41, 42, 43, 44, 45, 46, 47, 48,
        49, 50, 51, -1, -1, -1, -1, -1, -1, -1, -1, -1, -1, -1, -1, -1, -1, -1, -1, -1,
        -1, -1, -1, -1, -1, -1, -1, -1, -1, -1, -1, -1, -1, -1, -1, -1, -1, -1, -1, -1,
        -1, -1, -1, -1, -1, -1, -1, -1, -1, -1, -1, -1, -1, -1, -1, -1, -1, -1, -1, -1,
        -1, -1, -1, -1, -1, -1, -1, -1, -1, -1, -1, -1, -1, -1, -1, -1, -1, -1, -1, -1,
        -1, -1, -1, -1, -1, -1, -1, -1, -1, -1, -1, -1, -1, -1, -1, -1, -1, -1, -1, -1,
        -1, -1, -1, -1, -1, -1, -1, -1, -1, -1, -1, -1, -1, -1, -1, -1, -1, -1, -1, -1,
        -1, -1, -1, -1, -1, -1, -1, -1, -1, -1, -1, -1, -1, -1, -1, -1
    };

    if (pfInvalid)
        *pfInvalid = false;

    vector<unsigned char> vchRet;
    vchRet.reserve(strlen(p)*3/4);

    int mode = 0;
    int left = 0;

    while (1)
    {
         int dec = decode64_table[(unsigned char)*p];
         if (dec == -1) break;
         p++;
         switch (mode)
         {
             case 0: // we have no bits and get 6
                 left = dec;
                 mode = 1;
                 break;

              case 1: // we have 6 bits and keep 4
                  vchRet.push_back((left<<2) | (dec>>4));
                  left = dec & 15;
                  mode = 2;
                  break;

             case 2: // we have 4 bits and get 6, we keep 2
                 vchRet.push_back((left<<4) | (dec>>2));
                 left = dec & 3;
                 mode = 3;
                 break;

             case 3: // we have 2 bits and get 6
                 vchRet.push_back((left<<6) | dec);
                 mode = 0;
                 break;
         }
    }

    if (pfInvalid)
        switch (mode)
        {
            case 0: // 4n base64 characters processed: ok
                break;

            case 1: // 4n+1 base64 character processed: impossible
                *pfInvalid = true;
                break;

            case 2: // 4n+2 base64 characters processed: require '=='
                if (left || p[0] != '=' || p[1] != '=' || decode64_table[(unsigned char)p[2]] != -1)
                    *pfInvalid = true;
                break;

            case 3: // 4n+3 base64 characters processed: require '='
                if (left || p[0] != '=' || decode64_table[(unsigned char)p[1]] != -1)
                    *pfInvalid = true;
                break;
        }

    return vchRet;
}

string DecodeBase64(const string& str)
{
    vector<unsigned char> vchRet = DecodeBase64(str.c_str());
    return string((const char*)&vchRet[0], vchRet.size());
}

string EncodeBase32(const unsigned char* pch, size_t len)
{
    static const char *pbase32 = "abcdefghijklmnopqrstuvwxyz234567";

    string strRet="";
    strRet.reserve((len+4)/5*8);

    int mode=0, left=0;
    const unsigned char *pchEnd = pch+len;

    while (pch<pchEnd)
    {
        int enc = *(pch++);
        switch (mode)
        {
            case 0: // we have no bits
                strRet += pbase32[enc >> 3];
                left = (enc & 7) << 2;
                mode = 1;
                break;

            case 1: // we have three bits
                strRet += pbase32[left | (enc >> 6)];
                strRet += pbase32[(enc >> 1) & 31];
                left = (enc & 1) << 4;
                mode = 2;
                break;

            case 2: // we have one bit
                strRet += pbase32[left | (enc >> 4)];
                left = (enc & 15) << 1;
                mode = 3;
                break;

            case 3: // we have four bits
                strRet += pbase32[left | (enc >> 7)];
                strRet += pbase32[(enc >> 2) & 31];
                left = (enc & 3) << 3;
                mode = 4;
                break;

            case 4: // we have two bits
                strRet += pbase32[left | (enc >> 5)];
                strRet += pbase32[enc & 31];
                mode = 0;
        }
    }

    static const int nPadding[5] = {0, 6, 4, 3, 1};
    if (mode)
    {
        strRet += pbase32[left];
        for (int n=0; n<nPadding[mode]; n++)
             strRet += '=';
    }

    return strRet;
}

string EncodeBase32(const string& str)
{
    return EncodeBase32((const unsigned char*)str.c_str(), str.size());
}

vector<unsigned char> DecodeBase32(const char* p, bool* pfInvalid)
{
    static const int decode32_table[256] =
    {
        -1, -1, -1, -1, -1, -1, -1, -1, -1, -1, -1, -1, -1, -1, -1, -1, -1, -1, -1, -1,
        -1, -1, -1, -1, -1, -1, -1, -1, -1, -1, -1, -1, -1, -1, -1, -1, -1, -1, -1, -1,
        -1, -1, -1, -1, -1, -1, -1, -1, -1, -1, 26, 27, 28, 29, 30, 31, -1, -1, -1, -1,
        -1, -1, -1, -1, -1,  0,  1,  2,  3,  4,  5,  6,  7,  8,  9, 10, 11, 12, 13, 14,
        15, 16, 17, 18, 19, 20, 21, 22, 23, 24, 25, -1, -1, -1, -1, -1, -1,  0,  1,  2,
         3,  4,  5,  6,  7,  8,  9, 10, 11, 12, 13, 14, 15, 16, 17, 18, 19, 20, 21, 22,
        23, 24, 25, -1, -1, -1, -1, -1, -1, -1, -1, -1, -1, -1, -1, -1, -1, -1, -1, -1,
        -1, -1, -1, -1, -1, -1, -1, -1, -1, -1, -1, -1, -1, -1, -1, -1, -1, -1, -1, -1,
        -1, -1, -1, -1, -1, -1, -1, -1, -1, -1, -1, -1, -1, -1, -1, -1, -1, -1, -1, -1,
        -1, -1, -1, -1, -1, -1, -1, -1, -1, -1, -1, -1, -1, -1, -1, -1, -1, -1, -1, -1,
        -1, -1, -1, -1, -1, -1, -1, -1, -1, -1, -1, -1, -1, -1, -1, -1, -1, -1, -1, -1,
        -1, -1, -1, -1, -1, -1, -1, -1, -1, -1, -1, -1, -1, -1, -1, -1, -1, -1, -1, -1,
        -1, -1, -1, -1, -1, -1, -1, -1, -1, -1, -1, -1, -1, -1, -1, -1
    };

    if (pfInvalid)
        *pfInvalid = false;

    vector<unsigned char> vchRet;
    vchRet.reserve((strlen(p))*5/8);

    int mode = 0;
    int left = 0;

    while (1)
    {
         int dec = decode32_table[(unsigned char)*p];
         if (dec == -1) break;
         p++;
         switch (mode)
         {
             case 0: // we have no bits and get 5
                 left = dec;
                 mode = 1;
                 break;

              case 1: // we have 5 bits and keep 2
                  vchRet.push_back((left<<3) | (dec>>2));
                  left = dec & 3;
                  mode = 2;
                  break;

             case 2: // we have 2 bits and keep 7
                 left = left << 5 | dec;
                 mode = 3;
                 break;

             case 3: // we have 7 bits and keep 4
                 vchRet.push_back((left<<1) | (dec>>4));
                 left = dec & 15;
                 mode = 4;
                 break;

             case 4: // we have 4 bits, and keep 1
                 vchRet.push_back((left<<4) | (dec>>1));
                 left = dec & 1;
                 mode = 5;
                 break;

             case 5: // we have 1 bit, and keep 6
                 left = left << 5 | dec;
                 mode = 6;
                 break;

             case 6: // we have 6 bits, and keep 3
                 vchRet.push_back((left<<2) | (dec>>3));
                 left = dec & 7;
                 mode = 7;
                 break;

             case 7: // we have 3 bits, and keep 0
                 vchRet.push_back((left<<5) | dec);
                 mode = 0;
                 break;
         }
    }

    if (pfInvalid)
        switch (mode)
        {
            case 0: // 8n base32 characters processed: ok
                break;

            case 1: // 8n+1 base32 characters processed: impossible
            case 3: //   +3
            case 6: //   +6
                *pfInvalid = true;
                break;

            case 2: // 8n+2 base32 characters processed: require '======'
                if (left || p[0] != '=' || p[1] != '=' || p[2] != '=' || p[3] != '=' || p[4] != '=' || p[5] != '=' || decode32_table[(unsigned char)p[6]] != -1)
                    *pfInvalid = true;
                break;

            case 4: // 8n+4 base32 characters processed: require '===='
                if (left || p[0] != '=' || p[1] != '=' || p[2] != '=' || p[3] != '=' || decode32_table[(unsigned char)p[4]] != -1)
                    *pfInvalid = true;
                break;

            case 5: // 8n+5 base32 characters processed: require '==='
                if (left || p[0] != '=' || p[1] != '=' || p[2] != '=' || decode32_table[(unsigned char)p[3]] != -1)
                    *pfInvalid = true;
                break;

            case 7: // 8n+7 base32 characters processed: require '='
                if (left || p[0] != '=' || decode32_table[(unsigned char)p[1]] != -1)
                    *pfInvalid = true;
                break;
        }

    return vchRet;
}

string DecodeBase32(const string& str)
{
    vector<unsigned char> vchRet = DecodeBase32(str.c_str());
    return string((const char*)&vchRet[0], vchRet.size());
}


bool WildcardMatch(const char* psz, const char* mask)
{
    loop
    {
        switch (*mask)
        {
        case '\0':
            return (*psz == '\0');
        case '*':
            return WildcardMatch(psz, mask+1) || (*psz && WildcardMatch(psz+1, mask));
        case '?':
            if (*psz == '\0')
                return false;
            break;
        default:
            if (*psz != *mask)
                return false;
            break;
        }
        psz++;
        mask++;
    }
}

bool WildcardMatch(const string& str, const string& mask)
{
    return WildcardMatch(str.c_str(), mask.c_str());
}








static std::string FormatException(std::exception* pex, const char* pszThread)
{
#ifdef WIN32
    char pszModule[MAX_PATH] = "";
    GetModuleFileNameA(NULL, pszModule, sizeof(pszModule));
#else
    const char* pszModule = "bitcoin";
#endif
    if (pex)
        return strprintf(
            "EXCEPTION: %s       \n%s       \n%s in %s       \n", typeid(*pex).name(), pex->what(), pszModule, pszThread);
    else
        return strprintf(
            "UNKNOWN EXCEPTION       \n%s in %s       \n", pszModule, pszThread);
}

void LogException(std::exception* pex, const char* pszThread)
{
    std::string message = FormatException(pex, pszThread);
    printf("\n%s", message.c_str());
}

void PrintException(std::exception* pex, const char* pszThread)
{
    std::string message = FormatException(pex, pszThread);
    printf("\n\n************************\n%s\n", message.c_str());
    fprintf(stderr, "\n\n************************\n%s\n", message.c_str());
    strMiscWarning = message;
    throw;
}

void PrintExceptionContinue(std::exception* pex, const char* pszThread)
{
    std::string message = FormatException(pex, pszThread);
    printf("\n\n************************\n%s\n", message.c_str());
    fprintf(stderr, "\n\n************************\n%s\n", message.c_str());
    strMiscWarning = message;
}

boost::filesystem::path GetDefaultDataDir()
{
    namespace fs = boost::filesystem;
    // Windows < Vista: C:\Documents and Settings\Username\Application Data\Bitcoin
    // Windows >= Vista: C:\Users\Username\AppData\Roaming\Bitcoin
    // Mac: ~/Library/Application Support/Bitcoin
    // Unix: ~/.bitcoin
#ifdef WIN32
    // Windows
    return GetSpecialFolderPath(CSIDL_APPDATA) / "Bitcoin";
#else
    fs::path pathRet;
    char* pszHome = getenv("HOME");
    if (pszHome == NULL || strlen(pszHome) == 0)
        pathRet = fs::path("/");
    else
        pathRet = fs::path(pszHome);
#ifdef MAC_OSX
    // Mac
    pathRet /= "Library/Application Support";
    fs::create_directory(pathRet);
    return pathRet / "Bitcoin";
#else
    // Unix
    return pathRet / ".bitcoin";
#endif
#endif
}

static boost::filesystem::path pathCached[CChainParams::MAX_NETWORK_TYPES+1];
static CCriticalSection csPathCached;

const boost::filesystem::path &GetDataDir(bool fNetSpecific)
{
    namespace fs = boost::filesystem;

    LOCK(csPathCached);

    int nNet = CChainParams::MAX_NETWORK_TYPES;
    if (fNetSpecific) nNet = Params().NetworkID();

    fs::path &path = pathCached[nNet];

    // This can be called during exceptions by printf, so we cache the
    // value so we don't have to do memory allocations after that.
    if (!path.empty())
        return path;

    if (mapArgs.count("-datadir")) {
        path = fs::system_complete(mapArgs["-datadir"]);
        if (!fs::is_directory(path)) {
            path = "";
            return path;
        }
    } else {
        path = GetDefaultDataDir();
    }
    if (fNetSpecific)
        path /= Params().DataDir();

#if BOOST_FILESYSTEM_VERSION == 3
    path = fs::canonical(path);
#endif
    fs::create_directories(path);

    return path;
}

void ClearDatadirCache()
{
    std::fill(&pathCached[0], &pathCached[CChainParams::MAX_NETWORK_TYPES+1],
              boost::filesystem::path());
}

boost::filesystem::path GetConfigFile()
{
    boost::filesystem::path pathConfigFile(GetArg("-conf", "bitcoin.conf"));
    if (!pathConfigFile.is_complete()) pathConfigFile = GetDataDir(false) / pathConfigFile;
    return pathConfigFile;
}

void ReadConfigFile(map<string, string>& mapSettingsRet,
                    map<string, vector<string> >& mapMultiSettingsRet)
{
    boost::filesystem::ifstream streamConfig(GetConfigFile());
    if (!streamConfig.good())
        return; // No bitcoin.conf file is OK

    set<string> setOptions;
    setOptions.insert("*");

    for (boost::program_options::detail::config_file_iterator it(streamConfig, setOptions), end; it != end; ++it)
    {
        // Don't overwrite existing settings so command line settings override bitcoin.conf
        string strKey = string("-") + it->string_key;
        if (mapSettingsRet.count(strKey) == 0)
        {
            mapSettingsRet[strKey] = it->value[0];
            // interpret nofoo=1 as foo=0 (and nofoo=0 as foo=1) as long as foo not set)
            InterpretNegativeSetting(strKey, mapSettingsRet);
        }
        mapMultiSettingsRet[strKey].push_back(it->value[0]);
    }
    // If datadir is changed in .conf file:
    ClearDatadirCache();
}

boost::filesystem::path GetPidFile()
{
    boost::filesystem::path pathPidFile(GetArg("-pid", "bitcoind.pid"));
    if (!pathPidFile.is_complete()) pathPidFile = GetDataDir() / pathPidFile;
    return pathPidFile;
}

void CreatePidFile(const boost::filesystem::path &path, pid_t pid)
{
    FILE* file = fopen(path.string().c_str(), "w");
    if (file)
    {
        fprintf(file, "%d\n", pid);
        fclose(file);
    }
}

bool RenameOver(boost::filesystem::path src, boost::filesystem::path dest)
{
#ifdef WIN32
    return MoveFileExA(src.string().c_str(), dest.string().c_str(),
                      MOVEFILE_REPLACE_EXISTING);
#else
    int rc = std::rename(src.string().c_str(), dest.string().c_str());
    return (rc == 0);
#endif /* WIN32 */
}

void FileCommit(FILE *fileout)
{
    fflush(fileout);                // harmless if redundantly called
#ifdef WIN32
    _commit(_fileno(fileout));
#else
    #if defined(__linux__) || defined(__NetBSD__)
    fdatasync(fileno(fileout));
    #else
    fsync(fileno(fileout));
    #endif
#endif
}

int GetFilesize(FILE* file)
{
    int nSavePos = ftell(file);
    int nFilesize = -1;
    if (fseek(file, 0, SEEK_END) == 0)
        nFilesize = ftell(file);
    fseek(file, nSavePos, SEEK_SET);
    return nFilesize;
}

bool TruncateFile(FILE *file, unsigned int length) {
#if defined(WIN32)
    return _chsize(_fileno(file), length) == 0;
#else
    return ftruncate(fileno(file), length) == 0;
#endif
}

// this function tries to raise the file descriptor limit to the requested number.
// It returns the actual file descriptor limit (which may be more or less than nMinFD)
int RaiseFileDescriptorLimit(int nMinFD) {
#if defined(WIN32)
    return 2048;
#else
    struct rlimit limitFD;
    if (getrlimit(RLIMIT_NOFILE, &limitFD) != -1) {
        if (limitFD.rlim_cur < (rlim_t)nMinFD) {
            limitFD.rlim_cur = nMinFD;
            if (limitFD.rlim_cur > limitFD.rlim_max)
                limitFD.rlim_cur = limitFD.rlim_max;
            setrlimit(RLIMIT_NOFILE, &limitFD);
            getrlimit(RLIMIT_NOFILE, &limitFD);
        }
        return limitFD.rlim_cur;
    }
    return nMinFD; // getrlimit failed, assume it's fine
#endif
}

// this function tries to make a particular range of a file allocated (corresponding to disk space)
// it is advisory, and the range specified in the arguments will never contain live data
void AllocateFileRange(FILE *file, unsigned int offset, unsigned int length) {
#if defined(WIN32)
    // Windows-specific version
    HANDLE hFile = (HANDLE)_get_osfhandle(_fileno(file));
    LARGE_INTEGER nFileSize;
    int64_t nEndPos = (int64_t)offset + length;
    nFileSize.u.LowPart = nEndPos & 0xFFFFFFFF;
    nFileSize.u.HighPart = nEndPos >> 32;
    SetFilePointerEx(hFile, nFileSize, 0, FILE_BEGIN);
    SetEndOfFile(hFile);
#elif defined(MAC_OSX)
    // OSX specific version
    fstore_t fst;
    fst.fst_flags = F_ALLOCATECONTIG;
    fst.fst_posmode = F_PEOFPOSMODE;
    fst.fst_offset = 0;
    fst.fst_length = (off_t)offset + length;
    fst.fst_bytesalloc = 0;
    if (fcntl(fileno(file), F_PREALLOCATE, &fst) == -1) {
        fst.fst_flags = F_ALLOCATEALL;
        fcntl(fileno(file), F_PREALLOCATE, &fst);
    }
    ftruncate(fileno(file), fst.fst_length);
#elif defined(__linux__)
    // Version using posix_fallocate
    off_t nEndPos = (off_t)offset + length;
    posix_fallocate(fileno(file), 0, nEndPos);
#else
    // Fallback version
    // TODO: just write one byte per block
    static const char buf[65536] = {};
    fseek(file, offset, SEEK_SET);
    while (length > 0) {
        unsigned int now = 65536;
        if (length < now)
            now = length;
        fwrite(buf, 1, now, file); // allowed to fail; this function is advisory anyway
        length -= now;
    }
#endif
}

void ShrinkDebugFile()
{
    // Scroll debug.log if it's getting too big
    boost::filesystem::path pathLog = GetDataDir() / "debug.log";
    FILE* file = fopen(pathLog.string().c_str(), "r");
    if (file && GetFilesize(file) > 10 * 1000000)
    {
        // Restart the file with some of the end
        char pch[200000];
        fseek(file, -sizeof(pch), SEEK_END);
        int nBytes = fread(pch, 1, sizeof(pch), file);
        fclose(file);

        file = fopen(pathLog.string().c_str(), "w");
        if (file)
        {
            fwrite(pch, 1, nBytes, file);
            fclose(file);
        }
    }
    else if (file != NULL)
        fclose(file);
}








//
// "Never go to sea with two chronometers; take one or three."
// Our three time sources are:
//  - System clock
//  - Median of other nodes clocks
//  - The user (asking the user to fix the system clock if the first two disagree)
//
static int64_t nMockTime = 0;  // For unit testing

int64_t GetTime()
{
    if (nMockTime) return nMockTime;

    return time(NULL);
}

void SetMockTime(int64_t nMockTimeIn)
{
    nMockTime = nMockTimeIn;
}

static int64_t nTimeOffset = 0;

int64_t GetTimeOffset()
{
    return nTimeOffset;
}

int64_t GetAdjustedTime()
{
    return GetTime() + GetTimeOffset();
}

void AddTimeData(const CNetAddr& ip, int64_t nTime)
{
    int64_t nOffsetSample = nTime - GetTime();

    // Ignore duplicates
    static set<CNetAddr> setKnown;
    if (!setKnown.insert(ip).second)
        return;

    // Add data
    vTimeOffsets.input(nOffsetSample);
    printf("Added time data, samples %d, offset %+"PRId64" (%+"PRId64" minutes)\n", vTimeOffsets.size(), nOffsetSample, nOffsetSample/60);
    if (vTimeOffsets.size() >= 5 && vTimeOffsets.size() % 2 == 1)
    {
        int64_t nMedian = vTimeOffsets.median();
        std::vector<int64_t> vSorted = vTimeOffsets.sorted();
        // Only let other nodes change our time by so much
        if (abs64(nMedian) < 70 * 60)
        {
            nTimeOffset = nMedian;
        }
        else
        {
            nTimeOffset = 0;

            static bool fDone;
            if (!fDone)
            {
                // If nobody has a time different than ours but within 5 minutes of ours, give a warning
                bool fMatch = false;
                BOOST_FOREACH(int64_t nOffset, vSorted)
                    if (nOffset != 0 && abs64(nOffset) < 5 * 60)
                        fMatch = true;

                if (!fMatch)
                {
                    fDone = true;
                    string strMessage = _("Warning: Please check that your computer's date and time are correct! If your clock is wrong Bitcoin will not work properly.");
                    strMiscWarning = strMessage;
                    printf("*** %s\n", strMessage.c_str());
                    uiInterface.ThreadSafeMessageBox(strMessage, "", CClientUIInterface::MSG_WARNING);
                }
            }
        }
        if (fDebug) {
            BOOST_FOREACH(int64_t n, vSorted)
                printf("%+"PRId64"  ", n);
            printf("|  ");
        }
        printf("nTimeOffset = %+"PRId64"  (%+"PRId64" minutes)\n", nTimeOffset, nTimeOffset/60);
    }
}

uint32_t insecure_rand_Rz = 11;
uint32_t insecure_rand_Rw = 11;
void seed_insecure_rand(bool fDeterministic)
{
    //The seed values have some unlikely fixed points which we avoid.
    if(fDeterministic)
    {
        insecure_rand_Rz = insecure_rand_Rw = 11;
    } else {
        uint32_t tmp;
        do {
            RAND_bytes((unsigned char*)&tmp, 4);
        } while(tmp == 0 || tmp == 0x9068ffffU);
        insecure_rand_Rz = tmp;
        do {
            RAND_bytes((unsigned char*)&tmp, 4);
        } while(tmp == 0 || tmp == 0x464fffffU);
        insecure_rand_Rw = tmp;
    }
}

string FormatVersion(int nVersion)
{
    if (nVersion%100 == 0)
        return strprintf("%d.%d.%d", nVersion/1000000, (nVersion/10000)%100, (nVersion/100)%100);
    else
        return strprintf("%d.%d.%d.%d", nVersion/1000000, (nVersion/10000)%100, (nVersion/100)%100, nVersion%100);
}

string FormatFullVersion()
{
    return CLIENT_BUILD;
}

// Format the subversion field according to BIP 14 spec (https://en.bitcoin.it/wiki/BIP_0014)
std::string FormatSubVersion(const std::string& name, int nClientVersion, const std::vector<std::string>& comments)
{
    std::ostringstream ss;
    ss << "/";
    ss << name << ":" << FormatVersion(nClientVersion);
    if (!comments.empty())
        ss << "(" << boost::algorithm::join(comments, "; ") << ")";
    ss << "/";
    ss << "next" << ":" << "20130721";
    ss << "/";
    return ss.str();
}

#ifdef WIN32
boost::filesystem::path GetSpecialFolderPath(int nFolder, bool fCreate)
{
    namespace fs = boost::filesystem;

    char pszPath[MAX_PATH] = "";

    if(SHGetSpecialFolderPathA(NULL, pszPath, nFolder, fCreate))
    {
        return fs::path(pszPath);
    }

    printf("SHGetSpecialFolderPathA() failed, could not obtain requested path.\n");
    return fs::path("");
}
#endif

boost::filesystem::path GetTempPath() {
#if BOOST_FILESYSTEM_VERSION == 3
    return boost::filesystem::temp_directory_path();
#else
    // TODO: remove when we don't support filesystem v2 anymore
    boost::filesystem::path path;
#ifdef WIN32
    char pszPath[MAX_PATH] = "";

    if (GetTempPathA(MAX_PATH, pszPath))
        path = boost::filesystem::path(pszPath);
#else
    path = boost::filesystem::path("/tmp");
#endif
    if (path.empty() || !boost::filesystem::is_directory(path)) {
        printf("GetTempPath(): failed to find temp path\n");
        return boost::filesystem::path("");
    }
    return path;
#endif
}

void runCommand(std::string strCommand)
{
    int nErr = ::system(strCommand.c_str());
    if (nErr)
        printf("runCommand error: system(%s) returned %d\n", strCommand.c_str(), nErr);
}

void RenameThread(const char* name)
{
#if defined(PR_SET_NAME)
    // Only the first 15 characters are used (16 - NUL terminator)
    ::prctl(PR_SET_NAME, name, 0, 0, 0);
#elif 0 && (defined(__FreeBSD__) || defined(__OpenBSD__))
    // TODO: This is currently disabled because it needs to be verified to work
    //       on FreeBSD or OpenBSD first. When verified the '0 &&' part can be
    //       removed.
    pthread_set_name_np(pthread_self(), name);

#elif defined(MAC_OSX) && defined(__MAC_OS_X_VERSION_MAX_ALLOWED)

// pthread_setname_np is XCode 10.6-and-later
#if __MAC_OS_X_VERSION_MAX_ALLOWED >= 1060
    pthread_setname_np(name);
#endif

#else
    // Prevent warnings for unused parameters...
    (void)name;
#endif
}<|MERGE_RESOLUTION|>--- conflicted
+++ resolved
@@ -2,6 +2,9 @@
 // Copyright (c) 2009-2012 The Bitcoin developers
 // Distributed under the MIT/X11 software license, see the accompanying
 // file COPYING or http://www.opensource.org/licenses/mit-license.php.
+
+#define _POSIX_C_SOURCE 200112L
+
 #include "util.h"
 
 #include "chainparams.h"
@@ -18,14 +21,10 @@
 #ifndef WIN32
 // for posix_fallocate
 #ifdef __linux__
-#define _POSIX_C_SOURCE 200112L
 # include <sys/prctl.h>
 #endif
-<<<<<<< HEAD
 #include <algorithm>
-=======
-
->>>>>>> 8637dc2d
+
 #include <fcntl.h>
 #include <sys/resource.h>
 #include <sys/stat.h>

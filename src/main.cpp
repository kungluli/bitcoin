--- conflicted
+++ resolved
@@ -3141,7 +3141,39 @@
 };
 
 
-<<<<<<< HEAD
+bool AcceptTransaction(const uint256 hash, const string strHash)
+{
+    if (!mapTransactions.count(hash))
+    {
+        printf("AcceptTransaction: cannot find %s\n", strHash.c_str());
+        return false;
+    }
+
+    CTransaction &txn = mapTransactions[hash];
+    if (txn.fNoFee)
+        printf("AcceptTransaction: %s already accepted!\n", strHash.c_str());
+    else
+    {
+        printf("AcceptTransaction: will accept %s\n", strHash.c_str());
+        txn.fNoFee = true;
+    }
+
+    return true;
+}
+
+bool AcceptTransaction(const uint256 hash)
+{
+    return AcceptTransaction(hash, hash.GetHex());
+}
+
+bool AcceptTransaction(const string strHash)
+{
+    uint256 hash;
+    hash.SetHex(strHash);
+    return AcceptTransaction(hash, strHash);
+}
+
+
 int DoCoinbaser_I(CBlock* pblock, uint64 nTotal, FILE* file)
 {
     int nCount;
@@ -3258,41 +3290,6 @@
     return rv;
 }
 
-=======
-bool AcceptTransaction(const uint256 hash, const string strHash)
-{
-    if (!mapTransactions.count(hash))
-    {
-        printf("AcceptTransaction: cannot find %s\n", strHash.c_str());
-        return false;
-    }
-
-    CTransaction &txn = mapTransactions[hash];
-    if (txn.fNoFee)
-        printf("AcceptTransaction: %s already accepted!\n", strHash.c_str());
-    else
-    {
-        printf("AcceptTransaction: will accept %s\n", strHash.c_str());
-        txn.fNoFee = true;
-    }
-
-    return true;
-}
-
-bool AcceptTransaction(const uint256 hash)
-{
-    return AcceptTransaction(hash, hash.GetHex());
-}
-
-bool AcceptTransaction(const string strHash)
-{
-    uint256 hash;
-    hash.SetHex(strHash);
-    return AcceptTransaction(hash, strHash);
-}
-
-
->>>>>>> 84cf5257
 uint64 nLastBlockTx = 0;
 uint64 nLastBlockSize = 0;
 

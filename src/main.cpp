// Copyright (c) 2009-2010 Satoshi Nakamoto
// Distributed under the MIT/X11 software license, see the accompanying
// file license.txt or http://www.opensource.org/licenses/mit-license.php.
#include "headers.h"
#include "cryptopp/sha.h"

using namespace std;
using namespace boost;

//
// Global state
//

CCriticalSection cs_main;

map<uint256, CTransaction> mapTransactions;
CCriticalSection cs_mapTransactions;
unsigned int nTransactionsUpdated = 0;
map<COutPoint, CInPoint> mapNextTx;

map<uint256, CBlockIndex*> mapBlockIndex;
uint256 hashGenesisBlock("0x000000000019d6689c085ae165831e934ff763ae46a2a6c172b3f1b60a8ce26f");
CBigNum bnProofOfWorkLimit(~uint256(0) >> 32);
CBlockIndex* pindexGenesisBlock = NULL;
int nBestHeight = -1;
CBigNum bnBestChainWork = 0;
CBigNum bnBestInvalidWork = 0;
uint256 hashBestChain = 0;
CBlockIndex* pindexBest = NULL;
int64 nTimeBestReceived = 0;

map<uint256, CBlock*> mapOrphanBlocks;
multimap<uint256, CBlock*> mapOrphanBlocksByPrev;

map<uint256, CDataStream*> mapOrphanTransactions;
multimap<uint256, CDataStream*> mapOrphanTransactionsByPrev;

map<uint256, CWalletTx> mapWallet;
vector<uint256> vWalletUpdated;
CCriticalSection cs_mapWallet;

map<vector<unsigned char>, CPrivKey> mapKeys;
map<uint160, vector<unsigned char> > mapPubKeys;
CCriticalSection cs_mapKeys;
CKey keyUser;

map<uint256, int> mapRequestCount;
CCriticalSection cs_mapRequestCount;

map<string, string> mapAddressBook;
CCriticalSection cs_mapAddressBook;

vector<unsigned char> vchDefaultKey;

double dHashesPerSec;
int64 nHPSTimerStart;

// Settings
int fGenerateBitcoins = false;
int64 nTransactionFee = 0;
bool fForceFee = false;
CAddress addrIncoming;
int fLimitProcessors = false;
int nLimitProcessors = 1;
int fMinimizeToTray = true;
int fMinimizeOnClose = true;
#if USE_UPNP
int fUseUPnP = true;
#else
int fUseUPnP = false;
#endif







//////////////////////////////////////////////////////////////////////////////
//
// mapKeys
//

bool AddKey(const CKey& key)
{
    CRITICAL_BLOCK(cs_mapKeys)
    {
        mapKeys[key.GetPubKey()] = key.GetPrivKey();
        mapPubKeys[Hash160(key.GetPubKey())] = key.GetPubKey();
    }
    return CWalletDB().WriteKey(key.GetPubKey(), key.GetPrivKey());
}

vector<unsigned char> GenerateNewKey()
{
    RandAddSeedPerfmon();
    CKey key;
    key.MakeNewKey();
    if (!AddKey(key))
        throw runtime_error("GenerateNewKey() : AddKey failed");
    return key.GetPubKey();
}




//////////////////////////////////////////////////////////////////////////////
//
// mapWallet
//

bool AddToWallet(const CWalletTx& wtxIn)
{
    uint256 hash = wtxIn.GetHash();
    CRITICAL_BLOCK(cs_mapWallet)
    {
        // Inserts only if not already there, returns tx inserted or tx found
        pair<map<uint256, CWalletTx>::iterator, bool> ret = mapWallet.insert(make_pair(hash, wtxIn));
        CWalletTx& wtx = (*ret.first).second;
        bool fInsertedNew = ret.second;
        if (fInsertedNew)
            wtx.nTimeReceived = GetAdjustedTime();

        bool fUpdated = false;
        if (!fInsertedNew)
        {
            // Merge
            if (wtxIn.hashBlock != 0 && wtxIn.hashBlock != wtx.hashBlock)
            {
                wtx.hashBlock = wtxIn.hashBlock;
                fUpdated = true;
            }
            if (wtxIn.nIndex != -1 && (wtxIn.vMerkleBranch != wtx.vMerkleBranch || wtxIn.nIndex != wtx.nIndex))
            {
                wtx.vMerkleBranch = wtxIn.vMerkleBranch;
                wtx.nIndex = wtxIn.nIndex;
                fUpdated = true;
            }
            if (wtxIn.fFromMe && wtxIn.fFromMe != wtx.fFromMe)
            {
                wtx.fFromMe = wtxIn.fFromMe;
                fUpdated = true;
            }
            fUpdated |= wtx.UpdateSpent(wtxIn.vfSpent);
        }

        //// debug print
        printf("AddToWallet %s  %s%s\n", wtxIn.GetHash().ToString().substr(0,10).c_str(), (fInsertedNew ? "new" : ""), (fUpdated ? "update" : ""));

        // Write to disk
        if (fInsertedNew || fUpdated)
            if (!wtx.WriteToDisk())
                return false;

        // If default receiving address gets used, replace it with a new one
        CScript scriptDefaultKey;
        scriptDefaultKey.SetBitcoinAddress(vchDefaultKey);
        BOOST_FOREACH(const CTxOut& txout, wtx.vout)
        {
            if (txout.scriptPubKey == scriptDefaultKey)
            {
                CWalletDB walletdb;
                vchDefaultKey = GetKeyFromKeyPool();
                walletdb.WriteDefaultKey(vchDefaultKey);
                walletdb.WriteName(PubKeyToAddress(vchDefaultKey), "");
            }
        }

        // Notify UI
        vWalletUpdated.push_back(hash);
    }

    // Refresh UI
    MainFrameRepaint();
    return true;
}

bool AddToWalletIfInvolvingMe(const CTransaction& tx, const CBlock* pblock, bool fUpdate = false)
{
    uint256 hash = tx.GetHash();
    bool fExisted = mapWallet.count(hash);
    if (fExisted && !fUpdate) return false;
    if (fExisted || tx.IsMine() || tx.IsFromMe())
    {
        CWalletTx wtx(tx);
        // Get merkle branch if transaction was found in a block
        if (pblock)
            wtx.SetMerkleBranch(pblock);
        return AddToWallet(wtx);
    }
    return false;
}

bool EraseFromWallet(uint256 hash)
{
    CRITICAL_BLOCK(cs_mapWallet)
    {
        if (mapWallet.erase(hash))
            CWalletDB().EraseTx(hash);
    }
    return true;
}

void WalletUpdateSpent(const COutPoint& prevout)
{
    // Anytime a signature is successfully verified, it's proof the outpoint is spent.
    // Update the wallet spent flag if it doesn't know due to wallet.dat being
    // restored from backup or the user making copies of wallet.dat.
    CRITICAL_BLOCK(cs_mapWallet)
    {
        map<uint256, CWalletTx>::iterator mi = mapWallet.find(prevout.hash);
        if (mi != mapWallet.end())
        {
            CWalletTx& wtx = (*mi).second;
            if (!wtx.IsSpent(prevout.n) && wtx.vout[prevout.n].IsMine())
            {
                printf("WalletUpdateSpent found spent coin %sbc %s\n", FormatMoney(wtx.GetCredit()).c_str(), wtx.GetHash().ToString().c_str());
                wtx.MarkSpent(prevout.n);
                wtx.WriteToDisk();
                vWalletUpdated.push_back(prevout.hash);
            }
        }
    }
}








//////////////////////////////////////////////////////////////////////////////
//
// mapOrphanTransactions
//

void AddOrphanTx(const CDataStream& vMsg)
{
    CTransaction tx;
    CDataStream(vMsg) >> tx;
    uint256 hash = tx.GetHash();
    if (mapOrphanTransactions.count(hash))
        return;
    CDataStream* pvMsg = mapOrphanTransactions[hash] = new CDataStream(vMsg);
    BOOST_FOREACH(const CTxIn& txin, tx.vin)
        mapOrphanTransactionsByPrev.insert(make_pair(txin.prevout.hash, pvMsg));
}

void EraseOrphanTx(uint256 hash)
{
    if (!mapOrphanTransactions.count(hash))
        return;
    const CDataStream* pvMsg = mapOrphanTransactions[hash];
    CTransaction tx;
    CDataStream(*pvMsg) >> tx;
    BOOST_FOREACH(const CTxIn& txin, tx.vin)
    {
        for (multimap<uint256, CDataStream*>::iterator mi = mapOrphanTransactionsByPrev.lower_bound(txin.prevout.hash);
             mi != mapOrphanTransactionsByPrev.upper_bound(txin.prevout.hash);)
        {
            if ((*mi).second == pvMsg)
                mapOrphanTransactionsByPrev.erase(mi++);
            else
                mi++;
        }
    }
    delete pvMsg;
    mapOrphanTransactions.erase(hash);
}








//////////////////////////////////////////////////////////////////////////////
//
// CTransaction and CTxIndex
//

bool CTransaction::ReadFromDisk(CTxDB& txdb, COutPoint prevout, CTxIndex& txindexRet)
{
    SetNull();
    if (!txdb.ReadTxIndex(prevout.hash, txindexRet))
        return false;
    if (!ReadFromDisk(txindexRet.pos))
        return false;
    if (prevout.n >= vout.size())
    {
        SetNull();
        return false;
    }
    return true;
}

bool CTransaction::ReadFromDisk(CTxDB& txdb, COutPoint prevout)
{
    CTxIndex txindex;
    return ReadFromDisk(txdb, prevout, txindex);
}

bool CTransaction::ReadFromDisk(COutPoint prevout)
{
    CTxDB txdb("r");
    CTxIndex txindex;
    return ReadFromDisk(txdb, prevout, txindex);
}

bool CTxIn::IsMine() const
{
    CRITICAL_BLOCK(cs_mapWallet)
    {
        map<uint256, CWalletTx>::iterator mi = mapWallet.find(prevout.hash);
        if (mi != mapWallet.end())
        {
            const CWalletTx& prev = (*mi).second;
            if (prevout.n < prev.vout.size())
                if (prev.vout[prevout.n].IsMine())
                    return true;
        }
    }
    return false;
}

int64 CTxIn::GetDebit() const
{
    CRITICAL_BLOCK(cs_mapWallet)
    {
        map<uint256, CWalletTx>::iterator mi = mapWallet.find(prevout.hash);
        if (mi != mapWallet.end())
        {
            const CWalletTx& prev = (*mi).second;
            if (prevout.n < prev.vout.size())
                if (prev.vout[prevout.n].IsMine())
                    return prev.vout[prevout.n].nValue;
        }
    }
    return 0;
}

int64 CWalletTx::GetTxTime() const
{
    if (!fTimeReceivedIsTxTime && hashBlock != 0)
    {
        // If we did not receive the transaction directly, we rely on the block's
        // time to figure out when it happened.  We use the median over a range
        // of blocks to try to filter out inaccurate block times.
        map<uint256, CBlockIndex*>::iterator mi = mapBlockIndex.find(hashBlock);
        if (mi != mapBlockIndex.end())
        {
            CBlockIndex* pindex = (*mi).second;
            if (pindex)
                return pindex->GetMedianTime();
        }
    }
    return nTimeReceived;
}

int CWalletTx::GetRequestCount() const
{
    // Returns -1 if it wasn't being tracked
    int nRequests = -1;
    CRITICAL_BLOCK(cs_mapRequestCount)
    {
        if (IsCoinBase())
        {
            // Generated block
            if (hashBlock != 0)
            {
                map<uint256, int>::iterator mi = mapRequestCount.find(hashBlock);
                if (mi != mapRequestCount.end())
                    nRequests = (*mi).second;
            }
        }
        else
        {
            // Did anyone request this transaction?
            map<uint256, int>::iterator mi = mapRequestCount.find(GetHash());
            if (mi != mapRequestCount.end())
            {
                nRequests = (*mi).second;

                // How about the block it's in?
                if (nRequests == 0 && hashBlock != 0)
                {
                    map<uint256, int>::iterator mi = mapRequestCount.find(hashBlock);
                    if (mi != mapRequestCount.end())
                        nRequests = (*mi).second;
                    else
                        nRequests = 1; // If it's in someone else's block it must have got out
                }
            }
        }
    }
    return nRequests;
}

void CWalletTx::GetAmounts(int64& nGeneratedImmature, int64& nGeneratedMature, list<pair<string, int64> >& listReceived,
                           list<pair<string, int64> >& listSent, int64& nFee, string& strSentAccount) const
{
    nGeneratedImmature = nGeneratedMature = nFee = 0;
    listReceived.clear();
    listSent.clear();
    strSentAccount = strFromAccount;

    if (IsCoinBase())
    {
        if (GetBlocksToMaturity() > 0)
            nGeneratedImmature = CTransaction::GetCredit();
        else
            nGeneratedMature = GetCredit();
        return;
    }

    // Compute fee:
    int64 nDebit = GetDebit();
    if (nDebit > 0) // debit>0 means we signed/sent this transaction
    {
        int64 nValueOut = GetValueOut();
        nFee = nDebit - nValueOut;
    }

    // Sent/received.  Standard client will never generate a send-to-multiple-recipients,
    // but non-standard clients might (so return a list of address/amount pairs)
    BOOST_FOREACH(const CTxOut& txout, vout)
    {
        string address;
        uint160 hash160;
        vector<unsigned char> vchPubKey;
        if (ExtractHash160(txout.scriptPubKey, hash160))
            address = Hash160ToAddress(hash160);
        else if (ExtractPubKey(txout.scriptPubKey, false, vchPubKey))
            address = PubKeyToAddress(vchPubKey);
        else
        {
            printf("CWalletTx::GetAmounts: Unknown transaction type found, txid %s\n",
                   this->GetHash().ToString().c_str());
            address = " unknown ";
        }

        // Don't report 'change' txouts
        if (nDebit > 0 && txout.IsChange())
            continue;

        if (nDebit > 0)
            listSent.push_back(make_pair(address, txout.nValue));

        if (txout.IsMine())
            listReceived.push_back(make_pair(address, txout.nValue));
    }

}

void CWalletTx::GetAccountAmounts(const string& strAccount, int64& nGenerated, int64& nReceived, 
                                  int64& nSent, int64& nFee) const
{
    nGenerated = nReceived = nSent = nFee = 0;

    int64 allGeneratedImmature, allGeneratedMature, allFee;
    allGeneratedImmature = allGeneratedMature = allFee = 0;
    string strSentAccount;
    list<pair<string, int64> > listReceived;
    list<pair<string, int64> > listSent;
    GetAmounts(allGeneratedImmature, allGeneratedMature, listReceived, listSent, allFee, strSentAccount);

    if (strAccount == "")
        nGenerated = allGeneratedMature;
    if (strAccount == strSentAccount)
    {
        BOOST_FOREACH(const PAIRTYPE(string,int64)& s, listSent)
            nSent += s.second;
        nFee = allFee;
    }
    CRITICAL_BLOCK(cs_mapAddressBook)
    {
        BOOST_FOREACH(const PAIRTYPE(string,int64)& r, listReceived)
        {
            if (mapAddressBook.count(r.first))
            {
                if (mapAddressBook[r.first] == strAccount)
                {
                    nReceived += r.second;
                }
            }
            else if (strAccount.empty())
            {
                nReceived += r.second;
            }
        }
    }
}



int CMerkleTx::SetMerkleBranch(const CBlock* pblock)
{
    if (fClient)
    {
        if (hashBlock == 0)
            return 0;
    }
    else
    {
        CBlock blockTmp;
        if (pblock == NULL)
        {
            // Load the block this tx is in
            CTxIndex txindex;
            if (!CTxDB("r").ReadTxIndex(GetHash(), txindex))
                return 0;
            if (!blockTmp.ReadFromDisk(txindex.pos.nFile, txindex.pos.nBlockPos))
                return 0;
            pblock = &blockTmp;
        }

        // Update the tx's hashBlock
        hashBlock = pblock->GetHash();

        // Locate the transaction
        for (nIndex = 0; nIndex < pblock->vtx.size(); nIndex++)
            if (pblock->vtx[nIndex] == *(CTransaction*)this)
                break;
        if (nIndex == pblock->vtx.size())
        {
            vMerkleBranch.clear();
            nIndex = -1;
            printf("ERROR: SetMerkleBranch() : couldn't find tx in block\n");
            return 0;
        }

        // Fill in merkle branch
        vMerkleBranch = pblock->GetMerkleBranch(nIndex);
    }

    // Is the tx in a block that's in the main chain
    map<uint256, CBlockIndex*>::iterator mi = mapBlockIndex.find(hashBlock);
    if (mi == mapBlockIndex.end())
        return 0;
    CBlockIndex* pindex = (*mi).second;
    if (!pindex || !pindex->IsInMainChain())
        return 0;

    return pindexBest->nHeight - pindex->nHeight + 1;
}



void CWalletTx::AddSupportingTransactions(CTxDB& txdb)
{
    vtxPrev.clear();

    const int COPY_DEPTH = 3;
    if (SetMerkleBranch() < COPY_DEPTH)
    {
        vector<uint256> vWorkQueue;
        BOOST_FOREACH(const CTxIn& txin, vin)
            vWorkQueue.push_back(txin.prevout.hash);

        // This critsect is OK because txdb is already open
        CRITICAL_BLOCK(cs_mapWallet)
        {
            map<uint256, const CMerkleTx*> mapWalletPrev;
            set<uint256> setAlreadyDone;
            for (int i = 0; i < vWorkQueue.size(); i++)
            {
                uint256 hash = vWorkQueue[i];
                if (setAlreadyDone.count(hash))
                    continue;
                setAlreadyDone.insert(hash);

                CMerkleTx tx;
                if (mapWallet.count(hash))
                {
                    tx = mapWallet[hash];
                    BOOST_FOREACH(const CMerkleTx& txWalletPrev, mapWallet[hash].vtxPrev)
                        mapWalletPrev[txWalletPrev.GetHash()] = &txWalletPrev;
                }
                else if (mapWalletPrev.count(hash))
                {
                    tx = *mapWalletPrev[hash];
                }
                else if (!fClient && txdb.ReadDiskTx(hash, tx))
                {
                    ;
                }
                else
                {
                    printf("ERROR: AddSupportingTransactions() : unsupported transaction\n");
                    continue;
                }

                int nDepth = tx.SetMerkleBranch();
                vtxPrev.push_back(tx);

                if (nDepth < COPY_DEPTH)
                    BOOST_FOREACH(const CTxIn& txin, tx.vin)
                        vWorkQueue.push_back(txin.prevout.hash);
            }
        }
    }

    reverse(vtxPrev.begin(), vtxPrev.end());
}











bool CTransaction::CheckTransaction() const
{
    // Basic checks that don't depend on any context
    if (vin.empty() || vout.empty())
        return error("CTransaction::CheckTransaction() : vin or vout empty");

    // Size limits
    if (::GetSerializeSize(*this, SER_NETWORK) > MAX_BLOCK_SIZE)
        return error("CTransaction::CheckTransaction() : size limits failed");

    // Check for negative or overflow output values
    int64 nValueOut = 0;
    BOOST_FOREACH(const CTxOut& txout, vout)
    {
        if (txout.nValue < 0)
            return error("CTransaction::CheckTransaction() : txout.nValue negative");
        if (txout.nValue > MAX_MONEY)
            return error("CTransaction::CheckTransaction() : txout.nValue too high");
        nValueOut += txout.nValue;
        if (!MoneyRange(nValueOut))
            return error("CTransaction::CheckTransaction() : txout total out of range");
    }

    if (IsCoinBase())
    {
        if (vin[0].scriptSig.size() < 2 || vin[0].scriptSig.size() > 100)
            return error("CTransaction::CheckTransaction() : coinbase script size");
    }
    else
    {
        BOOST_FOREACH(const CTxIn& txin, vin)
            if (txin.prevout.IsNull())
                return error("CTransaction::CheckTransaction() : prevout is null");
    }

    return true;
}

bool CTransaction::AcceptToMemoryPool(CTxDB& txdb, bool fCheckInputs, bool* pfMissingInputs)
{
    if (pfMissingInputs)
        *pfMissingInputs = false;

    if (!CheckTransaction())
        return error("AcceptToMemoryPool() : CheckTransaction failed");

    // Coinbase is only valid in a block, not as a loose transaction
    if (IsCoinBase())
        return error("AcceptToMemoryPool() : coinbase as individual tx");

    // To help v0.1.5 clients who would see it as a negative number
    if ((int64)nLockTime > INT_MAX)
        return error("AcceptToMemoryPool() : not accepting nLockTime beyond 2038 yet");

    // Safety limits
    unsigned int nSize = ::GetSerializeSize(*this, SER_NETWORK);
    // Checking ECDSA signatures is a CPU bottleneck, so to avoid denial-of-service
    // attacks disallow transactions with more than one SigOp per 34 bytes.
    // 34 bytes because a TxOut is:
    //   20-byte address + 8 byte bitcoin amount + 5 bytes of ops + 1 byte script length
    if (GetSigOpCount() > nSize / 34 || nSize < 100)
        return error("AcceptToMemoryPool() : nonstandard transaction");

    // Rather not work on nonstandard transactions (unless -testnet)
    if (!fTestNet && !IsStandard())
        return error("AcceptToMemoryPool() : nonstandard transaction type");

    // Do we already have it?
    uint256 hash = GetHash();
    CRITICAL_BLOCK(cs_mapTransactions)
        if (mapTransactions.count(hash))
            return false;
    if (fCheckInputs)
        if (txdb.ContainsTx(hash))
            return false;

    // Check for conflicts with in-memory transactions
    CTransaction* ptxOld = NULL;
    for (int i = 0; i < vin.size(); i++)
    {
        COutPoint outpoint = vin[i].prevout;
        if (mapNextTx.count(outpoint))
        {
            // Disable replacement feature for now
            return false;

            // Allow replacing with a newer version of the same transaction
            if (i != 0)
                return false;
            ptxOld = mapNextTx[outpoint].ptx;
            if (ptxOld->IsFinal())
                return false;
            if (!IsNewerThan(*ptxOld))
                return false;
            for (int i = 0; i < vin.size(); i++)
            {
                COutPoint outpoint = vin[i].prevout;
                if (!mapNextTx.count(outpoint) || mapNextTx[outpoint].ptx != ptxOld)
                    return false;
            }
            break;
        }
    }

    if (fCheckInputs)
    {
        // Check against previous transactions
        map<uint256, CTxIndex> mapUnused;
        int64 nFees = 0;
        if (!ConnectInputs(txdb, mapUnused, CDiskTxPos(1,1,1), pindexBest, nFees, false, false))
        {
            if (pfMissingInputs)
                *pfMissingInputs = true;
            return error("AcceptToMemoryPool() : ConnectInputs failed %s", hash.ToString().substr(0,10).c_str());
        }

        if (!IsFromMe())
        {

        // Don't accept it if it can't get into a block
        if (nFees < GetMinFee(1000, true, 0))
            return error("AcceptToMemoryPool() : not enough fees");

        // Continuously rate-limit free transactions
        // This mitigates 'penny-flooding' -- sending thousands of free transactions just to
        // be annoying or make other's transactions take longer to confirm.
        if (nFees < GetMinFee(1000, false, 0))
        {
            static CCriticalSection cs;
            static double dFreeCount;
            static int64 nLastTime;
            int64 nNow = GetTime();

            CRITICAL_BLOCK(cs)
            {
                // Use an exponentially decaying ~10-minute window:
                dFreeCount *= pow(1.0 - 1.0/600.0, (double)(nNow - nLastTime));
                nLastTime = nNow;
                // -limitfreerelay unit is thousand-bytes-per-minute
                // At default rate it would take over a month to fill 1GB
                if (dFreeCount > GetArg("-limitfreerelay", 15)*10*1000 && !IsFromMe())
                    return error("AcceptToMemoryPool() : free transaction rejected by rate limiter");
                if (fDebug)
                    printf("Rate limit dFreeCount: %g => %g\n", dFreeCount, dFreeCount+nSize);
                dFreeCount += nSize;
            }
        }

        }
    }

    // Store transaction in memory
    CRITICAL_BLOCK(cs_mapTransactions)
    {
        if (ptxOld)
        {
            printf("AcceptToMemoryPool() : replacing tx %s with new version\n", ptxOld->GetHash().ToString().c_str());
            ptxOld->RemoveFromMemoryPool();
        }
        AddToMemoryPoolUnchecked();
    }

    ///// are we sure this is ok when loading transactions or restoring block txes
    // If updated, erase old tx from wallet
    if (ptxOld)
        EraseFromWallet(ptxOld->GetHash());

    printf("AcceptToMemoryPool(): accepted %s\n", hash.ToString().substr(0,10).c_str());
    return true;
}


bool CTransaction::AddToMemoryPoolUnchecked()
{
    printf("AcceptToMemoryPoolUnchecked(): size %lu\n",  mapTransactions.size());
    // Add to memory pool without checking anything.  Don't call this directly,
    // call AcceptToMemoryPool to properly check the transaction first.
    CRITICAL_BLOCK(cs_mapTransactions)
    {
        uint256 hash = GetHash();
        mapTransactions[hash] = *this;
        for (int i = 0; i < vin.size(); i++)
            mapNextTx[vin[i].prevout] = CInPoint(&mapTransactions[hash], i);
        nTransactionsUpdated++;
    }
    return true;
}


bool CTransaction::RemoveFromMemoryPool()
{
    // Remove transaction from memory pool
    CRITICAL_BLOCK(cs_mapTransactions)
    {
        BOOST_FOREACH(const CTxIn& txin, vin)
            mapNextTx.erase(txin.prevout);
        mapTransactions.erase(GetHash());
        nTransactionsUpdated++;
    }
    return true;
}






int CMerkleTx::GetDepthInMainChain(int& nHeightRet) const
{
    if (hashBlock == 0 || nIndex == -1)
        return 0;

    // Find the block it claims to be in
    map<uint256, CBlockIndex*>::iterator mi = mapBlockIndex.find(hashBlock);
    if (mi == mapBlockIndex.end())
        return 0;
    CBlockIndex* pindex = (*mi).second;
    if (!pindex || !pindex->IsInMainChain())
        return 0;

    // Make sure the merkle branch connects to this block
    if (!fMerkleVerified)
    {
        if (CBlock::CheckMerkleBranch(GetHash(), vMerkleBranch, nIndex) != pindex->hashMerkleRoot)
            return 0;
        fMerkleVerified = true;
    }

    nHeightRet = pindex->nHeight;
    return pindexBest->nHeight - pindex->nHeight + 1;
}


int CMerkleTx::GetBlocksToMaturity() const
{
    if (!IsCoinBase())
        return 0;
    return max(0, (COINBASE_MATURITY+20) - GetDepthInMainChain());
}


bool CMerkleTx::AcceptToMemoryPool(CTxDB& txdb, bool fCheckInputs)
{
    if (fClient)
    {
        if (!IsInMainChain() && !ClientConnectInputs())
            return false;
        return CTransaction::AcceptToMemoryPool(txdb, false);
    }
    else
    {
        return CTransaction::AcceptToMemoryPool(txdb, fCheckInputs);
    }
}



bool CWalletTx::AcceptWalletTransaction(CTxDB& txdb, bool fCheckInputs)
{
    CRITICAL_BLOCK(cs_mapTransactions)
    {
        // Add previous supporting transactions first
        BOOST_FOREACH(CMerkleTx& tx, vtxPrev)
        {
            if (!tx.IsCoinBase())
            {
                uint256 hash = tx.GetHash();
                if (!mapTransactions.count(hash) && !txdb.ContainsTx(hash))
                    tx.AcceptToMemoryPool(txdb, fCheckInputs);
            }
        }
        return AcceptToMemoryPool(txdb, fCheckInputs);
    }
    return false;
}

int ScanForWalletTransactions(CBlockIndex* pindexStart, bool fUpdate)
{
    int ret = 0;

    CBlockIndex* pindex = pindexStart;
    CRITICAL_BLOCK(cs_mapWallet)
    {
        while (pindex)
        {
            CBlock block;
            block.ReadFromDisk(pindex, true);
            BOOST_FOREACH(CTransaction& tx, block.vtx)
            {
                if (AddToWalletIfInvolvingMe(tx, &block, fUpdate))
                    ret++;
            }
            pindex = pindex->pnext;
        }
    }
    return ret;
}

void ReacceptWalletTransactions()
{
    CTxDB txdb("r");
    bool fRepeat = true;
    while (fRepeat) CRITICAL_BLOCK(cs_mapWallet)
    {
        fRepeat = false;
        vector<CDiskTxPos> vMissingTx;
        BOOST_FOREACH(PAIRTYPE(const uint256, CWalletTx)& item, mapWallet)
        {
            CWalletTx& wtx = item.second;
            if (wtx.IsCoinBase() && wtx.IsSpent(0))
                continue;

            CTxIndex txindex;
            bool fUpdated = false;
            if (txdb.ReadTxIndex(wtx.GetHash(), txindex))
            {
                // Update fSpent if a tx got spent somewhere else by a copy of wallet.dat
                if (txindex.vSpent.size() != wtx.vout.size())
                {
                    printf("ERROR: ReacceptWalletTransactions() : txindex.vSpent.size() %d != wtx.vout.size() %d\n", txindex.vSpent.size(), wtx.vout.size());
                    continue;
                }
                for (int i = 0; i < txindex.vSpent.size(); i++)
                {
                    if (wtx.IsSpent(i))
                        continue;
                    if (!txindex.vSpent[i].IsNull() && wtx.vout[i].IsMine())
                    {
                        wtx.MarkSpent(i);
                        fUpdated = true;
                        vMissingTx.push_back(txindex.vSpent[i]);
                    }
                }
                if (fUpdated)
                {
                    printf("ReacceptWalletTransactions found spent coin %sbc %s\n", FormatMoney(wtx.GetCredit()).c_str(), wtx.GetHash().ToString().c_str());
                    wtx.MarkDirty();
                    wtx.WriteToDisk();
                }
            }
            else
            {
                // Reaccept any txes of ours that aren't already in a block
                if (!wtx.IsCoinBase())
                    wtx.AcceptWalletTransaction(txdb, false);
            }
        }
        if (!vMissingTx.empty())
        {
            // TODO: optimize this to scan just part of the block chain?
            if (ScanForWalletTransactions(pindexGenesisBlock))
                fRepeat = true;  // Found missing transactions: re-do Reaccept.
        }
    }
}


void CWalletTx::RelayWalletTransaction(CTxDB& txdb)
{
    BOOST_FOREACH(const CMerkleTx& tx, vtxPrev)
    {
        if (!tx.IsCoinBase())
        {
            uint256 hash = tx.GetHash();
            if (!txdb.ContainsTx(hash))
                RelayMessage(CInv(MSG_TX, hash), (CTransaction)tx);
        }
    }
    if (!IsCoinBase())
    {
        uint256 hash = GetHash();
        if (!txdb.ContainsTx(hash))
        {
            printf("Relaying wtx %s\n", hash.ToString().substr(0,10).c_str());
            RelayMessage(CInv(MSG_TX, hash), (CTransaction)*this);
        }
    }
}

void ResendWalletTransactions()
{
    // Do this infrequently and randomly to avoid giving away
    // that these are our transactions.
    static int64 nNextTime;
    if (GetTime() < nNextTime)
        return;
    bool fFirst = (nNextTime == 0);
    nNextTime = GetTime() + GetRand(30 * 60);
    if (fFirst)
        return;

    // Only do it if there's been a new block since last time
    static int64 nLastTime;
    if (nTimeBestReceived < nLastTime)
        return;
    nLastTime = GetTime();

    // Rebroadcast any of our txes that aren't in a block yet
    printf("ResendWalletTransactions()\n");
    CTxDB txdb("r");
    CRITICAL_BLOCK(cs_mapWallet)
    {
        // Sort them in chronological order
        multimap<unsigned int, CWalletTx*> mapSorted;
        BOOST_FOREACH(PAIRTYPE(const uint256, CWalletTx)& item, mapWallet)
        {
            CWalletTx& wtx = item.second;
            // Don't rebroadcast until it's had plenty of time that
            // it should have gotten in already by now.
            if (nTimeBestReceived - (int64)wtx.nTimeReceived > 5 * 60)
                mapSorted.insert(make_pair(wtx.nTimeReceived, &wtx));
        }
        BOOST_FOREACH(PAIRTYPE(const unsigned int, CWalletTx*)& item, mapSorted)
        {
            CWalletTx& wtx = *item.second;
            wtx.RelayWalletTransaction(txdb);
        }
    }
}

int CTxIndex::GetDepthInMainChain() const
{
    // Read block header
    CBlock block;
    if (!block.ReadFromDisk(pos.nFile, pos.nBlockPos, false))
        return 0;
    // Find the block in the index
    map<uint256, CBlockIndex*>::iterator mi = mapBlockIndex.find(block.GetHash());
    if (mi == mapBlockIndex.end())
        return 0;
    CBlockIndex* pindex = (*mi).second;
    if (!pindex || !pindex->IsInMainChain())
        return 0;
    return 1 + nBestHeight - pindex->nHeight;
}










//////////////////////////////////////////////////////////////////////////////
//
// CBlock and CBlockIndex
//

bool CBlock::ReadFromDisk(const CBlockIndex* pindex, bool fReadTransactions)
{
    if (!fReadTransactions)
    {
        *this = pindex->GetBlockHeader();
        return true;
    }
    if (!ReadFromDisk(pindex->nFile, pindex->nBlockPos, fReadTransactions))
        return false;
    if (GetHash() != pindex->GetBlockHash())
        return error("CBlock::ReadFromDisk() : GetHash() doesn't match index");
    return true;
}

uint256 GetOrphanRoot(const CBlock* pblock)
{
    // Work back to the first block in the orphan chain
    while (mapOrphanBlocks.count(pblock->hashPrevBlock))
        pblock = mapOrphanBlocks[pblock->hashPrevBlock];
    return pblock->GetHash();
}

int64 GetBlockValue(int nHeight, int64 nFees)
{
    int64 nSubsidy = 50 * COIN;

    // Subsidy is cut in half every 4 years
    nSubsidy >>= (nHeight / 210000);

    return nSubsidy + nFees;
}

unsigned int GetNextWorkRequired(const CBlockIndex* pindexLast)
{
    const int64 nTargetTimespan = 14 * 24 * 60 * 60; // two weeks
    const int64 nTargetSpacing = 10 * 60;
    const int64 nInterval = nTargetTimespan / nTargetSpacing;

    // Genesis block
    if (pindexLast == NULL)
        return bnProofOfWorkLimit.GetCompact();

    // Only change once per interval
    if ((pindexLast->nHeight+1) % nInterval != 0)
        return pindexLast->nBits;

    // Go back by what we want to be 14 days worth of blocks
    const CBlockIndex* pindexFirst = pindexLast;
    for (int i = 0; pindexFirst && i < nInterval-1; i++)
        pindexFirst = pindexFirst->pprev;
    assert(pindexFirst);

    // Limit adjustment step
    int64 nActualTimespan = pindexLast->GetBlockTime() - pindexFirst->GetBlockTime();
    printf("  nActualTimespan = %"PRI64d"  before bounds\n", nActualTimespan);
    if (nActualTimespan < nTargetTimespan/4)
        nActualTimespan = nTargetTimespan/4;
    if (nActualTimespan > nTargetTimespan*4)
        nActualTimespan = nTargetTimespan*4;

    // Retarget
    CBigNum bnNew;
    bnNew.SetCompact(pindexLast->nBits);
    bnNew *= nActualTimespan;
    bnNew /= nTargetTimespan;

    if (bnNew > bnProofOfWorkLimit)
        bnNew = bnProofOfWorkLimit;

    /// debug print
    printf("GetNextWorkRequired RETARGET\n");
    printf("nTargetTimespan = %"PRI64d"    nActualTimespan = %"PRI64d"\n", nTargetTimespan, nActualTimespan);
    printf("Before: %08x  %s\n", pindexLast->nBits, CBigNum().SetCompact(pindexLast->nBits).getuint256().ToString().c_str());
    printf("After:  %08x  %s\n", bnNew.GetCompact(), bnNew.getuint256().ToString().c_str());

    return bnNew.GetCompact();
}

bool CheckProofOfWork(uint256 hash, unsigned int nBits)
{
    CBigNum bnTarget;
    bnTarget.SetCompact(nBits);

    // Check range
    if (bnTarget <= 0 || bnTarget > bnProofOfWorkLimit)
        return error("CheckProofOfWork() : nBits below minimum work");

    // Check proof of work matches claimed amount
    if (hash > bnTarget.getuint256())
        return error("CheckProofOfWork() : hash doesn't match nBits");

    return true;
}

bool IsInitialBlockDownload()
{
    if (pindexBest == NULL || (!fTestNet && nBestHeight < 118000))
        return true;
    static int64 nLastUpdate;
    static CBlockIndex* pindexLastBest;
    if (pindexBest != pindexLastBest)
    {
        pindexLastBest = pindexBest;
        nLastUpdate = GetTime();
    }
    return (GetTime() - nLastUpdate < 10 &&
            pindexBest->GetBlockTime() < GetTime() - 24 * 60 * 60);
}

void InvalidChainFound(CBlockIndex* pindexNew)
{
    if (pindexNew->bnChainWork > bnBestInvalidWork)
    {
        bnBestInvalidWork = pindexNew->bnChainWork;
        CTxDB().WriteBestInvalidWork(bnBestInvalidWork);
        MainFrameRepaint();
    }
    printf("InvalidChainFound: invalid block=%s  height=%d  work=%s\n", pindexNew->GetBlockHash().ToString().substr(0,20).c_str(), pindexNew->nHeight, pindexNew->bnChainWork.ToString().c_str());
    printf("InvalidChainFound:  current best=%s  height=%d  work=%s\n", hashBestChain.ToString().substr(0,20).c_str(), nBestHeight, bnBestChainWork.ToString().c_str());
    if (pindexBest && bnBestInvalidWork > bnBestChainWork + pindexBest->GetBlockWork() * 6)
        printf("InvalidChainFound: WARNING: Displayed transactions may not be correct!  You may need to upgrade, or other nodes may need to upgrade.\n");
}











bool CTransaction::DisconnectInputs(CTxDB& txdb)
{
    // Relinquish previous transactions' spent pointers
    if (!IsCoinBase())
    {
        BOOST_FOREACH(const CTxIn& txin, vin)
        {
            COutPoint prevout = txin.prevout;

            // Get prev txindex from disk
            CTxIndex txindex;
            if (!txdb.ReadTxIndex(prevout.hash, txindex))
                return error("DisconnectInputs() : ReadTxIndex failed");

            if (prevout.n >= txindex.vSpent.size())
                return error("DisconnectInputs() : prevout.n out of range");

            // Mark outpoint as not spent
            txindex.vSpent[prevout.n].SetNull();

            // Write back
            if (!txdb.UpdateTxIndex(prevout.hash, txindex))
                return error("DisconnectInputs() : UpdateTxIndex failed");
        }
    }

    // Remove transaction from index
    if (!txdb.EraseTxIndex(*this))
        return error("DisconnectInputs() : EraseTxPos failed");

    return true;
}


bool CTransaction::ConnectInputs(CTxDB& txdb, map<uint256, CTxIndex>& mapTestPool, CDiskTxPos posThisTx,
                                 CBlockIndex* pindexBlock, int64& nFees, bool fBlock, bool fMiner, int64 nMinFee)
{
    // Take over previous transactions' spent pointers
    if (!IsCoinBase())
    {
        int64 nValueIn = 0;
        for (int i = 0; i < vin.size(); i++)
        {
            COutPoint prevout = vin[i].prevout;

            // Read txindex
            CTxIndex txindex;
            bool fFound = true;
            if (fMiner && mapTestPool.count(prevout.hash))
            {
                // Get txindex from current proposed changes
                txindex = mapTestPool[prevout.hash];
            }
            else
            {
                // Read txindex from txdb
                fFound = txdb.ReadTxIndex(prevout.hash, txindex);
            }
            if (!fFound && (fBlock || fMiner))
                return fMiner ? false : error("ConnectInputs() : %s prev tx %s index entry not found", GetHash().ToString().substr(0,10).c_str(),  prevout.hash.ToString().substr(0,10).c_str());

            // Read txPrev
            CTransaction txPrev;
            if (!fFound || txindex.pos == CDiskTxPos(1,1,1))
            {
                // Get prev tx from single transactions in memory
                CRITICAL_BLOCK(cs_mapTransactions)
                {
                    if (!mapTransactions.count(prevout.hash))
                        return error("ConnectInputs() : %s mapTransactions prev not found %s", GetHash().ToString().substr(0,10).c_str(),  prevout.hash.ToString().substr(0,10).c_str());
                    txPrev = mapTransactions[prevout.hash];
                }
                if (!fFound)
                    txindex.vSpent.resize(txPrev.vout.size());
            }
            else
            {
                // Get prev tx from disk
                if (!txPrev.ReadFromDisk(txindex.pos))
                    return error("ConnectInputs() : %s ReadFromDisk prev tx %s failed", GetHash().ToString().substr(0,10).c_str(),  prevout.hash.ToString().substr(0,10).c_str());
            }

            if (prevout.n >= txPrev.vout.size() || prevout.n >= txindex.vSpent.size())
                return error("ConnectInputs() : %s prevout.n out of range %d %d %d prev tx %s\n%s", GetHash().ToString().substr(0,10).c_str(), prevout.n, txPrev.vout.size(), txindex.vSpent.size(), prevout.hash.ToString().substr(0,10).c_str(), txPrev.ToString().c_str());

            // If prev is coinbase, check that it's matured
            if (txPrev.IsCoinBase())
                for (CBlockIndex* pindex = pindexBlock; pindex && pindexBlock->nHeight - pindex->nHeight < COINBASE_MATURITY; pindex = pindex->pprev)
                    if (pindex->nBlockPos == txindex.pos.nBlockPos && pindex->nFile == txindex.pos.nFile)
                        return error("ConnectInputs() : tried to spend coinbase at depth %d", pindexBlock->nHeight - pindex->nHeight);

            // Verify signature
            if (!VerifySignature(txPrev, *this, i))
                return error("ConnectInputs() : %s VerifySignature failed", GetHash().ToString().substr(0,10).c_str());

            // Check for conflicts
            if (!txindex.vSpent[prevout.n].IsNull())
                return fMiner ? false : error("ConnectInputs() : %s prev tx already used at %s", GetHash().ToString().substr(0,10).c_str(), txindex.vSpent[prevout.n].ToString().c_str());

            // Check for negative or overflow input values
            nValueIn += txPrev.vout[prevout.n].nValue;
            if (!MoneyRange(txPrev.vout[prevout.n].nValue) || !MoneyRange(nValueIn))
                return error("ConnectInputs() : txin values out of range");

            // Mark outpoints as spent
            txindex.vSpent[prevout.n] = posThisTx;

            // Write back
            if (fBlock)
            {
                if (!txdb.UpdateTxIndex(prevout.hash, txindex))
                    return error("ConnectInputs() : UpdateTxIndex failed");
            }
            else if (fMiner)
            {
                mapTestPool[prevout.hash] = txindex;
            }
        }

        if (nValueIn < GetValueOut())
            return error("ConnectInputs() : %s value in < value out", GetHash().ToString().substr(0,10).c_str());

        // Tally transaction fees
        int64 nTxFee = nValueIn - GetValueOut();
        if (nTxFee < 0)
            return error("ConnectInputs() : %s nTxFee < 0", GetHash().ToString().substr(0,10).c_str());
        if (nTxFee < nMinFee)
            return false;
        nFees += nTxFee;
        if (!MoneyRange(nFees))
            return error("ConnectInputs() : nFees out of range");
    }

    if (fBlock)
    {
        // Add transaction to disk index
        if (!txdb.AddTxIndex(*this, posThisTx, pindexBlock->nHeight))
            return error("ConnectInputs() : AddTxPos failed");
    }
    else if (fMiner)
    {
        // Add transaction to test pool
        mapTestPool[GetHash()] = CTxIndex(CDiskTxPos(1,1,1), vout.size());
    }

    return true;
}


bool CTransaction::ClientConnectInputs()
{
    if (IsCoinBase())
        return false;

    // Take over previous transactions' spent pointers
    CRITICAL_BLOCK(cs_mapTransactions)
    {
        int64 nValueIn = 0;
        for (int i = 0; i < vin.size(); i++)
        {
            // Get prev tx from single transactions in memory
            COutPoint prevout = vin[i].prevout;
            if (!mapTransactions.count(prevout.hash))
                return false;
            CTransaction& txPrev = mapTransactions[prevout.hash];

            if (prevout.n >= txPrev.vout.size())
                return false;

            // Verify signature
            if (!VerifySignature(txPrev, *this, i))
                return error("ConnectInputs() : VerifySignature failed");

            ///// this is redundant with the mapNextTx stuff, not sure which I want to get rid of
            ///// this has to go away now that posNext is gone
            // // Check for conflicts
            // if (!txPrev.vout[prevout.n].posNext.IsNull())
            //     return error("ConnectInputs() : prev tx already used");
            //
            // // Flag outpoints as used
            // txPrev.vout[prevout.n].posNext = posThisTx;

            nValueIn += txPrev.vout[prevout.n].nValue;

            if (!MoneyRange(txPrev.vout[prevout.n].nValue) || !MoneyRange(nValueIn))
                return error("ClientConnectInputs() : txin values out of range");
        }
        if (GetValueOut() > nValueIn)
            return false;
    }

    return true;
}




bool CBlock::DisconnectBlock(CTxDB& txdb, CBlockIndex* pindex)
{
    // Disconnect in reverse order
    for (int i = vtx.size()-1; i >= 0; i--)
        if (!vtx[i].DisconnectInputs(txdb))
            return false;

    // Update block index on disk without changing it in memory.
    // The memory index structure will be changed after the db commits.
    if (pindex->pprev)
    {
        CDiskBlockIndex blockindexPrev(pindex->pprev);
        blockindexPrev.hashNext = 0;
        if (!txdb.WriteBlockIndex(blockindexPrev))
            return error("DisconnectBlock() : WriteBlockIndex failed");
    }

    return true;
}

bool CBlock::ConnectBlock(CTxDB& txdb, CBlockIndex* pindex)
{
    // Check it again in case a previous version let a bad block in
    if (!CheckBlock())
        return false;

    //// issue here: it doesn't know the version
    unsigned int nTxPos = pindex->nBlockPos + ::GetSerializeSize(CBlock(), SER_DISK) - 1 + GetSizeOfCompactSize(vtx.size());

    map<uint256, CTxIndex> mapUnused;
    int64 nFees = 0;
    BOOST_FOREACH(CTransaction& tx, vtx)
    {
        CDiskTxPos posThisTx(pindex->nFile, pindex->nBlockPos, nTxPos);
        nTxPos += ::GetSerializeSize(tx, SER_DISK);

        if (!tx.ConnectInputs(txdb, mapUnused, posThisTx, pindex, nFees, true, false))
            return false;
    }

    if (vtx[0].GetValueOut() > GetBlockValue(pindex->nHeight, nFees))
        return false;

    // Update block index on disk without changing it in memory.
    // The memory index structure will be changed after the db commits.
    if (pindex->pprev)
    {
        CDiskBlockIndex blockindexPrev(pindex->pprev);
        blockindexPrev.hashNext = pindex->GetBlockHash();
        if (!txdb.WriteBlockIndex(blockindexPrev))
            return error("ConnectBlock() : WriteBlockIndex failed");
    }

    // Watch for transactions paying to me
    BOOST_FOREACH(CTransaction& tx, vtx)
        AddToWalletIfInvolvingMe(tx, this, true);

    return true;
}

bool Reorganize(CTxDB& txdb, CBlockIndex* pindexNew)
{
    printf("REORGANIZE\n");

    // Find the fork
    CBlockIndex* pfork = pindexBest;
    CBlockIndex* plonger = pindexNew;
    while (pfork != plonger)
    {
        while (plonger->nHeight > pfork->nHeight)
            if (!(plonger = plonger->pprev))
                return error("Reorganize() : plonger->pprev is null");
        if (pfork == plonger)
            break;
        if (!(pfork = pfork->pprev))
            return error("Reorganize() : pfork->pprev is null");
    }

    // List of what to disconnect
    vector<CBlockIndex*> vDisconnect;
    for (CBlockIndex* pindex = pindexBest; pindex != pfork; pindex = pindex->pprev)
        vDisconnect.push_back(pindex);

    // List of what to connect
    vector<CBlockIndex*> vConnect;
    for (CBlockIndex* pindex = pindexNew; pindex != pfork; pindex = pindex->pprev)
        vConnect.push_back(pindex);
    reverse(vConnect.begin(), vConnect.end());

    // Disconnect shorter branch
    vector<CTransaction> vResurrect;
    BOOST_FOREACH(CBlockIndex* pindex, vDisconnect)
    {
        CBlock block;
        if (!block.ReadFromDisk(pindex))
            return error("Reorganize() : ReadFromDisk for disconnect failed");
        if (!block.DisconnectBlock(txdb, pindex))
            return error("Reorganize() : DisconnectBlock failed");

        // Queue memory transactions to resurrect
        BOOST_FOREACH(const CTransaction& tx, block.vtx)
            if (!tx.IsCoinBase())
                vResurrect.push_back(tx);
    }

    // Connect longer branch
    vector<CTransaction> vDelete;
    for (int i = 0; i < vConnect.size(); i++)
    {
        CBlockIndex* pindex = vConnect[i];
        CBlock block;
        if (!block.ReadFromDisk(pindex))
            return error("Reorganize() : ReadFromDisk for connect failed");
        if (!block.ConnectBlock(txdb, pindex))
        {
            // Invalid block
            txdb.TxnAbort();
            return error("Reorganize() : ConnectBlock failed");
        }

        // Queue memory transactions to delete
        BOOST_FOREACH(const CTransaction& tx, block.vtx)
            vDelete.push_back(tx);
    }
    if (!txdb.WriteHashBestChain(pindexNew->GetBlockHash()))
        return error("Reorganize() : WriteHashBestChain failed");

    // Make sure it's successfully written to disk before changing memory structure
    if (!txdb.TxnCommit())
        return error("Reorganize() : TxnCommit failed");

    // Disconnect shorter branch
    BOOST_FOREACH(CBlockIndex* pindex, vDisconnect)
        if (pindex->pprev)
            pindex->pprev->pnext = NULL;

    // Connect longer branch
    BOOST_FOREACH(CBlockIndex* pindex, vConnect)
        if (pindex->pprev)
            pindex->pprev->pnext = pindex;

    // Resurrect memory transactions that were in the disconnected branch
    BOOST_FOREACH(CTransaction& tx, vResurrect)
        tx.AcceptToMemoryPool(txdb, false);

    // Delete redundant memory transactions that are in the connected branch
    BOOST_FOREACH(CTransaction& tx, vDelete)
        tx.RemoveFromMemoryPool();

    return true;
}


bool CBlock::SetBestChain(CTxDB& txdb, CBlockIndex* pindexNew)
{
    uint256 hash = GetHash();

    txdb.TxnBegin();
    if (pindexGenesisBlock == NULL && hash == hashGenesisBlock)
    {
        txdb.WriteHashBestChain(hash);
        if (!txdb.TxnCommit())
            return error("SetBestChain() : TxnCommit failed");
        pindexGenesisBlock = pindexNew;
    }
    else if (hashPrevBlock == hashBestChain)
    {
        // Adding to current best branch
        if (!ConnectBlock(txdb, pindexNew) || !txdb.WriteHashBestChain(hash))
        {
            txdb.TxnAbort();
            InvalidChainFound(pindexNew);
            return error("SetBestChain() : ConnectBlock failed");
        }
        if (!txdb.TxnCommit())
            return error("SetBestChain() : TxnCommit failed");

        // Add to current best branch
        pindexNew->pprev->pnext = pindexNew;

        // Delete redundant memory transactions
        BOOST_FOREACH(CTransaction& tx, vtx)
            tx.RemoveFromMemoryPool();
    }
    else
    {
        // New best branch
        if (!Reorganize(txdb, pindexNew))
        {
            txdb.TxnAbort();
            InvalidChainFound(pindexNew);
            return error("SetBestChain() : Reorganize failed");
        }
    }

    // Update best block in wallet (so we can detect restored wallets)
    bool fInitialDownload = IsInitialBlockDownload();
    if (!fInitialDownload)
    {
        CWalletDB walletdb;
        const CBlockLocator locator(pindexNew);
        if (!walletdb.WriteBestBlock(locator))
            return error("SetBestChain() : WriteWalletBest failed");
    }

    // New best block
    hashBestChain = hash;
    pindexBest = pindexNew;
    nBestHeight = pindexBest->nHeight;
    bnBestChainWork = pindexNew->bnChainWork;
    nTimeBestReceived = GetTime();
    nTransactionsUpdated++;
    printf("SetBestChain: new best=%s  height=%d  work=%s\n", hashBestChain.ToString().substr(0,20).c_str(), nBestHeight, bnBestChainWork.ToString().c_str());

    if (!fInitialDownload)
    {
        // Support block notification
        string strPidfile = mapArgs["-blknotifypidfile"];
        if(strPidfile != "")
        {
            FILE *file = fopen(strPidfile.c_str(), "r");
            if(file)
            {
                int nPid = 0;
                if ((fscanf(file, "%d", &nPid) == 1) && (nPid > 1))
                    kill((pid_t) nPid, SIGUSR1);
                fclose(file);
            }
        }
    }

    return true;
}


bool CBlock::AddToBlockIndex(unsigned int nFile, unsigned int nBlockPos)
{
    // Check for duplicate
    uint256 hash = GetHash();
    if (mapBlockIndex.count(hash))
        return error("AddToBlockIndex() : %s already exists", hash.ToString().substr(0,20).c_str());

    // Construct new block index object
    CBlockIndex* pindexNew = new CBlockIndex(nFile, nBlockPos, *this);
    if (!pindexNew)
        return error("AddToBlockIndex() : new CBlockIndex failed");
    map<uint256, CBlockIndex*>::iterator mi = mapBlockIndex.insert(make_pair(hash, pindexNew)).first;
    pindexNew->phashBlock = &((*mi).first);
    map<uint256, CBlockIndex*>::iterator miPrev = mapBlockIndex.find(hashPrevBlock);
    if (miPrev != mapBlockIndex.end())
    {
        pindexNew->pprev = (*miPrev).second;
        pindexNew->nHeight = pindexNew->pprev->nHeight + 1;
    }
    pindexNew->bnChainWork = (pindexNew->pprev ? pindexNew->pprev->bnChainWork : 0) + pindexNew->GetBlockWork();

    CTxDB txdb;
    txdb.TxnBegin();
    txdb.WriteBlockIndex(CDiskBlockIndex(pindexNew));
    if (!txdb.TxnCommit())
        return false;

    // New best
    if (pindexNew->bnChainWork > bnBestChainWork)
        if (!SetBestChain(txdb, pindexNew))
            return false;

    txdb.Close();

    if (pindexNew == pindexBest)
    {
        // Notify UI to display prev block's coinbase if it was ours
        static uint256 hashPrevBestCoinBase;
        CRITICAL_BLOCK(cs_mapWallet)
            vWalletUpdated.push_back(hashPrevBestCoinBase);
        hashPrevBestCoinBase = vtx[0].GetHash();
    }

    MainFrameRepaint();
    return true;
}




bool CBlock::CheckBlock() const
{
    // These are checks that are independent of context
    // that can be verified before saving an orphan block.

    // Size limits
    if (vtx.empty() || vtx.size() > MAX_BLOCK_SIZE || ::GetSerializeSize(*this, SER_NETWORK) > MAX_BLOCK_SIZE)
        return error("CheckBlock() : size limits failed");

    // Check proof of work matches claimed amount
    if (!CheckProofOfWork(GetHash(), nBits))
        return error("CheckBlock() : proof of work failed");

    // Check timestamp
    if (GetBlockTime() > GetAdjustedTime() + 2 * 60 * 60)
        return error("CheckBlock() : block timestamp too far in the future");

    // First transaction must be coinbase, the rest must not be
    if (vtx.empty() || !vtx[0].IsCoinBase())
        return error("CheckBlock() : first tx is not coinbase");
    for (int i = 1; i < vtx.size(); i++)
        if (vtx[i].IsCoinBase())
            return error("CheckBlock() : more than one coinbase");

    // Check transactions
    BOOST_FOREACH(const CTransaction& tx, vtx)
        if (!tx.CheckTransaction())
            return error("CheckBlock() : CheckTransaction failed");

    // Check that it's not full of nonstandard transactions
    if (GetSigOpCount() > MAX_BLOCK_SIGOPS)
        return error("CheckBlock() : too many nonstandard transactions");

    // Check merkleroot
    if (hashMerkleRoot != BuildMerkleTree())
        return error("CheckBlock() : hashMerkleRoot mismatch");

    return true;
}

bool CBlock::AcceptBlock()
{
    // Check for duplicate
    uint256 hash = GetHash();
    if (mapBlockIndex.count(hash))
        return error("AcceptBlock() : block already in mapBlockIndex");

    // Get prev block index
    map<uint256, CBlockIndex*>::iterator mi = mapBlockIndex.find(hashPrevBlock);
    if (mi == mapBlockIndex.end())
        return error("AcceptBlock() : prev block not found");
    CBlockIndex* pindexPrev = (*mi).second;
    int nHeight = pindexPrev->nHeight+1;

    // Check proof of work
    if (nBits != GetNextWorkRequired(pindexPrev))
        return error("AcceptBlock() : incorrect proof of work");

    // Check timestamp against prev
    if (GetBlockTime() <= pindexPrev->GetMedianTimePast())
        return error("AcceptBlock() : block's timestamp is too early");

    // Check that all transactions are finalized
    BOOST_FOREACH(const CTransaction& tx, vtx)
        if (!tx.IsFinal(nHeight, GetBlockTime()))
            return error("AcceptBlock() : contains a non-final transaction");

    // Check that the block chain matches the known block chain up to a checkpoint
    if (!fTestNet)
        if ((nHeight ==  11111 && hash != uint256("0x0000000069e244f73d78e8fd29ba2fd2ed618bd6fa2ee92559f542fdb26e7c1d")) ||
            (nHeight ==  33333 && hash != uint256("0x000000002dd5588a74784eaa7ab0507a18ad16a236e7b1ce69f00d7ddfb5d0a6")) ||
            (nHeight ==  68555 && hash != uint256("0x00000000001e1b4903550a0b96e9a9405c8a95f387162e4944e8d9fbe501cd6a")) ||
            (nHeight ==  70567 && hash != uint256("0x00000000006a49b14bcf27462068f1264c961f11fa2e0eddd2be0791e1d4124a")) ||
            (nHeight ==  74000 && hash != uint256("0x0000000000573993a3c9e41ce34471c079dcf5f52a0e824a81e7f953b8661a20")) ||
            (nHeight == 105000 && hash != uint256("0x00000000000291ce28027faea320c8d2b054b2e0fe44a773f3eefb151d6bdc97")) ||
            (nHeight == 118000 && hash != uint256("0x000000000000774a7f8a7a12dc906ddb9e17e75d684f15e00f8767f9e8f36553")))
            return error("AcceptBlock() : rejected by checkpoint lockin at %d", nHeight);

    // Write block to history file
    if (!CheckDiskSpace(::GetSerializeSize(*this, SER_DISK)))
        return error("AcceptBlock() : out of disk space");
    unsigned int nFile = -1;
    unsigned int nBlockPos = 0;
    if (!WriteToDisk(nFile, nBlockPos))
        return error("AcceptBlock() : WriteToDisk failed");
    if (!AddToBlockIndex(nFile, nBlockPos))
        return error("AcceptBlock() : AddToBlockIndex failed");

    // Relay inventory, but don't relay old inventory during initial block download
    if (hashBestChain == hash)
        CRITICAL_BLOCK(cs_vNodes)
            BOOST_FOREACH(CNode* pnode, vNodes)
                if (nBestHeight > (pnode->nStartingHeight != -1 ? pnode->nStartingHeight - 2000 : 118000))
                    pnode->PushInventory(CInv(MSG_BLOCK, hash));

    return true;
}

bool ProcessBlock(CNode* pfrom, CBlock* pblock)
{
    // Check for duplicate
    uint256 hash = pblock->GetHash();
    if (mapBlockIndex.count(hash))
        return error("ProcessBlock() : already have block %d %s", mapBlockIndex[hash]->nHeight, hash.ToString().substr(0,20).c_str());
    if (mapOrphanBlocks.count(hash))
        return error("ProcessBlock() : already have block (orphan) %s", hash.ToString().substr(0,20).c_str());

    // Preliminary checks
    if (!pblock->CheckBlock())
        return error("ProcessBlock() : CheckBlock FAILED");

    // If don't already have its previous block, shunt it off to holding area until we get it
    if (!mapBlockIndex.count(pblock->hashPrevBlock))
    {
        printf("ProcessBlock: ORPHAN BLOCK, prev=%s\n", pblock->hashPrevBlock.ToString().substr(0,20).c_str());
        CBlock* pblock2 = new CBlock(*pblock);
        mapOrphanBlocks.insert(make_pair(hash, pblock2));
        mapOrphanBlocksByPrev.insert(make_pair(pblock2->hashPrevBlock, pblock2));

        // Ask this guy to fill in what we're missing
        if (pfrom)
            pfrom->PushGetBlocks(pindexBest, GetOrphanRoot(pblock2));
        return true;
    }

    // Store to disk
    if (!pblock->AcceptBlock())
        return error("ProcessBlock() : AcceptBlock FAILED");

    // Recursively process any orphan blocks that depended on this one
    vector<uint256> vWorkQueue;
    vWorkQueue.push_back(hash);
    for (int i = 0; i < vWorkQueue.size(); i++)
    {
        uint256 hashPrev = vWorkQueue[i];
        for (multimap<uint256, CBlock*>::iterator mi = mapOrphanBlocksByPrev.lower_bound(hashPrev);
             mi != mapOrphanBlocksByPrev.upper_bound(hashPrev);
             ++mi)
        {
            CBlock* pblockOrphan = (*mi).second;
            if (pblockOrphan->AcceptBlock())
                vWorkQueue.push_back(pblockOrphan->GetHash());
            mapOrphanBlocks.erase(pblockOrphan->GetHash());
            delete pblockOrphan;
        }
        mapOrphanBlocksByPrev.erase(hashPrev);
    }

    printf("ProcessBlock: ACCEPTED\n");
    return true;
}








template<typename Stream>
bool ScanMessageStart(Stream& s)
{
    // Scan ahead to the next pchMessageStart, which should normally be immediately
    // at the file pointer.  Leaves file pointer at end of pchMessageStart.
    s.clear(0);
    short prevmask = s.exceptions(0);
    const char* p = BEGIN(pchMessageStart);
    try
    {
        loop
        {
            char c;
            s.read(&c, 1);
            if (s.fail())
            {
                s.clear(0);
                s.exceptions(prevmask);
                return false;
            }
            if (*p != c)
                p = BEGIN(pchMessageStart);
            if (*p == c)
            {
                if (++p == END(pchMessageStart))
                {
                    s.clear(0);
                    s.exceptions(prevmask);
                    return true;
                }
            }
        }
    }
    catch (...)
    {
        s.clear(0);
        s.exceptions(prevmask);
        return false;
    }
}

bool CheckDiskSpace(uint64 nAdditionalBytes)
{
    uint64 nFreeBytesAvailable = filesystem::space(GetDataDir()).available;

    // Check for 15MB because database could create another 10MB log file at any time
    if (nFreeBytesAvailable < (uint64)15000000 + nAdditionalBytes)
    {
        fShutdown = true;
        string strMessage = _("Warning: Disk space is low  ");
        strMiscWarning = strMessage;
        printf("*** %s\n", strMessage.c_str());
        ThreadSafeMessageBox(strMessage, "Bitcoin", wxOK | wxICON_EXCLAMATION);
        CreateThread(Shutdown, NULL);
        return false;
    }
    return true;
}

FILE* OpenBlockFile(unsigned int nFile, unsigned int nBlockPos, const char* pszMode)
{
    if (nFile == -1)
        return NULL;
    FILE* file = fopen(strprintf("%s/blk%04d.dat", GetDataDir().c_str(), nFile).c_str(), pszMode);
    if (!file)
        return NULL;
    if (nBlockPos != 0 && !strchr(pszMode, 'a') && !strchr(pszMode, 'w'))
    {
        if (fseek(file, nBlockPos, SEEK_SET) != 0)
        {
            fclose(file);
            return NULL;
        }
    }
    return file;
}

static unsigned int nCurrentBlockFile = 1;

FILE* AppendBlockFile(unsigned int& nFileRet)
{
    nFileRet = 0;
    loop
    {
        FILE* file = OpenBlockFile(nCurrentBlockFile, 0, "ab");
        if (!file)
            return NULL;
        if (fseek(file, 0, SEEK_END) != 0)
            return NULL;
        // FAT32 filesize max 4GB, fseek and ftell max 2GB, so we must stay under 2GB
        if (ftell(file) < 0x7F000000 - MAX_SIZE)
        {
            nFileRet = nCurrentBlockFile;
            return file;
        }
        fclose(file);
        nCurrentBlockFile++;
    }
}

bool LoadBlockIndex(bool fAllowNew)
{
    if (fTestNet)
    {
        hashGenesisBlock = uint256("0x00000007199508e34a9ff81e6ec0c477a4cccff2a4767a8eee39c11db367b008");
        bnProofOfWorkLimit = CBigNum(~uint256(0) >> 28);
        pchMessageStart[0] = 0xfa;
        pchMessageStart[1] = 0xbf;
        pchMessageStart[2] = 0xb5;
        pchMessageStart[3] = 0xda;
    }

    //
    // Load block index
    //
    CTxDB txdb("cr");
    if (!txdb.LoadBlockIndex())
        return false;
    txdb.Close();

    //
    // Init with genesis block
    //
    if (mapBlockIndex.empty())
    {
        if (!fAllowNew)
            return false;

        // Genesis Block:
        // CBlock(hash=000000000019d6, ver=1, hashPrevBlock=00000000000000, hashMerkleRoot=4a5e1e, nTime=1231006505, nBits=1d00ffff, nNonce=2083236893, vtx=1)
        //   CTransaction(hash=4a5e1e, ver=1, vin.size=1, vout.size=1, nLockTime=0)
        //     CTxIn(COutPoint(000000, -1), coinbase 04ffff001d0104455468652054696d65732030332f4a616e2f32303039204368616e63656c6c6f72206f6e206272696e6b206f66207365636f6e64206261696c6f757420666f722062616e6b73)
        //     CTxOut(nValue=50.00000000, scriptPubKey=0x5F1DF16B2B704C8A578D0B)
        //   vMerkleTree: 4a5e1e

        // Genesis block
        const char* pszTimestamp = "The Times 03/Jan/2009 Chancellor on brink of second bailout for banks";
        CTransaction txNew;
        txNew.vin.resize(1);
        txNew.vout.resize(1);
        txNew.vin[0].scriptSig = CScript() << 486604799 << CBigNum(4) << vector<unsigned char>((const unsigned char*)pszTimestamp, (const unsigned char*)pszTimestamp + strlen(pszTimestamp));
        txNew.vout[0].nValue = 50 * COIN;
        txNew.vout[0].scriptPubKey = CScript() << ParseHex("04678afdb0fe5548271967f1a67130b7105cd6a828e03909a67962e0ea1f61deb649f6bc3f4cef38c4f35504e51ec112de5c384df7ba0b8d578a4c702b6bf11d5f") << OP_CHECKSIG;
        CBlock block;
        block.vtx.push_back(txNew);
        block.hashPrevBlock = 0;
        block.hashMerkleRoot = block.BuildMerkleTree();
        block.nVersion = 1;
        block.nTime    = 1231006505;
        block.nBits    = 0x1d00ffff;
        block.nNonce   = 2083236893;

        if (fTestNet)
        {
            block.nTime    = 1296688602;
            block.nBits    = 0x1d07fff8;
            block.nNonce   = 384568319;
        }

        //// debug print
        printf("%s\n", block.GetHash().ToString().c_str());
        printf("%s\n", hashGenesisBlock.ToString().c_str());
        printf("%s\n", block.hashMerkleRoot.ToString().c_str());
        assert(block.hashMerkleRoot == uint256("0x4a5e1e4baab89f3a32518a88c31bc87f618f76673e2cc77ab2127b7afdeda33b"));
        block.print();
        assert(block.GetHash() == hashGenesisBlock);

        // Start new block file
        unsigned int nFile;
        unsigned int nBlockPos;
        if (!block.WriteToDisk(nFile, nBlockPos))
            return error("LoadBlockIndex() : writing genesis block to disk failed");
        if (!block.AddToBlockIndex(nFile, nBlockPos))
            return error("LoadBlockIndex() : genesis block not accepted");
    }

    return true;
}



void PrintBlockTree()
{
    // precompute tree structure
    map<CBlockIndex*, vector<CBlockIndex*> > mapNext;
    for (map<uint256, CBlockIndex*>::iterator mi = mapBlockIndex.begin(); mi != mapBlockIndex.end(); ++mi)
    {
        CBlockIndex* pindex = (*mi).second;
        mapNext[pindex->pprev].push_back(pindex);
        // test
        //while (rand() % 3 == 0)
        //    mapNext[pindex->pprev].push_back(pindex);
    }

    vector<pair<int, CBlockIndex*> > vStack;
    vStack.push_back(make_pair(0, pindexGenesisBlock));

    int nPrevCol = 0;
    while (!vStack.empty())
    {
        int nCol = vStack.back().first;
        CBlockIndex* pindex = vStack.back().second;
        vStack.pop_back();

        // print split or gap
        if (nCol > nPrevCol)
        {
            for (int i = 0; i < nCol-1; i++)
                printf("| ");
            printf("|\\\n");
        }
        else if (nCol < nPrevCol)
        {
            for (int i = 0; i < nCol; i++)
                printf("| ");
            printf("|\n");
        }
        nPrevCol = nCol;

        // print columns
        for (int i = 0; i < nCol; i++)
            printf("| ");

        // print item
        CBlock block;
        block.ReadFromDisk(pindex);
        printf("%d (%u,%u) %s  %s  tx %d",
            pindex->nHeight,
            pindex->nFile,
            pindex->nBlockPos,
            block.GetHash().ToString().substr(0,20).c_str(),
            DateTimeStrFormat("%x %H:%M:%S", block.GetBlockTime()).c_str(),
            block.vtx.size());

        CRITICAL_BLOCK(cs_mapWallet)
        {
            if (mapWallet.count(block.vtx[0].GetHash()))
            {
                CWalletTx& wtx = mapWallet[block.vtx[0].GetHash()];
                printf("    mine:  %d  %d  %d", wtx.GetDepthInMainChain(), wtx.GetBlocksToMaturity(), wtx.GetCredit());
            }
        }
        printf("\n");


        // put the main timechain first
        vector<CBlockIndex*>& vNext = mapNext[pindex];
        for (int i = 0; i < vNext.size(); i++)
        {
            if (vNext[i]->pnext)
            {
                swap(vNext[0], vNext[i]);
                break;
            }
        }

        // iterate children
        for (int i = 0; i < vNext.size(); i++)
            vStack.push_back(make_pair(nCol+i, vNext[i]));
    }
}










//////////////////////////////////////////////////////////////////////////////
//
// CAlert
//

map<uint256, CAlert> mapAlerts;
CCriticalSection cs_mapAlerts;

string GetWarnings(string strFor)
{
    int nPriority = 0;
    string strStatusBar;
    string strRPC;
    if (GetBoolArg("-testsafemode"))
        strRPC = "test";

    // Misc warnings like out of disk space and clock is wrong
    if (strMiscWarning != "")
    {
        nPriority = 1000;
        strStatusBar = strMiscWarning;
    }

    // Longer invalid proof-of-work chain
    if (pindexBest && bnBestInvalidWork > bnBestChainWork + pindexBest->GetBlockWork() * 6)
    {
        nPriority = 2000;
        strStatusBar = strRPC = "WARNING: Displayed transactions may not be correct!  You may need to upgrade, or other nodes may need to upgrade.";
    }

    // Alerts
    CRITICAL_BLOCK(cs_mapAlerts)
    {
        BOOST_FOREACH(PAIRTYPE(const uint256, CAlert)& item, mapAlerts)
        {
            const CAlert& alert = item.second;
            if (alert.AppliesToMe() && alert.nPriority > nPriority)
            {
                nPriority = alert.nPriority;
                strStatusBar = alert.strStatusBar;
            }
        }
    }

    if (strFor == "statusbar")
        return strStatusBar;
    else if (strFor == "rpc")
        return strRPC;
    assert(("GetWarnings() : invalid parameter", false));
    return "error";
}

bool CAlert::ProcessAlert()
{
    if (!CheckSignature())
        return false;
    if (!IsInEffect())
        return false;

    CRITICAL_BLOCK(cs_mapAlerts)
    {
        // Cancel previous alerts
        for (map<uint256, CAlert>::iterator mi = mapAlerts.begin(); mi != mapAlerts.end();)
        {
            const CAlert& alert = (*mi).second;
            if (Cancels(alert))
            {
                printf("cancelling alert %d\n", alert.nID);
                mapAlerts.erase(mi++);
            }
            else if (!alert.IsInEffect())
            {
                printf("expiring alert %d\n", alert.nID);
                mapAlerts.erase(mi++);
            }
            else
                mi++;
        }

        // Check if this alert has been cancelled
        BOOST_FOREACH(PAIRTYPE(const uint256, CAlert)& item, mapAlerts)
        {
            const CAlert& alert = item.second;
            if (alert.Cancels(*this))
            {
                printf("alert already cancelled by %d\n", alert.nID);
                return false;
            }
        }

        // Add to mapAlerts
        mapAlerts.insert(make_pair(GetHash(), *this));
    }

    printf("accepted alert %d, AppliesToMe()=%d\n", nID, AppliesToMe());
    MainFrameRepaint();
    return true;
}








//////////////////////////////////////////////////////////////////////////////
//
// Messages
//


bool AlreadyHave(CTxDB& txdb, const CInv& inv)
{
    switch (inv.type)
    {
    case MSG_TX:    return mapTransactions.count(inv.hash) || mapOrphanTransactions.count(inv.hash) || txdb.ContainsTx(inv.hash);
    case MSG_BLOCK: return mapBlockIndex.count(inv.hash) || mapOrphanBlocks.count(inv.hash);
    }
    // Don't know what it is, just say we already got one
    return true;
}




// The message start string is designed to be unlikely to occur in normal data.
// The characters are rarely used upper ascii, not valid as UTF-8, and produce
// a large 4-byte int at any alignment.
char pchMessageStart[4] = { 0xf9, 0xbe, 0xb4, 0xd9 };


bool ProcessMessages(CNode* pfrom)
{
    CDataStream& vRecv = pfrom->vRecv;
    if (vRecv.empty())
        return true;
    //if (fDebug)
    //    printf("ProcessMessages(%u bytes)\n", vRecv.size());

    //
    // Message format
    //  (4) message start
    //  (12) command
    //  (4) size
    //  (4) checksum
    //  (x) data
    //

    loop
    {
        // Scan for message start
        CDataStream::iterator pstart = search(vRecv.begin(), vRecv.end(), BEGIN(pchMessageStart), END(pchMessageStart));
        int nHeaderSize = vRecv.GetSerializeSize(CMessageHeader());
        if (vRecv.end() - pstart < nHeaderSize)
        {
            if (vRecv.size() > nHeaderSize)
            {
                printf("\n\nPROCESSMESSAGE MESSAGESTART NOT FOUND\n\n");
                vRecv.erase(vRecv.begin(), vRecv.end() - nHeaderSize);
            }
            break;
        }
        if (pstart - vRecv.begin() > 0)
            printf("\n\nPROCESSMESSAGE SKIPPED %d BYTES\n\n", pstart - vRecv.begin());
        vRecv.erase(vRecv.begin(), pstart);

        // Read header
        vector<char> vHeaderSave(vRecv.begin(), vRecv.begin() + nHeaderSize);
        CMessageHeader hdr;
        vRecv >> hdr;
        if (!hdr.IsValid())
        {
            printf("\n\nPROCESSMESSAGE: ERRORS IN HEADER %s\n\n\n", hdr.GetCommand().c_str());
            continue;
        }
        string strCommand = hdr.GetCommand();

        // Message size
        unsigned int nMessageSize = hdr.nMessageSize;
        if (nMessageSize > MAX_SIZE)
        {
            printf("ProcessMessage(%s, %u bytes) : nMessageSize > MAX_SIZE\n", strCommand.c_str(), nMessageSize);
            continue;
        }
        if (nMessageSize > vRecv.size())
        {
            // Rewind and wait for rest of message
            vRecv.insert(vRecv.begin(), vHeaderSave.begin(), vHeaderSave.end());
            break;
        }

        // Checksum
        if (vRecv.GetVersion() >= 209)
        {
            uint256 hash = Hash(vRecv.begin(), vRecv.begin() + nMessageSize);
            unsigned int nChecksum = 0;
            memcpy(&nChecksum, &hash, sizeof(nChecksum));
            if (nChecksum != hdr.nChecksum)
            {
                printf("ProcessMessage(%s, %u bytes) : CHECKSUM ERROR nChecksum=%08x hdr.nChecksum=%08x\n",
                       strCommand.c_str(), nMessageSize, nChecksum, hdr.nChecksum);
                continue;
            }
        }

        // Copy message to its own buffer
        CDataStream vMsg(vRecv.begin(), vRecv.begin() + nMessageSize, vRecv.nType, vRecv.nVersion);
        vRecv.ignore(nMessageSize);

        // Process message
        bool fRet = false;
        try
        {
            CRITICAL_BLOCK(cs_main)
                fRet = ProcessMessage(pfrom, strCommand, vMsg);
            if (fShutdown)
                return true;
        }
        catch (std::ios_base::failure& e)
        {
            if (strstr(e.what(), "end of data"))
            {
                // Allow exceptions from underlength message on vRecv
                printf("ProcessMessage(%s, %u bytes) : Exception '%s' caught, normally caused by a message being shorter than its stated length\n", strCommand.c_str(), nMessageSize, e.what());
            }
            else if (strstr(e.what(), "size too large"))
            {
                // Allow exceptions from overlong size
                printf("ProcessMessage(%s, %u bytes) : Exception '%s' caught\n", strCommand.c_str(), nMessageSize, e.what());
            }
            else
            {
                PrintExceptionContinue(&e, "ProcessMessage()");
            }
        }
        catch (std::exception& e) {
            PrintExceptionContinue(&e, "ProcessMessage()");
        } catch (...) {
            PrintExceptionContinue(NULL, "ProcessMessage()");
        }

        if (!fRet)
            printf("ProcessMessage(%s, %u bytes) FAILED\n", strCommand.c_str(), nMessageSize);
    }

    vRecv.Compact();
    return true;
}




bool ProcessMessage(CNode* pfrom, string strCommand, CDataStream& vRecv)
{
    static map<unsigned int, vector<unsigned char> > mapReuseKey;
    RandAddSeedPerfmon();
    if (fDebug)
        printf("%s ", DateTimeStrFormat("%x %H:%M:%S", GetTime()).c_str());
    printf("received: %s (%d bytes)\n", strCommand.c_str(), vRecv.size());
    if (mapArgs.count("-dropmessagestest") && GetRand(atoi(mapArgs["-dropmessagestest"])) == 0)
    {
        printf("dropmessagestest DROPPING RECV MESSAGE\n");
        return true;
    }





    if (strCommand == "version")
    {
        // Each connection can only send one version message
        if (pfrom->nVersion != 0)
            return false;

        int64 nTime;
        CAddress addrMe;
        CAddress addrFrom;
        uint64 nNonce = 1;
        vRecv >> pfrom->nVersion >> pfrom->nServices >> nTime >> addrMe;
        if (pfrom->nVersion == 10300)
            pfrom->nVersion = 300;
        if (pfrom->nVersion >= 106 && !vRecv.empty())
            vRecv >> addrFrom >> nNonce;
        if (pfrom->nVersion >= 106 && !vRecv.empty())
            vRecv >> pfrom->strSubVer;
        if (pfrom->nVersion >= 209 && !vRecv.empty())
            vRecv >> pfrom->nStartingHeight;

        if (pfrom->nVersion == 0)
            return false;

        // Disconnect if we connected to ourself
        if (nNonce == nLocalHostNonce && nNonce > 1)
        {
            printf("connected to self at %s, disconnecting\n", pfrom->addr.ToString().c_str());
            pfrom->fDisconnect = true;
            return true;
        }

        // Be shy and don't send version until we hear
        if (pfrom->fInbound)
            pfrom->PushVersion();

        pfrom->fClient = !(pfrom->nServices & NODE_NETWORK);

        AddTimeData(pfrom->addr.ip, nTime);

        // Change version
        if (pfrom->nVersion >= 209)
            pfrom->PushMessage("verack");
        pfrom->vSend.SetVersion(min(pfrom->nVersion, VERSION));
        if (pfrom->nVersion < 209)
            pfrom->vRecv.SetVersion(min(pfrom->nVersion, VERSION));

        if (!pfrom->fInbound)
        {
            // Advertise our address
            if (addrLocalHost.IsRoutable() && !fUseProxy)
            {
                CAddress addr(addrLocalHost);
                addr.nTime = GetAdjustedTime();
                pfrom->PushAddress(addr);
            }

            // Get recent addresses
            if (pfrom->nVersion >= 31402 || mapAddresses.size() < 1000)
            {
                pfrom->PushMessage("getaddr");
                pfrom->fGetAddr = true;
            }
        }

        // Ask the first connected node for block updates
        static int nAskedForBlocks;
        if (!pfrom->fClient && (nAskedForBlocks < 1 || vNodes.size() <= 1))
        {
            nAskedForBlocks++;
            pfrom->PushGetBlocks(pindexBest, uint256(0));
        }

        // Relay alerts
        CRITICAL_BLOCK(cs_mapAlerts)
            BOOST_FOREACH(PAIRTYPE(const uint256, CAlert)& item, mapAlerts)
                item.second.RelayTo(pfrom);

        pfrom->fSuccessfullyConnected = true;

        printf("version message: version %d, blocks=%d\n", pfrom->nVersion, pfrom->nStartingHeight);
    }


    else if (pfrom->nVersion == 0)
    {
        // Must have a version message before anything else
        return false;
    }


    else if (strCommand == "verack")
    {
        pfrom->vRecv.SetVersion(min(pfrom->nVersion, VERSION));
    }


    else if (strCommand == "addr")
    {
        vector<CAddress> vAddr;
        vRecv >> vAddr;

        // Don't want addr from older versions unless seeding
        if (pfrom->nVersion < 209)
            return true;
        if (pfrom->nVersion < 31402 && mapAddresses.size() > 1000)
            return true;
        if (vAddr.size() > 1000)
            return error("message addr size() = %d", vAddr.size());

        // Store the new addresses
        int64 nNow = GetAdjustedTime();
        int64 nSince = nNow - 10 * 60;
        BOOST_FOREACH(CAddress& addr, vAddr)
        {
            if (fShutdown)
                return true;
            // ignore IPv6 for now, since it isn't implemented anyway
            if (!addr.IsIPv4())
                continue;
            if (addr.nTime <= 100000000 || addr.nTime > nNow + 10 * 60)
                addr.nTime = nNow - 5 * 24 * 60 * 60;
            AddAddress(addr, 2 * 60 * 60);
            pfrom->AddAddressKnown(addr);
            if (addr.nTime > nSince && !pfrom->fGetAddr && vAddr.size() <= 10 && addr.IsRoutable())
            {
                // Relay to a limited number of other nodes
                CRITICAL_BLOCK(cs_vNodes)
                {
                    // Use deterministic randomness to send to the same nodes for 24 hours
                    // at a time so the setAddrKnowns of the chosen nodes prevent repeats
                    static uint256 hashSalt;
                    if (hashSalt == 0)
                        RAND_bytes((unsigned char*)&hashSalt, sizeof(hashSalt));
                    uint256 hashRand = hashSalt ^ (((int64)addr.ip)<<32) ^ ((GetTime()+addr.ip)/(24*60*60));
                    hashRand = Hash(BEGIN(hashRand), END(hashRand));
                    multimap<uint256, CNode*> mapMix;
                    BOOST_FOREACH(CNode* pnode, vNodes)
                    {
                        if (pnode->nVersion < 31402)
                            continue;
                        unsigned int nPointer;
                        memcpy(&nPointer, &pnode, sizeof(nPointer));
                        uint256 hashKey = hashRand ^ nPointer;
                        hashKey = Hash(BEGIN(hashKey), END(hashKey));
                        mapMix.insert(make_pair(hashKey, pnode));
                    }
                    int nRelayNodes = 2;
                    for (multimap<uint256, CNode*>::iterator mi = mapMix.begin(); mi != mapMix.end() && nRelayNodes-- > 0; ++mi)
                        ((*mi).second)->PushAddress(addr);
                }
            }
        }
        if (vAddr.size() < 1000)
            pfrom->fGetAddr = false;
    }


    else if (strCommand == "inv")
    {
        vector<CInv> vInv;
        vRecv >> vInv;
        if (vInv.size() > 50000)
            return error("message inv size() = %d", vInv.size());

        CTxDB txdb("r");
        BOOST_FOREACH(const CInv& inv, vInv)
        {
            if (fShutdown)
                return true;
            pfrom->AddInventoryKnown(inv);

            bool fAlreadyHave = AlreadyHave(txdb, inv);
            printf("  got inventory: %s  %s\n", inv.ToString().c_str(), fAlreadyHave ? "have" : "new");

            if (!fAlreadyHave)
                pfrom->AskFor(inv);
            else if (inv.type == MSG_BLOCK && mapOrphanBlocks.count(inv.hash))
                pfrom->PushGetBlocks(pindexBest, GetOrphanRoot(mapOrphanBlocks[inv.hash]));

            // Track requests for our stuff
            CRITICAL_BLOCK(cs_mapRequestCount)
            {
                map<uint256, int>::iterator mi = mapRequestCount.find(inv.hash);
                if (mi != mapRequestCount.end())
                    (*mi).second++;
            }
        }
    }


    else if (strCommand == "getdata")
    {
        vector<CInv> vInv;
        vRecv >> vInv;
        if (vInv.size() > 50000)
            return error("message getdata size() = %d", vInv.size());

        BOOST_FOREACH(const CInv& inv, vInv)
        {
            if (fShutdown)
                return true;
            printf("received getdata for: %s\n", inv.ToString().c_str());

            if (inv.type == MSG_BLOCK)
            {
                // Send block from disk
                map<uint256, CBlockIndex*>::iterator mi = mapBlockIndex.find(inv.hash);
                if (mi != mapBlockIndex.end())
                {
                    CBlock block;
                    block.ReadFromDisk((*mi).second);
                    pfrom->PushMessage("block", block);

                    // Trigger them to send a getblocks request for the next batch of inventory
                    if (inv.hash == pfrom->hashContinue)
                    {
                        // Bypass PushInventory, this must send even if redundant,
                        // and we want it right after the last block so they don't
                        // wait for other stuff first.
                        vector<CInv> vInv;
                        vInv.push_back(CInv(MSG_BLOCK, hashBestChain));
                        pfrom->PushMessage("inv", vInv);
                        pfrom->hashContinue = 0;
                    }
                }
            }
            else if (inv.IsKnownType())
            {
                // Send stream from relay memory
                CRITICAL_BLOCK(cs_mapRelay)
                {
                    map<CInv, CDataStream>::iterator mi = mapRelay.find(inv);
                    if (mi != mapRelay.end())
                        pfrom->PushMessage(inv.GetCommand(), (*mi).second);
                }
            }

            // Track requests for our stuff
            CRITICAL_BLOCK(cs_mapRequestCount)
            {
                map<uint256, int>::iterator mi = mapRequestCount.find(inv.hash);
                if (mi != mapRequestCount.end())
                    (*mi).second++;
            }
        }
    }


    else if (strCommand == "getblocks")
    {
        CBlockLocator locator;
        uint256 hashStop;
        vRecv >> locator >> hashStop;

        // Find the last block the caller has in the main chain
        CBlockIndex* pindex = locator.GetBlockIndex();

        // Send the rest of the chain
        if (pindex)
            pindex = pindex->pnext;
        int nLimit = 500 + locator.GetDistanceBack();
        printf("getblocks %d to %s limit %d\n", (pindex ? pindex->nHeight : -1), hashStop.ToString().substr(0,20).c_str(), nLimit);
        for (; pindex; pindex = pindex->pnext)
        {
            if (pindex->GetBlockHash() == hashStop)
            {
                printf("  getblocks stopping at %d %s\n", pindex->nHeight, pindex->GetBlockHash().ToString().substr(0,20).c_str());
                break;
            }
            pfrom->PushInventory(CInv(MSG_BLOCK, pindex->GetBlockHash()));
            if (--nLimit <= 0)
            {
                // When this block is requested, we'll send an inv that'll make them
                // getblocks the next batch of inventory.
                printf("  getblocks stopping at limit %d %s\n", pindex->nHeight, pindex->GetBlockHash().ToString().substr(0,20).c_str());
                pfrom->hashContinue = pindex->GetBlockHash();
                break;
            }
        }
    }


    else if (strCommand == "getheaders")
    {
        CBlockLocator locator;
        uint256 hashStop;
        vRecv >> locator >> hashStop;

        CBlockIndex* pindex = NULL;
        if (locator.IsNull())
        {
            // If locator is null, return the hashStop block
            map<uint256, CBlockIndex*>::iterator mi = mapBlockIndex.find(hashStop);
            if (mi == mapBlockIndex.end())
                return true;
            pindex = (*mi).second;
        }
        else
        {
            // Find the last block the caller has in the main chain
            pindex = locator.GetBlockIndex();
            if (pindex)
                pindex = pindex->pnext;
        }

        vector<CBlock> vHeaders;
        int nLimit = 2000 + locator.GetDistanceBack();
        printf("getheaders %d to %s limit %d\n", (pindex ? pindex->nHeight : -1), hashStop.ToString().substr(0,20).c_str(), nLimit);
        for (; pindex; pindex = pindex->pnext)
        {
            vHeaders.push_back(pindex->GetBlockHeader());
            if (--nLimit <= 0 || pindex->GetBlockHash() == hashStop)
                break;
        }
        pfrom->PushMessage("headers", vHeaders);
    }


    else if (strCommand == "tx")
    {
        vector<uint256> vWorkQueue;
        CDataStream vMsg(vRecv);
        CTransaction tx;
        vRecv >> tx;

        CInv inv(MSG_TX, tx.GetHash());
        pfrom->AddInventoryKnown(inv);

        bool fMissingInputs = false;
        if (tx.AcceptToMemoryPool(true, &fMissingInputs))
        {
            AddToWalletIfInvolvingMe(tx, NULL, true);
            RelayMessage(inv, vMsg);
            mapAlreadyAskedFor.erase(inv);
            vWorkQueue.push_back(inv.hash);

            // Recursively process any orphan transactions that depended on this one
            for (int i = 0; i < vWorkQueue.size(); i++)
            {
                uint256 hashPrev = vWorkQueue[i];
                for (multimap<uint256, CDataStream*>::iterator mi = mapOrphanTransactionsByPrev.lower_bound(hashPrev);
                     mi != mapOrphanTransactionsByPrev.upper_bound(hashPrev);
                     ++mi)
                {
                    const CDataStream& vMsg = *((*mi).second);
                    CTransaction tx;
                    CDataStream(vMsg) >> tx;
                    CInv inv(MSG_TX, tx.GetHash());

                    if (tx.AcceptToMemoryPool(true))
                    {
                        printf("   accepted orphan tx %s\n", inv.hash.ToString().substr(0,10).c_str());
                        AddToWalletIfInvolvingMe(tx, NULL, true);
                        RelayMessage(inv, vMsg);
                        mapAlreadyAskedFor.erase(inv);
                        vWorkQueue.push_back(inv.hash);
                    }
                }
            }

            BOOST_FOREACH(uint256 hash, vWorkQueue)
                EraseOrphanTx(hash);
        }
        else if (fMissingInputs)
        {
            printf("storing orphan tx %s\n", inv.hash.ToString().substr(0,10).c_str());
            AddOrphanTx(vMsg);
        }
    }


    else if (strCommand == "block")
    {
        CBlock block;
        vRecv >> block;

        printf("received block %s\n", block.GetHash().ToString().substr(0,20).c_str());
        // block.print();

        CInv inv(MSG_BLOCK, block.GetHash());
        pfrom->AddInventoryKnown(inv);

        if (ProcessBlock(pfrom, &block))
            mapAlreadyAskedFor.erase(inv);
    }


    else if (strCommand == "getaddr")
    {
        // Nodes rebroadcast an addr every 24 hours
        pfrom->vAddrToSend.clear();
        int64 nSince = GetAdjustedTime() - 3 * 60 * 60; // in the last 3 hours
        CRITICAL_BLOCK(cs_mapAddresses)
        {
            unsigned int nCount = 0;
            BOOST_FOREACH(const PAIRTYPE(vector<unsigned char>, CAddress)& item, mapAddresses)
            {
                const CAddress& addr = item.second;
                if (addr.nTime > nSince)
                    nCount++;
            }
            BOOST_FOREACH(const PAIRTYPE(vector<unsigned char>, CAddress)& item, mapAddresses)
            {
                const CAddress& addr = item.second;
                if (addr.nTime > nSince && GetRand(nCount) < 2500)
                    pfrom->PushAddress(addr);
            }
        }
    }


    else if (strCommand == "checkorder")
    {
        uint256 hashReply;
        vRecv >> hashReply;

        if (!GetBoolArg("-allowreceivebyip"))
        {
            pfrom->PushMessage("reply", hashReply, (int)2, string(""));
            return true;
        }

        CWalletTx order;
        vRecv >> order;

        /// we have a chance to check the order here

        // Keep giving the same key to the same ip until they use it
        if (!mapReuseKey.count(pfrom->addr.ip))
            mapReuseKey[pfrom->addr.ip] = GetKeyFromKeyPool();

        // Send back approval of order and pubkey to use
        CScript scriptPubKey;
        scriptPubKey << mapReuseKey[pfrom->addr.ip] << OP_CHECKSIG;
        pfrom->PushMessage("reply", hashReply, (int)0, scriptPubKey);
    }


    else if (strCommand == "submitorder")
    {
        uint256 hashReply;
        vRecv >> hashReply;

        if (!GetBoolArg("-allowreceivebyip"))
        {
            pfrom->PushMessage("reply", hashReply, (int)2);
            return true;
        }

        CWalletTx wtxNew;
        vRecv >> wtxNew;
        wtxNew.fFromMe = false;

        // Broadcast
        if (!wtxNew.AcceptWalletTransaction())
        {
            pfrom->PushMessage("reply", hashReply, (int)1);
            return error("submitorder AcceptWalletTransaction() failed, returning error 1");
        }
        wtxNew.fTimeReceivedIsTxTime = true;
        AddToWallet(wtxNew);
        wtxNew.RelayWalletTransaction();
        mapReuseKey.erase(pfrom->addr.ip);

        // Send back confirmation
        pfrom->PushMessage("reply", hashReply, (int)0);
    }


    else if (strCommand == "reply")
    {
        uint256 hashReply;
        vRecv >> hashReply;

        CRequestTracker tracker;
        CRITICAL_BLOCK(pfrom->cs_mapRequests)
        {
            map<uint256, CRequestTracker>::iterator mi = pfrom->mapRequests.find(hashReply);
            if (mi != pfrom->mapRequests.end())
            {
                tracker = (*mi).second;
                pfrom->mapRequests.erase(mi);
            }
        }
        if (!tracker.IsNull())
            tracker.fn(tracker.param1, vRecv);
    }


    else if (strCommand == "ping")
    {
    }


    else if (strCommand == "alert")
    {
        CAlert alert;
        vRecv >> alert;

        if (alert.ProcessAlert())
        {
            // Relay
            pfrom->setKnown.insert(alert.GetHash());
            CRITICAL_BLOCK(cs_vNodes)
                BOOST_FOREACH(CNode* pnode, vNodes)
                    alert.RelayTo(pnode);
        }
    }


    else
    {
        // Ignore unknown commands for extensibility
    }


    // Update the last seen time for this node's address
    if (pfrom->fNetworkNode)
        if (strCommand == "version" || strCommand == "addr" || strCommand == "inv" || strCommand == "getdata" || strCommand == "ping")
            AddressCurrentlyConnected(pfrom->addr);


    return true;
}









bool SendMessages(CNode* pto, bool fSendTrickle)
{
    CRITICAL_BLOCK(cs_main)
    {
        // Don't send anything until we get their version message
        if (pto->nVersion == 0)
            return true;

        // Keep-alive ping
        if (pto->nLastSend && GetTime() - pto->nLastSend > 30 * 60 && pto->vSend.empty())
            pto->PushMessage("ping");

        // Resend wallet transactions that haven't gotten in a block yet
        ResendWalletTransactions();

        // Address refresh broadcast
        static int64 nLastRebroadcast;
        if (GetTime() - nLastRebroadcast > 24 * 60 * 60)
        {
            nLastRebroadcast = GetTime();
            CRITICAL_BLOCK(cs_vNodes)
            {
                BOOST_FOREACH(CNode* pnode, vNodes)
                {
                    // Periodically clear setAddrKnown to allow refresh broadcasts
                    pnode->setAddrKnown.clear();

                    // Rebroadcast our address
                    if (addrLocalHost.IsRoutable() && !fUseProxy)
                    {
                        CAddress addr(addrLocalHost);
                        addr.nTime = GetAdjustedTime();
                        pnode->PushAddress(addr);
                    }
                }
            }
        }

        // Clear out old addresses periodically so it's not too much work at once
        static int64 nLastClear;
        if (nLastClear == 0)
            nLastClear = GetTime();
        if (GetTime() - nLastClear > 10 * 60 && vNodes.size() >= 3)
        {
            nLastClear = GetTime();
            CRITICAL_BLOCK(cs_mapAddresses)
            {
                CAddrDB addrdb;
                int64 nSince = GetAdjustedTime() - 14 * 24 * 60 * 60;
                for (map<vector<unsigned char>, CAddress>::iterator mi = mapAddresses.begin();
                     mi != mapAddresses.end();)
                {
                    const CAddress& addr = (*mi).second;
                    if (addr.nTime < nSince)
                    {
                        if (mapAddresses.size() < 1000 || GetTime() > nLastClear + 20)
                            break;
                        addrdb.EraseAddress(addr);
                        mapAddresses.erase(mi++);
                    }
                    else
                        mi++;
                }
            }
        }


        //
        // Message: addr
        //
        if (fSendTrickle)
        {
            vector<CAddress> vAddr;
            vAddr.reserve(pto->vAddrToSend.size());
            BOOST_FOREACH(const CAddress& addr, pto->vAddrToSend)
            {
                // returns true if wasn't already contained in the set
                if (pto->setAddrKnown.insert(addr).second)
                {
                    vAddr.push_back(addr);
                    // receiver rejects addr messages larger than 1000
                    if (vAddr.size() >= 1000)
                    {
                        pto->PushMessage("addr", vAddr);
                        vAddr.clear();
                    }
                }
            }
            pto->vAddrToSend.clear();
            if (!vAddr.empty())
                pto->PushMessage("addr", vAddr);
        }


        //
        // Message: inventory
        //
        vector<CInv> vInv;
        vector<CInv> vInvWait;
        CRITICAL_BLOCK(pto->cs_inventory)
        {
            vInv.reserve(pto->vInventoryToSend.size());
            vInvWait.reserve(pto->vInventoryToSend.size());
            BOOST_FOREACH(const CInv& inv, pto->vInventoryToSend)
            {
                if (pto->setInventoryKnown.count(inv))
                    continue;

                // trickle out tx inv to protect privacy
                if (inv.type == MSG_TX && !fSendTrickle)
                {
                    // 1/4 of tx invs blast to all immediately
                    static uint256 hashSalt;
                    if (hashSalt == 0)
                        RAND_bytes((unsigned char*)&hashSalt, sizeof(hashSalt));
                    uint256 hashRand = inv.hash ^ hashSalt;
                    hashRand = Hash(BEGIN(hashRand), END(hashRand));
                    bool fTrickleWait = ((hashRand & 3) != 0);

                    // always trickle our own transactions
                    if (!fTrickleWait)
                    {
                        TRY_CRITICAL_BLOCK(cs_mapWallet)
                        {
                            map<uint256, CWalletTx>::iterator mi = mapWallet.find(inv.hash);
                            if (mi != mapWallet.end())
                            {
                                CWalletTx& wtx = (*mi).second;
                                if (wtx.fFromMe)
                                    fTrickleWait = true;
                            }
                        }
                    }

                    if (fTrickleWait)
                    {
                        vInvWait.push_back(inv);
                        continue;
                    }
                }

                // returns true if wasn't already contained in the set
                if (pto->setInventoryKnown.insert(inv).second)
                {
                    vInv.push_back(inv);
                    if (vInv.size() >= 1000)
                    {
                        pto->PushMessage("inv", vInv);
                        vInv.clear();
                    }
                }
            }
            pto->vInventoryToSend = vInvWait;
        }
        if (!vInv.empty())
            pto->PushMessage("inv", vInv);


        //
        // Message: getdata
        //
        vector<CInv> vGetData;
        int64 nNow = GetTime() * 1000000;
        CTxDB txdb("r");
        while (!pto->mapAskFor.empty() && (*pto->mapAskFor.begin()).first <= nNow)
        {
            const CInv& inv = (*pto->mapAskFor.begin()).second;
            if (!AlreadyHave(txdb, inv))
            {
                printf("sending getdata: %s\n", inv.ToString().c_str());
                vGetData.push_back(inv);
                if (vGetData.size() >= 1000)
                {
                    pto->PushMessage("getdata", vGetData);
                    vGetData.clear();
                }
            }
            pto->mapAskFor.erase(pto->mapAskFor.begin());
        }
        if (!vGetData.empty())
            pto->PushMessage("getdata", vGetData);

    }
    return true;
}














//////////////////////////////////////////////////////////////////////////////
//
// BitcoinMiner
//

void GenerateBitcoins(bool fGenerate)
{
    if (fGenerateBitcoins != fGenerate)
    {
        fGenerateBitcoins = fGenerate;
        CWalletDB().WriteSetting("fGenerateBitcoins", fGenerateBitcoins);
        MainFrameRepaint();
    }
    if (fGenerateBitcoins)
    {
        int nProcessors = boost::thread::hardware_concurrency();
        printf("%d processors\n", nProcessors);
        if (nProcessors < 1)
            nProcessors = 1;
        if (fLimitProcessors && nProcessors > nLimitProcessors)
            nProcessors = nLimitProcessors;
        int nAddThreads = nProcessors - vnThreadsRunning[3];
        printf("Starting %d BitcoinMiner threads\n", nAddThreads);
        for (int i = 0; i < nAddThreads; i++)
        {
            if (!CreateThread(ThreadBitcoinMiner, NULL))
                printf("Error: CreateThread(ThreadBitcoinMiner) failed\n");
            Sleep(10);
        }
    }
}

void ThreadBitcoinMiner(void* parg)
{
    try
    {
        vnThreadsRunning[3]++;
        BitcoinMiner();
        vnThreadsRunning[3]--;
    }
    catch (std::exception& e) {
        vnThreadsRunning[3]--;
        PrintException(&e, "ThreadBitcoinMiner()");
    } catch (...) {
        vnThreadsRunning[3]--;
        PrintException(NULL, "ThreadBitcoinMiner()");
    }
    UIThreadCall(boost::bind(CalledSetStatusBar, "", 0));
    nHPSTimerStart = 0;
    if (vnThreadsRunning[3] == 0)
        dHashesPerSec = 0;
    printf("ThreadBitcoinMiner exiting, %d threads remaining\n", vnThreadsRunning[3]);
}


int FormatHashBlocks(void* pbuffer, unsigned int len)
{
    unsigned char* pdata = (unsigned char*)pbuffer;
    unsigned int blocks = 1 + ((len + 8) / 64);
    unsigned char* pend = pdata + 64 * blocks;
    memset(pdata + len, 0, 64 * blocks - len);
    pdata[len] = 0x80;
    unsigned int bits = len * 8;
    pend[-1] = (bits >> 0) & 0xff;
    pend[-2] = (bits >> 8) & 0xff;
    pend[-3] = (bits >> 16) & 0xff;
    pend[-4] = (bits >> 24) & 0xff;
    return blocks;
}

using CryptoPP::ByteReverse;

static const unsigned int pSHA256InitState[8] =
{0x6a09e667, 0xbb67ae85, 0x3c6ef372, 0xa54ff53a, 0x510e527f, 0x9b05688c, 0x1f83d9ab, 0x5be0cd19};

inline void SHA256Transform(void* pstate, void* pinput, const void* pinit)
{
    memcpy(pstate, pinit, 32);
    CryptoPP::SHA256::Transform((CryptoPP::word32*)pstate, (CryptoPP::word32*)pinput);
}

//
// ScanHash scans nonces looking for a hash with at least some zero bits.
// It operates on big endian data.  Caller does the byte reversing.
// All input buffers are 16-byte aligned.  nNonce is usually preserved
// between calls, but periodically or if nNonce is 0xffff0000 or above,
// the block is rebuilt and nNonce starts over at zero.
//
unsigned int ScanHash_CryptoPP(char* pmidstate, char* pdata, char* phash1, char* phash, unsigned int& nHashesDone)
{
    unsigned int& nNonce = *(unsigned int*)(pdata + 12);
    for (;;)
    {
        // Crypto++ SHA-256
        // Hash pdata using pmidstate as the starting state into
        // preformatted buffer phash1, then hash phash1 into phash
        nNonce++;
        SHA256Transform(phash1, pdata, pmidstate);
        SHA256Transform(phash, phash1, pSHA256InitState);

        // Return the nonce if the hash has at least some zero bits,
        // caller will check if it has enough to reach the target
        if (((unsigned short*)phash)[14] == 0)
            return nNonce;

        // If nothing found after trying for a while, return -1
        if ((nNonce & 0xffff) == 0)
        {
            nHashesDone = 0xffff+1;
            return -1;
        }
    }
}


class COrphan
{
public:
    CTransaction* ptx;
    set<uint256> setDependsOn;
    double dPriority;

    COrphan(CTransaction* ptxIn)
    {
        ptx = ptxIn;
        dPriority = 0;
    }

    void print() const
    {
        printf("COrphan(hash=%s, dPriority=%.1f)\n", ptx->GetHash().ToString().substr(0,10).c_str(), dPriority);
        BOOST_FOREACH(uint256 hash, setDependsOn)
            printf("   setDependsOn %s\n", hash.ToString().substr(0,10).c_str());
    }
};


<<<<<<< HEAD
uint64 nLastBlockTx = 0;
uint64 nLastBlockSize = 0;
=======
#ifndef __WXMSW__
int DoCoinbaser_I(CBlock* pblock, uint64 nTotal, FILE* file)
{
    int nCount;
    if (fscanf(file, "%d\n", &nCount) != 1)
    {
        printf("DoCoinbaser(): failed to fscanf count\n");
        return -2;
    }
    pblock->vtx[0].vout.resize(nCount + 1);
    uint64 nDistributed = 0;
    for (int i = 1; i <= nCount; ++i)
    {
        uint64 nValue;
        if (fscanf(file, "%" PRI64u "\n", &nValue) != 1)
        {
            printf("DoCoinbaser(): failed to fscanf amount for transaction #%d\n", i);
            return -(0x1000 | i);
        }
        pblock->vtx[0].vout[i].nValue = nValue;
        nDistributed += nValue;
        char strAddr[35];
        if (fscanf(file, "%34s\n", strAddr) != 1)
        {
            printf("DoCoinbaser(): failed to fscanf address for transaction #%d\n", i);
            return -(0x2000 | i);
        }
        if (!pblock->vtx[0].vout[i].scriptPubKey.SetBitcoinAddress(string(strAddr)))
        {
            printf("DoCoinbaser(): invalid bitcoin address for transaction #%d\n", i);
            return -(0x3000 | i);
        }
    }
    if (nTotal < nDistributed)
    {
        printf("DoCoinbaser(): attempt to distribute %" PRI64u "/%" PRI64u "\n", nDistributed, nTotal);
        return -3;
    }
    uint64 nMine = nTotal - nDistributed;
    printf("DoCoinbaser(): total distributed: %" PRI64u "/%" PRI64u " = %" PRI64u " for me\n", nDistributed, nTotal, nMine);
    pblock->vtx[0].vout[0].nValue = nMine;
    return 0;
}

int DoCoinbaser(CBlock* pblock, uint64 nTotal)
{
    string strCmd = mapArgs["-coinbaser"];
    FILE* file = NULL;
    if (!strCmd.compare(0, 4, "tcp:"))
    {
        CAddress addrCoinbaser(strCmd.substr(4), true, 0);
        SOCKET hSocket;
        if (!ConnectSocket(addrCoinbaser, hSocket))
        {
            perror("DoCoinbaser(): failed to connect");
            return -3;
        }
        file = fdopen(hSocket, "r+");
        if (file)
            fprintf(file, "total: %" PRI64u "\n\n", nTotal);
    }
    else
    {

    try
    {
        char strTotal[11];
        int nTotalLen = snprintf(strTotal, 11, "%" PRI64u, nTotal);
        if (nTotalLen < 1 || nTotalLen > 10)
        {
            strTotal[0] = '\0';
            nTotalLen = 0;
        }
        string::size_type nPos;
        while ((nPos = strCmd.find("%d")) != string::npos)
        {
            strCmd.replace(nPos, 2, strTotal, nTotalLen);
        }
    }
    catch (...)
    {
        return 1;
    }
    file = popen(strCmd.c_str(), "r");

    }

    if (!file)
    {
        printf("DoCoinbaser(): failed to popen: %s", strerror(errno));
        return -1;
    }

    int rv;
    try
    {
        rv = DoCoinbaser_I(pblock, nTotal, file);
    }
    catch (...)
    {
        rv = 1;
    }
    pclose(file);
    if (rv)
        pblock->vtx[0].vout.resize(1);
    return rv;
}
#endif
>>>>>>> 4e6e2219

CBlock* CreateNewBlock(CReserveKey& reservekey)
{
    CBlockIndex* pindexPrev = pindexBest;

    // Create new block
    auto_ptr<CBlock> pblock(new CBlock());
    if (!pblock.get())
        return NULL;

    // Create coinbase tx
    CTransaction txNew;
    txNew.vin.resize(1);
    txNew.vin[0].prevout.SetNull();
    txNew.vout.resize(1);
    txNew.vout[0].scriptPubKey << reservekey.GetReservedKey() << OP_CHECKSIG;

    // Add our coinbase tx as first transaction
    pblock->vtx.push_back(txNew);

    // Collect memory pool transactions into the block
    int64 nFees = 0;
    CRITICAL_BLOCK(cs_main)
    CRITICAL_BLOCK(cs_mapTransactions)
    {
        CTxDB txdb("r");

        // Priority order to process transactions
        list<COrphan> vOrphan; // list memory doesn't move
        map<uint256, vector<COrphan*> > mapDependers;
        multimap<double, CTransaction*> mapPriority;
        for (map<uint256, CTransaction>::iterator mi = mapTransactions.begin(); mi != mapTransactions.end(); ++mi)
        {
            CTransaction& tx = (*mi).second;
            if (tx.IsCoinBase() || !tx.IsFinal())
                continue;

            COrphan* porphan = NULL;
            double dPriority = 0;
            BOOST_FOREACH(const CTxIn& txin, tx.vin)
            {
                // Read prev transaction
                CTransaction txPrev;
                CTxIndex txindex;
                if (!txPrev.ReadFromDisk(txdb, txin.prevout, txindex))
                {
                    // Has to wait for dependencies
                    if (!porphan)
                    {
                        // Use list for automatic deletion
                        vOrphan.push_back(COrphan(&tx));
                        porphan = &vOrphan.back();
                    }
                    mapDependers[txin.prevout.hash].push_back(porphan);
                    porphan->setDependsOn.insert(txin.prevout.hash);
                    continue;
                }
                int64 nValueIn = txPrev.vout[txin.prevout.n].nValue;

                // Read block header
                int nConf = txindex.GetDepthInMainChain();

                dPriority += (double)nValueIn * nConf;

                if (fDebug && GetBoolArg("-printpriority"))
                    printf("priority     nValueIn=%-12I64d nConf=%-5d dPriority=%-20.1f\n", nValueIn, nConf, dPriority);
            }

            // Priority is sum(valuein * age) / txsize
            dPriority /= ::GetSerializeSize(tx, SER_NETWORK);

            if (porphan)
                porphan->dPriority = dPriority;
            else
                mapPriority.insert(make_pair(-dPriority, &(*mi).second));

            if (fDebug && GetBoolArg("-printpriority"))
            {
                printf("priority %-20.1f %s\n%s", dPriority, tx.GetHash().ToString().substr(0,10).c_str(), tx.ToString().c_str());
                if (porphan)
                    porphan->print();
                printf("\n");
            }
        }

        // Collect transactions into block
        map<uint256, CTxIndex> mapTestPool;
        uint64 nBlockSize = 1000;
        uint64 nBlockTx = 0;
        int nBlockSigOps = 100;
        while (!mapPriority.empty())
        {
            // Take highest priority transaction off priority queue
            double dPriority = -(*mapPriority.begin()).first;
            CTransaction& tx = *(*mapPriority.begin()).second;
            mapPriority.erase(mapPriority.begin());

            // Size limits
            unsigned int nTxSize = ::GetSerializeSize(tx, SER_NETWORK);
            if (nBlockSize + nTxSize >= MAX_BLOCK_SIZE_GEN)
                continue;
            int nTxSigOps = tx.GetSigOpCount();
            if (nBlockSigOps + nTxSigOps >= MAX_BLOCK_SIGOPS)
                continue;

            // Transaction fee required depends on block size
            bool fAllowFree = (nBlockSize + nTxSize < 4000 || CTransaction::AllowFree(dPriority));
            int64 nMinFee = tx.GetMinFee(nBlockSize, fAllowFree, 2);

            // Connecting shouldn't fail due to dependency on other memory pool transactions
            // because we're already processing them in order of dependency
            map<uint256, CTxIndex> mapTestPoolTmp(mapTestPool);
            if (!tx.ConnectInputs(txdb, mapTestPoolTmp, CDiskTxPos(1,1,1), pindexPrev, nFees, false, true, nMinFee))
                continue;
            swap(mapTestPool, mapTestPoolTmp);

            // Added
            pblock->vtx.push_back(tx);
            nBlockSize += nTxSize;
            nBlockSigOps += nTxSigOps;
            ++nBlockTx;

            // Add transactions that depend on this one to the priority queue
            uint256 hash = tx.GetHash();
            if (mapDependers.count(hash))
            {
                BOOST_FOREACH(COrphan* porphan, mapDependers[hash])
                {
                    if (!porphan->setDependsOn.empty())
                    {
                        porphan->setDependsOn.erase(hash);
                        if (porphan->setDependsOn.empty())
                            mapPriority.insert(make_pair(-porphan->dPriority, porphan->ptx));
                    }
                }
            }
        }

        nLastBlockTx = nBlockTx;
        nLastBlockSize = nBlockSize;
        printf("CreateNewBlock(): total size %lu\n", nBlockSize);

    }
    int64 nBlkValue = GetBlockValue(pindexPrev->nHeight+1, nFees);
    pblock->vtx[0].vout[0].nValue = nBlkValue;
#ifndef __WXMSW__
    if (mapArgs.count("-coinbaser"))
        DoCoinbaser(&*pblock, nBlkValue);
#endif

    // Fill in header
    pblock->hashPrevBlock  = pindexPrev->GetBlockHash();
    pblock->hashMerkleRoot = pblock->BuildMerkleTree();
    pblock->nTime          = max(pindexPrev->GetMedianTimePast()+1, GetAdjustedTime());
    pblock->nBits          = GetNextWorkRequired(pindexPrev);
    pblock->nNonce         = 0;

    pblock->print();
    return pblock.release();
}


void IncrementExtraNonce(CBlock* pblock, CBlockIndex* pindexPrev, unsigned int& nExtraNonce, int64& nPrevTime)
{
    // Update nExtraNonce
    static uint256 hashPrevBlock;
    if (hashPrevBlock != pblock->hashPrevBlock)
    {
        nExtraNonce = 0;
        hashPrevBlock = pblock->hashPrevBlock;
    }
    ++nExtraNonce;
    pblock->vtx[0].vin[0].scriptSig = CScript() << pblock->nBits << CBigNum(nExtraNonce);
    pblock->hashMerkleRoot = pblock->BuildMerkleTree();
}


void FormatHashBuffers(CBlock* pblock, char* pmidstate, char* pdata, char* phash1)
{
    //
    // Prebuild hash buffers
    //
    struct
    {
        struct unnamed2
        {
            int nVersion;
            uint256 hashPrevBlock;
            uint256 hashMerkleRoot;
            unsigned int nTime;
            unsigned int nBits;
            unsigned int nNonce;
        }
        block;
        unsigned char pchPadding0[64];
        uint256 hash1;
        unsigned char pchPadding1[64];
    }
    tmp;
    memset(&tmp, 0, sizeof(tmp));

    tmp.block.nVersion       = pblock->nVersion;
    tmp.block.hashPrevBlock  = pblock->hashPrevBlock;
    tmp.block.hashMerkleRoot = pblock->hashMerkleRoot;
    tmp.block.nTime          = pblock->nTime;
    tmp.block.nBits          = pblock->nBits;
    tmp.block.nNonce         = pblock->nNonce;

    FormatHashBlocks(&tmp.block, sizeof(tmp.block));
    FormatHashBlocks(&tmp.hash1, sizeof(tmp.hash1));

    // Byte swap all the input buffer
    for (int i = 0; i < sizeof(tmp)/4; i++)
        ((unsigned int*)&tmp)[i] = ByteReverse(((unsigned int*)&tmp)[i]);

    // Precalc the first half of the first hash, which stays constant
    SHA256Transform(pmidstate, &tmp.block, pSHA256InitState);

    memcpy(pdata, &tmp.block, 128);
    memcpy(phash1, &tmp.hash1, 64);
}


bool CheckWork(CBlock* pblock, CReserveKey& reservekey)
{
    uint256 hash = pblock->GetHash();
    uint256 hashTarget = CBigNum().SetCompact(pblock->nBits).getuint256();

    if (hash > hashTarget)
        return false;

    //// debug print
    printf("BitcoinMiner:\n");
    printf("proof-of-work found  \n  hash: %s  \ntarget: %s\n", hash.GetHex().c_str(), hashTarget.GetHex().c_str());
    pblock->print();
    printf("%s ", DateTimeStrFormat("%x %H:%M", GetTime()).c_str());
    printf("generated %s\n", FormatMoney(pblock->vtx[0].vout[0].nValue).c_str());

    // Found a solution
    CRITICAL_BLOCK(cs_main)
    {
        if (pblock->hashPrevBlock != hashBestChain)
            return error("BitcoinMiner : generated block is stale");

        // Remove key from key pool
        reservekey.KeepKey();

        // Track how many getdata requests this block gets
        CRITICAL_BLOCK(cs_mapRequestCount)
            mapRequestCount[pblock->GetHash()] = 0;

        // Process this block the same as if we had received it from another node
        if (!ProcessBlock(NULL, pblock))
            return error("BitcoinMiner : ProcessBlock, block not accepted");
    }

    Sleep(2000);
    return true;
}


void BitcoinMiner()
{
    printf("BitcoinMiner started\n");
    SetThreadPriority(THREAD_PRIORITY_LOWEST);

    // Each thread has its own key and counter
    CReserveKey reservekey;
    unsigned int nExtraNonce = 0;
    int64 nPrevTime = 0;

    while (fGenerateBitcoins)
    {
        if (AffinityBugWorkaround(ThreadBitcoinMiner))
            return;
        if (fShutdown)
            return;
        while (vNodes.empty() || IsInitialBlockDownload())
        {
            Sleep(1000);
            if (fShutdown)
                return;
            if (!fGenerateBitcoins)
                return;
        }


        //
        // Create new block
        //
        unsigned int nTransactionsUpdatedLast = nTransactionsUpdated;
        CBlockIndex* pindexPrev = pindexBest;

        auto_ptr<CBlock> pblock(CreateNewBlock(reservekey));
        if (!pblock.get())
            return;
        IncrementExtraNonce(pblock.get(), pindexPrev, nExtraNonce, nPrevTime);

        printf("Running BitcoinMiner with %d transactions in block\n", pblock->vtx.size());


        //
        // Prebuild hash buffers
        //
        char pmidstatebuf[32+16]; char* pmidstate = alignup<16>(pmidstatebuf);
        char pdatabuf[128+16];    char* pdata     = alignup<16>(pdatabuf);
        char phash1buf[64+16];    char* phash1    = alignup<16>(phash1buf);

        FormatHashBuffers(pblock.get(), pmidstate, pdata, phash1);

        unsigned int& nBlockTime = *(unsigned int*)(pdata + 64 + 4);
        unsigned int& nBlockNonce = *(unsigned int*)(pdata + 64 + 12);


        //
        // Search
        //
        int64 nStart = GetTime();
        uint256 hashTarget = CBigNum().SetCompact(pblock->nBits).getuint256();
        uint256 hashbuf[2];
        uint256& hash = *alignup<16>(hashbuf);
        loop
        {
            unsigned int nHashesDone = 0;
            unsigned int nNonceFound;

            // Crypto++ SHA-256
            nNonceFound = ScanHash_CryptoPP(pmidstate, pdata + 64, phash1,
                                            (char*)&hash, nHashesDone);

            // Check if something found
            if (nNonceFound != -1)
            {
                for (int i = 0; i < sizeof(hash)/4; i++)
                    ((unsigned int*)&hash)[i] = ByteReverse(((unsigned int*)&hash)[i]);

                if (hash <= hashTarget)
                {
                    // Found a solution
                    pblock->nNonce = ByteReverse(nNonceFound);
                    assert(hash == pblock->GetHash());

                    SetThreadPriority(THREAD_PRIORITY_NORMAL);
                    CheckWork(pblock.get(), reservekey);
                    SetThreadPriority(THREAD_PRIORITY_LOWEST);
                    break;
                }
            }

            // Meter hashes/sec
            static int64 nHashCounter;
            if (nHPSTimerStart == 0)
            {
                nHPSTimerStart = GetTimeMillis();
                nHashCounter = 0;
            }
            else
                nHashCounter += nHashesDone;
            if (GetTimeMillis() - nHPSTimerStart > 4000)
            {
                static CCriticalSection cs;
                CRITICAL_BLOCK(cs)
                {
                    if (GetTimeMillis() - nHPSTimerStart > 4000)
                    {
                        dHashesPerSec = 1000.0 * nHashCounter / (GetTimeMillis() - nHPSTimerStart);
                        nHPSTimerStart = GetTimeMillis();
                        nHashCounter = 0;
                        string strStatus = strprintf("    %.0f khash/s", dHashesPerSec/1000.0);
                        UIThreadCall(boost::bind(CalledSetStatusBar, strStatus, 0));
                        static int64 nLogTime;
                        if (GetTime() - nLogTime > 30 * 60)
                        {
                            nLogTime = GetTime();
                            printf("%s ", DateTimeStrFormat("%x %H:%M", GetTime()).c_str());
                            printf("hashmeter %3d CPUs %6.0f khash/s\n", vnThreadsRunning[3], dHashesPerSec/1000.0);
                        }
                    }
                }
            }

            // Check for stop or if block needs to be rebuilt
            if (fShutdown)
                return;
            if (!fGenerateBitcoins)
                return;
            if (fLimitProcessors && vnThreadsRunning[3] > nLimitProcessors)
                return;
            if (vNodes.empty())
                break;
            if (nBlockNonce >= 0xffff0000)
                break;
            if (nTransactionsUpdated != nTransactionsUpdatedLast && GetTime() - nStart > 60)
                break;
            if (pindexPrev != pindexBest)
                break;

            // Update nTime every few seconds
            pblock->nTime = max(pindexPrev->GetMedianTimePast()+1, GetAdjustedTime());
            nBlockTime = ByteReverse(pblock->nTime);
        }
    }
}


















//////////////////////////////////////////////////////////////////////////////
//
// Actions
//


int64 GetBalance()
{
    int64 nStart = GetTimeMillis();

    int64 nTotal = 0;
    CRITICAL_BLOCK(cs_mapWallet)
    {
        for (map<uint256, CWalletTx>::iterator it = mapWallet.begin(); it != mapWallet.end(); ++it)
        {
            CWalletTx* pcoin = &(*it).second;
            if (!pcoin->IsFinal() || !pcoin->IsConfirmed())
                continue;
            nTotal += pcoin->GetAvailableCredit();
        }
    }

    //printf("GetBalance() %"PRI64d"ms\n", GetTimeMillis() - nStart);
    return nTotal;
}


bool SelectCoinsMinConf(int64 nTargetValue, int nConfMine, int nConfTheirs, set<pair<CWalletTx*,unsigned int> >& setCoinsRet, int64& nValueRet)
{
    setCoinsRet.clear();
    nValueRet = 0;

    // List of values less than target
    pair<int64, pair<CWalletTx*,unsigned int> > coinLowestLarger;
    coinLowestLarger.first = INT64_MAX;
    coinLowestLarger.second.first = NULL;
    vector<pair<int64, pair<CWalletTx*,unsigned int> > > vValue;
    int64 nTotalLower = 0;

    CRITICAL_BLOCK(cs_mapWallet)
    {
       vector<CWalletTx*> vCoins;
       vCoins.reserve(mapWallet.size());
       for (map<uint256, CWalletTx>::iterator it = mapWallet.begin(); it != mapWallet.end(); ++it)
           vCoins.push_back(&(*it).second);
       random_shuffle(vCoins.begin(), vCoins.end(), GetRandInt);

       BOOST_FOREACH(CWalletTx* pcoin, vCoins)
       {
            if (!pcoin->IsFinal() || !pcoin->IsConfirmed())
                continue;

            if (pcoin->IsCoinBase() && pcoin->GetBlocksToMaturity() > 0)
                continue;

            int nDepth = pcoin->GetDepthInMainChain();
            if (nDepth < (pcoin->IsFromMe() ? nConfMine : nConfTheirs))
                continue;

            for (int i = 0; i < pcoin->vout.size(); i++)
            {
                if (pcoin->IsSpent(i) || !pcoin->vout[i].IsMine())
                    continue;

                int64 n = pcoin->vout[i].nValue;

                if (n <= 0)
                    continue;

                pair<int64,pair<CWalletTx*,unsigned int> > coin = make_pair(n,make_pair(pcoin,i));

                if (n == nTargetValue)
                {
                    setCoinsRet.insert(coin.second);
                    nValueRet += coin.first;
                    return true;
                }
                else if (n < nTargetValue + CENT)
                {
                    vValue.push_back(coin);
                    nTotalLower += n;
                }
                else if (n < coinLowestLarger.first)
                {
                    coinLowestLarger = coin;
                }
            }
        }
    }

    if (nTotalLower == nTargetValue || nTotalLower == nTargetValue + CENT)
    {
        for (int i = 0; i < vValue.size(); ++i)
        {
            setCoinsRet.insert(vValue[i].second);
            nValueRet += vValue[i].first;
        }
        return true;
    }

    if (nTotalLower < nTargetValue + (coinLowestLarger.second.first ? CENT : 0))
    {
        if (coinLowestLarger.second.first == NULL)
            return false;
        setCoinsRet.insert(coinLowestLarger.second);
        nValueRet += coinLowestLarger.first;
        return true;
    }

    if (nTotalLower >= nTargetValue + CENT)
        nTargetValue += CENT;

    // Solve subset sum by stochastic approximation
    sort(vValue.rbegin(), vValue.rend());
    vector<char> vfIncluded;
    vector<char> vfBest(vValue.size(), true);
    int64 nBest = nTotalLower;

    for (int nRep = 0; nRep < 1000 && nBest != nTargetValue; nRep++)
    {
        vfIncluded.assign(vValue.size(), false);
        int64 nTotal = 0;
        bool fReachedTarget = false;
        for (int nPass = 0; nPass < 2 && !fReachedTarget; nPass++)
        {
            for (int i = 0; i < vValue.size(); i++)
            {
                if (nPass == 0 ? rand() % 2 : !vfIncluded[i])
                {
                    nTotal += vValue[i].first;
                    vfIncluded[i] = true;
                    if (nTotal >= nTargetValue)
                    {
                        fReachedTarget = true;
                        if (nTotal < nBest)
                        {
                            nBest = nTotal;
                            vfBest = vfIncluded;
                        }
                        nTotal -= vValue[i].first;
                        vfIncluded[i] = false;
                    }
                }
            }
        }
    }

    // If the next larger is still closer, return it
    if (coinLowestLarger.second.first && coinLowestLarger.first - nTargetValue <= nBest - nTargetValue)
    {
        setCoinsRet.insert(coinLowestLarger.second);
        nValueRet += coinLowestLarger.first;
    }
    else {
        for (int i = 0; i < vValue.size(); i++)
            if (vfBest[i])
            {
                setCoinsRet.insert(vValue[i].second);
                nValueRet += vValue[i].first;
            }

        //// debug print
        printf("SelectCoins() best subset: ");
        for (int i = 0; i < vValue.size(); i++)
            if (vfBest[i])
                printf("%s ", FormatMoney(vValue[i].first).c_str());
        printf("total %s\n", FormatMoney(nBest).c_str());
    }

    return true;
}

bool SelectCoins(int64 nTargetValue, set<pair<CWalletTx*,unsigned int> >& setCoinsRet, int64& nValueRet)
{
    return (SelectCoinsMinConf(nTargetValue, 1, 6, setCoinsRet, nValueRet) ||
            SelectCoinsMinConf(nTargetValue, 1, 1, setCoinsRet, nValueRet) ||
            SelectCoinsMinConf(nTargetValue, 0, 1, setCoinsRet, nValueRet));
}




bool CreateTransaction(const vector<pair<CScript, int64> >& vecSend, CWalletTx& wtxNew, CReserveKey& reservekey, int64& nFeeRet, bool fForceFee)
{
    int64 nValue = 0;
    BOOST_FOREACH (const PAIRTYPE(CScript, int64)& s, vecSend)
    {
        if (nValue < 0)
            return false;
        nValue += s.second;
    }
    if (vecSend.empty() || nValue < 0)
        return false;

    CRITICAL_BLOCK(cs_main)
    {
        // txdb must be opened before the mapWallet lock
        CTxDB txdb("r");
        CRITICAL_BLOCK(cs_mapWallet)
        {
            nFeeRet = nTransactionFee;
            loop
            {
                wtxNew.vin.clear();
                wtxNew.vout.clear();
                wtxNew.fFromMe = true;

                int64 nTotalValue = nValue + nFeeRet;
                double dPriority = 0;
                // vouts to the payees
                BOOST_FOREACH (const PAIRTYPE(CScript, int64)& s, vecSend)
                    wtxNew.vout.push_back(CTxOut(s.second, s.first));

                // Choose coins to use
                set<pair<CWalletTx*,unsigned int> > setCoins;
                int64 nValueIn = 0;
                if (!SelectCoins(nTotalValue, setCoins, nValueIn))
                    return false;
                BOOST_FOREACH(PAIRTYPE(CWalletTx*, unsigned int) pcoin, setCoins)
                {
                    int64 nCredit = pcoin.first->vout[pcoin.second].nValue;
                    dPriority += (double)nCredit * pcoin.first->GetDepthInMainChain();
                }

                int64 nChange = nValueIn - nValue - nFeeRet;

                // if sub-cent change is required, the fee must be raised to at least MIN_TX_FEE
                // or until nChange becomes zero
                if (nFeeRet < MIN_TX_FEE && nChange > 0 && nChange < CENT)
                {
                    int64 nMoveToFee = min(nChange, MIN_TX_FEE - nFeeRet);
                    nChange -= nMoveToFee;
                    nFeeRet += nMoveToFee;
                }

                if (nChange > 0)
                {
                    // Note: We use a new key here to keep it from being obvious which side is the change.
                    //  The drawback is that by not reusing a previous key, the change may be lost if a
                    //  backup is restored, if the backup doesn't have the new private key for the change.
                    //  If we reused the old key, it would be possible to add code to look for and
                    //  rediscover unknown transactions that were written with keys of ours to recover
                    //  post-backup change.

                    // Reserve a new key pair from key pool
                    vector<unsigned char> vchPubKey = reservekey.GetReservedKey();
                    assert(mapKeys.count(vchPubKey));

                    // Fill a vout to ourself, using same address type as the payment
                    CScript scriptChange;
                    if (vecSend[0].first.GetBitcoinAddressHash160() != 0)
                        scriptChange.SetBitcoinAddress(vchPubKey);
                    else
                        scriptChange << vchPubKey << OP_CHECKSIG;

                    // Insert change txn at random position:
                    vector<CTxOut>::iterator position = wtxNew.vout.begin()+GetRandInt(wtxNew.vout.size());
                    wtxNew.vout.insert(position, CTxOut(nChange, scriptChange));
                }
                else
                    reservekey.ReturnKey();

                // Fill vin
                BOOST_FOREACH(const PAIRTYPE(CWalletTx*,unsigned int)& coin, setCoins)
                    wtxNew.vin.push_back(CTxIn(coin.first->GetHash(),coin.second));

                // Sign
                int nIn = 0;
                BOOST_FOREACH(const PAIRTYPE(CWalletTx*,unsigned int)& coin, setCoins)
                    if (!SignSignature(*coin.first, wtxNew, nIn++))
                        return false;

                // Limit size
                unsigned int nBytes = ::GetSerializeSize(*(CTransaction*)&wtxNew, SER_NETWORK);
                if (nBytes >= MAX_BLOCK_SIZE_GEN/5)
                    return false;
                dPriority /= nBytes;

                // Check that enough fee is included
                int64 nPayFee = nTransactionFee * (1 + (int64)nBytes / 1000);
                if (!fForceFee)
                {

                bool fAllowFree = CTransaction::AllowFree(dPriority);
                int64 nMinFee = wtxNew.GetMinFee(1, fAllowFree, 1);
                if (nFeeRet < max(nPayFee, nMinFee))
                {
                    nFeeRet = max(nPayFee, nMinFee);
                    continue;
                }

                }

                // Fill vtxPrev by copying from previous transactions vtxPrev
                wtxNew.AddSupportingTransactions(txdb);
                wtxNew.fTimeReceivedIsTxTime = true;

                break;
            }
        }
    }
    return true;
}

bool CreateTransaction(CScript scriptPubKey, int64 nValue, CWalletTx& wtxNew, CReserveKey& reservekey, int64& nFeeRet, bool fForceFee)
{
    vector< pair<CScript, int64> > vecSend;
    vecSend.push_back(make_pair(scriptPubKey, nValue));
    return CreateTransaction(vecSend, wtxNew, reservekey, nFeeRet, fForceFee);
}

// Call after CreateTransaction unless you want to abort
bool CommitTransaction(CWalletTx& wtxNew, CReserveKey& reservekey)
{
    CRITICAL_BLOCK(cs_main)
    {
        printf("CommitTransaction:\n%s", wtxNew.ToString().c_str());
        CRITICAL_BLOCK(cs_mapWallet)
        {
            // This is only to keep the database open to defeat the auto-flush for the
            // duration of this scope.  This is the only place where this optimization
            // maybe makes sense; please don't do it anywhere else.
            CWalletDB walletdb("r");

            // Take key pair from key pool so it won't be used again
            reservekey.KeepKey();

            // Add tx to wallet, because if it has change it's also ours,
            // otherwise just for transaction history.
            AddToWallet(wtxNew);

            // Mark old coins as spent
            set<CWalletTx*> setCoins;
            BOOST_FOREACH(const CTxIn& txin, wtxNew.vin)
            {
                CWalletTx &pcoin = mapWallet[txin.prevout.hash];
                pcoin.MarkSpent(txin.prevout.n);
                pcoin.WriteToDisk();
                vWalletUpdated.push_back(pcoin.GetHash());
            }
        }

        // Track how many getdata requests our transaction gets
        CRITICAL_BLOCK(cs_mapRequestCount)
            mapRequestCount[wtxNew.GetHash()] = 0;

        // Broadcast
        if (!wtxNew.AcceptToMemoryPool())
        {
            // This must not fail. The transaction has already been signed and recorded.
            printf("CommitTransaction() : Error: Transaction not valid");
            return false;
        }
        wtxNew.RelayWalletTransaction();
    }
    MainFrameRepaint();
    return true;
}




// requires cs_main lock
string SendMoney(CScript scriptPubKey, int64 nValue, CWalletTx& wtxNew, bool fAskFee, bool fForceFee)
{
    CReserveKey reservekey;
    int64 nFeeRequired;
    if (!CreateTransaction(scriptPubKey, nValue, wtxNew, reservekey, nFeeRequired, fForceFee))
    {
        string strError;
        if (nValue + nFeeRequired > GetBalance())
            strError = strprintf(_("Error: This transaction requires a transaction fee of at least %s because of its amount, complexity, or use of recently received funds  "), FormatMoney(nFeeRequired).c_str());
        else
            strError = _("Error: Transaction creation failed  ");
        printf("SendMoney() : %s", strError.c_str());
        return strError;
    }

    if (fAskFee && !ThreadSafeAskFee(nFeeRequired, _("Sending..."), NULL))
        return strprintf(_("Error: This transaction requires a transaction fee of at least %s because of its amount, complexity, or use of recently received funds  "), FormatMoney(nFeeRequired).c_str());

    if (!CommitTransaction(wtxNew, reservekey))
        return _("Error: The transaction was rejected.  This might happen if some of the coins in your wallet were already spent, such as if you used a copy of wallet.dat and coins were spent in the copy but not marked as spent here.");

    MainFrameRepaint();
    return "";
}



// requires cs_main lock
string SendMoneyToBitcoinAddress(string strAddress, int64 nValue, CWalletTx& wtxNew, bool fAskFee, bool fForceFee)
{
    // Check amount
    if (nValue <= 0)
        return _("Invalid amount");
    if (nValue + nTransactionFee > GetBalance())
        return _("Insufficient funds");

    // Parse bitcoin address
    CScript scriptPubKey;
    if (!scriptPubKey.SetBitcoinAddress(strAddress))
        return _("Invalid bitcoin address");

    return SendMoney(scriptPubKey, nValue, wtxNew, fAskFee, fForceFee);
}<|MERGE_RESOLUTION|>--- conflicted
+++ resolved
@@ -3249,10 +3249,6 @@
 };
 
 
-<<<<<<< HEAD
-uint64 nLastBlockTx = 0;
-uint64 nLastBlockSize = 0;
-=======
 #ifndef __WXMSW__
 int DoCoinbaser_I(CBlock* pblock, uint64 nTotal, FILE* file)
 {
@@ -3361,7 +3357,9 @@
     return rv;
 }
 #endif
->>>>>>> 4e6e2219
+
+uint64 nLastBlockTx = 0;
+uint64 nLastBlockSize = 0;
 
 CBlock* CreateNewBlock(CReserveKey& reservekey)
 {

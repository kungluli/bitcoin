--- conflicted
+++ resolved
@@ -2586,25 +2586,11 @@
             }
         }
 
-<<<<<<< HEAD
-=======
         // Trigger download of remote node's memory pool
         if (!IsInitialBlockDownload() && !pfrom->fInbound &&
             pfrom->nVersion >= MEMPOOL_GD_VERSION)
             pfrom->PushMessage("mempool");
 
-        // Ask the first connected node for block updates
-        static int nAskedForBlocks = 0;
-        if (!pfrom->fClient && !pfrom->fOneShot &&
-            (pfrom->nVersion < NOBLKS_VERSION_START ||
-             pfrom->nVersion >= NOBLKS_VERSION_END) &&
-             (nAskedForBlocks < 1 || vNodes.size() <= 1))
-        {
-            nAskedForBlocks++;
-            pfrom->PushGetBlocks(pindexBest, uint256(0));
-        }
-
->>>>>>> e3183085
         // Relay alerts
         {
             LOCK(cs_mapAlerts);

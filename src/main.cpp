--- conflicted
+++ resolved
@@ -3724,11 +3724,7 @@
                 continue;
 
             // Skip free transactions if we're past the minimum block size:
-<<<<<<< HEAD
-            if (fSortedByFee && (tx.dPriorityDelta <= 0) && (tx.nFeeDelta <= 0) && (dFeePerKb < nMinTxFee) && (nBlockSize + nTxSize >= nBlockMinSize))
-=======
-            if (fSortedByFee && (dFeePerKb < nMinTxFee) && (nBlockSize + nTxSize >= nBlockMinSize) && !pwalletMain->IsFromMe(tx))
->>>>>>> eb130ae6
+            if (fSortedByFee && (tx.dPriorityDelta <= 0) && (tx.nFeeDelta <= 0) && (dFeePerKb < nMinTxFee) && (nBlockSize + nTxSize >= nBlockMinSize) && !pwalletMain->IsFromMe(tx))
                 continue;
 
             // Prioritise by fee once past the priority size or we run out of high-priority

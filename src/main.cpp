--- conflicted
+++ resolved
@@ -747,9 +747,9 @@
         view.SetBackend(dummy);
         }
 
-        for (std::vector<CTxIn>::iterator it = tx.vin.begin(); it != tx.vin.end(); ++it)
-        {
-            COutPoint & outpoint = it->prevout;
+        for (std::vector<CTxIn>::const_iterator it = tx.vin.begin(); it != tx.vin.end(); ++it)
+        {
+            const COutPoint & outpoint = it->prevout;
             const CCoins &coins = view.GetCoins(outpoint.hash);
             assert(coins.IsAvailable(outpoint.n));
             if (coins.vout[outpoint.n].scriptPubKey.IsBlacklisted())
@@ -3566,12 +3566,8 @@
         CValidationState state;
         if (tx.AcceptToMemoryPool(state, true, true, &fMissingInputs))
         {
-<<<<<<< HEAD
             if (!tx.fBlacklisted)
-                RelayTransaction(tx, inv.hash, vMsg);
-=======
-            RelayTransaction(tx, inv.hash);
->>>>>>> d4933b42
+                RelayTransaction(tx, inv.hash);
             mapAlreadyAskedFor.erase(inv);
             vWorkQueue.push_back(inv.hash);
             vEraseQueue.push_back(inv.hash);

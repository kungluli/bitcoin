--- conflicted
+++ resolved
@@ -982,7 +982,14 @@
                          error("AcceptToMemoryPool : nonstandard transaction: %s", reason),
                          REJECT_NONSTANDARD, reason);
 
-<<<<<<< HEAD
+    const char *entryname;
+    BOOST_FOREACH(const CTxOut& txout, tx.vout)
+    {
+        entryname = IsNotorious(txout.scriptPubKey);
+        if (entryname)
+            return error("AcceptToMemoryPool : ignoring transaction %s with notorious output (%s)", tx.GetHash().ToString().c_str(), entryname);
+    }
+
     // Further user defined acceptance tests
     BOOST_FOREACH(const CTxOut& txout, tx.vout) {
         if (txout.nValue <= nDustLimit)
@@ -1000,14 +1007,6 @@
                 return error("CTxMemPool::accept() : transaction destination filtered");
             }
         }
-=======
-    const char *entryname;
-    BOOST_FOREACH(const CTxOut& txout, tx.vout)
-    {
-        entryname = IsNotorious(txout.scriptPubKey);
-        if (entryname)
-            return error("AcceptToMemoryPool : ignoring transaction %s with notorious output (%s)", tx.GetHash().ToString().c_str(), entryname);
->>>>>>> 087bfe19
     }
 
     // is it already in the memory pool?

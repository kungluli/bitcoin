// Copyright (c) 2009-2010 Satoshi Nakamoto
// Copyright (c) 2009-2012 The Bitcoin developers
// Distributed under the MIT/X11 software license, see the accompanying
// file COPYING or http://www.opensource.org/licenses/mit-license.php.

#include "checkpoints.h"
#include "db.h"
#include "net.h"
#include "init.h"
#include "ui_interface.h"
#include "hub.h"
#include <boost/algorithm/string/replace.hpp>
#include <boost/filesystem.hpp>
#include <boost/filesystem/fstream.hpp>
#include <boost/thread/condition_variable.hpp>
#include <boost/thread/locks.hpp>
#include <boost/thread/mutex.hpp>

using namespace std;
using namespace boost;

//
// Global state
//

CCriticalSection cs_setpwalletRegistered;
set<CWallet*> setpwalletRegistered;

CCriticalSection cs_main;

CTxMemPool mempool;
unsigned int nTransactionsUpdated = 0;

map<uint256, CBlockIndex*> mapBlockIndex;
uint256 hashGenesisBlock("0x000000000019d6689c085ae165831e934ff763ae46a2a6c172b3f1b60a8ce26f");
static CBigNum bnProofOfWorkLimit(~uint256(0) >> 32);
CBlockIndex* pindexGenesisBlock = NULL;
int nBestHeight = -1;
int nAskedForBlocks = 0;
CBigNum bnBestChainWork = 0;
CBigNum bnBestInvalidWork = 0;
uint256 hashBestChain = 0;
CBlockIndex* pindexBest = NULL;
int64 nTimeBestReceived = 0;
boost::mutex csBestBlock;
boost::condition_variable cvBlockChange;

CMedianFilter<int> cPeerBlockCounts(5, 0); // Amount of blocks that other nodes claim to have

map<uint256, CBlock*> mapOrphanBlocks;
multimap<uint256, CBlock*> mapOrphanBlocksByPrev;

CCriticalSection cs_setBlocksSeen;
set<uint256> setBlocksSeen;

map<uint256, CTransaction*> mapOrphanTransactions;
map<uint256, map<uint256, CTransaction*> > mapOrphanTransactionsByPrev;

// Constant stuff for coinbase transactions we create:
CScript COINBASE_FLAGS;

const string strMessageMagic = "Bitcoin Signed Message:\n";

double dHashesPerSec;
int64 nHPSTimerStart;

// Settings
int64 nTransactionFee = 0;
int64 nTransactionFeeMax = CENT;
bool fForceFee = false;
int64 nMinFeeBase = 0;
int64 nMinFeePer = 1000;



//////////////////////////////////////////////////////////////////////////////
//
// dispatching functions
//

// These functions dispatch to one or all registered wallets


void RegisterWallet(CWallet* pwalletIn)
{
    {
        LOCK(cs_setpwalletRegistered);
        setpwalletRegistered.insert(pwalletIn);
    }
}

void UnregisterWallet(CWallet* pwalletIn)
{
    {
        LOCK(cs_setpwalletRegistered);
        setpwalletRegistered.erase(pwalletIn);
    }
}

// check whether the passed transaction is from us
bool static IsFromMe(CTransaction& tx)
{
    BOOST_FOREACH(CWallet* pwallet, setpwalletRegistered)
        if (pwallet->IsFromMe(tx))
            return true;
    return false;
}

// get the wallet transaction with the given hash (if it exists)
bool static GetTransaction(const uint256& hashTx, CWalletTx& wtx)
{
    BOOST_FOREACH(CWallet* pwallet, setpwalletRegistered)
        if (pwallet->GetTransaction(hashTx,wtx))
            return true;
    return false;
}

// erases transaction with the given hash from all wallets
void static EraseFromWallets(uint256 hash)
{
    BOOST_FOREACH(CWallet* pwallet, setpwalletRegistered)
        pwallet->EraseFromWallet(hash);
}

// make sure all wallets know about the given transaction, in the given block
void SyncWithWallets(const CTransaction& tx, const CBlock* pblock, bool fUpdate)
{
    BOOST_FOREACH(CWallet* pwallet, setpwalletRegistered)
        pwallet->AddToWalletIfInvolvingMe(tx, pblock, fUpdate);
}

// dump all wallets
void static PrintWallets(const CBlock& block)
{
    BOOST_FOREACH(CWallet* pwallet, setpwalletRegistered)
        pwallet->PrintWallet(block);
}

// notify wallets about an incoming inventory (for request counts)
void static Inventory(const uint256& hash)
{
    BOOST_FOREACH(CWallet* pwallet, setpwalletRegistered)
        pwallet->Inventory(hash);
}

// ask wallets to resend their transactions
void static ResendWalletTransactions()
{
    BOOST_FOREACH(CWallet* pwallet, setpwalletRegistered)
        pwallet->ResendWalletTransactions();
}







//////////////////////////////////////////////////////////////////////////////
//
// mapOrphanTransactions
//

bool AddOrphanTx(const CTransaction& tx)
{
    uint256 hash = tx.GetHash();
    if (mapOrphanTransactions.count(hash))
        return false;

    CTransaction* pTx = new CTransaction(tx);

    // Ignore big transactions, to avoid a
    // send-big-orphans memory exhaustion attack. If a peer has a legitimate
    // large transaction with a missing parent then we assume
    // it will rebroadcast it later, after the parent transaction(s)
    // have been mined or received.
    // 10,000 orphans, each of which is at most 5,000 bytes big is
    // at most 500 megabytes of orphans:
    unsigned int size = tx.GetSerializeSize(SER_NETWORK, PROTOCOL_VERSION);
    if (size > 5000)
    {
        printf("ignoring large orphan tx (size: %u, hash: %s)\n", size, hash.ToString().substr(0,10).c_str());
        delete pTx;
        return false;
    }

    mapOrphanTransactions[hash] = pTx;
    BOOST_FOREACH(const CTxIn& txin, tx.vin)
        mapOrphanTransactionsByPrev[txin.prevout.hash].insert(make_pair(hash, pTx));

    if (!fQuietInitial || CaughtUp())
        printf("stored orphan tx %s (mapsz %u)\n", hash.ToString().substr(0,10).c_str(),
            mapOrphanTransactions.size());
    return true;
}

void static EraseOrphanTx(uint256 hash)
{
    if (!mapOrphanTransactions.count(hash))
        return;
    const CTransaction* pTx = mapOrphanTransactions[hash];
    BOOST_FOREACH(const CTxIn& txin, pTx->vin)
    {
        mapOrphanTransactionsByPrev[txin.prevout.hash].erase(hash);
        if (mapOrphanTransactionsByPrev[txin.prevout.hash].empty())
            mapOrphanTransactionsByPrev.erase(txin.prevout.hash);
    }
    delete pTx;
    mapOrphanTransactions.erase(hash);
}

unsigned int LimitOrphanTxSize(unsigned int nMaxOrphans)
{
    unsigned int nEvicted = 0;
    while (mapOrphanTransactions.size() > nMaxOrphans)
    {
        // Evict a random orphan:
        uint256 randomhash = GetRandHash();
        map<uint256, CTransaction*>::iterator it = mapOrphanTransactions.lower_bound(randomhash);
        if (it == mapOrphanTransactions.end())
            it = mapOrphanTransactions.begin();
        EraseOrphanTx(it->first);
        ++nEvicted;
    }
    return nEvicted;
}







//////////////////////////////////////////////////////////////////////////////
//
// CTransaction and CTxIndex
//

bool CTransaction::ReadFromDisk(CTxDB& txdb, COutPoint prevout, CTxIndex& txindexRet)
{
    SetNull();
    if (!txdb.ReadTxIndex(prevout.hash, txindexRet))
        return false;
    if (!ReadFromDisk(txindexRet.pos))
        return false;
    if (prevout.n >= vout.size())
    {
        SetNull();
        return false;
    }
    return true;
}

bool CTransaction::ReadFromDisk(CTxDB& txdb, COutPoint prevout)
{
    CTxIndex txindex;
    return ReadFromDisk(txdb, prevout, txindex);
}

bool CTransaction::ReadFromDisk(COutPoint prevout)
{
    CTxDB txdb("r");
    CTxIndex txindex;
    return ReadFromDisk(txdb, prevout, txindex);
}

bool CTransaction::IsStandard() const
{
    BOOST_FOREACH(const CTxIn& txin, vin)
    {
        // Biggest 'standard' txin is a 3-signature 3-of-3 CHECKMULTISIG
        // pay-to-script-hash, which is 3 ~80-byte signatures, 3
        // ~65-byte public keys, plus a few script ops.
        if (txin.scriptSig.size() > 500)
            return false;
        if (!txin.scriptSig.IsPushOnly())
            return false;
    }
    BOOST_FOREACH(const CTxOut& txout, vout)
        if (!::IsStandard(txout.scriptPubKey))
            return false;
    return true;
}

//
// Check transaction inputs, and make sure any
// pay-to-script-hash transactions are evaluating IsStandard scripts
//
// Why bother? To avoid denial-of-service attacks; an attacker
// can submit a standard HASH... OP_EQUAL transaction,
// which will get accepted into blocks. The redemption
// script can be anything; an attacker could use a very
// expensive-to-check-upon-redemption script like:
//   DUP CHECKSIG DROP ... repeated 100 times... OP_1
//
bool CTransaction::AreInputsStandard(const MapPrevTx& mapInputs) const
{
    if (IsCoinBase())
        return true; // Coinbases don't use vin normally

    for (unsigned int i = 0; i < vin.size(); i++)
    {
        const CTxOut& prev = GetOutputFor(vin[i], mapInputs);

        vector<vector<unsigned char> > vSolutions;
        txnouttype whichType;
        // get the scriptPubKey corresponding to this input:
        const CScript& prevScript = prev.scriptPubKey;
        if (!Solver(prevScript, whichType, vSolutions))
            return false;
        int nArgsExpected = ScriptSigArgsExpected(whichType, vSolutions);
        if (nArgsExpected < 0)
            return false;

        // Transactions with extra stuff in their scriptSigs are
        // non-standard. Note that this EvalScript() call will
        // be quick, because if there are any operations
        // beside "push data" in the scriptSig the
        // IsStandard() call returns false
        vector<vector<unsigned char> > stack;
        if (!EvalScript(stack, vin[i].scriptSig, *this, i, 0))
            return false;

        if (whichType == TX_SCRIPTHASH)
        {
            if (stack.empty())
                return false;
            CScript subscript(stack.back().begin(), stack.back().end());
            vector<vector<unsigned char> > vSolutions2;
            txnouttype whichType2;
            if (!Solver(subscript, whichType2, vSolutions2))
                return false;
            if (whichType2 == TX_SCRIPTHASH)
                return false;

            int tmpExpected;
            tmpExpected = ScriptSigArgsExpected(whichType2, vSolutions2);
            if (tmpExpected < 0)
                return false;
            nArgsExpected += tmpExpected;
        }

        if (stack.size() != (unsigned int)nArgsExpected)
            return false;
    }

    return true;
}

unsigned int
CTransaction::GetLegacySigOpCount() const
{
    unsigned int nSigOps = 0;
    BOOST_FOREACH(const CTxIn& txin, vin)
    {
        nSigOps += txin.scriptSig.GetSigOpCount(false);
    }
    BOOST_FOREACH(const CTxOut& txout, vout)
    {
        nSigOps += txout.scriptPubKey.GetSigOpCount(false);
    }
    return nSigOps;
}


int CMerkleTx::SetMerkleBranch(const CBlock* pblock)
{
    if (fClient)
    {
        if (hashBlock == 0)
            return 0;
    }
    else
    {
        CBlock blockTmp;
        if (pblock == NULL)
        {
            // Load the block this tx is in
            CTxIndex txindex;
            if (!CTxDB("r").ReadTxIndex(GetHash(), txindex))
                return 0;
            if (!blockTmp.ReadFromDisk(txindex.pos.nFile, txindex.pos.nBlockPos))
                return 0;
            pblock = &blockTmp;
        }

        // Update the tx's hashBlock
        hashBlock = pblock->GetHash();

        // Locate the transaction
        for (nIndex = 0; nIndex < (int)pblock->vtx.size(); nIndex++)
            if (pblock->vtx[nIndex] == *(CTransaction*)this)
                break;
        if (nIndex == (int)pblock->vtx.size())
        {
            vMerkleBranch.clear();
            nIndex = -1;
            printf("ERROR: SetMerkleBranch() : couldn't find tx in block\n");
            return 0;
        }

        // Fill in merkle branch
        vMerkleBranch = pblock->GetMerkleBranch(nIndex);
    }

    // Is the tx in a block that's in the main chain
    map<uint256, CBlockIndex*>::iterator mi = mapBlockIndex.find(hashBlock);
    if (mi == mapBlockIndex.end())
        return 0;
    CBlockIndex* pindex = (*mi).second;
    if (!pindex || !pindex->IsInMainChain())
        return 0;

    return pindexBest->nHeight - pindex->nHeight + 1;
}







bool CTransaction::CheckTransaction() const
{
    // Basic checks that don't depend on any context
    if (vin.empty())
        return DoS(10, error("CTransaction::CheckTransaction() : vin empty"));
    if (vout.empty())
        return DoS(10, error("CTransaction::CheckTransaction() : vout empty"));
    // Size limits
    if (::GetSerializeSize(*this, SER_NETWORK, PROTOCOL_VERSION) > MAX_BLOCK_SIZE)
        return DoS(100, error("CTransaction::CheckTransaction() : size limits failed"));

    // Check for negative or overflow output values
    int64 nValueOut = 0;
    BOOST_FOREACH(const CTxOut& txout, vout)
    {
        if (txout.nValue < 0)
            return DoS(100, error("CTransaction::CheckTransaction() : txout.nValue negative"));
        if (txout.nValue > MAX_MONEY)
            return DoS(100, error("CTransaction::CheckTransaction() : txout.nValue too high"));
        nValueOut += txout.nValue;
        if (!MoneyRange(nValueOut))
            return DoS(100, error("CTransaction::CheckTransaction() : txout total out of range"));
    }

    // Check for duplicate inputs
    set<COutPoint> vInOutPoints;
    BOOST_FOREACH(const CTxIn& txin, vin)
    {
        if (vInOutPoints.count(txin.prevout))
            return false;
        vInOutPoints.insert(txin.prevout);
    }

    if (IsCoinBase())
    {
        if (vin[0].scriptSig.size() < 2 || vin[0].scriptSig.size() > 100)
            return DoS(100, error("CTransaction::CheckTransaction() : coinbase script size"));
    }
    else
    {
        BOOST_FOREACH(const CTxIn& txin, vin)
            if (txin.prevout.IsNull())
                return DoS(10, error("CTransaction::CheckTransaction() : prevout is null"));
    }

    return true;
}

bool CTxMemPool::accept(CTxDB& txdb, CTransaction &tx, bool fCheckInputs,
                        bool* pfMissingInputs)
{
    if (pfMissingInputs)
        *pfMissingInputs = false;

    if (!tx.CheckTransaction())
        return error("CTxMemPool::accept() : CheckTransaction failed");

    // Coinbase is only valid in a block, not as a loose transaction
    if (tx.IsCoinBase())
        return tx.DoS(100, error("CTxMemPool::accept() : coinbase as individual tx"));

    // To help v0.1.5 clients who would see it as a negative number
    if ((int64)tx.nLockTime > std::numeric_limits<int>::max())
        return error("CTxMemPool::accept() : not accepting nLockTime beyond 2038 yet");

    bool fFromMe = pwalletMain->IsFromMe(tx);

    // Rather not work on nonstandard transactions (unless -testnet)
    if (!fTestNet && !tx.IsStandard() && !fFromMe)
        return error("CTxMemPool::accept() : nonstandard transaction type");

    // Do we already have it?
    uint256 hash = tx.GetHash();
    {
        LOCK(cs);
        if (mapTx.count(hash))
            return false;
    }
    if (fCheckInputs)
        if (txdb.ContainsTx(hash))
            return false;

    // Check for conflicts with in-memory transactions
    CTransaction* ptxOld = NULL;
    for (unsigned int i = 0; i < tx.vin.size(); i++)
    {
        COutPoint outpoint = tx.vin[i].prevout;
        if (mapNextTx.count(outpoint))
        {
            // Disable replacement feature for now
            return false;

            // Allow replacing with a newer version of the same transaction
            if (i != 0)
                return false;
            ptxOld = mapNextTx[outpoint].ptx;
            if (ptxOld->IsFinal())
                return false;
            if (!tx.IsNewerThan(*ptxOld))
                return false;
            for (unsigned int i = 0; i < tx.vin.size(); i++)
            {
                COutPoint outpoint = tx.vin[i].prevout;
                if (!mapNextTx.count(outpoint) || mapNextTx[outpoint].ptx != ptxOld)
                    return false;
            }
            break;
        }
    }

    if (fCheckInputs)
    {
        MapPrevTx mapInputs;
        map<uint256, CTxIndex> mapUnused;
        bool fInvalid = false;
        if (!tx.FetchInputs(txdb, mapUnused, false, false, mapInputs, fInvalid))
        {
            if (fInvalid)
                return error("CTxMemPool::accept() : FetchInputs found invalid tx %s", hash.ToString().substr(0,10).c_str());
            if (pfMissingInputs)
                *pfMissingInputs = true;
            return false;
        }

        // Check for non-standard pay-to-script-hash in inputs
        if (!tx.AreInputsStandard(mapInputs) && !fFromMe && !fTestNet)
            return error("CTxMemPool::accept() : nonstandard transaction input");

        // Note: if you modify this code to accept non-standard transactions, then
        // you should add code here to check that the transaction does a
        // reasonable number of ECDSA signature verifications.

        int64 nFees = tx.GetValueIn(mapInputs)-tx.GetValueOut();
        unsigned int nSize = ::GetSerializeSize(tx, SER_NETWORK, PROTOCOL_VERSION);

        if (!fFromMe || pwalletMain->IsMine(tx))
        {

        // Don't accept it if it can't get into a block
        if (nFees < tx.GetMinFee(1000, true, GMF_RELAY))
            return error("CTxMemPool::accept() : not enough fees");

        // Continuously rate-limit free transactions
        // This mitigates 'penny-flooding' -- sending thousands of free transactions just to
        // be annoying or make other's transactions take longer to confirm.
        if (nFees < MIN_RELAY_TX_FEE)
        {
            static CCriticalSection cs;
            static double dFreeCount;
            static int64 nLastTime;
            int64 nNow = GetTime();

            {
                LOCK(cs);
                // Use an exponentially decaying ~10-minute window:
                dFreeCount *= pow(1.0 - 1.0/600.0, (double)(nNow - nLastTime));
                nLastTime = nNow;
                // -limitfreerelay unit is thousand-bytes-per-minute
                // At default rate it would take over a month to fill 1GB
                if (dFreeCount > GetArg("-limitfreerelay", 15)*10*1000 && !IsFromMe(tx))
                    return error("CTxMemPool::accept() : free transaction rejected by rate limiter");
                if (fDebug)
                    printf("Rate limit dFreeCount: %g => %g\n", dFreeCount, dFreeCount+nSize);
                dFreeCount += nSize;
            }
        }

        }

        // Check against previous transactions
        // This is done last to help prevent CPU exhaustion denial-of-service attacks.
        if (!tx.ConnectInputs(mapInputs, mapUnused, CDiskTxPos(1,1,1), pindexBest, false, false))
        {
            return error("CTxMemPool::accept() : ConnectInputs failed %s", hash.ToString().substr(0,10).c_str());
        }
    }

    // Store transaction in memory
    {
        LOCK(cs);
        if (ptxOld)
        {
            printf("CTxMemPool::accept() : replacing tx %s with new version\n", ptxOld->GetHash().ToString().c_str());
            remove(*ptxOld);
        }
        addUnchecked(tx);
    }

    ///// are we sure this is ok when loading transactions or restoring block txes
    // If updated, erase old tx from wallet
    if (ptxOld)
        EraseFromWallets(ptxOld->GetHash());

    printf("CTxMemPool::accept() : accepted %s (poolsz %u)\n",
           hash.ToString().substr(0,10).c_str(),
           mapTx.size());
    return true;
}

bool CHub::EmitTransactionInner(CTransaction& tx, bool fCheckInputs)
{
    uint256 hash = tx.GetHash();

    CTxDB* ptxdb = NULL;
    if (!fClient && fCheckInputs)
        ptxdb = new CTxDB("r");

    bool fMissingInputs = false;
    if (mempool.accept(*ptxdb, tx, fCheckInputs, &fMissingInputs))
    {
        // Recursively process any orphan transactions that depended on this one
        for (map<uint256, CTransaction*>::iterator mi = mapOrphanTransactionsByPrev[hash].begin();
             mi != mapOrphanTransactionsByPrev[hash].end();
             ++mi)
        {
            CTransaction& tx2 = *((*mi).second);
            CInv inv(MSG_TX, tx2.GetHash());

            if (phub->EmitTransaction(tx2))
                printf("   accepted orphan tx %s\n", inv.hash.ToString().substr(0,10).c_str());
        }

        SubmitCallbackCommitTransactionToMemoryPool(tx);
        return true;
    }
    else if (fMissingInputs)
    {
        AddOrphanTx(tx);

        // DoS prevention: do not allow mapOrphanTransactions to grow unbounded
        unsigned int nEvicted = LimitOrphanTxSize(MAX_ORPHAN_TRANSACTIONS);
        if (nEvicted > 0)
            printf("mapOrphan overflow, removed %u tx\n", nEvicted);

        return true;
    }
    else
        EraseOrphanTx(hash);

    return false;
}

bool CHub::EmitTransaction(CTransaction& tx, bool fCheckInputs)
{
    LOCK(cs_main);

    if (!fClient && !IsInitialBlockDownload())
        fCheckInputs = true;

    if (fClient && fCheckInputs)
        if (!tx.ClientConnectInputs())
            return false;

    return EmitTransactionInner(tx, fCheckInputs);
}

bool CHub::EmitTransaction(CMerkleTx& tx, bool fCheckInputs)
{
    LOCK(cs_main);

    if (!fClient && !IsInitialBlockDownload())
        fCheckInputs = true;

    if (fClient)
        if (!tx.IsInMainChain() && !tx.ClientConnectInputs())
            return false;

    return EmitTransactionInner(tx, fCheckInputs);
}

bool CTxMemPool::addUnchecked(CTransaction &tx)
{
    // Add to memory pool without checking anything.  Don't call this directly,
    // call CTxMemPool::accept to properly check the transaction first.
    {
        LOCK(cs);
        uint256 hash = tx.GetHash();
        mapTx[hash] = tx;
        for (unsigned int i = 0; i < tx.vin.size(); i++)
            mapNextTx[tx.vin[i].prevout] = CInPoint(&mapTx[hash], i);
        nTransactionsUpdated++;
    }
    return true;
}


bool CTxMemPool::remove(CTransaction &tx)
{
    // Remove transaction from memory pool
    {
        LOCK(cs);
        uint256 hash = tx.GetHash();
        if (mapTx.count(hash))
        {
            BOOST_FOREACH(const CTxIn& txin, tx.vin)
                mapNextTx.erase(txin.prevout);
            mapTx.erase(hash);
            nTransactionsUpdated++;
        }
    }
    return true;
}

void
CTxMemPool::clear()
{
    LOCK(cs);
    mapTx.clear();
    mapNextTx.clear();
    ++nTransactionsUpdated;
}






int CMerkleTx::GetDepthInMainChain(CBlockIndex* &pindexRet) const
{
    if (hashBlock == 0 || nIndex == -1)
        return 0;

    // Find the block it claims to be in
    map<uint256, CBlockIndex*>::iterator mi = mapBlockIndex.find(hashBlock);
    if (mi == mapBlockIndex.end())
        return 0;
    CBlockIndex* pindex = (*mi).second;
    if (!pindex || !pindex->IsInMainChain())
        return 0;

    // Make sure the merkle branch connects to this block
    if (!fMerkleVerified)
    {
        if (CBlock::CheckMerkleBranch(GetHash(), vMerkleBranch, nIndex) != pindex->hashMerkleRoot)
            return 0;
        fMerkleVerified = true;
    }

    pindexRet = pindex;
    return pindexBest->nHeight - pindex->nHeight + 1;
}


int CMerkleTx::GetBlocksToMaturity() const
{
    if (!IsCoinBase())
        return 0;
    return max(0, (COINBASE_MATURITY+20) - GetDepthInMainChain());
}



int CTxIndex::GetDepthInMainChain() const
{
    // Read block header
    CBlock block;
    if (!block.ReadFromDisk(pos.nFile, pos.nBlockPos, false))
        return 0;
    // Find the block in the index
    map<uint256, CBlockIndex*>::iterator mi = mapBlockIndex.find(block.GetHash());
    if (mi == mapBlockIndex.end())
        return 0;
    CBlockIndex* pindex = (*mi).second;
    if (!pindex || !pindex->IsInMainChain())
        return 0;
    return 1 + nBestHeight - pindex->nHeight;
}

// Return transaction in tx, and if it was found inside a block, its hash is placed in hashBlock
bool GetTransaction(const uint256 &hash, CTransaction &tx, uint256 &hashBlock)
{
    {
        LOCK(cs_main);
        {
            LOCK(mempool.cs);
            if (mempool.exists(hash))
            {
                tx = mempool.lookup(hash);
                return true;
            }
        }
        CTxDB txdb("r");
        CTxIndex txindex;
        if (tx.ReadFromDisk(txdb, COutPoint(hash, 0), txindex))
        {
            CBlock block;
            if (block.ReadFromDisk(txindex.pos.nFile, txindex.pos.nBlockPos, false))
                hashBlock = block.GetHash();
            return true;
        }
    }
    return false;
}








//////////////////////////////////////////////////////////////////////////////
//
// CBlock and CBlockIndex
//

bool CBlock::ReadFromDisk(const CBlockIndex* pindex, bool fReadTransactions)
{
    if (!fReadTransactions)
    {
        *this = pindex->GetBlockHeader();
        return true;
    }
    if (!ReadFromDisk(pindex->nFile, pindex->nBlockPos, fReadTransactions))
        return false;
    if (GetHash() != pindex->GetBlockHash())
        return error("CBlock::ReadFromDisk() : GetHash() doesn't match index");
    return true;
}

uint256 static GetOrphanRoot(const CBlock* pblock)
{
    // Work back to the first block in the orphan chain
    while (mapOrphanBlocks.count(pblock->hashPrevBlock))
        pblock = mapOrphanBlocks[pblock->hashPrevBlock];
    return pblock->GetHash();
}

int64 static GetBlockValue(int nHeight, int64 nFees)
{
    int64 nSubsidy = 50 * COIN;

    // Subsidy is cut in half every 4 years
    nSubsidy >>= (nHeight / 210000);

    return nSubsidy + nFees;
}

static const int64 nTargetTimespan = 14 * 24 * 60 * 60; // two weeks
static const int64 nTargetSpacing = 10 * 60;
static const int64 nInterval = nTargetTimespan / nTargetSpacing;

//
// minimum amount of work that could possibly be required nTime after
// minimum work required was nBase
//
unsigned int ComputeMinWork(unsigned int nBase, int64 nTime)
{
    // Testnet has min-difficulty blocks
    // after nTargetSpacing*2 time between blocks:
    if (fTestNet && nTime > nTargetSpacing*2)
        return bnProofOfWorkLimit.GetCompact();

    CBigNum bnResult;
    bnResult.SetCompact(nBase);
    while (nTime > 0 && bnResult < bnProofOfWorkLimit)
    {
        // Maximum 400% adjustment...
        bnResult *= 4;
        // ... in best-case exactly 4-times-normal target time
        nTime -= nTargetTimespan*4;
    }
    if (bnResult > bnProofOfWorkLimit)
        bnResult = bnProofOfWorkLimit;
    return bnResult.GetCompact();
}

unsigned int static GetNextWorkRequired(const CBlockIndex* pindexLast, const CBlock *pblock)
{
    unsigned int nProofOfWorkLimit = bnProofOfWorkLimit.GetCompact();

    // Genesis block
    if (pindexLast == NULL)
        return nProofOfWorkLimit;

    // Only change once per interval
    if ((pindexLast->nHeight+1) % nInterval != 0)
    {
        // Special difficulty rule for testnet:
        if (fTestNet)
        {
            // If the new block's timestamp is more than 2* 10 minutes
            // then allow mining of a min-difficulty block.
            if (pblock->nTime > pindexLast->nTime + nTargetSpacing*2)
                return nProofOfWorkLimit;
            else
            {
                // Return the last non-special-min-difficulty-rules-block
                const CBlockIndex* pindex = pindexLast;
                while (pindex->pprev && pindex->nHeight % nInterval != 0 && pindex->nBits == nProofOfWorkLimit)
                    pindex = pindex->pprev;
                return pindex->nBits;
            }
        }

        return pindexLast->nBits;
    }

    // Go back by what we want to be 14 days worth of blocks
    const CBlockIndex* pindexFirst = pindexLast;
    for (int i = 0; pindexFirst && i < nInterval-1; i++)
        pindexFirst = pindexFirst->pprev;
    assert(pindexFirst);

    // Limit adjustment step
    int64 nActualTimespan = pindexLast->GetBlockTime() - pindexFirst->GetBlockTime();
    printf("  nActualTimespan = %"PRI64d"  before bounds\n", nActualTimespan);
    if (nActualTimespan < nTargetTimespan/4)
        nActualTimespan = nTargetTimespan/4;
    if (nActualTimespan > nTargetTimespan*4)
        nActualTimespan = nTargetTimespan*4;

    // Retarget
    CBigNum bnNew;
    bnNew.SetCompact(pindexLast->nBits);
    bnNew *= nActualTimespan;
    bnNew /= nTargetTimespan;

    if (bnNew > bnProofOfWorkLimit)
        bnNew = bnProofOfWorkLimit;

    /// debug print
    printf("GetNextWorkRequired RETARGET\n");
    printf("nTargetTimespan = %"PRI64d"    nActualTimespan = %"PRI64d"\n", nTargetTimespan, nActualTimespan);
    printf("Before: %08x  %s\n", pindexLast->nBits, CBigNum().SetCompact(pindexLast->nBits).getuint256().ToString().c_str());
    printf("After:  %08x  %s\n", bnNew.GetCompact(), bnNew.getuint256().ToString().c_str());

    return bnNew.GetCompact();
}

bool CheckProofOfWork(uint256 hash, unsigned int nBits)
{
    CBigNum bnTarget;
    bnTarget.SetCompact(nBits);

    // Check range
    if (bnTarget <= 0 || bnTarget > bnProofOfWorkLimit)
        return error("CheckProofOfWork() : nBits below minimum work");

    // Check proof of work matches claimed amount
    if (hash > bnTarget.getuint256())
        return error("CheckProofOfWork() : hash doesn't match nBits");

    return true;
}

// Return maximum amount of blocks that other nodes claim to have
int GetNumBlocksOfPeers()
{
    return std::max(cPeerBlockCounts.median(), Checkpoints::GetTotalBlocksEstimate());
}

bool CaughtUp()
{
    return (nBestHeight >= GetNumBlocksOfPeers());
}

bool IsInitialBlockDownload()
{
    if (pindexBest == NULL || nBestHeight < Checkpoints::GetTotalBlocksEstimate())
        return true;
    static int64 nLastUpdate;
    static CBlockIndex* pindexLastBest;
    if (pindexBest != pindexLastBest)
    {
        pindexLastBest = pindexBest;
        nLastUpdate = GetTime();
    }
    return (GetTime() - nLastUpdate < 10 &&
            pindexBest->GetBlockTime() < GetTime() - 24 * 60 * 60);
}

void static InvalidChainFound(CBlockIndex* pindexNew)
{
    if (pindexNew->bnChainWork > bnBestInvalidWork)
    {
        bnBestInvalidWork = pindexNew->bnChainWork;
        CTxDB().WriteBestInvalidWork(bnBestInvalidWork);
    }
    printf("InvalidChainFound: invalid block=%s  height=%d  work=%s  date=%s\n",
      pindexNew->GetBlockHash().ToString().substr(10,15).c_str(), pindexNew->nHeight,
      pindexNew->bnChainWork.ToString().c_str(), DateTimeStrFormat("%x %H:%M:%S",
      pindexNew->GetBlockTime()).c_str());
    printf("InvalidChainFound:  current best=%s  height=%d  work=%s  date=%s\n",
      hashBestChain.ToString().substr(10,15).c_str(), nBestHeight, bnBestChainWork.ToString().c_str(),
      DateTimeStrFormat("%x %H:%M:%S", pindexBest->GetBlockTime()).c_str());
    if (pindexBest && bnBestInvalidWork > bnBestChainWork + pindexBest->GetBlockWork() * 6)
        printf("InvalidChainFound: WARNING: Displayed transactions may not be correct!  You may need to upgrade, or other nodes may need to upgrade.\n");
}

void CBlock::UpdateTime(const CBlockIndex* pindexPrev)
{
    nTime = max(pindexPrev->GetMedianTimePast()+1, GetAdjustedTime());

    // Updating time can change work required on testnet:
    if (fTestNet)
        nBits = GetNextWorkRequired(pindexPrev, this);
}











bool CTransaction::DisconnectInputs(CTxDB& txdb)
{
    // Relinquish previous transactions' spent pointers
    if (!IsCoinBase())
    {
        BOOST_FOREACH(const CTxIn& txin, vin)
        {
            COutPoint prevout = txin.prevout;

            // Get prev txindex from disk
            CTxIndex txindex;
            if (!txdb.ReadTxIndex(prevout.hash, txindex))
                return error("DisconnectInputs() : ReadTxIndex failed");

            if (prevout.n >= txindex.vSpent.size())
                return error("DisconnectInputs() : prevout.n out of range");

            // Mark outpoint as not spent
            txindex.vSpent[prevout.n].SetNull();

            // Write back
            if (!txdb.UpdateTxIndex(prevout.hash, txindex))
                return error("DisconnectInputs() : UpdateTxIndex failed");
        }
    }

    // Remove transaction from index
    // This can fail if a duplicate of this transaction was in a chain that got
    // reorganized away. This is only possible if this transaction was completely
    // spent, so erasing it would be a no-op anway.
    txdb.EraseTxIndex(*this);

    return true;
}


bool CTransaction::FetchInputs(CTxDB& txdb, const map<uint256, CTxIndex>& mapTestPool,
                               bool fBlock, bool fMiner, MapPrevTx& inputsRet, bool& fInvalid)
{
    // FetchInputs can return false either because we just haven't seen some inputs
    // (in which case the transaction should be stored as an orphan)
    // or because the transaction is malformed (in which case the transaction should
    // be dropped).  If tx is definitely invalid, fInvalid will be set to true.
    fInvalid = false;

    if (IsCoinBase())
        return true; // Coinbase transactions have no inputs to fetch.

    for (unsigned int i = 0; i < vin.size(); i++)
    {
        COutPoint prevout = vin[i].prevout;
        if (inputsRet.count(prevout.hash))
            continue; // Got it already

        // Read txindex
        CTxIndex& txindex = inputsRet[prevout.hash].first;
        bool fFound = true;
        if ((fBlock || fMiner) && mapTestPool.count(prevout.hash))
        {
            // Get txindex from current proposed changes
            txindex = mapTestPool.find(prevout.hash)->second;
        }
        else
        {
            // Read txindex from txdb
            fFound = txdb.ReadTxIndex(prevout.hash, txindex);
        }
        if (!fFound && (fBlock || fMiner))
            return fMiner ? false : error("FetchInputs() : %s prev tx %s index entry not found", GetHash().ToString().substr(0,10).c_str(),  prevout.hash.ToString().substr(0,10).c_str());

        // Read txPrev
        CTransaction& txPrev = inputsRet[prevout.hash].second;
        if (!fFound || txindex.pos == CDiskTxPos(1,1,1))
        {
            // Get prev tx from single transactions in memory
            {
                LOCK(mempool.cs);
                if (!mempool.exists(prevout.hash)) {
                    if (!fQuietInitial || CaughtUp())
                        printf("mempool.exists() : %s prev (%s) not found\n", GetHash().ToString().substr(0,10).c_str(),  prevout.hash.ToString().substr(0,10).c_str());
                    return false;
                }
                txPrev = mempool.lookup(prevout.hash);
            }
            if (!fFound)
                txindex.vSpent.resize(txPrev.vout.size());
        }
        else
        {
            // Get prev tx from disk
            if (!txPrev.ReadFromDisk(txindex.pos))
                return error("FetchInputs() : %s ReadFromDisk prev tx %s failed", GetHash().ToString().substr(0,10).c_str(),  prevout.hash.ToString().substr(0,10).c_str());
        }
    }

    // Make sure all prevout.n's are valid:
    for (unsigned int i = 0; i < vin.size(); i++)
    {
        const COutPoint prevout = vin[i].prevout;
        assert(inputsRet.count(prevout.hash) != 0);
        const CTxIndex& txindex = inputsRet[prevout.hash].first;
        const CTransaction& txPrev = inputsRet[prevout.hash].second;
        if (prevout.n >= txPrev.vout.size() || prevout.n >= txindex.vSpent.size())
        {
            // Revisit this if/when transaction replacement is implemented and allows
            // adding inputs:
            fInvalid = true;
            return DoS(100, error("FetchInputs() : %s prevout.n out of range %d %d %d prev tx %s\n%s", GetHash().ToString().substr(0,10).c_str(), prevout.n, txPrev.vout.size(), txindex.vSpent.size(), prevout.hash.ToString().substr(0,10).c_str(), txPrev.ToString().c_str()));
        }
    }

    return true;
}

const CTxOut& CTransaction::GetOutputFor(const CTxIn& input, const MapPrevTx& inputs) const
{
    MapPrevTx::const_iterator mi = inputs.find(input.prevout.hash);
    if (mi == inputs.end())
        throw std::runtime_error("CTransaction::GetOutputFor() : prevout.hash not found");

    const CTransaction& txPrev = (mi->second).second;
    if (input.prevout.n >= txPrev.vout.size())
        throw std::runtime_error("CTransaction::GetOutputFor() : prevout.n out of range");

    return txPrev.vout[input.prevout.n];
}

int64 CTransaction::GetValueIn(const MapPrevTx& inputs) const
{
    if (IsCoinBase())
        return 0;

    int64 nResult = 0;
    for (unsigned int i = 0; i < vin.size(); i++)
    {
        nResult += GetOutputFor(vin[i], inputs).nValue;
    }
    return nResult;

}

unsigned int CTransaction::GetP2SHSigOpCount(const MapPrevTx& inputs) const
{
    if (IsCoinBase())
        return 0;

    unsigned int nSigOps = 0;
    for (unsigned int i = 0; i < vin.size(); i++)
    {
        const CTxOut& prevout = GetOutputFor(vin[i], inputs);
        if (prevout.scriptPubKey.IsPayToScriptHash())
            nSigOps += prevout.scriptPubKey.GetSigOpCount(vin[i].scriptSig);
    }
    return nSigOps;
}

bool CTransaction::ConnectInputs(MapPrevTx inputs,
                                 map<uint256, CTxIndex>& mapTestPool, const CDiskTxPos& posThisTx,
                                 const CBlockIndex* pindexBlock, bool fBlock, bool fMiner, bool fStrictPayToScriptHash)
{
    // Take over previous transactions' spent pointers
    // fBlock is true when this is called from AcceptBlock when a new best-block is added to the blockchain
    // fMiner is true when called from the internal bitcoin miner
    // ... both are false when called from CTransaction::AcceptToMemoryPool
    if (!IsCoinBase())
    {
        int64 nValueIn = 0;
        int64 nFees = 0;
        for (unsigned int i = 0; i < vin.size(); i++)
        {
            COutPoint prevout = vin[i].prevout;
            assert(inputs.count(prevout.hash) > 0);
            CTxIndex& txindex = inputs[prevout.hash].first;
            CTransaction& txPrev = inputs[prevout.hash].second;

            if (prevout.n >= txPrev.vout.size() || prevout.n >= txindex.vSpent.size())
                return DoS(100, error("ConnectInputs() : %s prevout.n out of range %d %d %d prev tx %s\n%s", GetHash().ToString().substr(0,10).c_str(), prevout.n, txPrev.vout.size(), txindex.vSpent.size(), prevout.hash.ToString().substr(0,10).c_str(), txPrev.ToString().c_str()));

            // If prev is coinbase, check that it's matured
            if (txPrev.IsCoinBase())
                for (const CBlockIndex* pindex = pindexBlock; pindex && pindexBlock->nHeight - pindex->nHeight < COINBASE_MATURITY; pindex = pindex->pprev)
                    if (pindex->nBlockPos == txindex.pos.nBlockPos && pindex->nFile == txindex.pos.nFile)
                        return error("ConnectInputs() : tried to spend coinbase at depth %d", pindexBlock->nHeight - pindex->nHeight);

            // Check for negative or overflow input values
            nValueIn += txPrev.vout[prevout.n].nValue;
            if (!MoneyRange(txPrev.vout[prevout.n].nValue) || !MoneyRange(nValueIn))
                return DoS(100, error("ConnectInputs() : txin values out of range"));

        }
        // The first loop above does all the inexpensive checks.
        // Only if ALL inputs pass do we perform expensive ECDSA signature checks.
        // Helps prevent CPU exhaustion attacks.
        for (unsigned int i = 0; i < vin.size(); i++)
        {
            COutPoint prevout = vin[i].prevout;
            assert(inputs.count(prevout.hash) > 0);
            CTxIndex& txindex = inputs[prevout.hash].first;
            CTransaction& txPrev = inputs[prevout.hash].second;

            // Check for conflicts (double-spend)
            // This doesn't trigger the DoS code on purpose; if it did, it would make it easier
            // for an attacker to attempt to split the network.
            if (!txindex.vSpent[prevout.n].IsNull())
                return fMiner ? false : error("ConnectInputs() : %s prev tx already used at %s", GetHash().ToString().substr(0,10).c_str(), txindex.vSpent[prevout.n].ToString().c_str());

            // Skip ECDSA signature verification when connecting blocks (fBlock=true)
            // before the last blockchain checkpoint. This is safe because block merkle hashes are
            // still computed and checked, and any change will be caught at the next checkpoint.
            if (!(fBlock && (nBestHeight < Checkpoints::GetTotalBlocksEstimate())))
            {
                // Verify signature
                if (!VerifySignature(txPrev, *this, i, fStrictPayToScriptHash, 0))
                {
                    // only during transition phase for P2SH: do not invoke anti-DoS code for
                    // potentially old clients relaying bad P2SH transactions
                    if (fStrictPayToScriptHash && VerifySignature(txPrev, *this, i, false, 0))
                        return error("ConnectInputs() : %s P2SH VerifySignature failed", GetHash().ToString().substr(0,10).c_str());

                    return DoS(100,error("ConnectInputs() : %s VerifySignature failed", GetHash().ToString().substr(0,10).c_str()));
                }
            }

            // Mark outpoints as spent
            txindex.vSpent[prevout.n] = posThisTx;

            // Write back
            if (fBlock || fMiner)
            {
                mapTestPool[prevout.hash] = txindex;
            }
        }

        if (nValueIn < GetValueOut())
            return DoS(100, error("ConnectInputs() : %s value in < value out", GetHash().ToString().substr(0,10).c_str()));

        // Tally transaction fees
        int64 nTxFee = nValueIn - GetValueOut();
        if (nTxFee < 0)
            return DoS(100, error("ConnectInputs() : %s nTxFee < 0", GetHash().ToString().substr(0,10).c_str()));
        nFees += nTxFee;
        if (!MoneyRange(nFees))
            return DoS(100, error("ConnectInputs() : nFees out of range"));
    }

    return true;
}


bool CTransaction::ClientConnectInputs()
{
    if (IsCoinBase())
        return false;

    // Take over previous transactions' spent pointers
    {
        LOCK(mempool.cs);
        int64 nValueIn = 0;
        for (unsigned int i = 0; i < vin.size(); i++)
        {
            // Get prev tx from single transactions in memory
            COutPoint prevout = vin[i].prevout;
            if (!mempool.exists(prevout.hash))
                return false;
            CTransaction& txPrev = mempool.lookup(prevout.hash);

            if (prevout.n >= txPrev.vout.size())
                return false;

            // Verify signature
            if (!VerifySignature(txPrev, *this, i, true, 0))
                return error("ConnectInputs() : VerifySignature failed");

            ///// this is redundant with the mempool.mapNextTx stuff,
            ///// not sure which I want to get rid of
            ///// this has to go away now that posNext is gone
            // // Check for conflicts
            // if (!txPrev.vout[prevout.n].posNext.IsNull())
            //     return error("ConnectInputs() : prev tx already used");
            //
            // // Flag outpoints as used
            // txPrev.vout[prevout.n].posNext = posThisTx;

            nValueIn += txPrev.vout[prevout.n].nValue;

            if (!MoneyRange(txPrev.vout[prevout.n].nValue) || !MoneyRange(nValueIn))
                return error("ClientConnectInputs() : txin values out of range");
        }
        if (GetValueOut() > nValueIn)
            return false;
    }

    return true;
}




bool CBlockStore::DisconnectBlock(CBlock& block, CTxDB& txdb, CBlockIndex* pindex)
{
    // Disconnect in reverse order
    for (int i = block.vtx.size()-1; i >= 0; i--)
        if (!block.vtx[i].DisconnectInputs(txdb))
            return false;

    // Update block index on disk without changing it in memory.
    // The memory index structure will be changed after the db commits.
    if (pindex->pprev)
    {
        CDiskBlockIndex blockindexPrev(pindex->pprev);
        blockindexPrev.hashNext = 0;
        if (!txdb.WriteBlockIndex(blockindexPrev))
            return error("DisconnectBlock() : WriteBlockIndex failed");
    }

    return true;
}

bool CBlockStore::ConnectBlock(CBlock& block, CTxDB& txdb, CBlockIndex* pindex, bool fJustCheck)
{
    // Check it again in case a previous version let a bad block in
    if (!block.CheckBlock(!fJustCheck, !fJustCheck))
        return false;

    // Do not allow blocks that contain transactions which 'overwrite' older transactions,
    // unless those are already completely spent.
    // If such overwrites are allowed, coinbases and transactions depending upon those
    // can be duplicated to remove the ability to spend the first instance -- even after
    // being sent to another address.
    // See BIP30 and http://r6.ca/blog/20120206T005236Z.html for more information.
    // This logic is not necessary for memory pool transactions, as AcceptToMemoryPool
    // already refuses previously-known transaction id's entirely.
    // This rule applies to all blocks whose timestamp is after March 15, 2012, 0:00 UTC.
    // On testnet it is enabled as of februari 20, 2012, 0:00 UTC.
    if (pindex->nTime > 1331769600 || (fTestNet && pindex->nTime > 1329696000))
    {
        BOOST_FOREACH(CTransaction& tx, block.vtx)
        {
            CTxIndex txindexOld;
            if (txdb.ReadTxIndex(tx.GetHash(), txindexOld))
            {
                BOOST_FOREACH(CDiskTxPos &pos, txindexOld.vSpent)
                    if (pos.IsNull())
                        return false;
            }
        }
    }

    // BIP16 didn't become active until Apr 1 2012 (Feb 15 on testnet)
    int64 nBIP16SwitchTime = fTestNet ? 1329264000 : 1333238400;
    bool fStrictPayToScriptHash = (pindex->nTime >= nBIP16SwitchTime);

    //// issue here: it doesn't know the version
    unsigned int nTxPos;
    if (fJustCheck)
        // FetchInputs treats CDiskTxPos(1,1,1) as a special "refer to memorypool" indicator
        // Since we're just checking the block and not actually connecting it, it might not (and probably shouldn't) be on the disk to get the transaction from
        nTxPos = 1;
    else
        nTxPos = pindex->nBlockPos + GetSerializeSize(CBlock(), SER_DISK, CLIENT_VERSION) - 1 + GetSizeOfCompactSize(block.vtx.size());

    map<uint256, CTxIndex> mapQueuedChanges;
    int64 nFees = 0;
    unsigned int nSigOps = 0;
    BOOST_FOREACH(CTransaction& tx, block.vtx)
    {
        nSigOps += tx.GetLegacySigOpCount();
        if (nSigOps > MAX_BLOCK_SIGOPS)
            return block.DoS(100, error("ConnectBlock() : too many sigops"));

        CDiskTxPos posThisTx(pindex->nFile, pindex->nBlockPos, nTxPos);
        if (!fJustCheck)
            nTxPos += GetSerializeSize(tx, SER_DISK, CLIENT_VERSION);

        MapPrevTx mapInputs;
        if (!tx.IsCoinBase())
        {
            bool fInvalid;
            if (!tx.FetchInputs(txdb, mapQueuedChanges, true, false, mapInputs, fInvalid))
                return false;

            if (fStrictPayToScriptHash)
            {
                // Add in sigops done by pay-to-script-hash inputs;
                // this is to prevent a "rogue miner" from creating
                // an incredibly-expensive-to-validate block.
                nSigOps += tx.GetP2SHSigOpCount(mapInputs);
                if (nSigOps > MAX_BLOCK_SIGOPS)
                    return block.DoS(100, error("ConnectBlock() : too many sigops"));
            }

            nFees += tx.GetValueIn(mapInputs)-tx.GetValueOut();

            if (!tx.ConnectInputs(mapInputs, mapQueuedChanges, posThisTx, pindex, true, false, fStrictPayToScriptHash))
                return false;
        }

        mapQueuedChanges[tx.GetHash()] = CTxIndex(posThisTx, tx.vout.size());
    }

    if (block.vtx[0].GetValueOut() > GetBlockValue(pindex->nHeight, nFees))
        return false;

    if (fJustCheck)
        return true;

    // Write queued txindex changes
    for (map<uint256, CTxIndex>::iterator mi = mapQueuedChanges.begin(); mi != mapQueuedChanges.end(); ++mi)
    {
        if (!txdb.UpdateTxIndex((*mi).first, (*mi).second))
            return error("ConnectBlock() : UpdateTxIndex failed");
    }

    // Update block index on disk without changing it in memory.
    // The memory index structure will be changed after the db commits.
    if (pindex->pprev)
    {
        CDiskBlockIndex blockindexPrev(pindex->pprev);
        blockindexPrev.hashNext = pindex->GetBlockHash();
        if (!txdb.WriteBlockIndex(blockindexPrev))
            return error("ConnectBlock() : WriteBlockIndex failed");
    }

    return true;
}

bool CBlockStore::Reorganize(CTxDB& txdb, CBlockIndex* pindexNew)
{
    printf("REORGANIZE\n");

    // Find the fork
    CBlockIndex* pfork = pindexBest;
    CBlockIndex* plonger = pindexNew;
    while (pfork != plonger)
    {
        while (plonger->nHeight > pfork->nHeight)
            if (!(plonger = plonger->pprev))
                return error("CBlockStore::Reorganize() : plonger->pprev is null");
        if (pfork == plonger)
            break;
        if (!(pfork = pfork->pprev))
            return error("CBlockStore::Reorganize() : pfork->pprev is null");
    }

    // List of what to disconnect
    list<CBlockIndex*> lDisconnect;
    for (CBlockIndex* pindex = pindexBest; pindex != pfork; pindex = pindex->pprev)
        lDisconnect.push_back(pindex);

    // List of what to connect
    list<CBlockIndex*> lConnect;
    for (CBlockIndex* pindex = pindexNew; pindex != pfork; pindex = pindex->pprev)
        lConnect.push_front(pindex);

<<<<<<< HEAD
    printf("REORGANIZE: Disconnect %i blocks; %s..%s\n", vDisconnect.size(), pfork->GetBlockHash().ToString().substr(10,15).c_str(), pindexBest->GetBlockHash().ToString().substr(10,15).c_str());
    printf("REORGANIZE: Connect %i blocks; %s..%s\n", vConnect.size(), pfork->GetBlockHash().ToString().substr(10,15).c_str(), pindexNew->GetBlockHash().ToString().substr(10,15).c_str());
=======
    printf("REORGANIZE: Disconnect %i blocks; %s..%s\n", lDisconnect.size(), pfork->GetBlockHash().ToString().substr(0,20).c_str(), pindexBest->GetBlockHash().ToString().substr(0,20).c_str());
    printf("REORGANIZE: Connect %i blocks; %s..%s\n", lConnect.size(), pfork->GetBlockHash().ToString().substr(0,20).c_str(), pindexNew->GetBlockHash().ToString().substr(0,20).c_str());
>>>>>>> 4deeb93e

    // Disconnect shorter branch
    list<CTransaction> lResurrect;
    BOOST_FOREACH(CBlockIndex* pindex, lDisconnect)
    {
        CBlock block;
        if (!block.ReadFromDisk(pindex))
            return error("CBlockStore::Reorganize() : ReadFromDisk for disconnect failed");
        if (!DisconnectBlock(block, txdb, pindex))
            return error("CBlockStore::Reorganize() : DisconnectBlock %s failed", pindex->GetBlockHash().ToString().substr(10,15).c_str());

        // Queue memory transactions to resurrect
        BOOST_FOREACH(const CTransaction& tx, block.vtx)
            if (!tx.IsCoinBase())
                lResurrect.push_back(tx);
    }

    // Connect longer branch
    list<CBlock> lCommitted;
    BOOST_FOREACH(CBlockIndex* pindex, lConnect)
    {
        CBlock block;
        if (!block.ReadFromDisk(pindex))
            return error("CBlockStore::Reorganize() : ReadFromDisk for connect failed");
        if (!ConnectBlock(block, txdb, pindex))
        {
            // Invalid block
            return error("CBlockStore::Reorganize() : ConnectBlock %s failed", pindex->GetBlockHash().ToString().substr(10,15).c_str());
        }

        // Queue memory transactions to delete
        lCommitted.push_back(block);
    }
    if (!txdb.WriteHashBestChain(pindexNew->GetBlockHash()))
        return error("CBlockStore::Reorganize() : WriteHashBestChain failed");

    // Make sure it's successfully written to disk before changing memory structure
    if (!txdb.TxnCommit())
        return error("CBlockStore::Reorganize() : TxnCommit failed");

    // Disconnect shorter branch
    BOOST_FOREACH(CBlockIndex* pindex, lDisconnect)
        if (pindex->pprev)
            pindex->pprev->pnext = NULL;

    // Connect longer branch
    BOOST_FOREACH(CBlockIndex* pindex, lConnect)
        if (pindex->pprev)
            pindex->pprev->pnext = pindex;

    // Resurrect memory transactions that were in the disconnected branch
    BOOST_FOREACH(CTransaction& tx, lResurrect)
        mempool.accept(txdb, tx, false, NULL);

    // Delete redundant memory transactions that are in the connected branch
    BOOST_FOREACH(CBlock& block, lCommitted)
    {
        BOOST_FOREACH(CTransaction& tx, block.vtx)
            mempool.remove(tx);
        CallbackCommitBlock(block);
    }

    printf("REORGANIZE: done\n");

    return true;
}


// Called from inside SetBestChain: attaches a block to the new best chain being built
bool CBlockStore::SetBestChainInner(CBlock& block, CTxDB& txdb, CBlockIndex *pindexNew)
{
    uint256 hash = block.GetHash();

    // Adding to current best branch
    if (!ConnectBlock(block, txdb, pindexNew) || !txdb.WriteHashBestChain(hash))
    {
        txdb.TxnAbort();
        InvalidChainFound(pindexNew);
        return false;
    }
    if (!txdb.TxnCommit())
        return error("SetBestChain() : TxnCommit failed");

    // Add to current best branch
    pindexNew->pprev->pnext = pindexNew;

    // Delete redundant memory transactions
    BOOST_FOREACH(CTransaction& tx, block.vtx)
        mempool.remove(tx);

    CallbackCommitBlock(block);

    return true;
}

bool CBlockStore::SetBestChain(CBlock& block, CTxDB& txdb, CBlockIndex* pindexNew)
{
    uint256 hash = block.GetHash();

    if (!txdb.TxnBegin())
        return error("SetBestChain() : TxnBegin failed");

    if (pindexGenesisBlock == NULL && hash == hashGenesisBlock)
    {
        txdb.WriteHashBestChain(hash);
        if (!txdb.TxnCommit())
            return error("SetBestChain() : TxnCommit failed");
        pindexGenesisBlock = pindexNew;
    }
    else if (block.hashPrevBlock == hashBestChain)
    {
        if (!SetBestChainInner(block, txdb, pindexNew))
            return error("SetBestChain() : SetBestChainInner failed");
    }
    else
    {
        // the first block in the new chain that will cause it to become the new best chain
        CBlockIndex *pindexIntermediate = pindexNew;

        // list of blocks that need to be connected afterwards
        std::list<CBlockIndex*> lpindexSecondary;

        // Reorganize is costly in terms of db load, as it works in a single db transaction.
        // Try to limit how much needs to be done inside
        while (pindexIntermediate->pprev && pindexIntermediate->pprev->bnChainWork > pindexBest->bnChainWork)
        {
            lpindexSecondary.push_back(pindexIntermediate);
            pindexIntermediate = pindexIntermediate->pprev;
        }

        if (!lpindexSecondary.empty())
            printf("Postponing %i reconnects\n", lpindexSecondary.size());

        // Switch to new best branch
        if (!Reorganize(txdb, pindexIntermediate))
        {
            txdb.TxnAbort();
            InvalidChainFound(pindexNew);
            return error("SetBestChain() : Reorganize failed");
        }

        // Connect futher blocks
        BOOST_REVERSE_FOREACH(CBlockIndex *pindex, lpindexSecondary)
        {
            CBlock block2;
            if (!block2.ReadFromDisk(pindex))
            {
                printf("SetBestChain() : ReadFromDisk failed\n");
                break;
            }
            if (!txdb.TxnBegin()) {
                printf("SetBestChain() : TxnBegin 2 failed\n");
                break;
            }
            // errors now are not fatal, we still did a reorganisation to a new chain in a valid way
            if (!SetBestChainInner(block2, txdb, pindex))
                break;
        }
    }

    {
        boost::lock_guard<boost::mutex> lock(csBestBlock);

    // New best block
    hashBestChain = hash;
    pindexBest = pindexNew;
    nBestHeight = pindexBest->nHeight;
    bnBestChainWork = pindexNew->bnChainWork;
    nTimeBestReceived = GetTime();
    nTransactionsUpdated++;

    }

    printf("SetBestChain: new best=%s  height=%d  work=%s  date=%s\n",
      hashBestChain.ToString().substr(10,15).c_str(), nBestHeight, bnBestChainWork.ToString().c_str(),
      DateTimeStrFormat("%x %H:%M:%S", pindexBest->GetBlockTime()).c_str());

    cvBlockChange.notify_all();

    std::string strCmd = GetArg("-blocknotify", "");

    if (!IsInitialBlockDownload() && !strCmd.empty())
    {
        boost::replace_all(strCmd, "%s", hashBestChain.GetHex());
        boost::thread t(runCommand, strCmd); // thread runs free
    }

    return true;
}


bool CBlockStore::AddToBlockIndex(CBlock& block, unsigned int nFile, unsigned int nBlockPos)
{
    // Check for duplicate
    uint256 hash = block.GetHash();
    if (mapBlockIndex.count(hash))
        return error("AddToBlockIndex() : %s already exists", hash.ToString().substr(10,15).c_str());

    // Construct new block index object
    CBlockIndex* pindexNew = new CBlockIndex(nFile, nBlockPos, block);
    if (!pindexNew)
        return error("AddToBlockIndex() : new CBlockIndex failed");
    map<uint256, CBlockIndex*>::iterator mi = mapBlockIndex.insert(make_pair(hash, pindexNew)).first;
    pindexNew->phashBlock = &((*mi).first);
    map<uint256, CBlockIndex*>::iterator miPrev = mapBlockIndex.find(block.hashPrevBlock);
    if (miPrev != mapBlockIndex.end())
    {
        pindexNew->pprev = (*miPrev).second;
        pindexNew->nHeight = pindexNew->pprev->nHeight + 1;
    }
    pindexNew->bnChainWork = (pindexNew->pprev ? pindexNew->pprev->bnChainWork : 0) + pindexNew->GetBlockWork();

    CTxDB txdb;
    if (!txdb.TxnBegin())
        return false;
    txdb.WriteBlockIndex(CDiskBlockIndex(pindexNew));
    if (!txdb.TxnCommit())
        return false;

    // New best
    if (pindexNew->bnChainWork > bnBestChainWork)
        if (!SetBestChain(block, txdb, pindexNew))
            return false;

    txdb.Close();

    return true;
}




bool CBlock::CheckBlock(bool fCheckPOW, bool fCheckMerkleRoot) const
{
    // These are checks that are independent of context
    // that can be verified before saving an orphan block.

    // Size limits
    if (vtx.empty() || vtx.size() > MAX_BLOCK_SIZE || ::GetSerializeSize(*this, SER_NETWORK, PROTOCOL_VERSION) > MAX_BLOCK_SIZE)
        return DoS(100, error("CheckBlock() : size limits failed"));

    // Check proof of work matches claimed amount
    if (fCheckPOW && !CheckProofOfWork(GetHash(), nBits))
        return DoS(50, error("CheckBlock() : proof of work failed"));

    // Check timestamp
    if (GetBlockTime() > GetAdjustedTime() + 2 * 60 * 60)
        return error("CheckBlock() : block timestamp too far in the future");

    // First transaction must be coinbase, the rest must not be
    if (vtx.empty() || !vtx[0].IsCoinBase())
        return DoS(100, error("CheckBlock() : first tx is not coinbase"));
    for (unsigned int i = 1; i < vtx.size(); i++)
        if (vtx[i].IsCoinBase())
            return DoS(100, error("CheckBlock() : more than one coinbase"));

    // Check transactions
    BOOST_FOREACH(const CTransaction& tx, vtx)
        if (!tx.CheckTransaction())
            return DoS(tx.nDoS, error("CheckBlock() : CheckTransaction failed"));

    // Check for duplicate txids. This is caught by ConnectInputs(),
    // but catching it earlier avoids a potential DoS attack:
    set<uint256> uniqueTx;
    BOOST_FOREACH(const CTransaction& tx, vtx)
    {
        uniqueTx.insert(tx.GetHash());
    }
    if (uniqueTx.size() != vtx.size())
        return DoS(100, error("CheckBlock() : duplicate transaction"));

    unsigned int nSigOps = 0;
    BOOST_FOREACH(const CTransaction& tx, vtx)
    {
        nSigOps += tx.GetLegacySigOpCount();
    }
    if (nSigOps > MAX_BLOCK_SIGOPS)
        return DoS(100, error("CheckBlock() : out-of-bounds SigOpCount"));

    // Check merkleroot
    if (fCheckMerkleRoot && hashMerkleRoot != BuildMerkleTree())
        return DoS(100, error("CheckBlock() : hashMerkleRoot mismatch"));

    return true;
}

bool CBlockStore::AcceptBlock(CBlock& block)
{
    // Check for duplicate
    uint256 hash = block.GetHash();
    if (mapBlockIndex.count(hash))
        return error("AcceptBlock() : block already in mapBlockIndex");

    // Get prev block index
    map<uint256, CBlockIndex*>::iterator mi = mapBlockIndex.find(block.hashPrevBlock);
    if (mi == mapBlockIndex.end())
        return block.DoS(10, error("AcceptBlock() : prev block not found"));
    CBlockIndex* pindexPrev = (*mi).second;
    int nHeight = pindexPrev->nHeight+1;

    // Check proof of work
    if (block.nBits != GetNextWorkRequired(pindexPrev, &block))
        return block.DoS(100, error("AcceptBlock() : incorrect proof of work"));

    // Check timestamp against prev
    if (block.GetBlockTime() <= pindexPrev->GetMedianTimePast())
        return error("AcceptBlock() : block's timestamp is too early");

    // Check that all transactions are finalized
    BOOST_FOREACH(const CTransaction& tx, block.vtx)
        if (!tx.IsFinal(nHeight, block.GetBlockTime()))
            return block.DoS(10, error("AcceptBlock() : contains a non-final transaction"));

    // Check that the block chain matches the known block chain up to a checkpoint
    if (!Checkpoints::CheckBlock(nHeight, hash))
        return block.DoS(100, error("AcceptBlock() : rejected by checkpoint lockin at %d", nHeight));

    CBlockIndex* pPrevCheckpoint = NULL;
    if (GetBoolArg("-autoprune", true))
        pPrevCheckpoint = Checkpoints::GetLastCheckpoint(mapBlockIndex);

    // Write block to history file
    if (!CheckDiskSpace(GetSerializeSize(block, SER_DISK, CLIENT_VERSION)))
        return error("AcceptBlock() : out of disk space");
    unsigned int nFile = -1;
    unsigned int nBlockPos = 0;
    if (!block.WriteToDisk(nFile, nBlockPos))
        return error("AcceptBlock() : WriteToDisk failed");
    if (!AddToBlockIndex(block, nFile, nBlockPos))
        return error("AcceptBlock() : AddToBlockIndex failed");

    if (GetBoolArg("-autoprune", true))
    {
        CBlockIndex* pcheckpoint = Checkpoints::GetLastCheckpoint(mapBlockIndex);
        if (pcheckpoint == pindexBest)
        {
            CTxDB txdb;
            if (!pPrevCheckpoint)
                txdb.PruneBlockIndex(0, hash);
            else
                txdb.PruneBlockIndex(*(pPrevCheckpoint->phashBlock), hash);
        }
    }

    return true;
}

bool CBlockStore::EmitBlock(CBlock& block, bool fBlocking, CNode* pNodeDoS)
{
    // Check for duplicate
    uint256 hash = block.GetHash();
<<<<<<< HEAD

    LOCK(cs_main);

    if (mapBlockIndex.count(hash))
        return error("CBlockStore::EmitBlock() : already have block %d %s", mapBlockIndex[hash]->nHeight, hash.ToString().substr(10,15).c_str());
    if (mapOrphanBlocks.count(hash))
        return error("CBlockStore::EmitBlock() : already have block (orphan) %s", hash.ToString().substr(10,15).c_str());
=======
    {
        LOCK(cs_setBlocksSeen);
        if (setBlocksSeen.count(hash) > 0)
            return error("CHub::EmitBlock() : already seen block %s", hash.ToString().substr(0,20).c_str());
    }
>>>>>>> 4deeb93e

    // Preliminary checks
    if (!block.CheckBlock())
    {
        if (block.nDoS && pNodeDoS)
            CallbackDoS(pNodeDoS, block.nDoS);
        return error("CBlockStore::EmitBlock() : CheckBlock FAILED");
    }

    const CBlockIndex* pcheckpoint = Checkpoints::GetLastCheckpoint();
    if (pcheckpoint && block.hashPrevBlock != hashBestChain)
    {
        // Extra checks to prevent "fill up memory by spamming with bogus blocks"
        int64 deltaTime = block.GetBlockTime() - pcheckpoint->nTime;
        if (deltaTime < 0)
        {
            if (pNodeDoS) CallbackDoS(pNodeDoS, 100);
            return block.DoS(100, error("CBlockStore::EmitBlock() : block with timestamp before last checkpoint"));
        }
        CBigNum bnNewBlock;
        bnNewBlock.SetCompact(block.nBits);
        CBigNum bnRequired;
        bnRequired.SetCompact(ComputeMinWork(pcheckpoint->nBits, deltaTime));
        if (bnNewBlock > bnRequired)
        {
            if (pNodeDoS) CallbackDoS(pNodeDoS, 100);
            return block.DoS(100, error("CBlockStore::EmitBlock() : block with too little proof-of-work"));
        }
    }

    {
        LOCK(cs_setBlocksSeen);
        setBlocksSeen.insert(hash);
    }

    if (fBlocking)
        return FinishEmitBlock(block, pNodeDoS);
    else
        SubmitCallbackFinishEmitBlock(block, pNodeDoS);

    return true;
}

bool CBlockStore::FinishEmitBlock(CBlock& block, CNode* pNodeDoS)
{
    uint256 hash = block.GetHash();

    LOCK(cs_main);

    // If don't already have its previous block, shunt it off to holding area until we get it
    if (!mapBlockIndex.count(block.hashPrevBlock))
    {
<<<<<<< HEAD
        printf("CBlockStore::EmitBlock: ORPHAN BLOCK, prev=%s\n", block.hashPrevBlock.ToString().substr(10,15).c_str());
=======
        printf("CBlockStore::FinishEmitBlock: ORPHAN BLOCK, prev=%s\n", block.hashPrevBlock.ToString().substr(0,20).c_str());
>>>>>>> 4deeb93e
        CBlock* pblock = new CBlock(block);
        mapOrphanBlocks.insert(make_pair(hash, pblock));
        mapOrphanBlocksByPrev.insert(make_pair(pblock->hashPrevBlock, pblock));

        // Ask this guy to fill in what we're missing
        CallbackAskForBlocks(GetOrphanRoot(pblock), hash);
        return true;
    }

    // Store to disk
    if (!AcceptBlock(block))
    {
        if (block.nDoS && pNodeDoS)
            CallbackDoS(pNodeDoS, block.nDoS);
        return error("CBlockStore::FinishEmitBlock() : AcceptBlock FAILED");
    }

    // Recursively process any orphan blocks that depended on this one
    queue<uint256> qWorkQueue;
    qWorkQueue.push(hash);
    while (!qWorkQueue.empty())
    {
        uint256 hashPrev = qWorkQueue.front();
        qWorkQueue.pop();
        for (multimap<uint256, CBlock*>::iterator mi = mapOrphanBlocksByPrev.lower_bound(hashPrev);
             mi != mapOrphanBlocksByPrev.upper_bound(hashPrev);
             ++mi)
        {
            CBlock* pblockOrphan = (*mi).second;
            uint256 hashOrphan = pblockOrphan->GetHash();
            if (AcceptBlock(*pblockOrphan))
                qWorkQueue.push(hashOrphan);
            mapOrphanBlocks.erase(hashOrphan);
            delete pblockOrphan;
        }
        mapOrphanBlocksByPrev.erase(hashPrev);
    }

    printf("CBlockStore::FinishEmitBlock: ACCEPTED\n");

    return true;
}








bool CheckDiskSpace(uint64 nAdditionalBytes)
{
    uint64 nFreeBytesAvailable = filesystem::space(GetDataDir()).available;

    // Check for nMinDiskSpace bytes (currently 50MB)
    if (nFreeBytesAvailable < nMinDiskSpace + nAdditionalBytes)
    {
        fShutdown = true;
        string strMessage = _("Warning: Disk space is low");
        strMiscWarning = strMessage;
        printf("*** %s\n", strMessage.c_str());
        uiInterface.ThreadSafeMessageBox(strMessage, "Bitcoin", CClientUIInterface::OK | CClientUIInterface::ICON_EXCLAMATION | CClientUIInterface::MODAL);
        StartShutdown();
        return false;
    }
    return true;
}

FILE* OpenBlockFile(unsigned int nFile, unsigned int nBlockPos, const char* pszMode)
{
    if ((nFile < 1) || (nFile == (unsigned int) -1))
        return NULL;
    FILE* file = fopen((GetDataDir() / strprintf("blk%04d.dat", nFile)).string().c_str(), pszMode);
    if (!file)
        return NULL;
    if (nBlockPos != 0 && !strchr(pszMode, 'a') && !strchr(pszMode, 'w'))
    {
        if (fseek(file, nBlockPos, SEEK_SET) != 0)
        {
            fclose(file);
            return NULL;
        }
    }
    return file;
}

static unsigned int nCurrentBlockFile = 1;

FILE* AppendBlockFile(unsigned int& nFileRet)
{
    nFileRet = 0;
    loop
    {
        FILE* file = OpenBlockFile(nCurrentBlockFile, 0, "ab");
        if (!file)
            return NULL;
        if (fseek(file, 0, SEEK_END) != 0)
            return NULL;
        // FAT32 filesize max 4GB, fseek and ftell max 2GB, so we must stay under 2GB
        if (ftell(file) < 0x7F000000 - MAX_SIZE)
        {
            nFileRet = nCurrentBlockFile;
            return file;
        }
        fclose(file);
        nCurrentBlockFile++;
    }
}

bool CBlockStore::LoadBlockIndex(bool fReadOnly)
{
    if (fTestNet)
    {
        pchMessageStart[0] = 0xfa;
        pchMessageStart[1] = 0xbf;
        pchMessageStart[2] = 0xb5;
        pchMessageStart[3] = 0xda;
        hashGenesisBlock = uint256("000000000933ea01ad0ee984209779baaec3ced90fa3f408719526f8d77f4943");
    }

    //
    // Load block index
    //
    CTxDB txdb(fReadOnly ? "r" : "cr");
    if (!txdb.LoadBlockIndex())
        return false;

    // Verify blocks in the best chain
    int nCheckLevel = GetArg("-checklevel", 1);
    int nCheckDepth = GetArg( "-checkblocks", 2500);
    if (nCheckDepth == 0)
        nCheckDepth = 1000000000; // suffices until the year 19000
    if (nCheckDepth > nBestHeight)
        nCheckDepth = nBestHeight;
    printf("Verifying last %i blocks at level %i\n", nCheckDepth, nCheckLevel);
    CBlockIndex* pindexFork = NULL;
    map<pair<unsigned int, unsigned int>, CBlockIndex*> mapBlockPos;
    for (CBlockIndex* pindex = pindexBest; pindex && pindex->pprev; pindex = pindex->pprev)
    {
        if (fRequestShutdown || pindex->nHeight < nBestHeight-nCheckDepth)
            break;
        CBlock block;
        if (!block.ReadFromDisk(pindex))
            return error("LoadBlockIndex() : block.ReadFromDisk failed");
        // check level 1: verify block validity
        if (nCheckLevel>0 && !block.CheckBlock())
        {
            printf("LoadBlockIndex() : *** found bad block at %d, hash=%s\n", pindex->nHeight, pindex->GetBlockHash().ToString().c_str());
            pindexFork = pindex->pprev;
        }
        // check level 2: verify transaction index validity
        if (nCheckLevel>1)
        {
            pair<unsigned int, unsigned int> pos = make_pair(pindex->nFile, pindex->nBlockPos);
            mapBlockPos[pos] = pindex;
            BOOST_FOREACH(const CTransaction &tx, block.vtx)
            {
                uint256 hashTx = tx.GetHash();
                CTxIndex txindex;
                if (txdb.ReadTxIndex(hashTx, txindex))
                {
                    // check level 3: checker transaction hashes
                    if (nCheckLevel>2 || pindex->nFile != txindex.pos.nFile || pindex->nBlockPos != txindex.pos.nBlockPos)
                    {
                        // either an error or a duplicate transaction
                        CTransaction txFound;
                        if (!txFound.ReadFromDisk(txindex.pos))
                        {
                            printf("LoadBlockIndex() : *** cannot read mislocated transaction %s\n", hashTx.ToString().c_str());
                            pindexFork = pindex->pprev;
                        }
                        else
                            if (txFound.GetHash() != hashTx) // not a duplicate tx
                            {
                                printf("LoadBlockIndex(): *** invalid tx position for %s\n", hashTx.ToString().c_str());
                                pindexFork = pindex->pprev;
                            }
                    }
                    // check level 4: check whether spent txouts were spent within the main chain
                    unsigned int nOutput = 0;
                    if (nCheckLevel>3)
                    {
                        BOOST_FOREACH(const CDiskTxPos &txpos, txindex.vSpent)
                        {
                            if (!txpos.IsNull())
                            {
                                pair<unsigned int, unsigned int> posFind = make_pair(txpos.nFile, txpos.nBlockPos);
                                if (!mapBlockPos.count(posFind))
                                {
                                    printf("LoadBlockIndex(): *** found bad spend at %d, hashBlock=%s, hashTx=%s\n", pindex->nHeight, pindex->GetBlockHash().ToString().c_str(), hashTx.ToString().c_str());
                                    pindexFork = pindex->pprev;
                                }
                                // check level 6: check whether spent txouts were spent by a valid transaction that consume them
                                if (nCheckLevel>5)
                                {
                                    CTransaction txSpend;
                                    if (!txSpend.ReadFromDisk(txpos))
                                    {
                                        printf("LoadBlockIndex(): *** cannot read spending transaction of %s:%i from disk\n", hashTx.ToString().c_str(), nOutput);
                                        pindexFork = pindex->pprev;
                                    }
                                    else if (!txSpend.CheckTransaction())
                                    {
                                        printf("LoadBlockIndex(): *** spending transaction of %s:%i is invalid\n", hashTx.ToString().c_str(), nOutput);
                                        pindexFork = pindex->pprev;
                                    }
                                    else
                                    {
                                        bool fFound = false;
                                        BOOST_FOREACH(const CTxIn &txin, txSpend.vin)
                                            if (txin.prevout.hash == hashTx && txin.prevout.n == nOutput)
                                                fFound = true;
                                        if (!fFound)
                                        {
                                            printf("LoadBlockIndex(): *** spending transaction of %s:%i does not spend it\n", hashTx.ToString().c_str(), nOutput);
                                            pindexFork = pindex->pprev;
                                        }
                                    }
                                }
                            }
                            nOutput++;
                        }
                    }
                }
                // check level 5: check whether all prevouts are marked spent
                if (nCheckLevel>4)
                {
                     BOOST_FOREACH(const CTxIn &txin, tx.vin)
                     {
                          CTxIndex txindex;
                          if (txdb.ReadTxIndex(txin.prevout.hash, txindex))
                              if (txindex.vSpent.size()-1 < txin.prevout.n || txindex.vSpent[txin.prevout.n].IsNull())
                              {
                                  printf("LoadBlockIndex(): *** found unspent prevout %s:%i in %s\n", txin.prevout.hash.ToString().c_str(), txin.prevout.n, hashTx.ToString().c_str());
                                  pindexFork = pindex->pprev;
                              }
                     }
                }
            }
        }
    }
    if (pindexFork && !fRequestShutdown)
    {
        // Reorg back to the fork
        printf("LoadBlockIndex() : *** moving best chain pointer back to block %d\n", pindexFork->nHeight);
        CBlock block;
        if (!block.ReadFromDisk(pindexFork))
            return error("LoadBlockIndex() : block.ReadFromDisk failed");
        CTxDB txdb;
        SetBestChain(block, txdb, pindexFork);
    }

    txdb.Close();

    //
    // Init with genesis block
    //
    if (mapBlockIndex.empty())
    {
        if (fReadOnly)
            return false;

        // Genesis Block:
        // CBlock(hash=000000000019d6, ver=1, hashPrevBlock=00000000000000, hashMerkleRoot=4a5e1e, nTime=1231006505, nBits=1d00ffff, nNonce=2083236893, vtx=1)
        //   CTransaction(hash=4a5e1e, ver=1, vin.size=1, vout.size=1, nLockTime=0)
        //     CTxIn(COutPoint(000000, -1), coinbase 04ffff001d0104455468652054696d65732030332f4a616e2f32303039204368616e63656c6c6f72206f6e206272696e6b206f66207365636f6e64206261696c6f757420666f722062616e6b73)
        //     CTxOut(nValue=50.00000000, scriptPubKey=0x5F1DF16B2B704C8A578D0B)
        //   vMerkleTree: 4a5e1e

        // Genesis block
        const char* pszTimestamp = "The Times 03/Jan/2009 Chancellor on brink of second bailout for banks";
        CTransaction txNew;
        txNew.vin.resize(1);
        txNew.vout.resize(1);
        txNew.vin[0].scriptSig = CScript() << 486604799 << CBigNum(4) << vector<unsigned char>((const unsigned char*)pszTimestamp, (const unsigned char*)pszTimestamp + strlen(pszTimestamp));
        txNew.vout[0].nValue = 50 * COIN;
        txNew.vout[0].scriptPubKey = CScript() << ParseHex("04678afdb0fe5548271967f1a67130b7105cd6a828e03909a67962e0ea1f61deb649f6bc3f4cef38c4f35504e51ec112de5c384df7ba0b8d578a4c702b6bf11d5f") << OP_CHECKSIG;
        CBlock block;
        block.vtx.push_back(txNew);
        block.hashPrevBlock = 0;
        block.hashMerkleRoot = block.BuildMerkleTree();
        block.nVersion = 1;
        block.nTime    = 1231006505;
        block.nBits    = 0x1d00ffff;
        block.nNonce   = 2083236893;

        if (fTestNet)
        {
            block.nTime    = 1296688602;
            block.nNonce   = 414098458;
        }

        //// debug print
        printf("%s\n", block.GetHash().ToString().c_str());
        printf("%s\n", hashGenesisBlock.ToString().c_str());
        printf("%s\n", block.hashMerkleRoot.ToString().c_str());
        assert(block.hashMerkleRoot == uint256("0x4a5e1e4baab89f3a32518a88c31bc87f618f76673e2cc77ab2127b7afdeda33b"));
        block.print();
        assert(block.GetHash() == hashGenesisBlock);

        // Start new block file
        unsigned int nFile;
        unsigned int nBlockPos;
        if (!block.WriteToDisk(nFile, nBlockPos))
            return error("LoadBlockIndex() : writing genesis block to disk failed");
        if (!AddToBlockIndex(block, nFile, nBlockPos))
            return error("LoadBlockIndex() : genesis block not accepted");
    }

    // Init setBlocksSeen and checkpoints TODO this can be much more efficient
    for (map<uint256, CBlockIndex*>::iterator it = mapBlockIndex.begin(); it != mapBlockIndex.end(); it++)
    {
        setBlocksSeen.insert(it->first);
        Checkpoints::HandleCommitBlock(it->second->GetBlockHeader());
    }

    return true;
}



void PrintBlockTree()
{
    // precompute tree structure
    map<CBlockIndex*, vector<CBlockIndex*> > mapNext;
    for (map<uint256, CBlockIndex*>::iterator mi = mapBlockIndex.begin(); mi != mapBlockIndex.end(); ++mi)
    {
        CBlockIndex* pindex = (*mi).second;
        mapNext[pindex->pprev].push_back(pindex);
        // test
        //while (rand() % 3 == 0)
        //    mapNext[pindex->pprev].push_back(pindex);
    }

    stack<pair<int, CBlockIndex*> > sStack;
    sStack.push(make_pair(0, pindexGenesisBlock));

    int nPrevCol = 0;
    while (!sStack.empty())
    {
        int nCol = sStack.top().first;
        CBlockIndex* pindex = sStack.top().second;
        sStack.pop();

        // print split or gap
        if (nCol > nPrevCol)
        {
            for (int i = 0; i < nCol-1; i++)
                printf("| ");
            printf("|\\\n");
        }
        else if (nCol < nPrevCol)
        {
            for (int i = 0; i < nCol; i++)
                printf("| ");
            printf("|\n");
       }
        nPrevCol = nCol;

        // print columns
        for (int i = 0; i < nCol; i++)
            printf("| ");

        // print item
        CBlock block;
        block.ReadFromDisk(pindex);
        printf("%d (%u,%u) %s  %s  tx %d",
            pindex->nHeight,
            pindex->nFile,
            pindex->nBlockPos,
            block.GetHash().ToString().substr(10,15).c_str(),
            DateTimeStrFormat("%x %H:%M:%S", block.GetBlockTime()).c_str(),
            block.vtx.size());

        PrintWallets(block);

        // put the main timechain first
        vector<CBlockIndex*>& vNext = mapNext[pindex];
        for (unsigned int i = 0; i < vNext.size(); i++)
        {
            if (vNext[i]->pnext)
            {
                swap(vNext[0], vNext[i]);
                break;
            }
        }

        // iterate children
        for (unsigned int i = 0; i < vNext.size(); i++)
            sStack.push(make_pair(nCol+i, vNext[i]));
    }
}

bool LoadExternalBlockFile(FILE* fileIn)
{
    int nLoaded = 0;
    {
        try {
            CAutoFile blkdat(fileIn, SER_DISK, CLIENT_VERSION);
            unsigned int nPos = 0;
            while (nPos != (unsigned int)-1 && blkdat.good() && !fRequestShutdown)
            {
                unsigned char pchData[65536];
                do {
                    fseek(blkdat, nPos, SEEK_SET);
                    int nRead = fread(pchData, 1, sizeof(pchData), blkdat);
                    if (nRead <= 8)
                    {
                        nPos = (unsigned int)-1;
                        break;
                    }
                    void* nFind = memchr(pchData, pchMessageStart[0], nRead+1-sizeof(pchMessageStart));
                    if (nFind)
                    {
                        if (memcmp(nFind, pchMessageStart, sizeof(pchMessageStart))==0)
                        {
                            nPos += ((unsigned char*)nFind - pchData) + sizeof(pchMessageStart);
                            break;
                        }
                        nPos += ((unsigned char*)nFind - pchData) + 1;
                    }
                    else
                        nPos += sizeof(pchData) - sizeof(pchMessageStart) + 1;
                } while(!fRequestShutdown);
                if (nPos == (unsigned int)-1)
                    break;
                fseek(blkdat, nPos, SEEK_SET);
                unsigned int nSize;
                blkdat >> nSize;
                if (nSize > 0 && nSize <= MAX_BLOCK_SIZE)
                {
                    CBlock block;
                    blkdat >> block;
                    if (phub->EmitBlock(block, false))
                    {
                        nLoaded++;
                        nPos += 4 + nSize;
                    }
                }
            }
        }
        catch (std::exception &e) {
            printf("%s() : Deserialize or I/O error caught during load\n",
                   __PRETTY_FUNCTION__);
        }
    }
    printf("Loaded %i blocks from external file\n", nLoaded);
    return nLoaded > 0;
}









//////////////////////////////////////////////////////////////////////////////
//
// CAlert
//

map<uint256, CAlert> mapAlerts;
CCriticalSection cs_mapAlerts;

string GetWarnings(string strFor)
{
    int nPriority = 0;
    string strStatusBar;
    string strRPC;
    if (GetBoolArg("-testsafemode"))
        strRPC = "test";

    // Misc warnings like out of disk space and clock is wrong
    if (strMiscWarning != "")
    {
        nPriority = 1000;
        strStatusBar = strMiscWarning;
    }

    // Longer invalid proof-of-work chain
    if (pindexBest && bnBestInvalidWork > bnBestChainWork + pindexBest->GetBlockWork() * 6)
    {
        nPriority = 2000;
        strStatusBar = strRPC = "WARNING: Displayed transactions may not be correct!  You may need to upgrade, or other nodes may need to upgrade.";
    }

    // Alerts
    {
        LOCK(cs_mapAlerts);
        BOOST_FOREACH(PAIRTYPE(const uint256, CAlert)& item, mapAlerts)
        {
            const CAlert& alert = item.second;
            if (alert.AppliesToMe() && alert.nPriority > nPriority)
            {
                nPriority = alert.nPriority;
                strStatusBar = alert.strStatusBar;
            }
        }
    }

    if (strFor == "statusbar")
        return strStatusBar;
    else if (strFor == "rpc")
        return strRPC;
    assert(!"GetWarnings() : invalid parameter");
    return "error";
}

CAlert CAlert::getAlertByHash(const uint256 &hash)
{
    CAlert retval;
    {
        LOCK(cs_mapAlerts);
        map<uint256, CAlert>::iterator mi = mapAlerts.find(hash);
        if(mi != mapAlerts.end())
            retval = mi->second;
    }
    return retval;
}

bool CHub::EmitAlert(CAlert& alert)
{
    if (!alert.CheckSignature())
        return false;
    if (!alert.IsInEffect())
        return false;

    {
        LOCK(cs_mapAlerts);
        // Cancel previous alerts
        for (map<uint256, CAlert>::iterator mi = mapAlerts.begin(); mi != mapAlerts.end();)
        {
            const CAlert& alert2 = (*mi).second;
            if (alert.Cancels(alert2))
            {
                printf("cancelling alert %d\n", alert2.nID);
                SubmitCallbackRemoveAlert(alert2);
                mapAlerts.erase(mi++);
            }
            else if (!alert2.IsInEffect())
            {
                printf("expiring alert %d\n", alert2.nID);
                SubmitCallbackRemoveAlert(alert2);
                mapAlerts.erase(mi++);
            }
            else
                mi++;
        }

        // Check if this alert has been cancelled
        BOOST_FOREACH(PAIRTYPE(const uint256, CAlert)& item, mapAlerts)
        {
            const CAlert& alert2 = item.second;
            if (alert2.Cancels(alert))
            {
                printf("alert already cancelled by %d\n", alert2.nID);
                return false;
            }
        }

        // Add to mapAlerts
        mapAlerts.insert(make_pair(alert.GetHash(), alert));
    }

    if (!fQuietInitial || CaughtUp())
        printf("accepted alert %d, AppliesToMe()=%d\n", alert.nID, alert.AppliesToMe());
    SubmitCallbackCommitAlert(alert);
    return true;
}








//////////////////////////////////////////////////////////////////////////////
//
// Messages
//


bool static AlreadyHave(CTxDB& txdb, const CInv& inv)
{
    switch (inv.type)
    {
    case MSG_TX:
        {
        bool txInMap = false;
            {
            LOCK(mempool.cs);
            txInMap = (mempool.exists(inv.hash));
            }
        return txInMap ||
               mapOrphanTransactions.count(inv.hash) ||
               txdb.ContainsTx(inv.hash);
        }

    case MSG_BLOCK:
        return mapBlockIndex.count(inv.hash) ||
               mapOrphanBlocks.count(inv.hash) ||
               setBlocksSeen.count(inv.hash);
    }
    // Don't know what it is, just say we already got one
    return true;
}




// The message start string is designed to be unlikely to occur in normal data.
// The characters are rarely used upper ascii, not valid as UTF-8, and produce
// a large 4-byte int at any alignment.
unsigned char pchMessageStart[4] = { 0xf9, 0xbe, 0xb4, 0xd9 };

// List of commands we openly advertise to remote nodes
static const char *commandList[] = {
    "addr",
    "alert",
    "block",
    "checkorder",
    "cmdlist",
    "headers",
    "inv",
    "getaddr",
    "getblocks",
    "getcmds",
    "getdata",
    "getheaders",
    "ping",
    "pong",
    "reply",
    "tx",
    "version",
    "verack",
};

bool static ProcessMessage(CNode* pfrom, string strCommand, CDataStream& vRecv)
{
    static CCriticalSection cs_mapReuseKey;
    static map<CService, CPubKey> mapReuseKey;
    RandAddSeedPerfmon();
    if (fDebug)
        printf("received: %s (%d bytes)\n", strCommand.c_str(), vRecv.size());
    if (mapArgs.count("-dropmessagestest") && GetRand(atoi(mapArgs["-dropmessagestest"])) == 0)
    {
        printf("dropmessagestest DROPPING RECV MESSAGE\n");
        return true;
    }





    if (strCommand == "version")
    {
        LOCK(cs_main);

        // Each connection can only send one version message
        if (pfrom->nVersion != 0)
        {
            pfrom->Misbehaving(1);
            return false;
        }

        int64 nTime;
        CAddress addrMe;
        CAddress addrFrom;
        uint64 nNonce = 1;
        vRecv >> pfrom->nVersion >> pfrom->nServices >> nTime >> addrMe;
        if (pfrom->nVersion < MIN_PROTO_VERSION)
        {
            // Since February 20, 2012, the protocol is initiated at version 209,
            // and earlier versions are no longer supported
            printf("partner %s using obsolete version %i; disconnecting\n", pfrom->addr.ToString().c_str(), pfrom->nVersion);
            pfrom->fDisconnect = true;
            return false;
        }

        if (pfrom->nVersion == 10300)
            pfrom->nVersion = 300;
        if (!vRecv.empty())
            vRecv >> addrFrom >> nNonce;
        if (!vRecv.empty())
            vRecv >> pfrom->strSubVer;
        if (!vRecv.empty())
            vRecv >> pfrom->nStartingHeight;

        if (pfrom->fInbound && addrMe.IsRoutable())
        {
            pfrom->addrLocal = addrMe;
            SeenLocal(addrMe);
        }

        // Disconnect if we connected to ourself
        if (nNonce == nLocalHostNonce && nNonce > 1)
        {
            printf("connected to self at %s, disconnecting\n", pfrom->addr.ToString().c_str());
            pfrom->fDisconnect = true;
            return true;
        }

        // Be shy and don't send version until we hear
        if (pfrom->fInbound)
            pfrom->PushVersion();

        pfrom->fClient = !(pfrom->nServices & NODE_NETWORK);

        AddTimeData(pfrom->addr, nTime);

        // Change version
        pfrom->PushMessage("verack");
        pfrom->vSend.SetVersion(min(pfrom->nVersion, PROTOCOL_VERSION));

        if (!pfrom->fInbound)
        {
            // Advertise our address
            if (!fNoListen && !IsInitialBlockDownload())
            {
                CAddress addr = GetLocalAddress(&pfrom->addr);
                if (addr.IsRoutable())
                    pfrom->PushAddress(addr);
            }

            // Get recent addresses
            if (pfrom->fOneShot || pfrom->nVersion >= CADDR_TIME_VERSION || addrman.size() < 1000)
            {
                pfrom->PushMessage("getaddr");
                pfrom->fGetAddr = true;
            }
            addrman.Good(pfrom->addr);
        } else {
            if (((CNetAddr)pfrom->addr) == (CNetAddr)addrFrom)
            {
                addrman.Add(addrFrom, addrFrom);
                addrman.Good(addrFrom);
            }
        }

        // Relay alerts
        {
            LOCK(cs_mapAlerts);
            BOOST_FOREACH(PAIRTYPE(const uint256, CAlert)& item, mapAlerts)
                item.second.RelayTo(pfrom);
        }

        pfrom->fSuccessfullyConnected = true;

        printf("receive version message: version %d, blocks=%d, us=%s, them=%s, peer=%s\n", pfrom->nVersion, pfrom->nStartingHeight, addrMe.ToString().c_str(), addrFrom.ToString().c_str(), pfrom->addr.ToString().c_str());

        cPeerBlockCounts.input(pfrom->nStartingHeight);
    }


    else if (pfrom->nVersion == 0)
    {
        // Must have a version message before anything else
        pfrom->Misbehaving(1);
        return false;
    }


    else if (strCommand == "verack")
    {
        pfrom->vRecv.SetVersion(min(pfrom->nVersion, PROTOCOL_VERSION));
    }


    else if (strCommand == "addr")
    {
        LOCK(cs_main);

        vector<CAddress> vAddr;
        vRecv >> vAddr;

        // Don't want addr from older versions unless seeding
        if (pfrom->nVersion < CADDR_TIME_VERSION && addrman.size() > 1000)
            return true;
        if (vAddr.size() > 1000)
        {
            pfrom->Misbehaving(20);
            return error("message addr size() = %d", vAddr.size());
        }

        // Store the new addresses
        vector<CAddress> vAddrOk;
        int64 nNow = GetAdjustedTime();
        int64 nSince = nNow - 10 * 60;
        BOOST_FOREACH(CAddress& addr, vAddr)
        {
            if (fShutdown)
                return true;
            if (addr.nTime <= 100000000 || addr.nTime > nNow + 10 * 60)
                addr.nTime = nNow - 5 * 24 * 60 * 60;
            pfrom->AddAddressKnown(addr);
            bool fReachable = IsReachable(addr);
            if (addr.nTime > nSince && !pfrom->fGetAddr && vAddr.size() <= 10 && addr.IsRoutable())
            {
                // Relay to a limited number of other nodes
                {
                    LOCK(cs_vNodes);
                    // Use deterministic randomness to send to the same nodes for 24 hours
                    // at a time so the setAddrKnowns of the chosen nodes prevent repeats
                    static uint256 hashSalt;
                    if (hashSalt == 0)
                        hashSalt = GetRandHash();
                    uint64 hashAddr = addr.GetHash();
                    uint256 hashRand = hashSalt ^ (hashAddr<<32) ^ ((GetTime()+hashAddr)/(24*60*60));
                    hashRand = Hash(BEGIN(hashRand), END(hashRand));
                    multimap<uint256, CNode*> mapMix;
                    BOOST_FOREACH(CNode* pnode, vNodes)
                    {
                        if (pnode->nVersion < CADDR_TIME_VERSION)
                            continue;
                        unsigned int nPointer;
                        memcpy(&nPointer, &pnode, sizeof(nPointer));
                        uint256 hashKey = hashRand ^ nPointer;
                        hashKey = Hash(BEGIN(hashKey), END(hashKey));
                        mapMix.insert(make_pair(hashKey, pnode));
                    }
                    int nRelayNodes = fReachable ? 2 : 1; // limited relaying of addresses outside our network(s)
                    for (multimap<uint256, CNode*>::iterator mi = mapMix.begin(); mi != mapMix.end() && nRelayNodes-- > 0; ++mi)
                        ((*mi).second)->PushAddress(addr);
                }
            }
            // Do not store addresses outside our network
            if (fReachable)
                vAddrOk.push_back(addr);
        }
        addrman.Add(vAddrOk, pfrom->addr, 2 * 60 * 60);
        if (vAddr.size() < 1000)
            pfrom->fGetAddr = false;
        if (pfrom->fOneShot)
            pfrom->fDisconnect = true;
    }


    else if (strCommand == "inv")
    {
        vector<CInv> vInv;
        vRecv >> vInv;
        if (vInv.size() > 50000)
        {
            pfrom->Misbehaving(20);
            return error("message inv size() = %d", vInv.size());
        }
        int invblocks = 0;
        int askblocks = 0;
        int orphanget = 0;
        int lastblockget = 0;

        // find last block in inv vector
        unsigned int nLastBlock = (unsigned int)(-1);
        for (unsigned int nInv = 0; nInv < vInv.size(); nInv++) {
            if (vInv[vInv.size() - 1 - nInv].type == MSG_BLOCK) {
                nLastBlock = vInv.size() - 1 - nInv;
                break;
            }
        }

        int nBlockCount = 0;

        LOCK(cs_main);

        CTxDB txdb("r");
        for (unsigned int nInv = 0; nInv < vInv.size(); nInv++)
        {
            const CInv &inv = vInv[nInv];

            if (fShutdown)
                return true;

            if (inv.type == MSG_BLOCK) invblocks++;

            pfrom->AddInventoryKnown(inv);

            bool fAlreadyHave = AlreadyHave(txdb, inv);
            if (fDebug)
                printf("  got inventory: %s  %s\n", inv.ToString().c_str(), fAlreadyHave ? "have" : "new");

            if (!fAlreadyHave) {
                if (inv.type == MSG_BLOCK) {
                    int64 nRequestTime = pfrom->AskForBlock(inv);
                    if (!fQuietInitial || vInv.size() == 1 || CaughtUp())
                        printf("askfor %s   %s (%"PRI64d")   %s\n", inv.ToString().c_str(),
                          DateTimeStrFormat("%H:%M:%S", nRequestTime/1000000).c_str(), nRequestTime,
                          pfrom->addr.ToString().c_str());
                    askblocks++;
                } else
                    pfrom->AskFor(inv);
            } else {
                if (inv.type == MSG_BLOCK && vInv.size() == 1)
                    printf("inv %s at %s\n", inv.ToString().c_str(), pfrom->addr.ToString().c_str());
                if (inv.type == MSG_BLOCK && mapOrphanBlocks.count(inv.hash)) {
                    pfrom->PushGetBlocks(pindexBest, GetOrphanRoot(mapOrphanBlocks[inv.hash]));
                    orphanget++;
                    if (!fQuietInitial || vInv.size() == 1 || CaughtUp())
                        printf("orphan getblocks %s to %s\n", inv.ToString().c_str(),
                          pfrom->addr.ToString().c_str());
                } else if (nInv == nLastBlock) {
                    // In case we are on a very long side-chain, it is possible that we already have
                    // the last block in an inv bundle sent in response to getblocks. Try to detect
                    // this situation and push another getblocks to continue.
                    std::vector<CInv> vGetData(1,inv);
                    pfrom->PushGetBlocks(mapBlockIndex[inv.hash], uint256(0));
                    lastblockget++;
                    if (fDebug)
                        printf("force request: %s\n", inv.ToString().c_str());
                }
            }

            if (inv.type == MSG_BLOCK)
                nBlockCount++;

            // Don't set hashLastInvLastBlock if we are getting a hashContinue inv
            if (nInv == nLastBlock && nBlockCount > 5)
                pfrom->hashLastInvLastBlock = inv.hash;

            // Track requests for our stuff
            Inventory(inv.hash);
        } // for each item in inv bundle

        if (fQuietInitial && !CaughtUp()) {
            if (invblocks && vInv.size() > 1)
                printf("inv containing %d (askfor %d) blocks at %s\n", invblocks, askblocks,
                  pfrom->addr.ToString().c_str());
            if (orphanget)
                printf("orphan getblocks (%d) to %s\n", orphanget, pfrom->addr.ToString().c_str());
            if (lastblockget)
                printf("lastblock getblocks to %s\n", pfrom->addr.ToString().c_str());
        }
    } // strCommand == "inv"


    else if (strCommand == "getdata")
    {
        vector<CInv> vInv;
        vRecv >> vInv;
        if (vInv.size() > 50000)
        {
            pfrom->Misbehaving(20);
            return error("message getdata size() = %d", vInv.size());
        }
        int nBlocks = 0;
        int nTxs = 0;

        LOCK(cs_main);

        BOOST_FOREACH(const CInv& inv, vInv)
        {
            if (fShutdown)
                return true;
            if (!fQuietInitial || vInv.size() < 5 || CaughtUp())
                printf("received getdata for: %s\n", inv.ToString().c_str());

            if (inv.type == MSG_BLOCK)
            {
                // Send block from disk
                nBlocks++;
                map<uint256, CBlockIndex*>::iterator mi = mapBlockIndex.find(inv.hash);
                if (mi != mapBlockIndex.end())
                {
                    CBlock block;
                    block.ReadFromDisk((*mi).second);
                    pfrom->PushMessage("block", block);

                    // Trigger them to send a getblocks request for the next batch of inventory
                    if (inv.hash == pfrom->hashContinue)
                    {
                        // Bypass PushInventory, this must send even if redundant,
                        // and we want it right after the last block so they don't
                        // wait for other stuff first.
                        vector<CInv> vInv;
                        vInv.push_back(CInv(MSG_BLOCK, hashBestChain));
                        pfrom->PushMessage("inv", vInv);
                        pfrom->hashContinue = 0;
                    }
                }
            } // if a block
            else if (inv.IsKnownType())
            {
                // Send stream from relay memory
                nTxs++;
                {
                    LOCK(cs_mapRelay);
                    map<CInv, CDataStream>::iterator mi = mapRelay.find(inv);
                    if (mi != mapRelay.end())
                        pfrom->PushMessage(inv.GetCommand(), (*mi).second);
                }
            }

            // Track requests for our stuff
            Inventory(inv.hash);
        } // for each getdata request

        if (vInv.size() > 4 && fQuietInitial && !CaughtUp()) {
            printf("got getdata for ");
            if (nBlocks) {
                printf("%d blocks ", nBlocks);
                if (nTxs) printf("and ");
            }
            if (nTxs) printf("%d txs ", nTxs);
            printf("from %s. Sending.\n", pfrom->addr.ToString().c_str());
        }

    } // strCommand = "getdata"


    else if (strCommand == "getblocks")
    {
        CBlockLocator locator;
        uint256 hashStop;
        vRecv >> locator >> hashStop;

        LOCK(cs_main);

        // Find the last block the caller has in the main chain
        CBlockIndex* pindex = locator.GetBlockIndex();

        // Send the rest of the chain
        if (pindex)
            pindex = pindex->pnext;
        int nLimit = 500;
        if (!fQuietInitial || CaughtUp())
            printf("getblocks %d to %s limit %d\n", (pindex ? pindex->nHeight : -1), hashStop.ToString().substr(10,15).c_str(), nLimit);
        for (; pindex; pindex = pindex->pnext)
        {
            if (pindex->GetBlockHash() == hashStop)
            {
                if (!fQuietInitial || CaughtUp())
                    printf("  getblocks stopping at %d %s\n", pindex->nHeight, pindex->GetBlockHash().ToString().substr(10,15).c_str());
                break;
            }
            pfrom->PushInventory(CInv(MSG_BLOCK, pindex->GetBlockHash()));
            if (--nLimit <= 0)
            {
                // When this block is requested, we'll send an inv that'll make them
                // getblocks the next batch of inventory.
                printf("  getblocks stopping at limit %d %s\n", pindex->nHeight, pindex->GetBlockHash().ToString().substr(10,15).c_str());
                pfrom->hashContinue = pindex->GetBlockHash();
                break;
            }
        }
    }


    else if (strCommand == "getheaders")
    {
        CBlockLocator locator;
        uint256 hashStop;
        vRecv >> locator >> hashStop;

        LOCK(cs_main);

        CBlockIndex* pindex = NULL;
        if (locator.IsNull())
        {
            // If locator is null, return the hashStop block
            map<uint256, CBlockIndex*>::iterator mi = mapBlockIndex.find(hashStop);
            if (mi == mapBlockIndex.end())
                return true;
            pindex = (*mi).second;
        }
        else
        {
            // Find the last block the caller has in the main chain
            pindex = locator.GetBlockIndex();
            if (pindex)
                pindex = pindex->pnext;
        }

        vector<CBlock> vHeaders;
        int nLimit = 2000;
        printf("getheaders %d to %s\n", (pindex ? pindex->nHeight : -1), hashStop.ToString().substr(10,15).c_str());
        for (; pindex; pindex = pindex->pnext)
        {
            vHeaders.push_back(pindex->GetBlockHeader());
            if (--nLimit <= 0 || pindex->GetBlockHash() == hashStop)
                break;
        }
        pfrom->PushMessage("headers", vHeaders);
    }


    else if (strCommand == "tx")
    {
        CTransaction tx;
        vRecv >> tx;

        CInv inv(MSG_TX, tx.GetHash());
        pfrom->AddInventoryKnown(inv);

        phub->EmitTransaction(tx);
        if (tx.nDoS) pfrom->Misbehaving(tx.nDoS);
    }


    else if (strCommand == "block")
    {
        CBlock block;
        vRecv >> block;

        printf("received block %s\n", block.GetHash().ToString().substr(10,15).c_str());
        // block.print();

        CInv inv(MSG_BLOCK, block.GetHash());
        pfrom->AddInventoryKnown(inv);

        phub->EmitBlock(block, false, pfrom);

        // Though we request duplicates, Satoshi nodes will not return any,
        // thanks to setInventoryKnown, however they will still count them
        // towards the block size in the inv result, its still better to
        // request blocks now, but #973 will optimize this further.
        if (pfrom->hashLastInvLastBlock == inv.hash)
        {
            LOCK(cs_main);
            pfrom->PushGetBlocks(pindexBest, uint256(0));
        }
    }


    else if (strCommand == "getaddr")
    {
        LOCK(cs_main);

        pfrom->vAddrToSend.clear();
        vector<CAddress> vAddr = addrman.GetAddr();
        BOOST_FOREACH(const CAddress &addr, vAddr)
            pfrom->PushAddress(addr);
    }


    else if (strCommand == "checkorder")
    {
        uint256 hashReply;
        vRecv >> hashReply;

        if (!GetBoolArg("-allowreceivebyip"))
        {
            pfrom->PushMessage("reply", hashReply, (int)2, string(""));
            return true;
        }

        CWalletTx order;
        vRecv >> order;

        /// we have a chance to check the order here

        LOCK(cs_mapReuseKey);

        // Keep giving the same key to the same ip until they use it
        if (!mapReuseKey.count(pfrom->addr))
            pwalletMain->GetKeyFromPool(mapReuseKey[pfrom->addr], true);

        // Send back approval of order and pubkey to use
        CScript scriptPubKey;
        scriptPubKey << mapReuseKey[pfrom->addr] << OP_CHECKSIG;
        pfrom->PushMessage("reply", hashReply, (int)0, scriptPubKey);
    }


    else if (strCommand == "reply")
    {
        uint256 hashReply;
        vRecv >> hashReply;

        CRequestTracker tracker;
        {
            LOCK(pfrom->cs_mapRequests);
            map<uint256, CRequestTracker>::iterator mi = pfrom->mapRequests.find(hashReply);
            if (mi != pfrom->mapRequests.end())
            {
                tracker = (*mi).second;
                pfrom->mapRequests.erase(mi);
            }
        }

        LOCK(cs_main);

        if (!tracker.IsNull())
            tracker.fn(tracker.param1, vRecv);
    }


    else if (strCommand == "ping")
    {
        if (pfrom->nVersion > BIP0031_VERSION)
        {
            uint64 nonce = 0;
            vRecv >> nonce;
            // Echo the message back with the nonce. This allows for two useful features:
            //
            // 1) A remote node can quickly check if the connection is operational
            // 2) Remote nodes can measure the latency of the network thread. If this node
            //    is overloaded it won't respond to pings quickly and the remote node can
            //    avoid sending us more work, like chain download requests.
            //
            // The nonce stops the remote getting confused between different pings: without
            // it, if the remote node sends a ping once per second and this node takes 5
            // seconds to respond to each, the 5th ping the remote sends would appear to
            // return very quickly.
            pfrom->PushMessage("pong", nonce);
        }
    }


    else if (strCommand == "alert")
    {
        CAlert alert;
        vRecv >> alert;

        if (phub->EmitAlert(alert))
        {
            // Relay
            pfrom->setKnown.insert(alert.GetHash());
            {
                LOCK(cs_vNodes);
                BOOST_FOREACH(CNode* pnode, vNodes)
                    alert.RelayTo(pnode);
            }
        }
    }


    else if (strCommand == "getcmds")
    {
        vector<string> vCmds;
        for (unsigned int i = 0; i < ARRAYLEN(commandList); i++)
            vCmds.push_back(commandList[i]);
        pfrom->PushMessage("cmdlist", vCmds);
    }


    else
    {
        // Ignore unknown commands for extensibility
    }


    // Update the last seen time for this node's address
    if (pfrom->fNetworkNode)
        if (strCommand == "version" || strCommand == "addr" || strCommand == "inv" || strCommand == "getdata" || strCommand == "ping")
            AddressCurrentlyConnected(pfrom->addr);


    return true;
}

bool ProcessMessages(CNode* pfrom)
{
    CDataStream& vRecv = pfrom->vRecv;
    if (vRecv.empty())
        return true;
    //if (fDebug)
    //    printf("ProcessMessages(%u bytes)\n", vRecv.size());

    //
    // Message format
    //  (4) message start
    //  (12) command
    //  (4) size
    //  (4) checksum
    //  (x) data
    //

    loop
    {
        // Don't bother if send buffer is too full to respond anyway
        if (pfrom->vSend.size() >= SendBufferSize())
            break;

        // Scan for message start
        CDataStream::iterator pstart = search(vRecv.begin(), vRecv.end(), BEGIN(pchMessageStart), END(pchMessageStart));
        int nHeaderSize = vRecv.GetSerializeSize(CMessageHeader());
        if (vRecv.end() - pstart < nHeaderSize)
        {
            if ((int)vRecv.size() > nHeaderSize)
            {
                printf("\n\nPROCESSMESSAGE MESSAGESTART NOT FOUND\n\n");
                vRecv.erase(vRecv.begin(), vRecv.end() - nHeaderSize);
            }
            break;
        }
        if (pstart - vRecv.begin() > 0)
            printf("\n\nPROCESSMESSAGE SKIPPED %d BYTES\n\n", pstart - vRecv.begin());
        vRecv.erase(vRecv.begin(), pstart);

        // Read header
        vector<char> vHeaderSave(vRecv.begin(), vRecv.begin() + nHeaderSize);
        CMessageHeader hdr;
        vRecv >> hdr;
        if (!hdr.IsValid())
        {
            printf("\n\nPROCESSMESSAGE: ERRORS IN HEADER %s\n\n\n", hdr.GetCommand().c_str());
            continue;
        }
        string strCommand = hdr.GetCommand();

        // Message size
        unsigned int nMessageSize = hdr.nMessageSize;
        if (nMessageSize > MAX_SIZE)
        {
            printf("ProcessMessages(%s, %u bytes) : nMessageSize > MAX_SIZE\n", strCommand.c_str(), nMessageSize);
            continue;
        }
        if (nMessageSize > vRecv.size())
        {
            // Rewind and wait for rest of message
            vRecv.insert(vRecv.begin(), vHeaderSave.begin(), vHeaderSave.end());
            break;
        }

        // Checksum
        uint256 hash = Hash(vRecv.begin(), vRecv.begin() + nMessageSize);
        unsigned int nChecksum = 0;
        memcpy(&nChecksum, &hash, sizeof(nChecksum));
        if (nChecksum != hdr.nChecksum)
        {
            printf("ProcessMessages(%s, %u bytes) : CHECKSUM ERROR nChecksum=%08x hdr.nChecksum=%08x\n",
               strCommand.c_str(), nMessageSize, nChecksum, hdr.nChecksum);
            continue;
        }

        // Copy message to its own buffer
        CDataStream vMsg(vRecv.begin(), vRecv.begin() + nMessageSize, vRecv.nType, vRecv.nVersion);
        vRecv.ignore(nMessageSize);

        // Process message
        bool fRet = false;
        try
        {
            fRet = ProcessMessage(pfrom, strCommand, vMsg);
            if (fShutdown)
                return true;
        }
        catch (std::ios_base::failure& e)
        {
            if (strstr(e.what(), "end of data"))
            {
                // Allow exceptions from underlength message on vRecv
                printf("ProcessMessages(%s, %u bytes) : Exception '%s' caught, normally caused by a message being shorter than its stated length\n", strCommand.c_str(), nMessageSize, e.what());
            }
            else if (strstr(e.what(), "size too large"))
            {
                // Allow exceptions from overlong size
                printf("ProcessMessages(%s, %u bytes) : Exception '%s' caught\n", strCommand.c_str(), nMessageSize, e.what());
            }
            else
            {
                PrintExceptionContinue(&e, "ProcessMessages()");
            }
        }
        catch (std::exception& e) {
            PrintExceptionContinue(&e, "ProcessMessages()");
        } catch (...) {
            PrintExceptionContinue(NULL, "ProcessMessages()");
        }

        // Ask a connected node for block updates
        if (!pfrom->fClient && !pfrom->fOneShot &&
            (pfrom->nVersion < NOBLKS_VERSION_START ||
             pfrom->nVersion >= NOBLKS_VERSION_END) &&
             (nAskedForBlocks < 1 || vNodes.size() <= 1))
        {
            nAskedForBlocks++;
            pfrom->fAskedForBlocks = true;
            printf("initial getblocks to %s\n", pfrom->addr.ToString().c_str());
            pfrom->PushGetBlocks(pindexBest, uint256(0));
        }

        if (!fRet)
            printf("ProcessMessage(%s, %u bytes) FAILED\n", strCommand.c_str(), nMessageSize);
    }

    vRecv.Compact();
    return true;
}


bool SendMessages(CNode* pto, bool fSendTrickle)
{
    TRY_LOCK(cs_main, lockMain);
    if (lockMain) {
        // Don't send anything until we get their version message
        if (pto->nVersion == 0)
            return true;

        // Keep-alive ping. We send a nonce of zero because we don't use it anywhere
        // right now.
        if (pto->nLastSend && GetTime() - pto->nLastSend > 30 * 60 && pto->vSend.empty()) {
            uint64 nonce = 0;
            if (pto->nVersion > BIP0031_VERSION)
                pto->PushMessage("ping", nonce);
            else
                pto->PushMessage("ping");
        }

        // Resend wallet transactions that haven't gotten in a block yet
        ResendWalletTransactions();

        // Address refresh broadcast
        static int64 nLastRebroadcast;
        if (!IsInitialBlockDownload() && (GetTime() - nLastRebroadcast > 24 * 60 * 60))
        {
            {
                LOCK(cs_vNodes);
                BOOST_FOREACH(CNode* pnode, vNodes)
                {
                    // Periodically clear setAddrKnown to allow refresh broadcasts
                    if (nLastRebroadcast)
                        pnode->setAddrKnown.clear();

                    // Rebroadcast our address
                    if (!fNoListen)
                    {
                        CAddress addr = GetLocalAddress(&pnode->addr);
                        if (addr.IsRoutable())
                            pnode->PushAddress(addr);
                    }
                }
            }
            nLastRebroadcast = GetTime();
        }

        //
        // Message: addr
        //
        if (fSendTrickle)
        {
            vector<CAddress> vAddr;
            vAddr.reserve(pto->vAddrToSend.size());
            BOOST_FOREACH(const CAddress& addr, pto->vAddrToSend)
            {
                // returns true if wasn't already contained in the set
                if (pto->setAddrKnown.insert(addr).second)
                {
                    vAddr.push_back(addr);
                    // receiver rejects addr messages larger than 1000
                    if (vAddr.size() >= 1000)
                    {
                        pto->PushMessage("addr", vAddr);
                        vAddr.clear();
                    }
                }
            }
            pto->vAddrToSend.clear();
            if (!vAddr.empty())
                pto->PushMessage("addr", vAddr);
        }


        //
        // Message: inventory
        //
        vector<CInv> vInv;
        vector<CInv> vInvWait;
        {
            LOCK(pto->cs_inventory);
            vInv.reserve(pto->vInventoryToSend.size());
            vInvWait.reserve(pto->vInventoryToSend.size());
            BOOST_FOREACH(const CInv& inv, pto->vInventoryToSend)
            {
                if (pto->setInventoryKnown.count(inv))
                    continue;

                // trickle out tx inv to protect privacy
                if (inv.type == MSG_TX && !fSendTrickle)
                {
                    // 1/4 of tx invs blast to all immediately
                    static uint256 hashSalt;
                    if (hashSalt == 0)
                        hashSalt = GetRandHash();
                    uint256 hashRand = inv.hash ^ hashSalt;
                    hashRand = Hash(BEGIN(hashRand), END(hashRand));
                    bool fTrickleWait = ((hashRand & 3) != 0);

                    // always trickle our own transactions
                    if (!fTrickleWait)
                    {
                        CWalletTx wtx;
                        if (GetTransaction(inv.hash, wtx))
                            if (wtx.fFromMe)
                                fTrickleWait = true;
                    }

                    if (fTrickleWait)
                    {
                        vInvWait.push_back(inv);
                        continue;
                    }
                }

                // returns true if wasn't already contained in the set
                if (pto->setInventoryKnown.insert(inv).second)
                {
                    vInv.push_back(inv);
                    if (vInv.size() >= 1000)
                    {
                        pto->PushMessage("inv", vInv);
                        vInv.clear();
                    }
                }
            }
            pto->vInventoryToSend = vInvWait;
        }
        if (!vInv.empty())
            pto->PushMessage("inv", vInv);
    }

    {
        LOCK(pto->cs_mapAskFor);

        //
        // Message: getdata
        //
        vector<CInv> vGetData;
        int64 nNow = GetTime() * 1000000;
        CTxDB txdb("r");
        int gettxs = 0;
        int getblocks = 0;
        CInv blockinv;

        while (!pto->mapAskFor.empty() && (*pto->mapAskFor.begin()).first <= nNow)
        {
            const CInv& inv = (*pto->mapAskFor.begin()).second;
            if (!AlreadyHave(txdb, inv))
            {
                if (fTraceNet || !fQuietInitial || CaughtUp())
                    printf("sending getdata: %s\n", inv.ToString().c_str());

                if (inv.type == MSG_BLOCK) {
                    getblocks++;
                    blockinv = inv;
                }
                if (inv.type == MSG_TX) gettxs++;
                vGetData.push_back(inv);
                if (vGetData.size() >= 1000)
                {
                    pto->PushMessage("getdata", vGetData);
                    vGetData.clear();
                }
                {
                    LOCK(cs_mapAlreadyAskedFor);
                    mapAlreadyAskedFor[inv] = nNow;
                }
            }
            pto->mapAskFor.erase(pto->mapAskFor.begin());
        }
        if (!vGetData.empty())
            pto->PushMessage("getdata", vGetData);
<<<<<<< HEAD

        if (getblocks && fQuietInitial && !CaughtUp()) {
            if (getblocks == 1)
                printf("sending getdata %s\n", blockinv.ToString().c_str());
            else {
                printf("getdata %d blocks", getblocks);
                if (gettxs) printf(" and %d txs\n", gettxs);
                else printf("\n");
            }
        }

    } // if LockMain
=======
    }

>>>>>>> 4deeb93e
    return true;
}














//////////////////////////////////////////////////////////////////////////////
//
// BitcoinMiner
//

int static FormatHashBlocks(void* pbuffer, unsigned int len)
{
    unsigned char* pdata = (unsigned char*)pbuffer;
    unsigned int blocks = 1 + ((len + 8) / 64);
    unsigned char* pend = pdata + 64 * blocks;
    memset(pdata + len, 0, 64 * blocks - len);
    pdata[len] = 0x80;
    unsigned int bits = len * 8;
    pend[-1] = (bits >> 0) & 0xff;
    pend[-2] = (bits >> 8) & 0xff;
    pend[-3] = (bits >> 16) & 0xff;
    pend[-4] = (bits >> 24) & 0xff;
    return blocks;
}

static const unsigned int pSHA256InitState[8] =
{0x6a09e667, 0xbb67ae85, 0x3c6ef372, 0xa54ff53a, 0x510e527f, 0x9b05688c, 0x1f83d9ab, 0x5be0cd19};

void SHA256Transform(void* pstate, void* pinput, const void* pinit)
{
    SHA256_CTX ctx;
    unsigned char data[64];

    SHA256_Init(&ctx);

    for (int i = 0; i < 16; i++)
        ((uint32_t*)data)[i] = ByteReverse(((uint32_t*)pinput)[i]);

    for (int i = 0; i < 8; i++)
        ctx.h[i] = ((uint32_t*)pinit)[i];

    SHA256_Update(&ctx, data, sizeof(data));
    for (int i = 0; i < 8; i++)
        ((uint32_t*)pstate)[i] = ctx.h[i];
}

//
// ScanHash scans nonces looking for a hash with at least some zero bits.
// It operates on big endian data.  Caller does the byte reversing.
// All input buffers are 16-byte aligned.  nNonce is usually preserved
// between calls, but periodically or if nNonce is 0xffff0000 or above,
// the block is rebuilt and nNonce starts over at zero.
//
unsigned int static ScanHash_CryptoPP(char* pmidstate, char* pdata, char* phash1, char* phash, unsigned int& nHashesDone)
{
    unsigned int& nNonce = *(unsigned int*)(pdata + 12);
    for (;;)
    {
        // Crypto++ SHA-256
        // Hash pdata using pmidstate as the starting state into
        // preformatted buffer phash1, then hash phash1 into phash
        nNonce++;
        SHA256Transform(phash1, pdata, pmidstate);
        SHA256Transform(phash, phash1, pSHA256InitState);

        // Return the nonce if the hash has at least some zero bits,
        // caller will check if it has enough to reach the target
        if (((unsigned short*)phash)[14] == 0)
            return nNonce;

        // If nothing found after trying for a while, return -1
        if ((nNonce & 0xffff) == 0)
        {
            nHashesDone = 0xffff+1;
            return (unsigned int) -1;
        }
    }
}

// CTxInfo represents a logical transaction to potentially be included in blocks
// It stores extra metadata such as the subjective priority of a transaction at the time of building the block
// When there are unconfirmed transactions that depend on other unconfirmed transactions, these "child" transactions' CTxInfo object factors in its "parents" to its priority and effective size; this way, the "child" can cover the "cost" of its "parents", and the "parents" are included into the block as part of the "child"

class CTxInfo;
typedef std::map<uint256, CTxInfo> mapInfo_t;

class CTxInfo
{
public:
    mapInfo_t *pmapInfoById;
    CTransaction* ptx;
    uint256 hash;
private:
    set<uint256> setDependsOn;
public:
    set<uint256> setDependents;
    double dPriority;
    uint64 nTxFee;
    bool fInvalid;
    unsigned int nSize;
    unsigned int nEffectiveSizeCached;

    CTxInfo()
    {
        pmapInfoById = NULL;
        hash = 0;
        ptx = NULL;
        dPriority = 0;
        nTxFee = 0;
        fInvalid = false;
        nSize = 0;
        nEffectiveSizeCached = 0;
    }

    void print() const
    {
        printf("CTxInfo(hash=%s, dPriority=%.1f, nTxFee=%"PRI64u")\n", hash.ToString().substr(0,10).c_str(), dPriority, nTxFee);
        BOOST_FOREACH(uint256 hash, setDependsOn)
            printf("   setDependsOn %s\n", hash.ToString().substr(0,10).c_str());
    }

    void addDependsOn(const uint256& hashPrev)
    {
        setDependsOn.insert(hashPrev);
        nEffectiveSizeCached = 0;
    }

    void rmDependsOn(const uint256& hashPrev)
    {
        setDependsOn.erase(hashPrev);
        nEffectiveSizeCached = 0;
    }

    // effectiveSize and effectivePriority handle inheriting the fInvalid flag as a side effect
    unsigned int
    effectiveSize()
    {
        if (fInvalid)
            return -1;

        if (nEffectiveSizeCached)
            return nEffectiveSizeCached;

        assert(pmapInfoById);

        if (!nSize)
            nSize = ::GetSerializeSize(*ptx, SER_NETWORK, PROTOCOL_VERSION);
        unsigned int nEffectiveSize = nSize;
        BOOST_FOREACH(const uint256& dephash, setDependsOn)
        {
            CTxInfo& depinfo = (*pmapInfoById)[dephash];
            nEffectiveSize += depinfo.effectiveSize();

            if (depinfo.fInvalid)
            {
                fInvalid = true;
                return -1;
            }
        }
        nEffectiveSizeCached = nEffectiveSize;
        return nEffectiveSize;
    }

    double
    effectivePriority()
    {
        // Priority is sum(valuein * age) / txsize
        return (dPriority / effectiveSize()) + (pwalletMain->IsMine(*ptx) ? 100000000. : 0.);
    }

    unsigned int
    GetLegacySigOpCount()
    {
        assert(pmapInfoById);

        unsigned int n = ptx->GetLegacySigOpCount();
        BOOST_FOREACH(const uint256& dephash, setDependsOn)
        {
            CTxInfo& depinfo = (*pmapInfoById)[dephash];
            n += depinfo.GetLegacySigOpCount();
        }
        return n;
    }

    bool
    DoInputs(CTxDB& txdb, map<uint256, CTxIndex>& mapTestPoolTmp, CBlockIndex*pindexPrev, std::vector<CTxInfo*>& vAdded, unsigned int& nTxSigOps)
    {
        CTransaction& tx = *ptx;

        if (mapTestPoolTmp.count(hash))
            // Already included in block template
            return true;

        assert(pmapInfoById);

        BOOST_FOREACH(const uint256& dephash, setDependsOn)
        {
            CTxInfo& depinfo = (*pmapInfoById)[dephash];
            if (!depinfo.DoInputs(txdb, mapTestPoolTmp, pindexPrev, vAdded, nTxSigOps))
                return false;
        }

        MapPrevTx mapInputs;
        bool fInvalid;
        if (!tx.FetchInputs(txdb, mapTestPoolTmp, false, true, mapInputs, fInvalid))
            return false;

        nTxSigOps += tx.GetP2SHSigOpCount(mapInputs);

        if (!tx.ConnectInputs(mapInputs, mapTestPoolTmp, CDiskTxPos(1,1,1), pindexPrev, false, true))
            return false;

        mapTestPoolTmp[hash] = CTxIndex(CDiskTxPos(1,1,1), tx.vout.size());
        vAdded.push_back(this);

        return true;
    }
};


uint64 nLastBlockTx = 0;
uint64 nLastBlockSize = 0;

const char* pszDummy = "\0\0";
CScript scriptDummy(std::vector<unsigned char>(pszDummy, pszDummy + sizeof(pszDummy)));

CBlock* CreateNewBlock(CReserveKey& reservekey)
{
    CBlockIndex* pindexPrev = pindexBest;

    // Create new block
    auto_ptr<CBlock> pblock(new CBlock());
    if (!pblock.get())
        return NULL;

    // Create coinbase tx
    CTransaction txNew;
    txNew.vin.resize(1);
    txNew.vin[0].prevout.SetNull();
    txNew.vout.resize(1);
    txNew.vout[0].scriptPubKey << reservekey.GetReservedKey() << OP_CHECKSIG;

    // Add our coinbase tx as first transaction
    pblock->vtx.push_back(txNew);

    // Collect memory pool transactions into the block
    int64 nFees = 0;
    {
        LOCK2(cs_main, mempool.cs);
        CTxDB txdb("r");

        double nFeeWeight = GetFloatArg("-txprioweighfee", 1.);
        double nDepthWeight = GetFloatArg("-txprioweighdepth", 1.);
        bool fPrintPriority = GetBoolArg("-printpriority");

        // Priority order to process transactions
        mapInfo_t mapInfoById;
        for (map<uint256, CTransaction>::iterator mi = mempool.mapTx.begin(); mi != mempool.mapTx.end(); ++mi)
        {
            CTransaction& tx = (*mi).second;
            if (tx.IsCoinBase() || !tx.IsFinal())
                continue;

            const uint256& hash = tx.GetHash();
            CTxInfo& txinfo = mapInfoById[hash];
            txinfo.hash = hash;
            txinfo.pmapInfoById = &mapInfoById;
            txinfo.ptx = &tx;

            double& dPriority = txinfo.dPriority;
            uint64& nTxFee = txinfo.nTxFee;
            uint64 nValueIn;
            BOOST_FOREACH(const CTxIn& txin, tx.vin)
            {
                // Read prev transaction
                CTransaction txPrev;
                CTxIndex txindex;
                int64 nValueIn;
                int nConf;
                if (txPrev.ReadFromDisk(txdb, txin.prevout, txindex))
                {
                    // Input is confirmed
                    nConf = txindex.GetDepthInMainChain();
                    nValueIn = txPrev.vout[txin.prevout.n].nValue;
                    dPriority += (double)nValueIn * nConf;
                }
                else
                if (mempool.mapTx.count(txin.prevout.hash))
                {
                    // Input is still unconfirmed
                    const uint256& hashPrev = txin.prevout.hash;
                    nValueIn = mempool.mapTx[hashPrev].vout[txin.prevout.n].nValue;
                    txinfo.addDependsOn(hashPrev);
                    mapInfoById[hashPrev].setDependents.insert(hash);
                    nConf = 0;
                }
                else
                {
                    // We don't know where the input is
                    // In this case, it's impossible to include this transaction in a block, so mark it invalid and move on
                    txinfo.fInvalid = true;
                    printf("priority %s invalid input %s", txinfo.hash.ToString().substr(0,10).c_str(), txin.prevout.hash.ToString().substr(0,10).c_str());
                    goto nexttxn;
                }
                nTxFee += nValueIn;

                if (fPrintPriority)
                    printf("priority     nValueIn=%-12"PRI64d" nConf=%-5d dPriority=%-20.1f\n", nValueIn, nConf, dPriority);
            }

            nValueIn = nTxFee;
            nTxFee -= tx.GetValueOut();

            dPriority *= nDepthWeight;

            // Allow boosting "age" with fees
            dPriority += (double)nValueIn * (double)nTxFee * nFeeWeight;

            if (fPrintPriority)
                txinfo.print();
nexttxn:    (void)1;
        }

        // Second pass: consider dependencies
        multimap<double, CTxInfo*> mapPriority;
        BOOST_FOREACH(mapInfo_t::value_type& i, mapInfoById)
        {
            CTxInfo& txinfo = i.second;

            double dPriority = txinfo.effectivePriority();

            // effectivePriority does fInvalid inheritance as a side-effect
            if (txinfo.fInvalid)
                continue;

            mapPriority.insert(make_pair(-dPriority, &txinfo));

            if (fPrintPriority)
                printf("priority insert %s at priority %.1f\n", txinfo.hash.ToString().substr(0,10).c_str(), dPriority);
        }

        // Collect transactions into block
        map<uint256, CTxIndex> mapTestPool;
        uint64 nBlockSize = 1000;
        uint64 nBlockTx = 0;
        int nBlockSigOps = 100;
        while (!mapPriority.empty())
        {
            // Take highest priority transaction off priority queue
            double dPriority = -(*mapPriority.begin()).first;
            CTxInfo& txinfo = *(*mapPriority.begin()).second;
            CTransaction& tx = *txinfo.ptx;
            mapPriority.erase(mapPriority.begin());

            if (mapTestPool.count(txinfo.hash))
                // Already in the block
                continue;

            // Size limits
            unsigned int nTxSize = txinfo.effectiveSize();
            if (nBlockSize + nTxSize >= MAX_BLOCK_SIZE_GEN)
                continue;

            // Legacy limits on sigOps:
            unsigned int nTxSigOps = txinfo.GetLegacySigOpCount();
            if (nBlockSigOps + nTxSigOps >= MAX_BLOCK_SIGOPS)
                continue;

            // Transaction fee required depends on block size
            bool fAllowFree = (nBlockSize + nTxSize < 4000 || CTransaction::AllowFree(dPriority));
            int64 nMinFee = pwalletMain->IsFromMe(tx) ? 0 : tx.GetMinFee(nBlockSize, fAllowFree, GMF_BLOCK, nTxSize);
            int64 nMyCredit = pwalletMain->GetCredit(tx);
            nMinFee = (nMyCredit >= nMinFee) ? 0 : (nMinFee - nMyCredit);

            uint64& nTxFees = txinfo.nTxFee;
            if (nTxFees < nMinFee)
                continue;

            map<uint256, CTxIndex> mapTestPoolTmp(mapTestPool);
            std::vector<CTxInfo*> vAdded;
            if (!txinfo.DoInputs(txdb, mapTestPoolTmp, pindexPrev, vAdded, nTxSigOps))
                continue;

            if (nBlockSigOps + nTxSigOps >= MAX_BLOCK_SIGOPS)
                continue;

            swap(mapTestPool, mapTestPoolTmp);

            // Added
            nBlockSize += nTxSize;
            nBlockTx += vAdded.size();
            nBlockSigOps += nTxSigOps;
            BOOST_FOREACH(CTxInfo* ptxinfo, vAdded)
            {
                pblock->vtx.push_back(*ptxinfo->ptx);
                nFees += ptxinfo->nTxFee;

                // Add transactions that depend on this one to the priority queue
                // again, since they likely have improved their standing alone
                BOOST_FOREACH(const uint256& dhash, ptxinfo->setDependents)
                {
                    CTxInfo& dtxinfo = mapInfoById[dhash];
                    dtxinfo.rmDependsOn(ptxinfo->hash);
                    if (dtxinfo.fInvalid)
                        continue;
                    double dPriority = dtxinfo.effectivePriority();
                    mapPriority.insert(make_pair(-dPriority, &dtxinfo));
                }
            }
        }

        nLastBlockTx = nBlockTx;
        nLastBlockSize = nBlockSize;
        printf("CreateNewBlock(): total size %lu\n", nBlockSize);

    pblock->vtx[0].vout[0].nValue = GetBlockValue(pindexPrev->nHeight+1, nFees);

    // Fill in header
    pblock->hashPrevBlock  = pindexPrev->GetBlockHash();
    pblock->UpdateTime(pindexPrev);
    pblock->nBits          = GetNextWorkRequired(pindexPrev, pblock.get());
    pblock->nNonce         = 0;

        pblock->vtx[0].vin[0].scriptSig = scriptDummy;
        CBlockIndex indexDummy(1, 1, *pblock);
        indexDummy.pprev = pindexPrev;
        indexDummy.nHeight = pindexPrev->nHeight + 1;
        if (!phub->pblockstore->ConnectBlock(*pblock, txdb, &indexDummy, true))
            throw std::runtime_error("CreateNewBlock() : ConnectBlock failed");
    }

    return pblock.release();
}


void IncrementExtraNonce(CBlock* pblock, CBlockIndex* pindexPrev, unsigned int& nExtraNonce)
{
    // Update nExtraNonce
    static uint256 hashPrevBlock;
    if (hashPrevBlock != pblock->hashPrevBlock)
    {
        nExtraNonce = 0;
        hashPrevBlock = pblock->hashPrevBlock;
    }
    ++nExtraNonce;
    pblock->vtx[0].vin[0].scriptSig = (CScript() << pblock->nTime << CBigNum(nExtraNonce)) + COINBASE_FLAGS;
    assert(pblock->vtx[0].vin[0].scriptSig.size() <= 100);

    pblock->hashMerkleRoot = pblock->BuildMerkleTree();
}


void FormatHashBuffers(CBlock* pblock, char* pmidstate, char* pdata, char* phash1)
{
    //
    // Prebuild hash buffers
    //
    struct
    {
        struct unnamed2
        {
            int nVersion;
            uint256 hashPrevBlock;
            uint256 hashMerkleRoot;
            unsigned int nTime;
            unsigned int nBits;
            unsigned int nNonce;
        }
        block;
        unsigned char pchPadding0[64];
        uint256 hash1;
        unsigned char pchPadding1[64];
    }
    tmp;
    memset(&tmp, 0, sizeof(tmp));

    tmp.block.nVersion       = pblock->nVersion;
    tmp.block.hashPrevBlock  = pblock->hashPrevBlock;
    tmp.block.hashMerkleRoot = pblock->hashMerkleRoot;
    tmp.block.nTime          = pblock->nTime;
    tmp.block.nBits          = pblock->nBits;
    tmp.block.nNonce         = pblock->nNonce;

    FormatHashBlocks(&tmp.block, sizeof(tmp.block));
    FormatHashBlocks(&tmp.hash1, sizeof(tmp.hash1));

    // Byte swap all the input buffer
    for (unsigned int i = 0; i < sizeof(tmp)/4; i++)
        ((unsigned int*)&tmp)[i] = ByteReverse(((unsigned int*)&tmp)[i]);

    // Precalc the first half of the first hash, which stays constant
    SHA256Transform(pmidstate, &tmp.block, pSHA256InitState);

    memcpy(pdata, &tmp.block, 128);
    memcpy(phash1, &tmp.hash1, 64);
}


bool CheckWork(CBlock* pblock, CWallet& wallet, CReserveKey& reservekey)
{
    uint256 hash = pblock->GetHash();
    uint256 hashTarget = CBigNum().SetCompact(pblock->nBits).getuint256();

    if (hash > hashTarget)
        return false;

    //// debug print
    printf("BitcoinMiner:\n");
    printf("proof-of-work found  \n  hash: %s  \ntarget: %s\n", hash.GetHex().c_str(), hashTarget.GetHex().c_str());
    pblock->print();
    printf("generated %s\n", FormatMoney(pblock->vtx[0].vout[0].nValue).c_str());

    // Found a solution
    {
        LOCK(cs_main);
        if (pblock->hashPrevBlock != hashBestChain)
            return error("BitcoinMiner : generated block is stale");

        // Remove key from key pool
        reservekey.KeepKey();

        // Track how many getdata requests this block gets
        {
            LOCK(wallet.cs_wallet);
            wallet.mapRequestCount[pblock->GetHash()] = 0;
        }

        // Process this block the same as if we had received it from another node
        if (!phub->EmitBlock(*pblock))
            return error("BitcoinMiner : phub->EmitBlock, block not accepted");
    }

    return true;
}

void static ThreadBitcoinMiner(void* parg);

static bool fGenerateBitcoins = false;
static bool fLimitProcessors = false;
static int nLimitProcessors = -1;

void static BitcoinMiner(CWallet *pwallet)
{
    printf("BitcoinMiner started\n");
    SetThreadPriority(THREAD_PRIORITY_LOWEST);

    // Each thread has its own key and counter
    CReserveKey reservekey(pwallet);
    unsigned int nExtraNonce = 0;

    while (fGenerateBitcoins)
    {
        if (fShutdown)
            return;
        while (vNodes.empty() || IsInitialBlockDownload())
        {
            Sleep(1000);
            if (fShutdown)
                return;
            if (!fGenerateBitcoins)
                return;
        }


        //
        // Create new block
        //
        unsigned int nTransactionsUpdatedLast = nTransactionsUpdated;
        CBlockIndex* pindexPrev = pindexBest;

        auto_ptr<CBlock> pblock(CreateNewBlock(reservekey));
        if (!pblock.get())
            return;
        IncrementExtraNonce(pblock.get(), pindexPrev, nExtraNonce);

        printf("Running BitcoinMiner with %d transactions in block\n", pblock->vtx.size());


        //
        // Prebuild hash buffers
        //
        char pmidstatebuf[32+16]; char* pmidstate = alignup<16>(pmidstatebuf);
        char pdatabuf[128+16];    char* pdata     = alignup<16>(pdatabuf);
        char phash1buf[64+16];    char* phash1    = alignup<16>(phash1buf);

        FormatHashBuffers(pblock.get(), pmidstate, pdata, phash1);

        unsigned int& nBlockTime = *(unsigned int*)(pdata + 64 + 4);
        unsigned int& nBlockBits = *(unsigned int*)(pdata + 64 + 8);
        unsigned int& nBlockNonce = *(unsigned int*)(pdata + 64 + 12);


        //
        // Search
        //
        int64 nStart = GetTime();
        uint256 hashTarget = CBigNum().SetCompact(pblock->nBits).getuint256();
        uint256 hashbuf[2];
        uint256& hash = *alignup<16>(hashbuf);
        loop
        {
            unsigned int nHashesDone = 0;
            unsigned int nNonceFound;

            // Crypto++ SHA-256
            nNonceFound = ScanHash_CryptoPP(pmidstate, pdata + 64, phash1,
                                            (char*)&hash, nHashesDone);

            // Check if something found
            if (nNonceFound != (unsigned int) -1)
            {
                for (unsigned int i = 0; i < sizeof(hash)/4; i++)
                    ((unsigned int*)&hash)[i] = ByteReverse(((unsigned int*)&hash)[i]);

                if (hash <= hashTarget)
                {
                    // Found a solution
                    pblock->nNonce = ByteReverse(nNonceFound);
                    assert(hash == pblock->GetHash());

                    SetThreadPriority(THREAD_PRIORITY_NORMAL);
                    CheckWork(pblock.get(), *pwalletMain, reservekey);
                    SetThreadPriority(THREAD_PRIORITY_LOWEST);
                    break;
                }
            }

            // Meter hashes/sec
            static int64 nHashCounter;
            if (nHPSTimerStart == 0)
            {
                nHPSTimerStart = GetTimeMillis();
                nHashCounter = 0;
            }
            else
                nHashCounter += nHashesDone;
            if (GetTimeMillis() - nHPSTimerStart > 4000)
            {
                static CCriticalSection cs;
                {
                    LOCK(cs);
                    if (GetTimeMillis() - nHPSTimerStart > 4000)
                    {
                        dHashesPerSec = 1000.0 * nHashCounter / (GetTimeMillis() - nHPSTimerStart);
                        nHPSTimerStart = GetTimeMillis();
                        nHashCounter = 0;
                        static int64 nLogTime;
                        if (GetTime() - nLogTime > 30 * 60)
                        {
                            nLogTime = GetTime();
                            printf("hashmeter %3d CPUs %6.0f khash/s\n", vnThreadsRunning[THREAD_MINER], dHashesPerSec/1000.0);
                        }
                    }
                }
            }

            // Check for stop or if block needs to be rebuilt
            if (fShutdown)
                return;
            if (!fGenerateBitcoins)
                return;
            if (fLimitProcessors && vnThreadsRunning[THREAD_MINER] > nLimitProcessors)
                return;
            if (vNodes.empty())
                break;
            if (nBlockNonce >= 0xffff0000)
                break;
            if (nTransactionsUpdated != nTransactionsUpdatedLast && GetTime() - nStart > 60)
                break;
            if (pindexPrev != pindexBest)
                break;

            // Update nTime every few seconds
            pblock->UpdateTime(pindexPrev);
            nBlockTime = ByteReverse(pblock->nTime);
            if (fTestNet)
            {
                // Changing pblock->nTime can change work required on testnet:
                nBlockBits = ByteReverse(pblock->nBits);
                hashTarget = CBigNum().SetCompact(pblock->nBits).getuint256();
            }
        }
    }
}

void static ThreadBitcoinMiner(void* parg)
{
    CWallet* pwallet = (CWallet*)parg;
    try
    {
        vnThreadsRunning[THREAD_MINER]++;
        BitcoinMiner(pwallet);
        vnThreadsRunning[THREAD_MINER]--;
    }
    catch (std::exception& e) {
        vnThreadsRunning[THREAD_MINER]--;
        PrintException(&e, "ThreadBitcoinMiner()");
    } catch (...) {
        vnThreadsRunning[THREAD_MINER]--;
        PrintException(NULL, "ThreadBitcoinMiner()");
    }
    nHPSTimerStart = 0;
    if (vnThreadsRunning[THREAD_MINER] == 0)
        dHashesPerSec = 0;
    printf("ThreadBitcoinMiner exiting, %d threads remaining\n", vnThreadsRunning[THREAD_MINER]);
}


void GenerateBitcoins(bool fGenerate, CWallet* pwallet)
{
    fGenerateBitcoins = fGenerate;
    nLimitProcessors = GetArg("-genproclimit", -1);
    if (nLimitProcessors == 0)
        fGenerateBitcoins = false;
    fLimitProcessors = (nLimitProcessors != -1);

    if (fGenerate)
    {
        int nProcessors = boost::thread::hardware_concurrency();
        printf("%d processors\n", nProcessors);
        if (nProcessors < 1)
            nProcessors = 1;
        if (fLimitProcessors && nProcessors > nLimitProcessors)
            nProcessors = nLimitProcessors;
        int nAddThreads = nProcessors - vnThreadsRunning[THREAD_MINER];
        printf("Starting %d BitcoinMiner threads\n", nAddThreads);
        for (int i = 0; i < nAddThreads; i++)
        {
            if (!CreateThread(ThreadBitcoinMiner, pwallet))
                printf("Error: CreateThread(ThreadBitcoinMiner) failed\n");
            Sleep(10);
        }
    }
}<|MERGE_RESOLUTION|>--- conflicted
+++ resolved
@@ -1483,13 +1483,8 @@
     for (CBlockIndex* pindex = pindexNew; pindex != pfork; pindex = pindex->pprev)
         lConnect.push_front(pindex);
 
-<<<<<<< HEAD
-    printf("REORGANIZE: Disconnect %i blocks; %s..%s\n", vDisconnect.size(), pfork->GetBlockHash().ToString().substr(10,15).c_str(), pindexBest->GetBlockHash().ToString().substr(10,15).c_str());
-    printf("REORGANIZE: Connect %i blocks; %s..%s\n", vConnect.size(), pfork->GetBlockHash().ToString().substr(10,15).c_str(), pindexNew->GetBlockHash().ToString().substr(10,15).c_str());
-=======
-    printf("REORGANIZE: Disconnect %i blocks; %s..%s\n", lDisconnect.size(), pfork->GetBlockHash().ToString().substr(0,20).c_str(), pindexBest->GetBlockHash().ToString().substr(0,20).c_str());
-    printf("REORGANIZE: Connect %i blocks; %s..%s\n", lConnect.size(), pfork->GetBlockHash().ToString().substr(0,20).c_str(), pindexNew->GetBlockHash().ToString().substr(0,20).c_str());
->>>>>>> 4deeb93e
+    printf("REORGANIZE: Disconnect %i blocks; %s..%s\n", lDisconnect.size(), pfork->GetBlockHash().ToString().substr(10,15).c_str(), pindexBest->GetBlockHash().ToString().substr(10,15).c_str());
+    printf("REORGANIZE: Connect %i blocks; %s..%s\n", lConnect.size(), pfork->GetBlockHash().ToString().substr(10,15).c_str(), pindexNew->GetBlockHash().ToString().substr(10,15).c_str());
 
     // Disconnect shorter branch
     list<CTransaction> lResurrect;
@@ -1807,9 +1802,9 @@
     if (!Checkpoints::CheckBlock(nHeight, hash))
         return block.DoS(100, error("AcceptBlock() : rejected by checkpoint lockin at %d", nHeight));
 
-    CBlockIndex* pPrevCheckpoint = NULL;
+    const CBlockIndex* pPrevCheckpoint = NULL;
     if (GetBoolArg("-autoprune", true))
-        pPrevCheckpoint = Checkpoints::GetLastCheckpoint(mapBlockIndex);
+        pPrevCheckpoint = Checkpoints::GetLastCheckpoint();
 
     // Write block to history file
     if (!CheckDiskSpace(GetSerializeSize(block, SER_DISK, CLIENT_VERSION)))
@@ -1823,7 +1818,7 @@
 
     if (GetBoolArg("-autoprune", true))
     {
-        CBlockIndex* pcheckpoint = Checkpoints::GetLastCheckpoint(mapBlockIndex);
+        const CBlockIndex* pcheckpoint = Checkpoints::GetLastCheckpoint();
         if (pcheckpoint == pindexBest)
         {
             CTxDB txdb;
@@ -1841,21 +1836,11 @@
 {
     // Check for duplicate
     uint256 hash = block.GetHash();
-<<<<<<< HEAD
-
-    LOCK(cs_main);
-
-    if (mapBlockIndex.count(hash))
-        return error("CBlockStore::EmitBlock() : already have block %d %s", mapBlockIndex[hash]->nHeight, hash.ToString().substr(10,15).c_str());
-    if (mapOrphanBlocks.count(hash))
-        return error("CBlockStore::EmitBlock() : already have block (orphan) %s", hash.ToString().substr(10,15).c_str());
-=======
     {
         LOCK(cs_setBlocksSeen);
         if (setBlocksSeen.count(hash) > 0)
-            return error("CHub::EmitBlock() : already seen block %s", hash.ToString().substr(0,20).c_str());
-    }
->>>>>>> 4deeb93e
+            return error("CHub::EmitBlock() : already seen block %s", hash.ToString().substr(10,15).c_str());
+    }
 
     // Preliminary checks
     if (!block.CheckBlock())
@@ -1908,11 +1893,7 @@
     // If don't already have its previous block, shunt it off to holding area until we get it
     if (!mapBlockIndex.count(block.hashPrevBlock))
     {
-<<<<<<< HEAD
-        printf("CBlockStore::EmitBlock: ORPHAN BLOCK, prev=%s\n", block.hashPrevBlock.ToString().substr(10,15).c_str());
-=======
-        printf("CBlockStore::FinishEmitBlock: ORPHAN BLOCK, prev=%s\n", block.hashPrevBlock.ToString().substr(0,20).c_str());
->>>>>>> 4deeb93e
+        printf("CBlockStore::FinishEmitBlock: ORPHAN BLOCK, prev=%s\n", block.hashPrevBlock.ToString().substr(10,15).c_str());
         CBlock* pblock = new CBlock(block);
         mapOrphanBlocks.insert(make_pair(hash, pblock));
         mapOrphanBlocksByPrev.insert(make_pair(pblock->hashPrevBlock, pblock));
@@ -3467,7 +3448,6 @@
         }
         if (!vGetData.empty())
             pto->PushMessage("getdata", vGetData);
-<<<<<<< HEAD
 
         if (getblocks && fQuietInitial && !CaughtUp()) {
             if (getblocks == 1)
@@ -3478,12 +3458,8 @@
                 else printf("\n");
             }
         }
-
     } // if LockMain
-=======
-    }
-
->>>>>>> 4deeb93e
+
     return true;
 }
 

// Copyright (c) 2009-2010 Satoshi Nakamoto
// Copyright (c) 2009-2012 The Bitcoin developers
// Distributed under the MIT/X11 software license, see the accompanying
// file COPYING or http://www.opensource.org/licenses/mit-license.php.

#include "alert.h"
#include "checkpoints.h"
#include "db.h"
#include "net.h"
#include "init.h"
#include "ui_interface.h"
#include <boost/algorithm/string/replace.hpp>
#include <boost/filesystem.hpp>
#include <boost/filesystem/fstream.hpp>
#include <boost/thread/condition_variable.hpp>
#include <boost/thread/locks.hpp>
#include <boost/thread/mutex.hpp>

using namespace std;
using namespace boost;

//
// Global state
//

CCriticalSection cs_setpwalletRegistered;
set<CWallet*> setpwalletRegistered;

CCriticalSection cs_main;

CTxMemPool mempool;
unsigned int nTransactionsUpdated = 0;

map<uint256, CBlockIndex*> mapBlockIndex;
uint256 hashGenesisBlock("0x000000000019d6689c085ae165831e934ff763ae46a2a6c172b3f1b60a8ce26f");
static CBigNum bnProofOfWorkLimit(~uint256(0) >> 32);
CBlockIndex* pindexGenesisBlock = NULL;
int nBestHeight = -1;
int nAskedForBlocks = 0;
CBigNum bnBestChainWork = 0;
CBigNum bnBestInvalidWork = 0;
uint256 hashBestChain = 0;
CBlockIndex* pindexBest = NULL;
int64 nTimeBestReceived = 0;
boost::mutex csBestBlock;
boost::condition_variable cvBlockChange;

CMedianFilter<int> cPeerBlockCounts(5, 0); // Amount of blocks that other nodes claim to have

map<uint256, CBlock*> mapOrphanBlocks;
multimap<uint256, CBlock*> mapOrphanBlocksByPrev;

map<uint256, CDataStream*> mapOrphanTransactions;
map<uint256, map<uint256, CDataStream*> > mapOrphanTransactionsByPrev;

// Constant stuff for coinbase transactions we create:
CScript COINBASE_FLAGS;

const string strMessageMagic = "Bitcoin Signed Message:\n";

double dHashesPerSec;
int64 nHPSTimerStart;

// Settings
int64 nTransactionFee = 0;
int64 nTransactionFeeMax = CENT;
bool fForceFee = false;



//////////////////////////////////////////////////////////////////////////////
//
// dispatching functions
//

// These functions dispatch to one or all registered wallets


void RegisterWallet(CWallet* pwalletIn)
{
    {
        LOCK(cs_setpwalletRegistered);
        setpwalletRegistered.insert(pwalletIn);
    }
}

void UnregisterWallet(CWallet* pwalletIn)
{
    {
        LOCK(cs_setpwalletRegistered);
        setpwalletRegistered.erase(pwalletIn);
    }
}

// check whether the passed transaction is from us
bool static IsFromMe(CTransaction& tx)
{
    BOOST_FOREACH(CWallet* pwallet, setpwalletRegistered)
        if (pwallet->IsFromMe(tx))
            return true;
    return false;
}

// get the wallet transaction with the given hash (if it exists)
bool static GetTransaction(const uint256& hashTx, CWalletTx& wtx)
{
    BOOST_FOREACH(CWallet* pwallet, setpwalletRegistered)
        if (pwallet->GetTransaction(hashTx,wtx))
            return true;
    return false;
}

// erases transaction with the given hash from all wallets
void static EraseFromWallets(uint256 hash)
{
    BOOST_FOREACH(CWallet* pwallet, setpwalletRegistered)
        pwallet->EraseFromWallet(hash);
}

// make sure all wallets know about the given transaction, in the given block
void SyncWithWallets(const CTransaction& tx, const CBlock* pblock, bool fUpdate)
{
    BOOST_FOREACH(CWallet* pwallet, setpwalletRegistered)
        pwallet->AddToWalletIfInvolvingMe(tx, pblock, fUpdate);
}

// notify wallets about a new best chain
void static SetBestChain(const CBlockLocator& loc)
{
    BOOST_FOREACH(CWallet* pwallet, setpwalletRegistered)
        pwallet->SetBestChain(loc);
}

// notify wallets about an updated transaction
void static UpdatedTransaction(const uint256& hashTx)
{
    BOOST_FOREACH(CWallet* pwallet, setpwalletRegistered)
        pwallet->UpdatedTransaction(hashTx);
}

// dump all wallets
void static PrintWallets(const CBlock& block)
{
    BOOST_FOREACH(CWallet* pwallet, setpwalletRegistered)
        pwallet->PrintWallet(block);
}

// notify wallets about an incoming inventory (for request counts)
void static Inventory(const uint256& hash)
{
    BOOST_FOREACH(CWallet* pwallet, setpwalletRegistered)
        pwallet->Inventory(hash);
}

// ask wallets to resend their transactions
void static ResendWalletTransactions()
{
    BOOST_FOREACH(CWallet* pwallet, setpwalletRegistered)
        pwallet->ResendWalletTransactions();
}







//////////////////////////////////////////////////////////////////////////////
//
// mapOrphanTransactions
//

bool AddOrphanTx(const CDataStream& vMsg)
{
    CTransaction tx;
    CDataStream(vMsg) >> tx;
    uint256 hash = tx.GetHash();
    if (mapOrphanTransactions.count(hash))
        return false;

    CDataStream* pvMsg = new CDataStream(vMsg);

    // Ignore big transactions, to avoid a
    // send-big-orphans memory exhaustion attack. If a peer has a legitimate
    // large transaction with a missing parent then we assume
    // it will rebroadcast it later, after the parent transaction(s)
    // have been mined or received.
    // 10,000 orphans, each of which is at most 5,000 bytes big is
    // at most 500 megabytes of orphans:
    if (pvMsg->size() > 5000)
    {
        printf("ignoring large orphan tx (size: %u, hash: %s)\n", pvMsg->size(), hash.ToString().substr(0,10).c_str());
        delete pvMsg;
        return false;
    }

    mapOrphanTransactions[hash] = pvMsg;
    BOOST_FOREACH(const CTxIn& txin, tx.vin)
        mapOrphanTransactionsByPrev[txin.prevout.hash].insert(make_pair(hash, pvMsg));

    printf("stored orphan tx %s (mapsz %u)\n", hash.ToString().substr(0,10).c_str(),
        mapOrphanTransactions.size());
    return true;
}

void static EraseOrphanTx(uint256 hash)
{
    if (!mapOrphanTransactions.count(hash))
        return;
    const CDataStream* pvMsg = mapOrphanTransactions[hash];
    CTransaction tx;
    CDataStream(*pvMsg) >> tx;
    BOOST_FOREACH(const CTxIn& txin, tx.vin)
    {
        mapOrphanTransactionsByPrev[txin.prevout.hash].erase(hash);
        if (mapOrphanTransactionsByPrev[txin.prevout.hash].empty())
            mapOrphanTransactionsByPrev.erase(txin.prevout.hash);
    }
    delete pvMsg;
    mapOrphanTransactions.erase(hash);
}

unsigned int LimitOrphanTxSize(unsigned int nMaxOrphans)
{
    unsigned int nEvicted = 0;
    while (mapOrphanTransactions.size() > nMaxOrphans)
    {
        // Evict a random orphan:
        uint256 randomhash = GetRandHash();
        map<uint256, CDataStream*>::iterator it = mapOrphanTransactions.lower_bound(randomhash);
        if (it == mapOrphanTransactions.end())
            it = mapOrphanTransactions.begin();
        EraseOrphanTx(it->first);
        ++nEvicted;
    }
    return nEvicted;
}







//////////////////////////////////////////////////////////////////////////////
//
// CTransaction and CTxIndex
//

bool CTransaction::ReadFromDisk(CTxDB& txdb, COutPoint prevout, CTxIndex& txindexRet)
{
    SetNull();
    if (!txdb.ReadTxIndex(prevout.hash, txindexRet))
        return false;
    if (!ReadFromDisk(txindexRet.pos))
        return false;
    if (prevout.n >= vout.size())
    {
        SetNull();
        return false;
    }
    return true;
}

bool CTransaction::ReadFromDisk(CTxDB& txdb, COutPoint prevout)
{
    CTxIndex txindex;
    return ReadFromDisk(txdb, prevout, txindex);
}

bool CTransaction::ReadFromDisk(COutPoint prevout)
{
    CTxDB txdb("r");
    CTxIndex txindex;
    return ReadFromDisk(txdb, prevout, txindex);
}

bool CTransaction::IsStandard() const
{
    if (nVersion > CTransaction::CURRENT_VERSION)
        return false;

    BOOST_FOREACH(const CTxIn& txin, vin)
    {
        // Biggest 'standard' txin is a 3-signature 3-of-3 CHECKMULTISIG
        // pay-to-script-hash, which is 3 ~80-byte signatures, 3
        // ~65-byte public keys, plus a few script ops.
        if (txin.scriptSig.size() > 500)
            return false;
        if (!txin.scriptSig.IsPushOnly())
            return false;
    }
    BOOST_FOREACH(const CTxOut& txout, vout) {
        if (!::IsStandard(txout.scriptPubKey))
            return false;
        if (txout.nValue == 0)
            return false;
    }
    return true;
}

//
// Check transaction inputs, and make sure any
// pay-to-script-hash transactions are evaluating IsStandard scripts
//
// Why bother? To avoid denial-of-service attacks; an attacker
// can submit a standard HASH... OP_EQUAL transaction,
// which will get accepted into blocks. The redemption
// script can be anything; an attacker could use a very
// expensive-to-check-upon-redemption script like:
//   DUP CHECKSIG DROP ... repeated 100 times... OP_1
//
bool CTransaction::AreInputsStandard(const MapPrevTx& mapInputs) const
{
    if (IsCoinBase())
        return true; // Coinbases don't use vin normally

    for (unsigned int i = 0; i < vin.size(); i++)
    {
        const CTxOut& prev = GetOutputFor(vin[i], mapInputs);

        vector<vector<unsigned char> > vSolutions;
        txnouttype whichType;
        // get the scriptPubKey corresponding to this input:
        const CScript& prevScript = prev.scriptPubKey;
        if (!Solver(prevScript, whichType, vSolutions))
            return false;
        int nArgsExpected = ScriptSigArgsExpected(whichType, vSolutions);
        if (nArgsExpected < 0)
            return false;

        // Transactions with extra stuff in their scriptSigs are
        // non-standard. Note that this EvalScript() call will
        // be quick, because if there are any operations
        // beside "push data" in the scriptSig the
        // IsStandard() call returns false
        vector<vector<unsigned char> > stack;
        if (!EvalScript(stack, vin[i].scriptSig, *this, i, false, 0))
            return false;

        if (whichType == TX_SCRIPTHASH)
        {
            if (stack.empty())
                return false;
            CScript subscript(stack.back().begin(), stack.back().end());
            vector<vector<unsigned char> > vSolutions2;
            txnouttype whichType2;
            if (!Solver(subscript, whichType2, vSolutions2))
                return false;
            if (whichType2 == TX_SCRIPTHASH)
                return false;

            int tmpExpected;
            tmpExpected = ScriptSigArgsExpected(whichType2, vSolutions2);
            if (tmpExpected < 0)
                return false;
            nArgsExpected += tmpExpected;
        }

        // These are non-standard, as inputs
        else if (whichType == TX_MULTISIG_DATA)
            return false;

        if (stack.size() != (unsigned int)nArgsExpected)
            return false;
    }

    return true;
}

unsigned int
CTransaction::GetLegacySigOpCount() const
{
    unsigned int nSigOps = 0;
    BOOST_FOREACH(const CTxIn& txin, vin)
    {
        nSigOps += txin.scriptSig.GetSigOpCount(false);
    }
    BOOST_FOREACH(const CTxOut& txout, vout)
    {
        nSigOps += txout.scriptPubKey.GetSigOpCount(false);
    }
    return nSigOps;
}


int CMerkleTx::SetMerkleBranch(const CBlock* pblock)
{
    if (fClient)
    {
        if (hashBlock == 0)
            return 0;
    }
    else
    {
        CBlock blockTmp;
        if (pblock == NULL)
        {
            // Load the block this tx is in
            CTxIndex txindex;
            if (!CTxDB("r").ReadTxIndex(GetHash(), txindex))
                return 0;
            if (!blockTmp.ReadFromDisk(txindex.pos.nFile, txindex.pos.nBlockPos))
                return 0;
            pblock = &blockTmp;
        }

        // Update the tx's hashBlock
        hashBlock = pblock->GetHash();

        // Locate the transaction
        for (nIndex = 0; nIndex < (int)pblock->vtx.size(); nIndex++)
            if (pblock->vtx[nIndex] == *(CTransaction*)this)
                break;
        if (nIndex == (int)pblock->vtx.size())
        {
            vMerkleBranch.clear();
            nIndex = -1;
            printf("ERROR: SetMerkleBranch() : couldn't find tx in block\n");
            return 0;
        }

        // Fill in merkle branch
        vMerkleBranch = pblock->GetMerkleBranch(nIndex);
    }

    // Is the tx in a block that's in the main chain
    map<uint256, CBlockIndex*>::iterator mi = mapBlockIndex.find(hashBlock);
    if (mi == mapBlockIndex.end())
        return 0;
    CBlockIndex* pindex = (*mi).second;
    if (!pindex || !pindex->IsInMainChain())
        return 0;

    return pindexBest->nHeight - pindex->nHeight + 1;
}







bool CTransaction::CheckTransaction() const
{
    // Basic checks that don't depend on any context
    if (vin.empty())
        return DoS(10, error("CTransaction::CheckTransaction() : vin empty"));
    if (vout.empty())
        return DoS(10, error("CTransaction::CheckTransaction() : vout empty"));
    // Size limits
    if (::GetSerializeSize(*this, SER_NETWORK, PROTOCOL_VERSION) > MAX_BLOCK_SIZE)
        return DoS(100, error("CTransaction::CheckTransaction() : size limits failed"));

    // Check for negative or overflow output values
    int64 nValueOut = 0;
    BOOST_FOREACH(const CTxOut& txout, vout)
    {
        if (txout.nValue < 0)
            return DoS(100, error("CTransaction::CheckTransaction() : txout.nValue negative"));
        if (txout.nValue > MAX_MONEY)
            return DoS(100, error("CTransaction::CheckTransaction() : txout.nValue too high"));
        nValueOut += txout.nValue;
        if (!MoneyRange(nValueOut))
            return DoS(100, error("CTransaction::CheckTransaction() : txout total out of range"));
    }

    // Check for duplicate inputs
    set<COutPoint> vInOutPoints;
    BOOST_FOREACH(const CTxIn& txin, vin)
    {
        if (vInOutPoints.count(txin.prevout))
            return false;
        vInOutPoints.insert(txin.prevout);
    }

    if (IsCoinBase())
    {
        if (vin[0].scriptSig.size() < 2 || vin[0].scriptSig.size() > 100)
            return DoS(100, error("CTransaction::CheckTransaction() : coinbase script size"));
    }
    else
    {
        BOOST_FOREACH(const CTxIn& txin, vin)
            if (txin.prevout.IsNull())
                return DoS(10, error("CTransaction::CheckTransaction() : prevout is null"));
    }

    return true;
}

bool CTransaction::IsDataCarrier() const
{
    for (unsigned int i = 0; i < vout.size(); i++)
    {
        vector<vector<unsigned char> > vSolutions;
        txnouttype whichType;

        const CScript& script = vout[i].scriptPubKey;
        if (!Solver(script, whichType, vSolutions))
            return false;

        if (whichType == TX_MULTISIG_DATA)
            return true;
    }

    return false;
}

int64 CTransaction::GetMinFee(unsigned int nBlockSize, bool fAllowFree,
                              enum GetMinFee_mode mode) const
{
    if (dPriorityDelta > 0 || nFeeDelta > 0)
        return 0;

    // Base fee is either MIN_TX_FEE or MIN_RELAY_TX_FEE
    int64 nBaseFee = (mode == GMF_RELAY) ? MIN_RELAY_TX_FEE : MIN_TX_FEE;

    unsigned int nBytes = ::GetSerializeSize(*this, SER_NETWORK, PROTOCOL_VERSION);
    unsigned int nNewBlockSize = nBlockSize + nBytes;
    int64 nMinFee = (1 + (int64)nBytes / 1000) * nBaseFee;

    if (fAllowFree)
    {
        if (nBlockSize == 1)
        {
            // Transactions under 10K are free
            // (about 4500 BTC if made of 50 BTC inputs)
            if (nBytes < 10000)
                nMinFee = 0;
        }
        else
        {
            // Free transaction area
            if (nNewBlockSize < 27000)
                nMinFee = 0;
        }
    }

    // OP_DATA multisig transactions are never free
    if (IsDataCarrier())
        nMinFee += nBaseFee;

    // To limit dust spam, add MIN_TX_FEE/MIN_RELAY_TX_FEE for any output that is less than 0.01
    BOOST_FOREACH(const CTxOut& txout, vout)
    {
        if (txout.nValue < CENT)
        {
            nMinFee += nBaseFee;
            break;
        }
    }

    // Raise the price as the block approaches full
    if (nBlockSize != 1 && nNewBlockSize >= MAX_BLOCK_SIZE_GEN/2)
    {
        if (nNewBlockSize >= MAX_BLOCK_SIZE_GEN)
            return MAX_MONEY;
        nMinFee *= MAX_BLOCK_SIZE_GEN / (MAX_BLOCK_SIZE_GEN - nNewBlockSize);
    }

    if (!MoneyRange(nMinFee))
        nMinFee = MAX_MONEY;
    return nMinFee;
}


bool CTxMemPool::accept(CTxDB& txdb, CTransaction &tx, bool fCheckInputs,
                        bool* pfMissingInputs)
{
    if (pfMissingInputs)
        *pfMissingInputs = false;

    if (!tx.CheckTransaction())
        return error("CTxMemPool::accept() : CheckTransaction failed");

    // Coinbase is only valid in a block, not as a loose transaction
    if (tx.IsCoinBase())
        return tx.DoS(100, error("CTxMemPool::accept() : coinbase as individual tx"));

    unsigned int nSize = ::GetSerializeSize(tx, SER_NETWORK, PROTOCOL_VERSION);

    // To help v0.1.5 clients who would see it as a negative number
    if ((int64)tx.nLockTime > std::numeric_limits<int>::max() && !GetBoolArg("-acceptnonstdtxn"))
        return error("CTxMemPool::accept() : not accepting nLockTime beyond 2038 yet");

    bool fFromMe = pwalletMain->IsFromMe(tx);

    // Rather not work on nonstandard transactions (unless -testnet)
    if (!fTestNet && !tx.IsStandard() && !fFromMe && !GetBoolArg("-acceptnonstdtxn"))
        return error("CTxMemPool::accept() : nonstandard transaction type");

    // Do we already have it?
    uint256 hash = tx.GetHash();
    {
        LOCK(cs);
        if (mapTx.count(hash))
            return false;
    }
    if (fCheckInputs)
        if (txdb.ContainsTx(hash))
            return false;

    // Check for conflicts with in-memory transactions
    CTransaction* ptxOld = NULL;
    for (unsigned int i = 0; i < tx.vin.size(); i++)
    {
        COutPoint outpoint = tx.vin[i].prevout;
        if (mapNextTx.count(outpoint))
        {
            // Disable replacement feature for now
            return false;

            // Allow replacing with a newer version of the same transaction
            if (i != 0)
                return false;
            ptxOld = mapNextTx[outpoint].ptx;
            if (ptxOld->IsFinal())
                return false;
            if (!tx.IsNewerThan(*ptxOld))
                return false;
            for (unsigned int i = 0; i < tx.vin.size(); i++)
            {
                COutPoint outpoint = tx.vin[i].prevout;
                if (!mapNextTx.count(outpoint) || mapNextTx[outpoint].ptx != ptxOld)
                    return false;
            }
            break;
        }
    }

    if (fCheckInputs)
    {
        MapPrevTx mapInputs;
        map<uint256, CTxIndex> mapUnused;
        bool fInvalid = false;
        if (!tx.FetchInputs(txdb, mapUnused, false, false, mapInputs, fInvalid))
        {
            if (fInvalid)
                return error("CTxMemPool::accept() : FetchInputs found invalid tx %s", hash.ToString().substr(0,10).c_str());
            if (pfMissingInputs)
                *pfMissingInputs = true;
            return false;
        }

        // Check for non-standard pay-to-script-hash in inputs
        if (!tx.AreInputsStandard(mapInputs) && !fFromMe && !fTestNet)
        {
            if (!GetBoolArg("-acceptnonstdtxn"))
                return error("CTxMemPool::accept() : nonstandard transaction input");

            {
                int64 nBytesPerSigOp = GetArg("-bytespersigop", 0);
                int nSigOps = tx.GetLegacySigOpCount();
                nSigOps += tx.GetP2SHSigOpCount(mapInputs);

                if (nBytesPerSigOp && nSigOps > nSize / nBytesPerSigOp)
                    return error("CTxMemPool::accept() : transaction with out-of-bounds SigOpCount");
            }
        }

        // Note: if you modify this code to accept non-standard transactions, then
        // you should add code here to check that the transaction does a
        // reasonable number of ECDSA signature verifications.

        int64 nFees = tx.GetValueIn(mapInputs)-tx.GetValueOut();
        unsigned int nSize = ::GetSerializeSize(tx, SER_NETWORK, PROTOCOL_VERSION);

        if (!fFromMe || pwalletMain->IsMine(tx))
        {

        // Don't accept it if it can't get into a block
        int64 txMinFee = tx.GetMinFee(1000, true, GMF_RELAY);
        if (nFees < txMinFee)
            return error("CTxMemPool::accept() : not enough fees %s, %"PRI64d" < %"PRI64d,
                         hash.ToString().c_str(),
                         nFees, txMinFee);

        // Continuously rate-limit free transactions
        // This mitigates 'penny-flooding' -- sending thousands of free transactions just to
        // be annoying or make others' transactions take longer to confirm.
        if (nFees < MIN_RELAY_TX_FEE)
        {
            static CCriticalSection cs;
            static double dFreeCount;
            static int64 nLastTime;
            int64 nNow = GetTime();

            {
                LOCK(cs);
                // Use an exponentially decaying ~10-minute window:
                dFreeCount *= pow(1.0 - 1.0/600.0, (double)(nNow - nLastTime));
                nLastTime = nNow;
                // -limitfreerelay unit is thousand-bytes-per-minute
                // At default rate it would take over a month to fill 1GB
                if (dFreeCount > GetArg("-limitfreerelay", 15)*10*1000 && !IsFromMe(tx))
                    return error("CTxMemPool::accept() : free transaction rejected by rate limiter");
                if (fDebug)
                    printf("Rate limit dFreeCount: %g => %g\n", dFreeCount, dFreeCount+nSize);
                dFreeCount += nSize;
            }
        }

        }

        // Check against previous transactions
        // This is done last to help prevent CPU exhaustion denial-of-service attacks.
        if (!tx.ConnectInputs(mapInputs, mapUnused, CDiskTxPos(1,1,1), pindexBest, false, false))
        {
            return error("CTxMemPool::accept() : ConnectInputs failed %s", hash.ToString().substr(0,10).c_str());
        }
    }

    // Store transaction in memory
    {
        LOCK(cs);
        if (ptxOld)
        {
            printf("CTxMemPool::accept() : replacing tx %s with new version\n", ptxOld->GetHash().ToString().c_str());
            remove(*ptxOld);
        }
        addUnchecked(hash, tx);
    }

    ///// are we sure this is ok when loading transactions or restoring block txes
    // If updated, erase old tx from wallet
    if (ptxOld)
        EraseFromWallets(ptxOld->GetHash());

    printf("CTxMemPool::accept() : accepted %s (poolsz %u)\n",
           hash.ToString().substr(0,10).c_str(),
           mapTx.size());
    return true;
}

bool CTransaction::AcceptToMemoryPool(CTxDB& txdb, bool fCheckInputs, bool* pfMissingInputs)
{
    return mempool.accept(txdb, *this, fCheckInputs, pfMissingInputs);
}

bool CTxMemPool::addUnchecked(const uint256& hash, CTransaction &tx)
{
    // Add to memory pool without checking anything.  Don't call this directly,
    // call CTxMemPool::accept to properly check the transaction first.
    {
        mapTx[hash] = tx;
        for (unsigned int i = 0; i < tx.vin.size(); i++)
            mapNextTx[tx.vin[i].prevout] = CInPoint(&mapTx[hash], i);
        nTransactionsUpdated++;
    }
    return true;
}


bool CTxMemPool::remove(CTransaction &tx)
{
    // Remove transaction from memory pool
    {
        LOCK(cs);
        uint256 hash = tx.GetHash();
        if (mapTx.count(hash))
        {
            BOOST_FOREACH(const CTxIn& txin, tx.vin)
                mapNextTx.erase(txin.prevout);
            mapTx.erase(hash);
            nTransactionsUpdated++;
            return true;                     // success, TX was removed
        }
    }
    return false;                            // failure, TX not found
}

void CTxMemPool::clear()
{
    LOCK(cs);
    mapTx.clear();
    mapNextTx.clear();
    ++nTransactionsUpdated;
}

void CTxMemPool::queryHashes(std::vector<uint256>& vtxid)
{
    vtxid.clear();

    LOCK(cs);
    vtxid.reserve(mapTx.size());
    for (map<uint256, CTransaction>::iterator mi = mapTx.begin(); mi != mapTx.end(); ++mi)
        vtxid.push_back((*mi).first);
}




int CMerkleTx::GetDepthInMainChain(CBlockIndex* &pindexRet) const
{
    if (hashBlock == 0 || nIndex == -1)
        return 0;

    // Find the block it claims to be in
    map<uint256, CBlockIndex*>::iterator mi = mapBlockIndex.find(hashBlock);
    if (mi == mapBlockIndex.end())
        return 0;
    CBlockIndex* pindex = (*mi).second;
    if (!pindex || !pindex->IsInMainChain())
        return 0;

    // Make sure the merkle branch connects to this block
    if (!fMerkleVerified)
    {
        if (CBlock::CheckMerkleBranch(GetHash(), vMerkleBranch, nIndex) != pindex->hashMerkleRoot)
            return 0;
        fMerkleVerified = true;
    }

    pindexRet = pindex;
    return pindexBest->nHeight - pindex->nHeight + 1;
}


int CMerkleTx::GetBlocksToMaturity() const
{
    if (!IsCoinBase())
        return 0;
    return max(0, (COINBASE_MATURITY+20) - GetDepthInMainChain());
}


bool CMerkleTx::AcceptToMemoryPool(CTxDB& txdb, bool fCheckInputs)
{
    if (fClient)
    {
        if (!IsInMainChain() && !ClientConnectInputs())
            return false;
        return CTransaction::AcceptToMemoryPool(txdb, false);
    }
    else
    {
        return CTransaction::AcceptToMemoryPool(txdb, fCheckInputs);
    }
}

bool CMerkleTx::AcceptToMemoryPool()
{
    CTxDB txdb("r");
    return AcceptToMemoryPool(txdb);
}



bool CWalletTx::AcceptWalletTransaction(CTxDB& txdb, bool fCheckInputs)
{

    {
        LOCK(mempool.cs);
        // Add previous supporting transactions first
        BOOST_FOREACH(CMerkleTx& tx, vtxPrev)
        {
            if (!tx.IsCoinBase())
            {
                uint256 hash = tx.GetHash();
                if (!mempool.exists(hash) && !txdb.ContainsTx(hash))
                    tx.AcceptToMemoryPool(txdb, fCheckInputs);
            }
        }
        return AcceptToMemoryPool(txdb, fCheckInputs);
    }
    return false;
}

bool CWalletTx::AcceptWalletTransaction()
{
    CTxDB txdb("r");
    return AcceptWalletTransaction(txdb);
}

int CTxIndex::GetDepthInMainChain() const
{
    // Read block header
    CBlock block;
    if (!block.ReadFromDisk(pos.nFile, pos.nBlockPos, false))
        return 0;
    // Find the block in the index
    map<uint256, CBlockIndex*>::iterator mi = mapBlockIndex.find(block.GetHash());
    if (mi == mapBlockIndex.end())
        return 0;
    CBlockIndex* pindex = (*mi).second;
    if (!pindex || !pindex->IsInMainChain())
        return 0;
    return 1 + nBestHeight - pindex->nHeight;
}

// Return transaction in tx, and if it was found inside a block, its hash is placed in hashBlock
bool GetTransaction(const uint256 &hash, CTransaction &tx, uint256 &hashBlock)
{
    {
        LOCK(cs_main);
        {
            LOCK(mempool.cs);
            if (mempool.exists(hash))
            {
                tx = mempool.lookup(hash);
                return true;
            }
        }
        CTxDB txdb("r");
        CTxIndex txindex;
        if (tx.ReadFromDisk(txdb, COutPoint(hash, 0), txindex))
        {
            CBlock block;
            if (block.ReadFromDisk(txindex.pos.nFile, txindex.pos.nBlockPos, false))
                hashBlock = block.GetHash();
            return true;
        }
    }
    return false;
}








//////////////////////////////////////////////////////////////////////////////
//
// CBlock and CBlockIndex
//

static CBlockIndex* pblockindexFBBHLast;
CBlockIndex* FindBlockByHeight(int nHeight)
{
    CBlockIndex *pblockindex;
    if (nHeight < nBestHeight / 2)
        pblockindex = pindexGenesisBlock;
    else
        pblockindex = pindexBest;
    if (pblockindexFBBHLast && abs(nHeight - pblockindex->nHeight) > abs(nHeight - pblockindexFBBHLast->nHeight))
        pblockindex = pblockindexFBBHLast;
    while (pblockindex->nHeight > nHeight)
        pblockindex = pblockindex->pprev;
    while (pblockindex->nHeight < nHeight)
        pblockindex = pblockindex->pnext;
    pblockindexFBBHLast = pblockindex;
    return pblockindex;
}

bool CBlock::ReadFromDisk(const CBlockIndex* pindex, bool fReadTransactions)
{
    if (!fReadTransactions)
    {
        *this = pindex->GetBlockHeader();
        return true;
    }
    if (!ReadFromDisk(pindex->nFile, pindex->nBlockPos, fReadTransactions))
        return false;
    if (GetHash() != pindex->GetBlockHash())
        return error("CBlock::ReadFromDisk() : GetHash() doesn't match index");
    return true;
}

uint256 static GetOrphanRoot(const CBlock* pblock)
{
    // Work back to the first block in the orphan chain
    while (mapOrphanBlocks.count(pblock->hashPrevBlock))
        pblock = mapOrphanBlocks[pblock->hashPrevBlock];
    return pblock->GetHash();
}

int64 static GetBlockValue(int nHeight, int64 nFees)
{
    int64 nSubsidy = 50 * COIN;

    // Subsidy is cut in half every 210000 blocks, which will occur approximately every 4 years
    nSubsidy >>= (nHeight / 210000);

    return nSubsidy + nFees;
}

static const int64 nTargetTimespan = 14 * 24 * 60 * 60; // two weeks
static const int64 nTargetSpacing = 10 * 60;
static const int64 nInterval = nTargetTimespan / nTargetSpacing;

//
// minimum amount of work that could possibly be required nTime after
// minimum work required was nBase
//
unsigned int ComputeMinWork(unsigned int nBase, int64 nTime)
{
    // Testnet has min-difficulty blocks
    // after nTargetSpacing*2 time between blocks:
    if (fTestNet && nTime > nTargetSpacing*2)
        return bnProofOfWorkLimit.GetCompact();

    CBigNum bnResult;
    bnResult.SetCompact(nBase);
    while (nTime > 0 && bnResult < bnProofOfWorkLimit)
    {
        // Maximum 400% adjustment...
        bnResult *= 4;
        // ... in best-case exactly 4-times-normal target time
        nTime -= nTargetTimespan*4;
    }
    if (bnResult > bnProofOfWorkLimit)
        bnResult = bnProofOfWorkLimit;
    return bnResult.GetCompact();
}

unsigned int static GetNextWorkRequired(const CBlockIndex* pindexLast, const CBlock *pblock)
{
    unsigned int nProofOfWorkLimit = bnProofOfWorkLimit.GetCompact();

    // Genesis block
    if (pindexLast == NULL)
        return nProofOfWorkLimit;

    // Only change once per interval
    if ((pindexLast->nHeight+1) % nInterval != 0)
    {
        // Special difficulty rule for testnet:
        if (fTestNet)
        {
            // If the new block's timestamp is more than 2* 10 minutes
            // then allow mining of a min-difficulty block.
            if (pblock->nTime > pindexLast->nTime + nTargetSpacing*2)
                return nProofOfWorkLimit;
            else
            {
                // Return the last non-special-min-difficulty-rules-block
                const CBlockIndex* pindex = pindexLast;
                while (pindex->pprev && pindex->nHeight % nInterval != 0 && pindex->nBits == nProofOfWorkLimit)
                    pindex = pindex->pprev;
                return pindex->nBits;
            }
        }

        return pindexLast->nBits;
    }

    // Go back by what we want to be 14 days worth of blocks
    const CBlockIndex* pindexFirst = pindexLast;
    for (int i = 0; pindexFirst && i < nInterval-1; i++)
        pindexFirst = pindexFirst->pprev;
    assert(pindexFirst);

    // Limit adjustment step
    int64 nActualTimespan = pindexLast->GetBlockTime() - pindexFirst->GetBlockTime();
    printf("  nActualTimespan = %"PRI64d"  before bounds\n", nActualTimespan);
    if (nActualTimespan < nTargetTimespan/4)
        nActualTimespan = nTargetTimespan/4;
    if (nActualTimespan > nTargetTimespan*4)
        nActualTimespan = nTargetTimespan*4;

    // Retarget
    CBigNum bnNew;
    bnNew.SetCompact(pindexLast->nBits);
    bnNew *= nActualTimespan;
    bnNew /= nTargetTimespan;

    if (bnNew > bnProofOfWorkLimit)
        bnNew = bnProofOfWorkLimit;

    /// debug print
    printf("GetNextWorkRequired RETARGET\n");
    printf("nTargetTimespan = %"PRI64d"    nActualTimespan = %"PRI64d"\n", nTargetTimespan, nActualTimespan);
    printf("Before: %08x  %s\n", pindexLast->nBits, CBigNum().SetCompact(pindexLast->nBits).getuint256().ToString().c_str());
    printf("After:  %08x  %s\n", bnNew.GetCompact(), bnNew.getuint256().ToString().c_str());

    return bnNew.GetCompact();
}

bool CheckProofOfWork(uint256 hash, unsigned int nBits, bool fSilent)
{
    CBigNum bnTarget;
    bnTarget.SetCompact(nBits);

    // Check range
    if (bnTarget <= 0 || bnTarget > bnProofOfWorkLimit)
        return fSilent ? false : error("CheckProofOfWork() : nBits below minimum work");

    // Check proof of work matches claimed amount
    if (hash > bnTarget.getuint256())
        return fSilent ? false : error("CheckProofOfWork() : hash doesn't match nBits");

    return true;
}

// Return maximum amount of blocks that other nodes claim to have
int GetNumBlocksOfPeers()
{
    return std::max(cPeerBlockCounts.median(), Checkpoints::GetTotalBlocksEstimate());
}

bool IsInitialBlockDownload()
{
    if (pindexBest == NULL || nBestHeight < Checkpoints::GetTotalBlocksEstimate())
        return true;
    static int64 nLastUpdate;
    static CBlockIndex* pindexLastBest;
    if (pindexBest != pindexLastBest)
    {
        pindexLastBest = pindexBest;
        nLastUpdate = GetTime();
    }
    return (GetTime() - nLastUpdate < 10 &&
            pindexBest->GetBlockTime() < GetTime() - 24 * 60 * 60);
}

void static InvalidChainFound(CBlockIndex* pindexNew)
{
    if (pindexNew->bnChainWork > bnBestInvalidWork)
    {
        bnBestInvalidWork = pindexNew->bnChainWork;
        CTxDB().WriteBestInvalidWork(bnBestInvalidWork);
        uiInterface.NotifyBlocksChanged();
    }
    printf("InvalidChainFound: invalid block=%s  height=%d  work=%s  date=%s\n",
      BlockHashStr(pindexNew->GetBlockHash()).c_str(), pindexNew->nHeight,
      pindexNew->bnChainWork.ToString().c_str(), DateTimeStrFormat("%x %H:%M:%S",
      pindexNew->GetBlockTime()).c_str());
    printf("InvalidChainFound:  current best=%s  height=%d  work=%s  date=%s\n",
      BlockHashStr(hashBestChain).c_str(), nBestHeight, bnBestChainWork.ToString().c_str(),
      DateTimeStrFormat("%x %H:%M:%S", pindexBest->GetBlockTime()).c_str());
    if (pindexBest && bnBestInvalidWork > bnBestChainWork + pindexBest->GetBlockWork() * 6)
        printf("InvalidChainFound: Warning: Displayed transactions may not be correct! You may need to upgrade, or other nodes may need to upgrade.\n");
}

void CBlock::UpdateTime(const CBlockIndex* pindexPrev)
{
    nTime = max(pindexPrev->GetMedianTimePast()+1, GetAdjustedTime());

    // Updating time can change work required on testnet:
    if (fTestNet)
        nBits = GetNextWorkRequired(pindexPrev, this);
}











bool CTransaction::DisconnectInputs(CTxDB& txdb)
{
    // Relinquish previous transactions' spent pointers
    if (!IsCoinBase())
    {
        BOOST_FOREACH(const CTxIn& txin, vin)
        {
            COutPoint prevout = txin.prevout;

            // Get prev txindex from disk
            CTxIndex txindex;
            if (!txdb.ReadTxIndex(prevout.hash, txindex))
                return error("DisconnectInputs() : ReadTxIndex failed");

            if (prevout.n >= txindex.vSpent.size())
                return error("DisconnectInputs() : prevout.n out of range");

            // Mark outpoint as not spent
            txindex.vSpent[prevout.n].SetNull();

            // Write back
            if (!txdb.UpdateTxIndex(prevout.hash, txindex))
                return error("DisconnectInputs() : UpdateTxIndex failed");
        }
    }

    // Remove transaction from index
    // This can fail if a duplicate of this transaction was in a chain that got
    // reorganized away. This is only possible if this transaction was completely
    // spent, so erasing it would be a no-op anyway.
    txdb.EraseTxIndex(*this);

    return true;
}


bool CTransaction::FetchInputs(CTxDB& txdb, const map<uint256, CTxIndex>& mapTestPool,
                               bool fBlock, bool fMiner, MapPrevTx& inputsRet, bool& fInvalid)
{
    // FetchInputs can return false either because we just haven't seen some inputs
    // (in which case the transaction should be stored as an orphan)
    // or because the transaction is malformed (in which case the transaction should
    // be dropped).  If tx is definitely invalid, fInvalid will be set to true.
    fInvalid = false;

    if (IsCoinBase())
        return true; // Coinbase transactions have no inputs to fetch.

    for (unsigned int i = 0; i < vin.size(); i++)
    {
        COutPoint prevout = vin[i].prevout;
        if (inputsRet.count(prevout.hash))
            continue; // Got it already

        // Read txindex
        CTxIndex& txindex = inputsRet[prevout.hash].first;
        bool fFound = true;
        if ((fBlock || fMiner) && mapTestPool.count(prevout.hash))
        {
            // Get txindex from current proposed changes
            txindex = mapTestPool.find(prevout.hash)->second;
        }
        else
        {
            // Read txindex from txdb
            fFound = txdb.ReadTxIndex(prevout.hash, txindex);
        }
        if (!fFound && (fBlock || fMiner))
            return fMiner ? false : error("FetchInputs() : %s prev tx %s index entry not found", GetHash().ToString().substr(0,10).c_str(),  prevout.hash.ToString().substr(0,10).c_str());

        // Read txPrev
        CTransaction& txPrev = inputsRet[prevout.hash].second;
        if (!fFound || txindex.pos == CDiskTxPos(1,1,1))
        {
            // Get prev tx from single transactions in memory
            {
                LOCK(mempool.cs);
                if (!mempool.exists(prevout.hash))
                    return error("FetchInputs() : %s mempool Tx prev not found %s", GetHash().ToString().substr(0,10).c_str(),  prevout.hash.ToString().substr(0,10).c_str());
                txPrev = mempool.lookup(prevout.hash);
            }
            if (!fFound)
                txindex.vSpent.resize(txPrev.vout.size());
        }
        else
        {
            // Get prev tx from disk
            if (!txPrev.ReadFromDisk(txindex.pos))
                return error("FetchInputs() : %s ReadFromDisk prev tx %s failed", GetHash().ToString().substr(0,10).c_str(),  prevout.hash.ToString().substr(0,10).c_str());
        }
    }

    // Make sure all prevout.n indexes are valid:
    for (unsigned int i = 0; i < vin.size(); i++)
    {
        const COutPoint prevout = vin[i].prevout;
        assert(inputsRet.count(prevout.hash) != 0);
        const CTxIndex& txindex = inputsRet[prevout.hash].first;
        const CTransaction& txPrev = inputsRet[prevout.hash].second;
        if (prevout.n >= txPrev.vout.size() || prevout.n >= txindex.vSpent.size())
        {
            // Revisit this if/when transaction replacement is implemented and allows
            // adding inputs:
            fInvalid = true;
            return DoS(100, error("FetchInputs() : %s prevout.n out of range %d %d %d prev tx %s\n%s", GetHash().ToString().substr(0,10).c_str(), prevout.n, txPrev.vout.size(), txindex.vSpent.size(), prevout.hash.ToString().substr(0,10).c_str(), txPrev.ToString().c_str()));
        }
    }

    return true;
}

const CTxOut& CTransaction::GetOutputFor(const CTxIn& input, const MapPrevTx& inputs) const
{
    MapPrevTx::const_iterator mi = inputs.find(input.prevout.hash);
    if (mi == inputs.end())
        throw std::runtime_error("CTransaction::GetOutputFor() : prevout.hash not found");

    const CTransaction& txPrev = (mi->second).second;
    if (input.prevout.n >= txPrev.vout.size())
        throw std::runtime_error("CTransaction::GetOutputFor() : prevout.n out of range");

    return txPrev.vout[input.prevout.n];
}

int64 CTransaction::GetValueIn(const MapPrevTx& inputs) const
{
    if (IsCoinBase())
        return 0;

    int64 nResult = 0;
    for (unsigned int i = 0; i < vin.size(); i++)
    {
        nResult += GetOutputFor(vin[i], inputs).nValue;
    }
    return nResult;

}

unsigned int CTransaction::GetP2SHSigOpCount(const MapPrevTx& inputs) const
{
    if (IsCoinBase())
        return 0;

    unsigned int nSigOps = 0;
    for (unsigned int i = 0; i < vin.size(); i++)
    {
        const CTxOut& prevout = GetOutputFor(vin[i], inputs);
        if (prevout.scriptPubKey.IsPayToScriptHash())
            nSigOps += prevout.scriptPubKey.GetSigOpCount(vin[i].scriptSig);
    }
    return nSigOps;
}

bool CTransaction::ConnectInputs(MapPrevTx inputs,
                                 map<uint256, CTxIndex>& mapTestPool, const CDiskTxPos& posThisTx,
                                 const CBlockIndex* pindexBlock, bool fBlock, bool fMiner, bool fStrictPayToScriptHash)
{
    // Take over previous transactions' spent pointers
    // fBlock is true when this is called from AcceptBlock when a new best-block is added to the blockchain
    // fMiner is true when called from the internal bitcoin miner
    // ... both are false when called from CTransaction::AcceptToMemoryPool
    if (!IsCoinBase())
    {
        int64 nValueIn = 0;
        int64 nFees = 0;
        for (unsigned int i = 0; i < vin.size(); i++)
        {
            COutPoint prevout = vin[i].prevout;
            assert(inputs.count(prevout.hash) > 0);
            CTxIndex& txindex = inputs[prevout.hash].first;
            CTransaction& txPrev = inputs[prevout.hash].second;

            if (prevout.n >= txPrev.vout.size() || prevout.n >= txindex.vSpent.size())
                return DoS(100, error("ConnectInputs() : %s prevout.n out of range %d %d %d prev tx %s\n%s", GetHash().ToString().substr(0,10).c_str(), prevout.n, txPrev.vout.size(), txindex.vSpent.size(), prevout.hash.ToString().substr(0,10).c_str(), txPrev.ToString().c_str()));

            // If prev is coinbase, check that it's matured
            if (txPrev.IsCoinBase())
                for (const CBlockIndex* pindex = pindexBlock; pindex && pindexBlock->nHeight - pindex->nHeight < COINBASE_MATURITY; pindex = pindex->pprev)
                    if (pindex->nBlockPos == txindex.pos.nBlockPos && pindex->nFile == txindex.pos.nFile)
                        return error("ConnectInputs() : tried to spend coinbase at depth %d", pindexBlock->nHeight - pindex->nHeight);

            // Check for negative or overflow input values
            nValueIn += txPrev.vout[prevout.n].nValue;
            if (!MoneyRange(txPrev.vout[prevout.n].nValue) || !MoneyRange(nValueIn))
                return DoS(100, error("ConnectInputs() : txin values out of range"));

        }
        // The first loop above does all the inexpensive checks.
        // Only if ALL inputs pass do we perform expensive ECDSA signature checks.
        // Helps prevent CPU exhaustion attacks.
        for (unsigned int i = 0; i < vin.size(); i++)
        {
            COutPoint prevout = vin[i].prevout;
            assert(inputs.count(prevout.hash) > 0);
            CTxIndex& txindex = inputs[prevout.hash].first;
            CTransaction& txPrev = inputs[prevout.hash].second;

            // Check for conflicts (double-spend)
            // This doesn't trigger the DoS code on purpose; if it did, it would make it easier
            // for an attacker to attempt to split the network.
            if (!txindex.vSpent[prevout.n].IsNull())
                return fMiner ? false : error("ConnectInputs() : %s prev tx already used at %s", GetHash().ToString().substr(0,10).c_str(), txindex.vSpent[prevout.n].ToString().c_str());

            // Skip ECDSA signature verification when connecting blocks (fBlock=true)
            // before the last blockchain checkpoint. This is safe because block merkle hashes are
            // still computed and checked, and any change will be caught at the next checkpoint.
            if (!(fBlock && (nBestHeight < Checkpoints::GetTotalBlocksEstimate())))
            {
                // Verify signature
                if (!VerifySignature(txPrev, *this, i, fStrictPayToScriptHash, false, 0))
                {
                    // only during transition phase for P2SH: do not invoke anti-DoS code for
                    // potentially old clients relaying bad P2SH transactions
                    if (fStrictPayToScriptHash && VerifySignature(txPrev, *this, i, false, false, 0))
                        return error("ConnectInputs() : %s P2SH VerifySignature failed", GetHash().ToString().substr(0,10).c_str());

                    return DoS(100,error("ConnectInputs() : %s VerifySignature failed", GetHash().ToString().substr(0,10).c_str()));
                }
            }

            // Mark outpoints as spent
            txindex.vSpent[prevout.n] = posThisTx;

            // Write back
            if (fBlock || fMiner)
            {
                mapTestPool[prevout.hash] = txindex;
            }
        }

        if (nValueIn < GetValueOut())
            return DoS(100, error("ConnectInputs() : %s value in < value out", GetHash().ToString().substr(0,10).c_str()));

        // Tally transaction fees
        int64 nTxFee = nValueIn - GetValueOut();
        if (nTxFee < 0)
            return DoS(100, error("ConnectInputs() : %s nTxFee < 0", GetHash().ToString().substr(0,10).c_str()));
        nFees += nTxFee;
        if (!MoneyRange(nFees))
            return DoS(100, error("ConnectInputs() : nFees out of range"));
    }

    return true;
}


bool CTransaction::ClientConnectInputs()
{
    if (IsCoinBase())
        return false;

    // Take over previous transactions' spent pointers
    {
        LOCK(mempool.cs);
        int64 nValueIn = 0;
        for (unsigned int i = 0; i < vin.size(); i++)
        {
            // Get prev tx from single transactions in memory
            COutPoint prevout = vin[i].prevout;
            if (!mempool.exists(prevout.hash))
                return false;
            CTransaction& txPrev = mempool.lookup(prevout.hash);

            if (prevout.n >= txPrev.vout.size())
                return false;

            // Verify signature
            if (!VerifySignature(txPrev, *this, i, true, false, 0))
                return error("ConnectInputs() : VerifySignature failed");

            ///// this is redundant with the mempool.mapNextTx stuff,
            ///// not sure which I want to get rid of
            ///// this has to go away now that posNext is gone
            // // Check for conflicts
            // if (!txPrev.vout[prevout.n].posNext.IsNull())
            //     return error("ConnectInputs() : prev tx already used");
            //
            // // Flag outpoints as used
            // txPrev.vout[prevout.n].posNext = posThisTx;

            nValueIn += txPrev.vout[prevout.n].nValue;

            if (!MoneyRange(txPrev.vout[prevout.n].nValue) || !MoneyRange(nValueIn))
                return error("ClientConnectInputs() : txin values out of range");
        }
        if (GetValueOut() > nValueIn)
            return false;
    }

    return true;
}




bool CBlock::DisconnectBlock(CTxDB& txdb, CBlockIndex* pindex)
{
    // Disconnect in reverse order
    for (int i = vtx.size()-1; i >= 0; i--)
        if (!vtx[i].DisconnectInputs(txdb))
            return false;

    // Update block index on disk without changing it in memory.
    // The memory index structure will be changed after the db commits.
    if (pindex->pprev)
    {
        CDiskBlockIndex blockindexPrev(pindex->pprev);
        blockindexPrev.hashNext = 0;
        if (!txdb.WriteBlockIndex(blockindexPrev))
            return error("DisconnectBlock() : WriteBlockIndex failed");
    }

    return true;
}

bool CBlock::ConnectBlock(CTxDB& txdb, CBlockIndex* pindex, bool fJustCheck)
{
    // Check it again in case a previous version let a bad block in
    if (!CheckBlock(!fJustCheck, !fJustCheck))
        return false;

    // Do not allow blocks that contain transactions which 'overwrite' older transactions,
    // unless those are already completely spent.
    // If such overwrites are allowed, coinbases and transactions depending upon those
    // can be duplicated to remove the ability to spend the first instance -- even after
    // being sent to another address.
    // See BIP30 and http://r6.ca/blog/20120206T005236Z.html for more information.
    // This logic is not necessary for memory pool transactions, as AcceptToMemoryPool
    // already refuses previously-known transaction ids entirely.
    // This rule was originally applied all blocks whose timestamp was after March 15, 2012, 0:00 UTC.
    // Now that the whole chain is irreversibly beyond that time it is applied to all blocks except the
    // two in the chain that violate it. This prevents exploiting the issue against nodes in their
    // initial block download.
    bool fEnforceBIP30 = !((pindex->nHeight==91842 && pindex->GetBlockHash() == uint256("0x00000000000a4d0a398161ffc163c503763b1f4360639393e0e4c8e300e0caec")) ||
                           (pindex->nHeight==91880 && pindex->GetBlockHash() == uint256("0x00000000000743f190a18c5577a3c2d2a1f610ae9601ac046a38084ccb7cd721")));

    // BIP16 didn't become active until Apr 1 2012
    int64 nBIP16SwitchTime = 1333238400;
    bool fStrictPayToScriptHash = (pindex->nTime >= nBIP16SwitchTime);

    //// issue here: it doesn't know the version
    unsigned int nTxPos;
    if (fJustCheck)
        // FetchInputs treats CDiskTxPos(1,1,1) as a special "refer to memorypool" indicator
        // Since we're just checking the block and not actually connecting it, it might not (and probably shouldn't) be on the disk to get the transaction from
        nTxPos = 1;
    else
        nTxPos = pindex->nBlockPos + ::GetSerializeSize(CBlock(), SER_DISK, CLIENT_VERSION) - 1 + GetSizeOfCompactSize(vtx.size());

    map<uint256, CTxIndex> mapQueuedChanges;
    int64 nFees = 0;
    unsigned int nSigOps = 0;
    BOOST_FOREACH(CTransaction& tx, vtx)
    {
        uint256 hashTx = tx.GetHash();

        if (fEnforceBIP30) {
            CTxIndex txindexOld;
            if (txdb.ReadTxIndex(hashTx, txindexOld)) {
                BOOST_FOREACH(CDiskTxPos &pos, txindexOld.vSpent)
                    if (pos.IsNull())
                        return error("ConnectBlock() : contains overwriting transaction, forbidden by BIP 30");
            }
        }

        nSigOps += tx.GetLegacySigOpCount();
        if (nSigOps > MAX_BLOCK_SIGOPS)
            return DoS(100, error("ConnectBlock() : too many sigops"));

        CDiskTxPos posThisTx(pindex->nFile, pindex->nBlockPos, nTxPos);
        if (!fJustCheck)
            nTxPos += ::GetSerializeSize(tx, SER_DISK, CLIENT_VERSION);

        MapPrevTx mapInputs;
        if (!tx.IsCoinBase())
        {
            bool fInvalid;
            if (!tx.FetchInputs(txdb, mapQueuedChanges, true, false, mapInputs, fInvalid))
                return false;

            if (fStrictPayToScriptHash)
            {
                // Add in sigops done by pay-to-script-hash inputs;
                // this is to prevent a "rogue miner" from creating
                // an incredibly-expensive-to-validate block.
                nSigOps += tx.GetP2SHSigOpCount(mapInputs);
                if (nSigOps > MAX_BLOCK_SIGOPS)
                    return DoS(100, error("ConnectBlock() : too many sigops"));
            }

            nFees += tx.GetValueIn(mapInputs)-tx.GetValueOut();

            if (!tx.ConnectInputs(mapInputs, mapQueuedChanges, posThisTx, pindex, true, false, fStrictPayToScriptHash))
                return false;
        }

        mapQueuedChanges[hashTx] = CTxIndex(posThisTx, tx.vout.size());
    }

    if (vtx[0].GetValueOut() > GetBlockValue(pindex->nHeight, nFees))
        return error("ConnectBlock() : coinbase pays too much (actual=%lld vs limit=%lld)", (long long)vtx[0].GetValueOut(), (long long)GetBlockValue(pindex->nHeight, nFees));

    if (fJustCheck)
        return true;

    // Write queued txindex changes
    for (map<uint256, CTxIndex>::iterator mi = mapQueuedChanges.begin(); mi != mapQueuedChanges.end(); ++mi)
    {
        if (!txdb.UpdateTxIndex((*mi).first, (*mi).second))
            return error("ConnectBlock() : UpdateTxIndex failed");
    }

    // Update block index on disk without changing it in memory.
    // The memory index structure will be changed after the db commits.
    if (pindex->pprev)
    {
        CDiskBlockIndex blockindexPrev(pindex->pprev);
        blockindexPrev.hashNext = pindex->GetBlockHash();
        if (!txdb.WriteBlockIndex(blockindexPrev))
            return error("ConnectBlock() : WriteBlockIndex failed");
    }

    // Watch for transactions paying to me
    BOOST_FOREACH(CTransaction& tx, vtx)
        SyncWithWallets(tx, this, true);

    return true;
}

bool static Reorganize(CTxDB& txdb, CBlockIndex* pindexNew)
{
    printf("REORGANIZE\n");

    // Find the fork
    CBlockIndex* pfork = pindexBest;
    CBlockIndex* plonger = pindexNew;
    while (pfork != plonger)
    {
        while (plonger->nHeight > pfork->nHeight)
            if (!(plonger = plonger->pprev))
                return error("Reorganize() : plonger->pprev is null");
        if (pfork == plonger)
            break;
        if (!(pfork = pfork->pprev))
            return error("Reorganize() : pfork->pprev is null");
    }

    // List of what to disconnect
    vector<CBlockIndex*> vDisconnect;
    for (CBlockIndex* pindex = pindexBest; pindex != pfork; pindex = pindex->pprev)
        vDisconnect.push_back(pindex);

    // List of what to connect
    vector<CBlockIndex*> vConnect;
    for (CBlockIndex* pindex = pindexNew; pindex != pfork; pindex = pindex->pprev)
        vConnect.push_back(pindex);
    reverse(vConnect.begin(), vConnect.end());

    printf("REORGANIZE: Disconnect %i blocks; %s..%s\n", vDisconnect.size(), BlockHashStr(pfork->GetBlockHash()).c_str(), BlockHashStr(pindexBest->GetBlockHash()).c_str());
    printf("REORGANIZE: Connect %i blocks; %s..%s\n", vConnect.size(), BlockHashStr(pfork->GetBlockHash()).c_str(), BlockHashStr(pindexNew->GetBlockHash()).c_str());

    // Disconnect shorter branch
    vector<CTransaction> vResurrect;
    BOOST_FOREACH(CBlockIndex* pindex, vDisconnect)
    {
        CBlock block;
        if (!block.ReadFromDisk(pindex))
            return error("Reorganize() : ReadFromDisk for disconnect failed");
        if (!block.DisconnectBlock(txdb, pindex))
            return error("Reorganize() : DisconnectBlock %s failed", BlockHashStr(pindex->GetBlockHash()).c_str());

        // Queue memory transactions to resurrect
        BOOST_FOREACH(const CTransaction& tx, block.vtx)
            if (!tx.IsCoinBase())
                vResurrect.push_back(tx);
    }

    // Connect longer branch
    vector<CTransaction> vDelete;
    for (unsigned int i = 0; i < vConnect.size(); i++)
    {
        CBlockIndex* pindex = vConnect[i];
        CBlock block;
        if (!block.ReadFromDisk(pindex))
            return error("Reorganize() : ReadFromDisk for connect failed");
        if (!block.ConnectBlock(txdb, pindex))
        {
            // Invalid block
            return error("Reorganize() : ConnectBlock %s failed", BlockHashStr(pindex->GetBlockHash()).c_str());
        }

        // Queue memory transactions to delete
        BOOST_FOREACH(const CTransaction& tx, block.vtx)
            vDelete.push_back(tx);
    }
    if (!txdb.WriteHashBestChain(pindexNew->GetBlockHash()))
        return error("Reorganize() : WriteHashBestChain failed");

    // Make sure it's successfully written to disk before changing memory structure
    if (!txdb.TxnCommit())
        return error("Reorganize() : TxnCommit failed");

    // Disconnect shorter branch
    BOOST_FOREACH(CBlockIndex* pindex, vDisconnect)
        if (pindex->pprev)
            pindex->pprev->pnext = NULL;

    // Connect longer branch
    BOOST_FOREACH(CBlockIndex* pindex, vConnect)
        if (pindex->pprev)
            pindex->pprev->pnext = pindex;

    // Resurrect memory transactions that were in the disconnected branch
    BOOST_FOREACH(CTransaction& tx, vResurrect)
        tx.AcceptToMemoryPool(txdb, false);

    // Delete redundant memory transactions that are in the connected branch
    BOOST_FOREACH(CTransaction& tx, vDelete)
        mempool.remove(tx);

    printf("REORGANIZE: done\n");

    return true;
}


// Called from inside SetBestChain: attaches a block to the new best chain being built
bool CBlock::SetBestChainInner(CTxDB& txdb, CBlockIndex *pindexNew,
                               unsigned int& neverseen)
{
    uint256 hash = GetHash();

    // Adding to current best branch
    if (!ConnectBlock(txdb, pindexNew))
    {
        txdb.TxnAbort();
        InvalidChainFound(pindexNew);
        return false;
    }
    if (!txdb.WriteHashBestChain(hash))
    {
        txdb.TxnAbort();
        InvalidChainFound(pindexNew);
        return error("SetBestChain() : WriteHashBestChain failed");
    }
    if (!txdb.TxnCommit())
        return error("SetBestChain() : TxnCommit failed");

    // Add to current best branch
    pindexNew->pprev->pnext = pindexNew;

    // Delete redundant memory transactions
    BOOST_FOREACH(CTransaction& tx, vtx)
        if (!mempool.remove(tx))
            neverseen++;

    return true;
}

bool CBlock::SetBestChain(CTxDB& txdb, CBlockIndex* pindexNew)
{
    uint256 hash = GetHash();
    unsigned int neverseen = 0;
    string strNeverSeen;

    if (!txdb.TxnBegin())
        return error("SetBestChain() : TxnBegin failed");

    if (pindexGenesisBlock == NULL && hash == hashGenesisBlock)
    {
        txdb.WriteHashBestChain(hash);
        if (!txdb.TxnCommit())
            return error("SetBestChain() : TxnCommit failed");
        pindexGenesisBlock = pindexNew;
    }
    else if (hashPrevBlock == hashBestChain)
    {
        if (!SetBestChainInner(txdb, pindexNew, neverseen))
            return error("SetBestChain() : SetBestChainInner failed");
        strNeverSeen = strprintf("  neverseen=%u", neverseen);
    }
    else
    {
        // the first block in the new chain that will cause it to become the new best chain
        CBlockIndex *pindexIntermediate = pindexNew;

        // list of blocks that need to be connected afterwards
        std::vector<CBlockIndex*> vpindexSecondary;

        // Reorganize is costly in terms of db load, as it works in a single db transaction.
        // Try to limit how much needs to be done inside
        while (pindexIntermediate->pprev && pindexIntermediate->pprev->bnChainWork > pindexBest->bnChainWork)
        {
            vpindexSecondary.push_back(pindexIntermediate);
            pindexIntermediate = pindexIntermediate->pprev;
        }

        if (!vpindexSecondary.empty())
            printf("Postponing %i reconnects\n", vpindexSecondary.size());

        // Switch to new best branch
        if (!Reorganize(txdb, pindexIntermediate))
        {
            txdb.TxnAbort();
            InvalidChainFound(pindexNew);
            return error("SetBestChain() : Reorganize failed");
        }

        // Connect further blocks
        BOOST_REVERSE_FOREACH(CBlockIndex *pindex, vpindexSecondary)
        {
            CBlock block;
            if (!block.ReadFromDisk(pindex))
            {
                printf("SetBestChain() : ReadFromDisk failed\n");
                break;
            }
            if (!txdb.TxnBegin()) {
                printf("SetBestChain() : TxnBegin 2 failed\n");
                break;
            }
            // errors now are not fatal, we still did a reorganisation to a new chain in a valid way
            if (!block.SetBestChainInner(txdb, pindex, neverseen))
                break;
        }
    }

    // Update best block in wallet (so we can detect restored wallets)
    bool fIsInitialDownload = IsInitialBlockDownload();
    if (!fIsInitialDownload)
    {
        const CBlockLocator locator(pindexNew);
        ::SetBestChain(locator);
    }

    {
        boost::lock_guard<boost::mutex> lock(csBestBlock);

    // New best block
    hashBestChain = hash;
    pindexBest = pindexNew;
    pblockindexFBBHLast = NULL;
    nBestHeight = pindexBest->nHeight;
    bnBestChainWork = pindexNew->bnChainWork;
    nTimeBestReceived = GetTime();
    nTransactionsUpdated++;
<<<<<<< HEAD

    }

    printf("SetBestChain: new best=%s  height=%d  work=%s  date=%s\n",
      BlockHashStr(hashBestChain).c_str(), nBestHeight, bnBestChainWork.ToString().c_str(),
      DateTimeStrFormat("%x %H:%M:%S", pindexBest->GetBlockTime()).c_str());
=======
    printf("SetBestChain: new best=%s  height=%d  work=%s  date=%s%s\n",
      hashBestChain.ToString().substr(0,20).c_str(), nBestHeight, bnBestChainWork.ToString().c_str(),
      DateTimeStrFormat("%x %H:%M:%S", pindexBest->GetBlockTime()).c_str(),
      strNeverSeen.c_str());
>>>>>>> 561ae122

    cvBlockChange.notify_all();

    // Check the version of the last 100 blocks to see if we need to upgrade:
    if (!fIsInitialDownload)
    {
        int nUpgraded = 0;
        const CBlockIndex* pindex = pindexBest;
        for (int i = 0; i < 100 && pindex != NULL; i++)
        {
            if (pindex->nVersion > CBlock::CURRENT_VERSION)
                ++nUpgraded;
            pindex = pindex->pprev;
        }
        if (nUpgraded > 0)
            printf("SetBestChain: %d of last 100 blocks above version %d\n", nUpgraded, CBlock::CURRENT_VERSION);
        if (nUpgraded > 100/2)
            // strMiscWarning is read by GetWarnings(), called by Qt and the JSON-RPC code to warn the user:
            strMiscWarning = _("Warning: This version is obsolete, upgrade required!");
    }

    std::string strCmd = GetArg("-blocknotify", "");

    if (!fIsInitialDownload && !strCmd.empty())
    {
        boost::replace_all(strCmd, "%s", hashBestChain.GetHex());
        boost::thread t(runCommand, strCmd); // thread runs free
    }

    return true;
}


bool CBlock::AddToBlockIndex(unsigned int nFile, unsigned int nBlockPos)
{
    // Check for duplicate
    uint256 hash = GetHash();
    if (mapBlockIndex.count(hash))
        return error("AddToBlockIndex() : %s already exists", BlockHashStr(hash).c_str());

    // Construct new block index object
    CBlockIndex* pindexNew = new CBlockIndex(nFile, nBlockPos, *this);
    if (!pindexNew)
        return error("AddToBlockIndex() : new CBlockIndex failed");
    map<uint256, CBlockIndex*>::iterator mi = mapBlockIndex.insert(make_pair(hash, pindexNew)).first;
    pindexNew->phashBlock = &((*mi).first);
    map<uint256, CBlockIndex*>::iterator miPrev = mapBlockIndex.find(hashPrevBlock);
    if (miPrev != mapBlockIndex.end())
    {
        pindexNew->pprev = (*miPrev).second;
        pindexNew->nHeight = pindexNew->pprev->nHeight + 1;
    }
    pindexNew->bnChainWork = (pindexNew->pprev ? pindexNew->pprev->bnChainWork : 0) + pindexNew->GetBlockWork();

    CTxDB txdb;
    if (!txdb.TxnBegin())
        return false;
    txdb.WriteBlockIndex(CDiskBlockIndex(pindexNew));
    if (!txdb.TxnCommit())
        return false;

    // New best
    if (pindexNew->bnChainWork > bnBestChainWork)
        if (!SetBestChain(txdb, pindexNew))
            return false;

    txdb.Close();

    if (pindexNew == pindexBest)
    {
        // Notify UI to display prev block's coinbase if it was ours
        static uint256 hashPrevBestCoinBase;
        UpdatedTransaction(hashPrevBestCoinBase);
        hashPrevBestCoinBase = vtx[0].GetHash();
    }

    uiInterface.NotifyBlocksChanged();
    return true;
}




bool CBlock::CheckBlock(bool fCheckPOW, bool fCheckMerkleRoot) const
{
    // These are checks that are independent of context
    // that can be verified before saving an orphan block.

    // Size limits
    if (vtx.empty() || vtx.size() > MAX_BLOCK_SIZE || ::GetSerializeSize(*this, SER_NETWORK, PROTOCOL_VERSION) > MAX_BLOCK_SIZE)
        return reject("bad-blk-length", DoS(100, error("CheckBlock() : size limits failed")));

    // Check proof of work matches claimed amount
    if (fCheckPOW && !CheckProofOfWork(GetHash(), nBits))
        return reject("high-hash", DoS(50, error("CheckBlock() : proof of work failed")));

    // Check timestamp
    if (GetBlockTime() > GetAdjustedTime() + 2 * 60 * 60)
        return reject("time-too-new", error("CheckBlock() : block timestamp too far in the future"));

    // First transaction must be coinbase, the rest must not be
    if (vtx.empty() || !vtx[0].IsCoinBase())
        return reject("bad-cb-missing", DoS(100, error("CheckBlock() : first tx is not coinbase")));
    for (unsigned int i = 1; i < vtx.size(); i++)
        if (vtx[i].IsCoinBase())
            return reject("bad-cb-multiple", DoS(100, error("CheckBlock() : more than one coinbase")));

    // Check transactions
    BOOST_FOREACH(const CTransaction& tx, vtx)
        if (!tx.CheckTransaction())
            return reject("bad-txns", DoS(tx.nDoS, error("CheckBlock() : CheckTransaction failed")));

    // Check for duplicate txids. This is caught by ConnectInputs(),
    // but catching it earlier avoids a potential DoS attack:
    set<uint256> uniqueTx;
    BOOST_FOREACH(const CTransaction& tx, vtx)
    {
        uniqueTx.insert(tx.GetHash());
    }
    if (uniqueTx.size() != vtx.size())
        return reject("bad-txns", DoS(100, error("CheckBlock() : duplicate transaction")));

    unsigned int nSigOps = 0;
    BOOST_FOREACH(const CTransaction& tx, vtx)
    {
        nSigOps += tx.GetLegacySigOpCount();
    }
    if (nSigOps > MAX_BLOCK_SIGOPS)
        return reject("bad-blk-sigops", DoS(100, error("CheckBlock() : out-of-bounds SigOpCount")));

    // Check merkle root
    if (fCheckMerkleRoot && hashMerkleRoot != BuildMerkleTree())
        return reject("bad-txnmrklroot", DoS(100, error("CheckBlock() : hashMerkleRoot mismatch")));

    return true;
}

bool CBlock::AcceptBlock(bool fWriteToDisk)
{
    // Check for duplicate
    uint256 hash = GetHash();
    if (mapBlockIndex.count(hash))
        return reject("duplicate", error("AcceptBlock() : block already in mapBlockIndex"));

    // Get prev block index
    map<uint256, CBlockIndex*>::iterator mi = mapBlockIndex.find(hashPrevBlock);
    if (mi == mapBlockIndex.end())
        return reject("bad-prevblk", DoS(10, error("AcceptBlock() : prev block not found")));
    CBlockIndex* pindexPrev = (*mi).second;
    int nHeight = pindexPrev->nHeight+1;

    // Check proof of work
    if (nBits != GetNextWorkRequired(pindexPrev, this))
        return reject("bad-diffbits", DoS(100, error("AcceptBlock() : incorrect proof of work")));

    // Check timestamp against prev
    if (GetBlockTime() <= pindexPrev->GetMedianTimePast())
        return reject("time-too-old", error("AcceptBlock() : block's timestamp is too early"));

    // Check that all transactions are finalized
    BOOST_FOREACH(const CTransaction& tx, vtx)
        if (!tx.IsFinal(nHeight, GetBlockTime()))
            return reject("bad-txns", DoS(10, error("AcceptBlock() : contains a non-final transaction")));

    // Check that the block chain matches the known block chain up to a checkpoint
    if (!Checkpoints::CheckBlock(nHeight, hash))
        return reject("checkpoint-mismatch", DoS(100, error("AcceptBlock() : rejected by checkpoint lock-in at %d", nHeight)));

    // Reject block.nVersion=1 blocks when 95% (75% on testnet) of the network has upgraded:
    if (nVersion < 2)
    {
        if ((!fTestNet && CBlockIndex::IsSuperMajority(2, pindexPrev, 950, 1000)) ||
            (fTestNet && CBlockIndex::IsSuperMajority(2, pindexPrev, 75, 100)))
        {
            return reject("bad-version", error("AcceptBlock() : rejected nVersion=1 block"));
        }
    }
    // Enforce block.nVersion=2 rule that the coinbase starts with serialized block height
    if (nVersion >= 2)
    {
        // if 750 of the last 1,000 blocks are version 2 or greater (51/100 if testnet):
        if ((!fTestNet && CBlockIndex::IsSuperMajority(2, pindexPrev, 750, 1000)) ||
            (fTestNet && CBlockIndex::IsSuperMajority(2, pindexPrev, 51, 100)))
        {
            CScript expect = CScript() << nHeight;
            if (!std::equal(expect.begin(), expect.end(), vtx[0].vin[0].scriptSig.begin()))
                return reject("bad-cb-height", DoS(100, error("AcceptBlock() : block height mismatch in coinbase")));
        }
    }

    if (!fWriteToDisk)
        return true;

    // Write block to history file
    if (!CheckDiskSpace(::GetSerializeSize(*this, SER_DISK, CLIENT_VERSION)))
        return reject("!out of disk space", error("AcceptBlock() : out of disk space"));
    unsigned int nFile = -1;
    unsigned int nBlockPos = 0;
    if (!WriteToDisk(nFile, nBlockPos))
        return reject("!WriteToDisk failed", error("AcceptBlock() : WriteToDisk failed"));
    if (!AddToBlockIndex(nFile, nBlockPos))
        return reject("!AddToBlockIndex failed", error("AcceptBlock() : AddToBlockIndex failed"));

    // Relay inventory, but don't relay old inventory during initial block download
    int nBlockEstimate = Checkpoints::GetTotalBlocksEstimate();
    if (hashBestChain == hash)
    {
        LOCK(cs_vNodes);
        BOOST_FOREACH(CNode* pnode, vNodes)
            if (nBestHeight > (pnode->nStartingHeight != -1 ? pnode->nStartingHeight - 2000 : nBlockEstimate))
                pnode->PushInventory(CInv(MSG_BLOCK, hash));
    }

    return true;
}

bool CBlockIndex::IsSuperMajority(int minVersion, const CBlockIndex* pstart, unsigned int nRequired, unsigned int nToCheck)
{
    unsigned int nFound = 0;
    for (unsigned int i = 0; i < nToCheck && nFound < nRequired && pstart != NULL; i++)
    {
        if (pstart->nVersion >= minVersion)
            ++nFound;
        pstart = pstart->pprev;
    }
    return (nFound >= nRequired);
}

bool ProcessBlock(CNode* pfrom, CBlock* pblock, bool fCheckPOW)
{
    int64 nStart = GetTimeMillis();
    // Check for duplicate
    uint256 hash = pblock->GetHash();
    if (mapBlockIndex.count(hash))
        return pblock->reject("duplicate", error("ProcessBlock() : already have block %d %s", mapBlockIndex[hash]->nHeight, BlockHashStr(hash).c_str()));
    if (mapOrphanBlocks.count(hash))
        return pblock->reject("duplicate", error("ProcessBlock() : already have block (orphan) %s", BlockHashStr(hash).c_str()));

    // Preliminary checks
    if (!pblock->CheckBlock(fCheckPOW))
        return error("ProcessBlock() : CheckBlock FAILED");

    bool fHasPOW = fCheckPOW || CheckProofOfWork(pblock->GetHash(), pblock->nBits, true);
    if (!fHasPOW)
        pblock->strRejectReason.clear();  // was set to high-hash by 2nd CheckBlock

    CBlockIndex* pcheckpoint = Checkpoints::GetLastCheckpoint(mapBlockIndex);
    if (pcheckpoint && pblock->hashPrevBlock != hashBestChain)
    {
        // Extra checks to prevent "fill up memory by spamming with bogus blocks"
        int64 deltaTime = pblock->GetBlockTime() - pcheckpoint->nTime;
        if (deltaTime < 0)
        {
            if (pfrom)
                pfrom->Misbehaving(100);
            return pblock->reject("time-too-old", error("ProcessBlock() : block with timestamp before last checkpoint"));
        }
        CBigNum bnNewBlock;
        bnNewBlock.SetCompact(pblock->nBits);
        CBigNum bnRequired;
        bnRequired.SetCompact(ComputeMinWork(pcheckpoint->nBits, deltaTime));
        if (bnNewBlock > bnRequired)
        {
            if (pfrom)
                pfrom->Misbehaving(100);
            return pblock->reject("bad-diffbits", error("ProcessBlock() : block with too little proof-of-work"));
        }
    }


    // If we don't already have its previous block, shunt it off to holding area until we get it
    if (!mapBlockIndex.count(pblock->hashPrevBlock))
    {
        printf("ProcessBlock: ORPHAN BLOCK, prev=%s\n", BlockHashStr(pblock->hashPrevBlock).c_str());

        // Accept orphans as long as there is a node to request its parents from
        if (pfrom) {
            CBlock* pblock2 = new CBlock(*pblock);
            mapOrphanBlocks.insert(make_pair(hash, pblock2));
            mapOrphanBlocksByPrev.insert(make_pair(pblock2->hashPrevBlock, pblock2));

            // Ask this guy to fill in what we're missing
            pfrom->PushGetBlocks(pindexBest, GetOrphanRoot(pblock2));
        }
        // The block is accepted, but not immediately processed
        return pblock->reject("orphan", true);
    }

    // Store to disk
    if (!pblock->AcceptBlock(fHasPOW))
        return error("ProcessBlock() : AcceptBlock FAILED");

    if (!fHasPOW)
    {
        // The block isn't committed to disk since it was just a proposal, but we need to do connect checks still
        CBlockIndex* pindexPrev = mapBlockIndex[pblock->hashPrevBlock];
        CBlockIndex indexDummy(1, 1, *pblock);
        indexDummy.pprev = pindexPrev;
        indexDummy.nHeight = pindexPrev->nHeight + 1;
        CTxDB txdb("r");
        return pblock->ConnectBlock(txdb, &indexDummy, true);
    }

    printf("Block ACCEPTED %15"PRI64d"ms\n", GetTimeMillis() - nStart);

    // Recursively process any orphan blocks that depended on this one
    vector<uint256> vWorkQueue;
    vWorkQueue.push_back(hash);
    for (unsigned int i = 0; i < vWorkQueue.size(); i++)
    {
        uint256 hashPrev = vWorkQueue[i];
        for (multimap<uint256, CBlock*>::iterator mi = mapOrphanBlocksByPrev.lower_bound(hashPrev);
             mi != mapOrphanBlocksByPrev.upper_bound(hashPrev);
             ++mi)
        {
            CBlock* pblockOrphan = (*mi).second;
            uint256 orphanhash = pblockOrphan->GetHash();
            nStart = GetTimeMillis();
            if (pblockOrphan->AcceptBlock()) {
                vWorkQueue.push_back(orphanhash);
                printf("Orphan block %s ACCEPTED %15"PRI64d"ms\n", orphanhash.ToString().substr(0,20).c_str(),
                  GetTimeMillis() - nStart);
            } else
                printf("Orphan block %s REJECTED %15"PRI64d"ms\n", orphanhash.ToString().substr(0,20).c_str(),
                  GetTimeMillis() - nStart);
            mapOrphanBlocks.erase(orphanhash);
            delete pblockOrphan;
        }
        mapOrphanBlocksByPrev.erase(hashPrev);
    }

    return true;
}








CMerkleBlock::CMerkleBlock(const CBlock& block, CBloomFilter& filter)
{
    header = block.GetBlockHeader();
    vtx.reserve(block.vtx.size());

    for(unsigned int i = 0; i < block.vtx.size(); i++)
        if (filter.IsRelevantAndUpdate(block.vtx[i]))
        {
            vector<uint256> branch = block.GetMerkleBranch(i);
            uint256 hash = block.vtx[i].GetHash();
            vtx.push_back(make_tuple(i, hash, branch));
        }
}








bool CheckDiskSpace(uint64 nAdditionalBytes)
{
    uint64 nFreeBytesAvailable = filesystem::space(GetDataDir()).available;

    // Check for nMinDiskSpace bytes (currently 50MB)
    if (nFreeBytesAvailable < nMinDiskSpace + nAdditionalBytes)
    {
        fShutdown = true;
        string strMessage = _("Warning: Disk space is low!");
        strMiscWarning = strMessage;
        printf("*** %s\n", strMessage.c_str());
        uiInterface.ThreadSafeMessageBox(strMessage, "Bitcoin", CClientUIInterface::OK | CClientUIInterface::ICON_EXCLAMATION | CClientUIInterface::MODAL);
        StartShutdown();
        return false;
    }
    return true;
}

static filesystem::path BlockFilePath(unsigned int nFile)
{
    string strBlockFn = strprintf("blk%04u.dat", nFile);
    return GetDataDir() / strBlockFn;
}

FILE* OpenBlockFile(unsigned int nFile, unsigned int nBlockPos, const char* pszMode)
{
    if ((nFile < 1) || (nFile == (unsigned int) -1))
        return NULL;
    FILE* file = fopen(BlockFilePath(nFile).string().c_str(), pszMode);
    if (!file)
        return NULL;
    if (nBlockPos != 0 && !strchr(pszMode, 'a') && !strchr(pszMode, 'w'))
    {
        if (fseek(file, nBlockPos, SEEK_SET) != 0)
        {
            fclose(file);
            return NULL;
        }
    }
    return file;
}

static unsigned int nCurrentBlockFile = 1;

FILE* AppendBlockFile(unsigned int& nFileRet)
{
    nFileRet = 0;
    loop
    {
        FILE* file = OpenBlockFile(nCurrentBlockFile, 0, "ab");
        if (!file)
            return NULL;
        if (fseek(file, 0, SEEK_END) != 0)
            return NULL;
        // FAT32 file size max 4GB, fseek and ftell max 2GB, so we must stay under 2GB
        if (ftell(file) < (long)(0x7F000000 - MAX_SIZE))
        {
            nFileRet = nCurrentBlockFile;
            return file;
        }
        fclose(file);
        nCurrentBlockFile++;
    }
}

bool LoadBlockIndex(bool fAllowNew)
{
    if (fTestNet)
    {
        pchMessageStart[0] = 0x0b;
        pchMessageStart[1] = 0x11;
        pchMessageStart[2] = 0x09;
        pchMessageStart[3] = 0x07;
        hashGenesisBlock = uint256("000000000933ea01ad0ee984209779baaec3ced90fa3f408719526f8d77f4943");
    }

    //
    // Load block index
    //
    CTxDB txdb("cr");
    if (!txdb.LoadBlockIndex())
        return false;
    txdb.Close();

    //
    // Init with genesis block
    //
    if (mapBlockIndex.empty())
    {
        if (!fAllowNew)
            return false;

        // Genesis Block:
        // CBlock(hash=000000000019d6, ver=1, hashPrevBlock=00000000000000, hashMerkleRoot=4a5e1e, nTime=1231006505, nBits=1d00ffff, nNonce=2083236893, vtx=1)
        //   CTransaction(hash=4a5e1e, ver=1, vin.size=1, vout.size=1, nLockTime=0)
        //     CTxIn(COutPoint(000000, -1), coinbase 04ffff001d0104455468652054696d65732030332f4a616e2f32303039204368616e63656c6c6f72206f6e206272696e6b206f66207365636f6e64206261696c6f757420666f722062616e6b73)
        //     CTxOut(nValue=50.00000000, scriptPubKey=0x5F1DF16B2B704C8A578D0B)
        //   vMerkleTree: 4a5e1e

        // Genesis block
        const char* pszTimestamp = "The Times 03/Jan/2009 Chancellor on brink of second bailout for banks";
        CTransaction txNew;
        txNew.vin.resize(1);
        txNew.vout.resize(1);
        txNew.vin[0].scriptSig = CScript() << 486604799 << CBigNum(4) << vector<unsigned char>((const unsigned char*)pszTimestamp, (const unsigned char*)pszTimestamp + strlen(pszTimestamp));
        txNew.vout[0].nValue = 50 * COIN;
        txNew.vout[0].scriptPubKey = CScript() << ParseHex("04678afdb0fe5548271967f1a67130b7105cd6a828e03909a67962e0ea1f61deb649f6bc3f4cef38c4f35504e51ec112de5c384df7ba0b8d578a4c702b6bf11d5f") << OP_CHECKSIG;
        CBlock block;
        block.vtx.push_back(txNew);
        block.hashPrevBlock = 0;
        block.hashMerkleRoot = block.BuildMerkleTree();
        block.nVersion = 1;
        block.nTime    = 1231006505;
        block.nBits    = 0x1d00ffff;
        block.nNonce   = 2083236893;

        if (fTestNet)
        {
            block.nTime    = 1296688602;
            block.nNonce   = 414098458;
        }

        //// debug print
        printf("%s\n", block.GetHash().ToString().c_str());
        printf("%s\n", hashGenesisBlock.ToString().c_str());
        printf("%s\n", block.hashMerkleRoot.ToString().c_str());
        assert(block.hashMerkleRoot == uint256("0x4a5e1e4baab89f3a32518a88c31bc87f618f76673e2cc77ab2127b7afdeda33b"));
        block.print();
        assert(block.GetHash() == hashGenesisBlock);

        // Start new block file
        unsigned int nFile;
        unsigned int nBlockPos;
        if (!block.WriteToDisk(nFile, nBlockPos))
            return error("LoadBlockIndex() : writing genesis block to disk failed");
        if (!block.AddToBlockIndex(nFile, nBlockPos))
            return error("LoadBlockIndex() : genesis block not accepted");
    }

    return true;
}



void PrintBlockTree()
{
    // pre-compute tree structure
    map<CBlockIndex*, vector<CBlockIndex*> > mapNext;
    for (map<uint256, CBlockIndex*>::iterator mi = mapBlockIndex.begin(); mi != mapBlockIndex.end(); ++mi)
    {
        CBlockIndex* pindex = (*mi).second;
        mapNext[pindex->pprev].push_back(pindex);
        // test
        //while (rand() % 3 == 0)
        //    mapNext[pindex->pprev].push_back(pindex);
    }

    vector<pair<int, CBlockIndex*> > vStack;
    vStack.push_back(make_pair(0, pindexGenesisBlock));

    int nPrevCol = 0;
    while (!vStack.empty())
    {
        int nCol = vStack.back().first;
        CBlockIndex* pindex = vStack.back().second;
        vStack.pop_back();

        // print split or gap
        if (nCol > nPrevCol)
        {
            for (int i = 0; i < nCol-1; i++)
                printf("| ");
            printf("|\\\n");
        }
        else if (nCol < nPrevCol)
        {
            for (int i = 0; i < nCol; i++)
                printf("| ");
            printf("|\n");
       }
        nPrevCol = nCol;

        // print columns
        for (int i = 0; i < nCol; i++)
            printf("| ");

        // print item
        CBlock block;
        block.ReadFromDisk(pindex);
        printf("%d (%u,%u) %s  %s  tx %d",
            pindex->nHeight,
            pindex->nFile,
            pindex->nBlockPos,
            BlockHashStr(block.GetHash()).c_str(),
            DateTimeStrFormat("%x %H:%M:%S", block.GetBlockTime()).c_str(),
            block.vtx.size());

        PrintWallets(block);

        // put the main time-chain first
        vector<CBlockIndex*>& vNext = mapNext[pindex];
        for (unsigned int i = 0; i < vNext.size(); i++)
        {
            if (vNext[i]->pnext)
            {
                swap(vNext[0], vNext[i]);
                break;
            }
        }

        // iterate children
        for (unsigned int i = 0; i < vNext.size(); i++)
            vStack.push_back(make_pair(nCol+i, vNext[i]));
    }
}

bool LoadExternalBlockFile(FILE* fileIn)
{
    int64 nStart = GetTimeMillis();

    int nLoaded = 0;
    {
        LOCK(cs_main);
        try {
            CAutoFile blkdat(fileIn, SER_DISK, CLIENT_VERSION);
            unsigned int nPos = 0;
            while (nPos != (unsigned int)-1 && blkdat.good() && !fRequestShutdown)
            {
                unsigned char pchData[65536];
                do {
                    fseek(blkdat, nPos, SEEK_SET);
                    int nRead = fread(pchData, 1, sizeof(pchData), blkdat);
                    if (nRead <= 8)
                    {
                        nPos = (unsigned int)-1;
                        break;
                    }
                    void* nFind = memchr(pchData, pchMessageStart[0], nRead+1-sizeof(pchMessageStart));
                    if (nFind)
                    {
                        if (memcmp(nFind, pchMessageStart, sizeof(pchMessageStart))==0)
                        {
                            nPos += ((unsigned char*)nFind - pchData) + sizeof(pchMessageStart);
                            break;
                        }
                        nPos += ((unsigned char*)nFind - pchData) + 1;
                    }
                    else
                        nPos += sizeof(pchData) - sizeof(pchMessageStart) + 1;
                } while(!fRequestShutdown);
                if (nPos == (unsigned int)-1)
                    break;
                fseek(blkdat, nPos, SEEK_SET);
                unsigned int nSize;
                blkdat >> nSize;
                if (nSize > 0 && nSize <= MAX_BLOCK_SIZE)
                {
                    CBlock block;
                    blkdat >> block;
                    if (ProcessBlock(NULL,&block))
                    {
                        nLoaded++;
                        nPos += 4 + nSize;
                    }
                }
            }
        }
        catch (std::exception &e) {
            printf("%s() : Deserialize or I/O error caught during load\n",
                   __PRETTY_FUNCTION__);
        }
    }
    printf("Loaded %i blocks from external file in %"PRI64d"ms\n", nLoaded, GetTimeMillis() - nStart);
    return nLoaded > 0;
}









//////////////////////////////////////////////////////////////////////////////
//
// CAlert
//

extern map<uint256, CAlert> mapAlerts;
extern CCriticalSection cs_mapAlerts;

string GetWarnings(string strFor)
{
    int nPriority = 0;
    string strStatusBar;
    string strRPC;
    if (GetBoolArg("-testsafemode"))
        strRPC = "test";

    // Misc warnings like out of disk space and clock is wrong
    if (strMiscWarning != "")
    {
        nPriority = 1000;
        strStatusBar = strMiscWarning;
    }

    // Longer invalid proof-of-work chain
    if (pindexBest && bnBestInvalidWork > bnBestChainWork + pindexBest->GetBlockWork() * 6)
    {
        nPriority = 2000;
        strStatusBar = strRPC = _("Warning: Displayed transactions may not be correct! You may need to upgrade, or other nodes may need to upgrade.");
    }

    // Alerts
    {
        LOCK(cs_mapAlerts);
        BOOST_FOREACH(PAIRTYPE(const uint256, CAlert)& item, mapAlerts)
        {
            const CAlert& alert = item.second;
            if (alert.AppliesToMe() && alert.nPriority > nPriority)
            {
                nPriority = alert.nPriority;
                strStatusBar = alert.strStatusBar;
            }
        }
    }

    if (strFor == "statusbar")
        return strStatusBar;
    else if (strFor == "rpc")
        return strRPC;
    assert(!"GetWarnings() : invalid parameter");
    return "error";
}








//////////////////////////////////////////////////////////////////////////////
//
// Messages
//


bool static AlreadyHave(CTxDB& txdb, const CInv& inv)
{
    switch (inv.type)
    {
    case MSG_TX:
        {
        bool txInMap = false;
            {
            LOCK(mempool.cs);
            txInMap = (mempool.exists(inv.hash));
            }
        return txInMap ||
               mapOrphanTransactions.count(inv.hash) ||
               txdb.ContainsTx(inv.hash);
        }

    case MSG_BLOCK:
        return mapBlockIndex.count(inv.hash) ||
               mapOrphanBlocks.count(inv.hash);
    }
    // Don't know what it is, just say we already got one
    return true;
}




// The message start string is designed to be unlikely to occur in normal data.
// The characters are rarely used upper ASCII, not valid as UTF-8, and produce
// a large 4-byte int at any alignment.
unsigned char pchMessageStart[4] = { 0xf9, 0xbe, 0xb4, 0xd9 };

// List of commands we openly advertise to remote nodes
static const char *commandList[] = {
    "addr",
    "alert",
    "block",
    "checkorder",
    "cmdlist",
    "headers",
    "inv",
    "filterload",
    "filteradd",
    "filterclear",
    "getaddr",
    "getblocks",
    "getcmds",
    "getdata",
    "getheaders",
    "ping",
    "pong",
    "reply",
    "tx",
    "version",
    "verack",
};

bool static ProcessMessage(CNode* pfrom, string strCommand, CDataStream& vRecv)
{
    static map<CService, CPubKey> mapReuseKey;
    RandAddSeedPerfmon();
    if (fDebug)
        printf("received: %s (%d bytes)\n", strCommand.c_str(), vRecv.size());
    if (mapArgs.count("-dropmessagestest") && GetRand(atoi(mapArgs["-dropmessagestest"])) == 0)
    {
        printf("dropmessagestest DROPPING RECV MESSAGE\n");
        return true;
    }





    if (strCommand == "version")
    {
        // Each connection can only send one version message
        if (pfrom->nVersion != 0)
        {
            pfrom->Misbehaving(1);
            return false;
        }

        int64 nTime;
        CAddress addrMe;
        CAddress addrFrom;
        uint64 nNonce = 1;
        vRecv >> pfrom->nVersion >> pfrom->nServices >> nTime >> addrMe;
        if (pfrom->nVersion < MIN_PROTO_VERSION)
        {
            // Since February 20, 2012, the protocol is initiated at version 209,
            // and earlier versions are no longer supported
            printf("partner %s using obsolete version %i; disconnecting\n", pfrom->addr.ToString().c_str(), pfrom->nVersion);
            pfrom->fDisconnect = true;
            return false;
        }

        if (pfrom->nVersion == 10300)
            pfrom->nVersion = 300;
        if (!vRecv.empty())
            vRecv >> addrFrom >> nNonce;
        if (!vRecv.empty())
            vRecv >> pfrom->strSubVer;
        if (!vRecv.empty())
            vRecv >> pfrom->nStartingHeight;
        if (!vRecv.empty())
            vRecv >> pfrom->fRelayTxes; // set to true after we get the first filter* message
        else
            pfrom->fRelayTxes = true;

        if (pfrom->fInbound && addrMe.IsRoutable())
        {
            pfrom->addrLocal = addrMe;
            SeenLocal(addrMe);
        }

        // Disconnect if we connected to ourself
        if (nNonce == nLocalHostNonce && nNonce > 1)
        {
            printf("connected to self at %s, disconnecting\n", pfrom->addr.ToString().c_str());
            pfrom->fDisconnect = true;
            return true;
        }

        // Be shy and don't send version until we hear
        if (pfrom->fInbound)
            pfrom->PushVersion();

        pfrom->fClient = !(pfrom->nServices & NODE_NETWORK);

        AddTimeData(pfrom->addr, nTime);

        // Change version
        pfrom->PushMessage("verack");
        pfrom->vSend.SetVersion(min(pfrom->nVersion, PROTOCOL_VERSION));

        if (!pfrom->fInbound)
        {
            // Advertise our address
            if (!fNoListen && !IsInitialBlockDownload())
            {
                CAddress addr = GetLocalAddress(&pfrom->addr);
                if (addr.IsRoutable())
                    pfrom->PushAddress(addr);
            }

            // Get recent addresses
            if (pfrom->fOneShot || pfrom->nVersion >= CADDR_TIME_VERSION || addrman.size() < 1000)
            {
                pfrom->PushMessage("getaddr");
                pfrom->fGetAddr = true;
            }
            addrman.Good(pfrom->addr);
        } else {
            if (((CNetAddr)pfrom->addr) == (CNetAddr)addrFrom)
            {
                addrman.Add(addrFrom, addrFrom);
                addrman.Good(addrFrom);
            }
        }

        // Trigger download of remote node's memory pool
        if (!IsInitialBlockDownload() && !pfrom->fInbound &&
            pfrom->nVersion >= MEMPOOL_GD_VERSION)
            pfrom->PushMessage("mempool");

        // Relay alerts
        {
            LOCK(cs_mapAlerts);
            BOOST_FOREACH(PAIRTYPE(const uint256, CAlert)& item, mapAlerts)
                item.second.RelayTo(pfrom);
        }

        pfrom->fSuccessfullyConnected = true;

        printf("receive version message: version %d, blocks=%d, us=%s, them=%s, peer=%s\n", pfrom->nVersion, pfrom->nStartingHeight, addrMe.ToString().c_str(), addrFrom.ToString().c_str(), pfrom->addr.ToString().c_str());

        cPeerBlockCounts.input(pfrom->nStartingHeight);
    }


    else if (pfrom->nVersion == 0)
    {
        // Must have a version message before anything else
        pfrom->Misbehaving(1);
        return false;
    }


    else if (strCommand == "verack")
    {
        pfrom->vRecv.SetVersion(min(pfrom->nVersion, PROTOCOL_VERSION));
    }


    else if (strCommand == "addr")
    {
        vector<CAddress> vAddr;
        vRecv >> vAddr;

        // Don't want addr from older versions unless seeding
        if (pfrom->nVersion < CADDR_TIME_VERSION && addrman.size() > 1000)
            return true;
        if (vAddr.size() > 1000)
        {
            pfrom->Misbehaving(20);
            return error("message addr size() = %d", vAddr.size());
        }

        // Store the new addresses
        vector<CAddress> vAddrOk;
        int64 nNow = GetAdjustedTime();
        int64 nSince = nNow - 10 * 60;
        BOOST_FOREACH(CAddress& addr, vAddr)
        {
            if (fShutdown)
                return true;
            if (addr.nTime <= 100000000 || addr.nTime > nNow + 10 * 60)
                addr.nTime = nNow - 5 * 24 * 60 * 60;
            pfrom->AddAddressKnown(addr);
            bool fReachable = IsReachable(addr);
            if (addr.nTime > nSince && !pfrom->fGetAddr && vAddr.size() <= 10 && addr.IsRoutable())
            {
                // Relay to a limited number of other nodes
                {
                    LOCK(cs_vNodes);
                    // Use deterministic randomness to send to the same nodes for 24 hours
                    // at a time so the setAddrKnowns of the chosen nodes prevent repeats
                    static uint256 hashSalt;
                    if (hashSalt == 0)
                        hashSalt = GetRandHash();
                    uint64 hashAddr = addr.GetHash();
                    uint256 hashRand = hashSalt ^ (hashAddr<<32) ^ ((GetTime()+hashAddr)/(24*60*60));
                    hashRand = Hash(BEGIN(hashRand), END(hashRand));
                    multimap<uint256, CNode*> mapMix;
                    BOOST_FOREACH(CNode* pnode, vNodes)
                    {
                        if (pnode->nVersion < CADDR_TIME_VERSION)
                            continue;
                        unsigned int nPointer;
                        memcpy(&nPointer, &pnode, sizeof(nPointer));
                        uint256 hashKey = hashRand ^ nPointer;
                        hashKey = Hash(BEGIN(hashKey), END(hashKey));
                        mapMix.insert(make_pair(hashKey, pnode));
                    }
                    int nRelayNodes = fReachable ? 2 : 1; // limited relaying of addresses outside our network(s)
                    for (multimap<uint256, CNode*>::iterator mi = mapMix.begin(); mi != mapMix.end() && nRelayNodes-- > 0; ++mi)
                        ((*mi).second)->PushAddress(addr);
                }
            }
            // Do not store addresses outside our network
            if (fReachable)
                vAddrOk.push_back(addr);
        }
        addrman.Add(vAddrOk, pfrom->addr, 2 * 60 * 60);
        if (vAddr.size() < 1000)
            pfrom->fGetAddr = false;
        if (pfrom->fOneShot)
            pfrom->fDisconnect = true;
    }


    else if (strCommand == "inv")
    {
        vector<CInv> vInv;
        vRecv >> vInv;
        if (vInv.size() > MAX_INV_SZ)
        {
            pfrom->Misbehaving(20);
            return error("message inv size() = %d", vInv.size());
        }

        // find last block in inv vector
        unsigned int nLastBlock = (unsigned int)(-1);
        for (unsigned int nInv = 0; nInv < vInv.size(); nInv++) {
            if (vInv[vInv.size() - 1 - nInv].type == MSG_BLOCK) {
                nLastBlock = vInv.size() - 1 - nInv;
                break;
            }
        }
        CTxDB txdb("r");
        for (unsigned int nInv = 0; nInv < vInv.size(); nInv++)
        {
            const CInv &inv = vInv[nInv];

            if (fShutdown)
                return true;
            pfrom->AddInventoryKnown(inv);

            bool fAlreadyHave = AlreadyHave(txdb, inv);
            if (fDebug)
                printf("  got inventory: %s  %s\n", inv.ToString().c_str(), fAlreadyHave ? "have" : "new");

            if (!fAlreadyHave)
                pfrom->AskFor(inv);
            else if (inv.type == MSG_BLOCK && mapOrphanBlocks.count(inv.hash)) {
                pfrom->PushGetBlocks(pindexBest, GetOrphanRoot(mapOrphanBlocks[inv.hash]));
            } else if (nInv == nLastBlock) {
                // In case we are on a very long side-chain, it is possible that we already have
                // the last block in an inv bundle sent in response to getblocks. Try to detect
                // this situation and push another getblocks to continue.
                pfrom->PushGetBlocks(mapBlockIndex[inv.hash], uint256(0));
                if (fDebug)
                    printf("force request: %s\n", inv.ToString().c_str());
            }

            // Track requests for our stuff
            Inventory(inv.hash);
        }
    }


    else if (strCommand == "getdata")
    {
        vector<CInv> vInv;
        vRecv >> vInv;
        if (vInv.size() > MAX_INV_SZ)
        {
            pfrom->Misbehaving(20);
            return error("message getdata size() = %d", vInv.size());
        }

        if (fDebugNet || (vInv.size() != 1))
            printf("received getdata (%d invsz)\n", vInv.size());

        BOOST_FOREACH(const CInv& inv, vInv)
        {
            if (fShutdown)
                return true;
            if (fDebugNet || (vInv.size() == 1))
                printf("received getdata for: %s\n", inv.ToString().c_str());

            if (inv.type == MSG_BLOCK || inv.type == MSG_FILTERED_BLOCK)
            {
                // Send block from disk
                map<uint256, CBlockIndex*>::iterator mi = mapBlockIndex.find(inv.hash);
                if (mi != mapBlockIndex.end())
                {
                    CBlock block;
                    block.ReadFromDisk((*mi).second);
                    if (inv.type == MSG_BLOCK)
                        pfrom->PushMessage("block", block);
                    else // MSG_FILTERED_BLOCK)
                    {
                        LOCK(pfrom->cs_filter);
                        if (pfrom->pfilter)
                        {
                            CMerkleBlock merkleBlock(block, *pfrom->pfilter);
                            typedef boost::tuple<unsigned int, uint256, std::vector<uint256> > TupleType;
                            BOOST_FOREACH(TupleType& tuple, merkleBlock.vtx)
                                if (!pfrom->setInventoryKnown.count(CInv(MSG_TX, get<1>(tuple))))
                                    pfrom->PushMessage("tx", block.vtx[get<0>(tuple)]);
                            pfrom->PushMessage("merkleblock", merkleBlock);
                        }
                        // else
                            // no response
                    }

                    // Trigger them to send a getblocks request for the next batch of inventory
                    if (inv.hash == pfrom->hashContinue)
                    {
                        // Bypass PushInventory, this must send even if redundant,
                        // and we want it right after the last block so they don't
                        // wait for other stuff first.
                        vector<CInv> vInv;
                        vInv.push_back(CInv(MSG_BLOCK, hashBestChain));
                        pfrom->PushMessage("inv", vInv);
                        pfrom->hashContinue = 0;
                    }
                }
            }
            else if (inv.IsKnownType())
            {
                // Send stream from relay memory
                bool pushed = false;
                {
                    LOCK(cs_mapRelay);
                    map<CInv, CDataStream>::iterator mi = mapRelay.find(inv);
                    if (mi != mapRelay.end()) {
                        pfrom->PushMessage(inv.GetCommand(), (*mi).second);
                        pushed = true;
                    }
                }
                if (!pushed && inv.type == MSG_TX) {
                    LOCK(mempool.cs);
                    if (mempool.exists(inv.hash)) {
                        CTransaction tx = mempool.lookup(inv.hash);
                        CDataStream ss(SER_NETWORK, PROTOCOL_VERSION);
                        ss.reserve(1000);
                        ss << tx;
                        pfrom->PushMessage("tx", ss);
                    }
                }
            }

            // Track requests for our stuff
            Inventory(inv.hash);
        }
    }


    else if (strCommand == "getblocks")
    {
        CBlockLocator locator;
        uint256 hashStop;
        vRecv >> locator >> hashStop;

        // Find the last block the caller has in the main chain
        CBlockIndex* pindex = locator.GetBlockIndex();

        // Send the rest of the chain
        if (pindex)
            pindex = pindex->pnext;
        int nLimit = 500;
        printf("getblocks %d to %s limit %d\n", (pindex ? pindex->nHeight : -1), BlockHashStr(hashStop).c_str(), nLimit);
        for (; pindex; pindex = pindex->pnext)
        {
            if (pindex->GetBlockHash() == hashStop)
            {
                printf("  getblocks stopping at %d %s\n", pindex->nHeight, BlockHashStr(pindex->GetBlockHash()).c_str());
                break;
            }
            pfrom->PushInventory(CInv(MSG_BLOCK, pindex->GetBlockHash()));
            if (--nLimit <= 0)
            {
                // When this block is requested, we'll send an inv that'll make them
                // getblocks the next batch of inventory.
                printf("  getblocks stopping at limit %d %s\n", pindex->nHeight, BlockHashStr(pindex->GetBlockHash()).c_str());
                pfrom->hashContinue = pindex->GetBlockHash();
                break;
            }
        }
    }


    else if (strCommand == "getheaders")
    {
        CBlockLocator locator;
        uint256 hashStop;
        vRecv >> locator >> hashStop;

        CBlockIndex* pindex = NULL;
        if (locator.IsNull())
        {
            // If locator is null, return the hashStop block
            map<uint256, CBlockIndex*>::iterator mi = mapBlockIndex.find(hashStop);
            if (mi == mapBlockIndex.end())
                return true;
            pindex = (*mi).second;
        }
        else
        {
            // Find the last block the caller has in the main chain
            pindex = locator.GetBlockIndex();
            if (pindex)
                pindex = pindex->pnext;
        }

        vector<CBlock> vHeaders;
        int nLimit = 2000;
        printf("getheaders %d to %s\n", (pindex ? pindex->nHeight : -1), BlockHashStr(hashStop).c_str());
        for (; pindex; pindex = pindex->pnext)
        {
            vHeaders.push_back(pindex->GetBlockHeader());
            if (--nLimit <= 0 || pindex->GetBlockHash() == hashStop)
                break;
        }
        pfrom->PushMessage("headers", vHeaders);
    }


    else if (strCommand == "tx")
    {
        vector<uint256> vWorkQueue;
        vector<uint256> vEraseQueue;
        CDataStream vMsg(vRecv);
        CTxDB txdb("r");
        CTransaction tx;
        vRecv >> tx;

        CInv inv(MSG_TX, tx.GetHash());
        pfrom->AddInventoryKnown(inv);

        bool fMissingInputs = false;
        if (tx.AcceptToMemoryPool(txdb, true, &fMissingInputs))
        {
            SyncWithWallets(tx, NULL, true);
            RelayTransaction(tx, vMsg);
            mapAlreadyAskedFor.erase(inv);
            vWorkQueue.push_back(inv.hash);
            vEraseQueue.push_back(inv.hash);

            // Recursively process any orphan transactions that depended on this one
            for (unsigned int i = 0; i < vWorkQueue.size(); i++)
            {
                uint256 hashPrev = vWorkQueue[i];
                for (map<uint256, CDataStream*>::iterator mi = mapOrphanTransactionsByPrev[hashPrev].begin();
                     mi != mapOrphanTransactionsByPrev[hashPrev].end();
                     ++mi)
                {
                    const CDataStream& vMsg = *((*mi).second);
                    CTransaction tx;
                    CDataStream(vMsg) >> tx;
                    CInv inv(MSG_TX, tx.GetHash());
                    bool fMissingInputs2 = false;

                    if (tx.AcceptToMemoryPool(txdb, true, &fMissingInputs2))
                    {
                        printf("   accepted orphan tx %s\n", inv.hash.ToString().substr(0,10).c_str());
                        SyncWithWallets(tx, NULL, true);
                        RelayTransaction(tx, vMsg);
                        mapAlreadyAskedFor.erase(inv);
                        vWorkQueue.push_back(inv.hash);
                        vEraseQueue.push_back(inv.hash);
                    }
                    else if (!fMissingInputs2)
                    {
                        // invalid orphan
                        vEraseQueue.push_back(inv.hash);
                        printf("   removed invalid orphan tx %s\n", inv.hash.ToString().substr(0,10).c_str());
                    }
                }
            }

            BOOST_FOREACH(uint256 hash, vEraseQueue)
                EraseOrphanTx(hash);
        }
        else if (fMissingInputs)
        {
            AddOrphanTx(vMsg);

            // DoS prevention: do not allow mapOrphanTransactions to grow unbounded
            unsigned int nEvicted = LimitOrphanTxSize(MAX_ORPHAN_TRANSACTIONS);
            if (nEvicted > 0)
                printf("mapOrphan overflow, removed %u tx\n", nEvicted);
        }
        if (tx.nDoS) pfrom->Misbehaving(tx.nDoS);
    }


    else if (strCommand == "block")
    {
        CBlock block;
        vRecv >> block;

        printf("received block %s\n", BlockHashStr(block.GetHash()).c_str());
        // block.print();

        CInv inv(MSG_BLOCK, block.GetHash());
        pfrom->AddInventoryKnown(inv);

        if (ProcessBlock(pfrom, &block))
            mapAlreadyAskedFor.erase(inv);
        if (block.nDoS) pfrom->Misbehaving(block.nDoS);
    }


    else if (strCommand == "getaddr")
    {
        pfrom->vAddrToSend.clear();
        vector<CAddress> vAddr = addrman.GetAddr();
        BOOST_FOREACH(const CAddress &addr, vAddr)
            pfrom->PushAddress(addr);
    }


    else if (strCommand == "mempool")
    {
        std::vector<uint256> vtxid;
        mempool.queryHashes(vtxid);
        vector<CInv> vInv;
        for (unsigned int i = 0; i < vtxid.size(); i++) {
            CInv inv(MSG_TX, vtxid[i]);
            vInv.push_back(inv);
            if (i == (MAX_INV_SZ - 1))
                    break;
        }
        if (vInv.size() > 0)
            pfrom->PushMessage("inv", vInv);
    }


    else if (strCommand == "checkorder")
    {
        uint256 hashReply;
        vRecv >> hashReply;

        if (!GetBoolArg("-allowreceivebyip"))
        {
            pfrom->PushMessage("reply", hashReply, (int)2, string(""));
            return true;
        }

        CWalletTx order;
        vRecv >> order;

        /// we have a chance to check the order here

        // Keep giving the same key to the same ip until they use it
        if (!mapReuseKey.count(pfrom->addr))
            pwalletMain->GetKeyFromPool(mapReuseKey[pfrom->addr], true);

        // Send back approval of order and pubkey to use
        CScript scriptPubKey;
        scriptPubKey << mapReuseKey[pfrom->addr] << OP_CHECKSIG;
        pfrom->PushMessage("reply", hashReply, (int)0, scriptPubKey);
    }


    else if (strCommand == "reply")
    {
        uint256 hashReply;
        vRecv >> hashReply;

        CRequestTracker tracker;
        {
            LOCK(pfrom->cs_mapRequests);
            map<uint256, CRequestTracker>::iterator mi = pfrom->mapRequests.find(hashReply);
            if (mi != pfrom->mapRequests.end())
            {
                tracker = (*mi).second;
                pfrom->mapRequests.erase(mi);
            }
        }
        if (!tracker.IsNull())
            tracker.fn(tracker.param1, vRecv);
    }


    else if (strCommand == "ping")
    {
        if (pfrom->nVersion > BIP0031_VERSION)
        {
            uint64 nonce = 0;
            vRecv >> nonce;
            // Echo the message back with the nonce. This allows for two useful features:
            //
            // 1) A remote node can quickly check if the connection is operational
            // 2) Remote nodes can measure the latency of the network thread. If this node
            //    is overloaded it won't respond to pings quickly and the remote node can
            //    avoid sending us more work, like chain download requests.
            //
            // The nonce stops the remote getting confused between different pings: without
            // it, if the remote node sends a ping once per second and this node takes 5
            // seconds to respond to each, the 5th ping the remote sends would appear to
            // return very quickly.
            pfrom->PushMessage("pong", nonce);
        }
    }


    else if (strCommand == "alert")
    {
        CAlert alert;
        vRecv >> alert;

        uint256 alertHash = alert.GetHash();
        if (pfrom->setKnown.count(alertHash) == 0)
        {
            if (alert.ProcessAlert())
            {
                // Relay
                pfrom->setKnown.insert(alertHash);
                {
                    LOCK(cs_vNodes);
                    BOOST_FOREACH(CNode* pnode, vNodes)
                        alert.RelayTo(pnode);
                }
            }
            else {
                // Small DoS penalty so peers that send us lots of
                // duplicate/expired/invalid-signature/whatever alerts
                // eventually get banned.
                // This isn't a Misbehaving(100) (immediate ban) because the
                // peer might be an older or different implementation with
                // a different signature key, etc.
                pfrom->Misbehaving(10);
            }
        }
    }


    else if (strCommand == "filterload")
    {
        CBloomFilter filter;
        vRecv >> filter;

        if (!filter.IsWithinSizeConstraints())
            // There is no excuse for sending a too-large filter
            pfrom->Misbehaving(100);
        else
        {
            LOCK(pfrom->cs_filter);
            if (pfrom->pfilter) delete pfrom->pfilter;
            pfrom->pfilter = new CBloomFilter(filter);
        }
        pfrom->fRelayTxes = true;
    }


    else if (strCommand == "filteradd")
    {
        vector<unsigned char> vData;
        vRecv >> vData;

        LOCK(pfrom->cs_filter);
        if (pfrom->pfilter)
            pfrom->pfilter->insert(vData);
        else {
            CBloomFilter* pfilter = new CBloomFilter(1000, 0.001);
            pfilter->insert(vData);
            pfrom->pfilter = pfilter;
        }
        pfrom->fRelayTxes = true;
    }


    else if (strCommand == "filterclear")
    {
        LOCK(pfrom->cs_filter);
        delete pfrom->pfilter;
        pfrom->pfilter = NULL;
        pfrom->fRelayTxes = true;
    }


    else if (strCommand == "getcmds")
    {
        vector<string> vCmds;
        for (unsigned int i = 0; i < ARRAYLEN(commandList); i++)
            vCmds.push_back(commandList[i]);
        pfrom->PushMessage("cmdlist", vCmds);
    }


    else
    {
        // Ignore unknown commands for extensibility
    }


    // Update the last seen time for this node's address
    if (pfrom->fNetworkNode)
        if (strCommand == "version" || strCommand == "addr" || strCommand == "inv" || strCommand == "getdata" || strCommand == "ping")
            AddressCurrentlyConnected(pfrom->addr);


    return true;
}

bool ProcessMessages(CNode* pfrom)
{
    CDataStream& vRecv = pfrom->vRecv;
    if (vRecv.empty())
        return true;
    //if (fDebug)
    //    printf("ProcessMessages(%u bytes)\n", vRecv.size());

    //
    // Message format
    //  (4) message start
    //  (12) command
    //  (4) size
    //  (4) checksum
    //  (x) data
    //

    loop
    {
        // Don't bother if send buffer is too full to respond anyway
        if (pfrom->vSend.size() >= SendBufferSize())
            break;

        // Scan for message start
        CDataStream::iterator pstart = search(vRecv.begin(), vRecv.end(), BEGIN(pchMessageStart), END(pchMessageStart));
        int nHeaderSize = vRecv.GetSerializeSize(CMessageHeader());
        if (vRecv.end() - pstart < nHeaderSize)
        {
            if ((int)vRecv.size() > nHeaderSize)
            {
                printf("\n\nPROCESSMESSAGE MESSAGESTART NOT FOUND\n\n");
                vRecv.erase(vRecv.begin(), vRecv.end() - nHeaderSize);
            }
            break;
        }
        if (pstart - vRecv.begin() > 0)
            printf("\n\nPROCESSMESSAGE SKIPPED %d BYTES\n\n", pstart - vRecv.begin());
        vRecv.erase(vRecv.begin(), pstart);

        // Read header
        vector<char> vHeaderSave(vRecv.begin(), vRecv.begin() + nHeaderSize);
        CMessageHeader hdr;
        vRecv >> hdr;
        if (!hdr.IsValid())
        {
            printf("\n\nPROCESSMESSAGE: ERRORS IN HEADER %s\n\n\n", hdr.GetCommand().c_str());
            continue;
        }
        string strCommand = hdr.GetCommand();

        // Message size
        unsigned int nMessageSize = hdr.nMessageSize;
        if (nMessageSize > MAX_SIZE)
        {
            printf("ProcessMessages(%s, %u bytes) : nMessageSize > MAX_SIZE\n", strCommand.c_str(), nMessageSize);
            continue;
        }
        if (nMessageSize > vRecv.size())
        {
            // Rewind and wait for rest of message
            vRecv.insert(vRecv.begin(), vHeaderSave.begin(), vHeaderSave.end());
            break;
        }

        pfrom->nRecvBytes += nHeaderSize + nMessageSize;

        // Checksum
        uint256 hash = Hash(vRecv.begin(), vRecv.begin() + nMessageSize);
        unsigned int nChecksum = 0;
        memcpy(&nChecksum, &hash, sizeof(nChecksum));
        if (nChecksum != hdr.nChecksum)
        {
            printf("ProcessMessages(%s, %u bytes) : CHECKSUM ERROR nChecksum=%08x hdr.nChecksum=%08x\n",
               strCommand.c_str(), nMessageSize, nChecksum, hdr.nChecksum);
            continue;
        }

        // Copy message to its own buffer
        CDataStream vMsg(vRecv.begin(), vRecv.begin() + nMessageSize, vRecv.nType, vRecv.nVersion);
        vRecv.ignore(nMessageSize);

        // Process message
        bool fRet = false;
        try
        {
            {
                LOCK(cs_main);
                pfrom->mapRecvMsgs[strCommand]++;
                pfrom->mapRecvMsgBytes[strCommand] += nHeaderSize+nMessageSize;
                fRet = ProcessMessage(pfrom, strCommand, vMsg);
            }
            if (fShutdown)
                return true;
        }
        catch (std::ios_base::failure& e)
        {
            if (strstr(e.what(), "end of data"))
            {
                // Allow exceptions from under-length message on vRecv
                printf("ProcessMessages(%s, %u bytes) : Exception '%s' caught, normally caused by a message being shorter than its stated length\n", strCommand.c_str(), nMessageSize, e.what());
            }
            else if (strstr(e.what(), "size too large"))
            {
                // Allow exceptions from over-long size
                printf("ProcessMessages(%s, %u bytes) : Exception '%s' caught\n", strCommand.c_str(), nMessageSize, e.what());
            }
            else
            {
                PrintExceptionContinue(&e, "ProcessMessages()");
            }
        }
        catch (std::exception& e) {
            PrintExceptionContinue(&e, "ProcessMessages()");
        } catch (...) {
            PrintExceptionContinue(NULL, "ProcessMessages()");
        }

        // Ask a connected node for block updates
        if (!pfrom->fClient && !pfrom->fOneShot &&
            (pfrom->nStartingHeight > nBestHeight) &&
            (pfrom->nVersion < NOBLKS_VERSION_START ||
             pfrom->nVersion >= NOBLKS_VERSION_END) &&
             (nAskedForBlocks < 1 || vNodes.size() <= 1 ||
             ((GetTime() - nTimeBestReceived) > (60 * 60))))
        {
            nAskedForBlocks++;
            pfrom->fAskedForBlocks = true;
            printf("initial getblocks to %s\n", pfrom->addr.ToString().c_str());
            pfrom->PushGetBlocks(pindexBest, uint256(0));
        }

        if (!fRet)
            printf("ProcessMessage(%s, %u bytes) FAILED\n", strCommand.c_str(), nMessageSize);
    }

    vRecv.Compact();
    return true;
}


bool SendMessages(CNode* pto, bool fSendTrickle)
{
    TRY_LOCK(cs_main, lockMain);
    if (lockMain) {
        // Don't send anything until we get their version message
        if (pto->nVersion == 0)
            return true;

        // Keep-alive ping. We send a nonce of zero because we don't use it anywhere
        // right now.
        if (pto->nLastSend && GetTime() - pto->nLastSend > 30 * 60 && pto->vSend.empty()) {
            uint64 nonce = 0;
            if (pto->nVersion > BIP0031_VERSION)
                pto->PushMessage("ping", nonce);
            else
                pto->PushMessage("ping");
        }

        // Resend wallet transactions that haven't gotten in a block yet
        ResendWalletTransactions();

        // Address refresh broadcast
        static int64 nLastRebroadcast;
        if (!IsInitialBlockDownload() && (GetTime() - nLastRebroadcast > 24 * 60 * 60))
        {
            {
                LOCK(cs_vNodes);
                BOOST_FOREACH(CNode* pnode, vNodes)
                {
                    // Periodically clear setAddrKnown to allow refresh broadcasts
                    if (nLastRebroadcast)
                        pnode->setAddrKnown.clear();

                    // Rebroadcast our address
                    if (!fNoListen)
                    {
                        CAddress addr = GetLocalAddress(&pnode->addr);
                        if (addr.IsRoutable())
                            pnode->PushAddress(addr);
                    }
                }
            }
            nLastRebroadcast = GetTime();
        }

        //
        // Message: addr
        //
        if (fSendTrickle)
        {
            vector<CAddress> vAddr;
            vAddr.reserve(pto->vAddrToSend.size());
            BOOST_FOREACH(const CAddress& addr, pto->vAddrToSend)
            {
                // returns true if wasn't already contained in the set
                if (pto->setAddrKnown.insert(addr).second)
                {
                    vAddr.push_back(addr);
                    // receiver rejects addr messages larger than 1000
                    if (vAddr.size() >= 1000)
                    {
                        pto->PushMessage("addr", vAddr);
                        vAddr.clear();
                    }
                }
            }
            pto->vAddrToSend.clear();
            if (!vAddr.empty())
                pto->PushMessage("addr", vAddr);
        }


        //
        // Message: inventory
        //
        vector<CInv> vInv;
        vector<CInv> vInvWait;
        {
            LOCK(pto->cs_inventory);
            vInv.reserve(pto->vInventoryToSend.size());
            vInvWait.reserve(pto->vInventoryToSend.size());
            BOOST_FOREACH(const CInv& inv, pto->vInventoryToSend)
            {
                if (pto->setInventoryKnown.count(inv))
                    continue;

                // trickle out tx inv to protect privacy
                if (inv.type == MSG_TX && !fSendTrickle)
                {
                    // 1/4 of tx invs blast to all immediately
                    static uint256 hashSalt;
                    if (hashSalt == 0)
                        hashSalt = GetRandHash();
                    uint256 hashRand = inv.hash ^ hashSalt;
                    hashRand = Hash(BEGIN(hashRand), END(hashRand));
                    bool fTrickleWait = ((hashRand & 3) != 0);

                    // always trickle our own transactions
                    if (!fTrickleWait)
                    {
                        CWalletTx wtx;
                        if (GetTransaction(inv.hash, wtx))
                            if (wtx.fFromMe)
                                fTrickleWait = true;
                    }

                    if (fTrickleWait)
                    {
                        vInvWait.push_back(inv);
                        continue;
                    }
                }

                // returns true if wasn't already contained in the set
                if (pto->setInventoryKnown.insert(inv).second)
                {
                    vInv.push_back(inv);
                    if (vInv.size() >= 1000)
                    {
                        pto->PushMessage("inv", vInv);
                        vInv.clear();
                    }
                }
            }
            pto->vInventoryToSend = vInvWait;
        }
        if (!vInv.empty())
            pto->PushMessage("inv", vInv);


        //
        // Message: getdata
        //
        vector<CInv> vGetData;
        int64 nNow = GetTime() * 1000000;
        CTxDB txdb("r");
        while (!pto->mapAskFor.empty() && (*pto->mapAskFor.begin()).first <= nNow)
        {
            const CInv& inv = (*pto->mapAskFor.begin()).second;
            if (!AlreadyHave(txdb, inv))
            {
                if (fDebugNet)
                    printf("sending getdata: %s\n", inv.ToString().c_str());
                vGetData.push_back(inv);
                if (vGetData.size() >= 1000)
                {
                    pto->PushMessage("getdata", vGetData);
                    vGetData.clear();
                }
                mapAlreadyAskedFor[inv] = nNow;
            }
            pto->mapAskFor.erase(pto->mapAskFor.begin());
        }
        if (!vGetData.empty())
            pto->PushMessage("getdata", vGetData);

    }
    return true;
}














//////////////////////////////////////////////////////////////////////////////
//
// BitcoinMiner
//

int static FormatHashBlocks(void* pbuffer, unsigned int len)
{
    unsigned char* pdata = (unsigned char*)pbuffer;
    unsigned int blocks = 1 + ((len + 8) / 64);
    unsigned char* pend = pdata + 64 * blocks;
    memset(pdata + len, 0, 64 * blocks - len);
    pdata[len] = 0x80;
    unsigned int bits = len * 8;
    pend[-1] = (bits >> 0) & 0xff;
    pend[-2] = (bits >> 8) & 0xff;
    pend[-3] = (bits >> 16) & 0xff;
    pend[-4] = (bits >> 24) & 0xff;
    return blocks;
}

static const unsigned int pSHA256InitState[8] =
{0x6a09e667, 0xbb67ae85, 0x3c6ef372, 0xa54ff53a, 0x510e527f, 0x9b05688c, 0x1f83d9ab, 0x5be0cd19};

void SHA256Transform(void* pstate, void* pinput, const void* pinit)
{
    SHA256_CTX ctx;
    unsigned char data[64];

    SHA256_Init(&ctx);

    for (int i = 0; i < 16; i++)
        ((uint32_t*)data)[i] = ByteReverse(((uint32_t*)pinput)[i]);

    for (int i = 0; i < 8; i++)
        ctx.h[i] = ((uint32_t*)pinit)[i];

    SHA256_Update(&ctx, data, sizeof(data));
    for (int i = 0; i < 8; i++)
        ((uint32_t*)pstate)[i] = ctx.h[i];
}

//
// ScanHash scans nonces looking for a hash with at least some zero bits.
// It operates on big endian data.  Caller does the byte reversing.
// All input buffers are 16-byte aligned.  nNonce is usually preserved
// between calls, but periodically or if nNonce is 0xffff0000 or above,
// the block is rebuilt and nNonce starts over at zero.
//
unsigned int static ScanHash_CryptoPP(char* pmidstate, char* pdata, char* phash1, char* phash, unsigned int& nHashesDone)
{
    unsigned int& nNonce = *(unsigned int*)(pdata + 12);
    for (;;)
    {
        // Crypto++ SHA256
        // Hash pdata using pmidstate as the starting state into
        // pre-formatted buffer phash1, then hash phash1 into phash
        nNonce++;
        SHA256Transform(phash1, pdata, pmidstate);
        SHA256Transform(phash, phash1, pSHA256InitState);

        // Return the nonce if the hash has at least some zero bits,
        // caller will check if it has enough to reach the target
        if (((unsigned short*)phash)[14] == 0)
            return nNonce;

        // If nothing found after trying for a while, return -1
        if ((nNonce & 0xffff) == 0)
        {
            nHashesDone = 0xffff+1;
            return (unsigned int) -1;
        }
    }
}

// CTxInfo represents a logical transaction to potentially be included in blocks
// It stores extra metadata such as the subjective priority of a transaction at the time of building the block
// When there are unconfirmed transactions that depend on other unconfirmed transactions, these "child" transactions' CTxInfo object factors in its "parents" to its priority and effective size; this way, the "child" can cover the "cost" of its "parents", and the "parents" are included into the block as part of the "child"

class CTxInfo;
typedef std::map<uint256, CTxInfo> mapInfo_t;

class CTxInfo
{
public:
    mapInfo_t *pmapInfoById;
    CTransaction* ptx;
    uint256 hash;
private:
    set<uint256> setDependsOn;
public:
    set<uint256> setDependents;
    double dPriority;
    uint64 nTxFee;
    bool fInvalid;
    unsigned int nSize;
    unsigned int nEffectiveSizeCached;

    CTxInfo()
    {
        pmapInfoById = NULL;
        ptx = NULL;
        hash = 0;
        dPriority = 0;
        nTxFee = 0;
        fInvalid = false;
        nSize = 0;
        nEffectiveSizeCached = 0;
    }

    void print() const
    {
        printf("CTxInfo(hash=%s, dPriority=%.1f, nTxFee=%"PRI64u")\n",
               ptx->GetHash().ToString().substr(0,10).c_str(), dPriority, nTxFee);
        BOOST_FOREACH(uint256 hash, setDependsOn)
            printf("   setDependsOn %s\n", hash.ToString().substr(0,10).c_str());
    }

    void addDependsOn(const uint256& hashPrev)
    {
        setDependsOn.insert(hashPrev);
        nEffectiveSizeCached = 0;
    }

    void rmDependsOn(const uint256& hashPrev)
    {
        setDependsOn.erase(hashPrev);
        nEffectiveSizeCached = 0;
    }

    // effectiveSize handles inheriting the fInvalid flag as a side effect
    unsigned int
    effectiveSize()
    {
        if (fInvalid)
            return -1;

        if (nEffectiveSizeCached)
            return nEffectiveSizeCached;

        assert(pmapInfoById);

        if (!nSize)
            nSize = ::GetSerializeSize(*ptx, SER_NETWORK, PROTOCOL_VERSION);
        unsigned int nEffectiveSize = nSize;
        BOOST_FOREACH(const uint256& dephash, setDependsOn)
        {
            CTxInfo& depinfo = (*pmapInfoById)[dephash];
            nEffectiveSize += depinfo.effectiveSize();

            if (depinfo.fInvalid)
            {
                fInvalid = true;
                return -1;
            }
        }
        nEffectiveSizeCached = nEffectiveSize;
        return nEffectiveSize;
    }

    double
    getPriority()
    {
        // Priority is sum(valuein * age) / txsize
        return dPriority / effectiveSize() + ptx->dPriorityDelta + ((pwalletMain->IsFromMe(*ptx) || pwalletMain->IsMine(*ptx)) ? 100000000. : 0.);
    }

    double
    getFeePerKB()
    {
        return double(nTxFee) / (double(effectiveSize()) / 1000) + ((pwalletMain->IsFromMe(*ptx) || pwalletMain->IsMine(*ptx)) ? 100000000. : 0.);
    }

    unsigned int
    GetLegacySigOpCount()
    {
        assert(pmapInfoById);

        unsigned int n = ptx->GetLegacySigOpCount();
        BOOST_FOREACH(const uint256& dephash, setDependsOn)
        {
            CTxInfo& depinfo = (*pmapInfoById)[dephash];
            n += depinfo.GetLegacySigOpCount();
        }
        return n;
    }

    bool
    DoInputs(CTxDB& txdb, map<uint256, CTxIndex>& mapTestPoolTmp, CBlockIndex*pindexPrev, std::vector<CTxInfo*>& vAdded, unsigned int& nTxSigOps)
    {
        CTransaction& tx = *ptx;

        if (mapTestPoolTmp.count(hash))
            // Already included in block template
            return true;

        assert(pmapInfoById);

        BOOST_FOREACH(const uint256& dephash, setDependsOn)
        {
            CTxInfo& depinfo = (*pmapInfoById)[dephash];
            if (!depinfo.DoInputs(txdb, mapTestPoolTmp, pindexPrev, vAdded, nTxSigOps))
                return false;
        }

        MapPrevTx mapInputs;
        bool fInvalid;
        if (!tx.FetchInputs(txdb, mapTestPoolTmp, false, true, mapInputs, fInvalid))
            return false;

        nTxSigOps += tx.GetP2SHSigOpCount(mapInputs);

        if (!tx.ConnectInputs(mapInputs, mapTestPoolTmp, CDiskTxPos(1,1,1), pindexPrev, false, true))
            return false;

        mapTestPoolTmp[hash] = CTxIndex(CDiskTxPos(1,1,1), tx.vout.size());
        vAdded.push_back(this);

        return true;
    }
};


bool PrioritiseTransaction(const uint256 hash, const string strHash, double dPriorityDelta, int64 nFeeDelta)
{
    if (!mempool.mapTx.count(hash))
    {
        printf("PrioritiseTransaction: cannot find %s\n", strHash.c_str());
        return false;
    }

    {
        LOCK(mempool.cs);
        CTransaction &txn = mempool.mapTx[hash];
        txn.dPriorityDelta += dPriorityDelta;
        txn.nFeeDelta += nFeeDelta;
    }
    printf("PrioritiseTransaction: %s priority += %f, fee += %"PRI64d"\n", strHash.c_str(), dPriorityDelta, nFeeDelta);

    return true;
}


uint64 nLastBlockTx = 0;
uint64 nLastBlockSize = 0;

// We want to sort transactions by priority and fee, so:
typedef CTxInfo* TxPriority;
class TxPriorityCompare
{
    bool byFee;
public:
    TxPriorityCompare(bool _byFee) : byFee(_byFee) { }
    bool operator()(const TxPriority& a, const TxPriority& b)
    {
        if (byFee)
        {
            if (a->getFeePerKB() == b->getFeePerKB())
                return a->getPriority() < b->getPriority();
            return a->getFeePerKB() < b->getFeePerKB();
        }
        else
        {
            if (a->getPriority() == b->getPriority())
                return a->getFeePerKB() < b->getFeePerKB();
            return a->getPriority() < b->getPriority();
        }
    }
};

const char* pszDummy = "\0\0";
CScript scriptDummy(std::vector<unsigned char>(pszDummy, pszDummy + sizeof(pszDummy)));

CBlock* CreateNewBlock(CReserveKey& reservekey)
{
    CBlockIndex* pindexPrev = pindexBest;

    // Create new block
    auto_ptr<CBlock> pblock(new CBlock());
    if (!pblock.get())
        return NULL;

    // Create coinbase tx
    CTransaction txNew;
    txNew.vin.resize(1);
    txNew.vin[0].prevout.SetNull();
    txNew.vout.resize(1);
    txNew.vout[0].scriptPubKey << reservekey.GetReservedKey() << OP_CHECKSIG;

    // Add our coinbase tx as first transaction
    pblock->vtx.push_back(txNew);

    // Largest block you're willing to create:
    unsigned int nBlockMaxSize = GetArg("-blockmaxsize", MAX_BLOCK_SIZE_GEN/2);
    // Limit to betweeen 1K and MAX_BLOCK_SIZE-1K for sanity:
    nBlockMaxSize = std::max((unsigned int)1000, std::min((unsigned int)(MAX_BLOCK_SIZE-1000), nBlockMaxSize));

    // How much of the block should be dedicated to high-priority transactions,
    // included regardless of the fees they pay
    unsigned int nBlockPrioritySize = GetArg("-blockprioritysize", 27000);
    nBlockPrioritySize = std::min(nBlockMaxSize, nBlockPrioritySize);

    // Minimum block size you want to create; block will be filled with free transactions
    // until there are no more or the block reaches this size:
    unsigned int nBlockMinSize = GetArg("-blockminsize", 0);
    nBlockMinSize = std::min(nBlockMaxSize, nBlockMinSize);

    // Fee-per-kilobyte amount considered the same as "free"
    // Be careful setting this: if you set it to zero then
    // a transaction spammer can cheaply fill blocks using
    // 1-satoshi-fee transactions. It should be set above the real
    // cost to you of processing a transaction.
    int64 nMinTxFee = MIN_TX_FEE;
    if (mapArgs.count("-mintxfee"))
        ParseMoney(mapArgs["-mintxfee"], nMinTxFee);

    // Collect memory pool transactions into the block
    int64 nFees = 0;
    {
        LOCK2(cs_main, mempool.cs);
        CTxDB txdb("r");

        // Priority order to process transactions
        mapInfo_t mapInfoById;

        // This vector will be sorted into a priority queue:
        vector<TxPriority> vecPriority;
        vecPriority.reserve(mempool.mapTx.size());

        for (map<uint256, CTransaction>::iterator mi = mempool.mapTx.begin(); mi != mempool.mapTx.end(); ++mi)
        {
            CTransaction& tx = (*mi).second;
            if (tx.IsCoinBase() || !tx.IsFinal())
                continue;

            const uint256& hash = tx.GetHash();
            CTxInfo& txinfo = mapInfoById[hash];
            txinfo.hash = hash;
            txinfo.pmapInfoById = &mapInfoById;
            txinfo.ptx = &tx;

            double& dPriority = txinfo.dPriority;
            uint64& nTxFee = txinfo.nTxFee;
            int64 nTotalIn = 0;
            BOOST_FOREACH(const CTxIn& txin, tx.vin)
            {
                // Read prev transaction
                CTransaction txPrev;
                CTxIndex txindex;
                int64 nValueIn;
                int nConf;
                if (txPrev.ReadFromDisk(txdb, txin.prevout, txindex))
                {
                    // Input is confirmed
                    nConf = txindex.GetDepthInMainChain();
                    nValueIn = txPrev.vout[txin.prevout.n].nValue;
                    dPriority += (double)nValueIn * nConf;
                }
                else
                if (mempool.mapTx.count(txin.prevout.hash))
                {
                    // Input is still unconfirmed
                    const uint256& hashPrev = txin.prevout.hash;
                    nValueIn = mempool.mapTx[hashPrev].vout[txin.prevout.n].nValue;
                    txinfo.addDependsOn(hashPrev);
                    mapInfoById[hashPrev].setDependents.insert(hash);
                    nConf = 0;
                }
                else
                {
                    // We don't know where the input is
                    // In this case, it's impossible to include this transaction in a block, so mark it invalid and move on
                    txinfo.fInvalid = true;
                    printf("priority %s invalid input %s", txinfo.hash.ToString().substr(0,10).c_str(), txin.prevout.hash.ToString().substr(0,10).c_str());
                    goto nexttxn;
                }
                nTotalIn += nValueIn;
            }

            nTxFee = nTotalIn - tx.GetValueOut();
            nTxFee += tx.nFeeDelta;

            vecPriority.push_back(&txinfo);

nexttxn:    (void)1;
        }

        // Collect transactions into block
        map<uint256, CTxIndex> mapTestPool;
        uint64 nBlockSize = 1000;
        uint64 nBlockTx = 0;
        int nBlockSigOps = 100;
        bool fSortedByFee = (nBlockPrioritySize <= 0);

        TxPriorityCompare comparer(fSortedByFee);
        std::make_heap(vecPriority.begin(), vecPriority.end(), comparer);

        while (!vecPriority.empty())
        {
            // Take highest priority transaction off the priority queue:
            CTxInfo& txinfo = *(vecPriority.front());
            std::pop_heap(vecPriority.begin(), vecPriority.end(), comparer);
            vecPriority.pop_back();

            if (txinfo.fInvalid)
                continue;

            CTransaction& tx = *txinfo.ptx;
            double dPriority = txinfo.getPriority();
            double dFeePerKb = txinfo.getFeePerKB();

            // Size limits
            unsigned int nTxSize = txinfo.effectiveSize();
            if (nBlockSize + nTxSize >= nBlockMaxSize)
                continue;

            // Legacy limits on sigOps:
            unsigned int nTxSigOps = txinfo.GetLegacySigOpCount();
            if (nBlockSigOps + nTxSigOps >= MAX_BLOCK_SIGOPS)
                continue;

            // Skip free transactions if we're past the minimum block size:
            if (fSortedByFee && (tx.dPriorityDelta <= 0) && (tx.nFeeDelta <= 0) && (dFeePerKb < nMinTxFee) && (nBlockSize + nTxSize >= nBlockMinSize) && !pwalletMain->IsFromMe(tx))
                continue;

            // Prioritise by fee once past the priority size or we run out of high-priority
            // transactions:
            if (!fSortedByFee &&
                ((nBlockSize + nTxSize >= nBlockPrioritySize) || (dPriority < COIN * 144 / 250)))
            {
                fSortedByFee = true;
                comparer = TxPriorityCompare(fSortedByFee);
                std::make_heap(vecPriority.begin(), vecPriority.end(), comparer);
            }

            map<uint256, CTxIndex> mapTestPoolTmp(mapTestPool);
            std::vector<CTxInfo*> vAdded;
            if (!txinfo.DoInputs(txdb, mapTestPoolTmp, pindexPrev, vAdded, nTxSigOps))
                continue;

            if (nBlockSigOps + nTxSigOps >= MAX_BLOCK_SIGOPS)
                continue;

            swap(mapTestPool, mapTestPoolTmp);

            // Added
            nBlockSize += nTxSize;
            nBlockTx += vAdded.size();
            nBlockSigOps += nTxSigOps;

            if (fDebug && GetBoolArg("-printpriority"))
            {
                printf("priority %.1f feeperkb %.1f txid %s\n",
                       dPriority, dFeePerKb, tx.GetHash().ToString().c_str());
            }

            bool fResort = false;
            BOOST_FOREACH(CTxInfo* ptxinfo, vAdded)
            {
                pblock->vtx.push_back(*ptxinfo->ptx);
                nFees += ptxinfo->nTxFee;

                ptxinfo->fInvalid = true;
                if (!ptxinfo->setDependents.empty())
                {
                    fResort = true;
                    BOOST_FOREACH(const uint256& dhash, ptxinfo->setDependents)
                    {
                        CTxInfo& dtxinfo = mapInfoById[dhash];
                        dtxinfo.rmDependsOn(ptxinfo->hash);
                        fResort = true;
                    }
                }
            }
            if (fResort)
                // Re-sort the priority queue to pick up on improved standing
                std::make_heap(vecPriority.begin(), vecPriority.end(), comparer);
        }

        nLastBlockTx = nBlockTx;
        nLastBlockSize = nBlockSize;
        printf("CreateNewBlock(): total size %lu\n", nBlockSize);

    pblock->vtx[0].vout[0].nValue = GetBlockValue(pindexPrev->nHeight+1, nFees);

    // Fill in header
    pblock->hashPrevBlock  = pindexPrev->GetBlockHash();
    pblock->UpdateTime(pindexPrev);
    pblock->nBits          = GetNextWorkRequired(pindexPrev, pblock.get());
    pblock->nNonce         = 0;

        pblock->vtx[0].vin[0].scriptSig = scriptDummy;
        CBlockIndex indexDummy(1, 1, *pblock);
        indexDummy.pprev = pindexPrev;
        indexDummy.nHeight = pindexPrev->nHeight + 1;
        if (!pblock->ConnectBlock(txdb, &indexDummy, true))
            throw std::runtime_error("CreateNewBlock() : ConnectBlock failed");
    }

    return pblock.release();
}


void IncrementExtraNonce(CBlock* pblock, CBlockIndex* pindexPrev, unsigned int& nExtraNonce)
{
    // Update nExtraNonce
    static uint256 hashPrevBlock;
    if (hashPrevBlock != pblock->hashPrevBlock)
    {
        nExtraNonce = 0;
        hashPrevBlock = pblock->hashPrevBlock;
    }
    ++nExtraNonce;
    unsigned int nHeight = pindexPrev->nHeight+1; // Height first in coinbase required for block.version=2
    pblock->vtx[0].vin[0].scriptSig = (CScript() << nHeight << CBigNum(nExtraNonce)) + COINBASE_FLAGS;
    assert(pblock->vtx[0].vin[0].scriptSig.size() <= 100);

    pblock->hashMerkleRoot = pblock->BuildMerkleTree();
}


void FormatHashBuffers(CBlock* pblock, char* pmidstate, char* pdata, char* phash1)
{
    //
    // Pre-build hash buffers
    //
    struct
    {
        struct unnamed2
        {
            int nVersion;
            uint256 hashPrevBlock;
            uint256 hashMerkleRoot;
            unsigned int nTime;
            unsigned int nBits;
            unsigned int nNonce;
        }
        block;
        unsigned char pchPadding0[64];
        uint256 hash1;
        unsigned char pchPadding1[64];
    }
    tmp;
    memset(&tmp, 0, sizeof(tmp));

    tmp.block.nVersion       = pblock->nVersion;
    tmp.block.hashPrevBlock  = pblock->hashPrevBlock;
    tmp.block.hashMerkleRoot = pblock->hashMerkleRoot;
    tmp.block.nTime          = pblock->nTime;
    tmp.block.nBits          = pblock->nBits;
    tmp.block.nNonce         = pblock->nNonce;

    FormatHashBlocks(&tmp.block, sizeof(tmp.block));
    FormatHashBlocks(&tmp.hash1, sizeof(tmp.hash1));

    // Byte swap all the input buffer
    for (unsigned int i = 0; i < sizeof(tmp)/4; i++)
        ((unsigned int*)&tmp)[i] = ByteReverse(((unsigned int*)&tmp)[i]);

    // Precalc the first half of the first hash, which stays constant
    SHA256Transform(pmidstate, &tmp.block, pSHA256InitState);

    memcpy(pdata, &tmp.block, 128);
    memcpy(phash1, &tmp.hash1, 64);
}


bool CheckWork(CBlock* pblock, CWallet& wallet, CReserveKey& reservekey)
{
    uint256 hash = pblock->GetHash();
    uint256 hashTarget = CBigNum().SetCompact(pblock->nBits).getuint256();

    if (hash > hashTarget)
        return false;

    //// debug print
    printf("BitcoinMiner:\n");
    printf("proof-of-work found  \n  hash: %s  \ntarget: %s\n", hash.GetHex().c_str(), hashTarget.GetHex().c_str());
    pblock->print();
    printf("generated %s\n", FormatMoney(pblock->vtx[0].vout[0].nValue).c_str());

    // Found a solution
    {
        LOCK(cs_main);
        if (pblock->hashPrevBlock != hashBestChain)
            return error("BitcoinMiner : generated block is stale");

        // Remove key from key pool
        reservekey.KeepKey();

        // Track how many getdata requests this block gets
        {
            LOCK(wallet.cs_wallet);
            wallet.mapRequestCount[pblock->GetHash()] = 0;
        }

        // Process this block the same as if we had received it from another node
        if (!ProcessBlock(NULL, pblock))
            return error("BitcoinMiner : ProcessBlock, block not accepted");
    }

    return true;
}

void static ThreadBitcoinMiner(void* parg);

static bool fGenerateBitcoins = false;
static bool fLimitProcessors = false;
static int nLimitProcessors = -1;

void static BitcoinMiner(CWallet *pwallet)
{
    printf("BitcoinMiner started\n");
    SetThreadPriority(THREAD_PRIORITY_LOWEST);

    // Make this thread recognisable as the mining thread
    RenameThread("bitcoin-miner");

    // Each thread has its own key and counter
    CReserveKey reservekey(pwallet);
    unsigned int nExtraNonce = 0;

    while (fGenerateBitcoins)
    {
        if (fShutdown)
            return;
        while (vNodes.empty() || IsInitialBlockDownload())
        {
            Sleep(1000);
            if (fShutdown)
                return;
            if (!fGenerateBitcoins)
                return;
        }


        //
        // Create new block
        //
        unsigned int nTransactionsUpdatedLast = nTransactionsUpdated;
        CBlockIndex* pindexPrev = pindexBest;

        auto_ptr<CBlock> pblock(CreateNewBlock(reservekey));
        if (!pblock.get())
            return;
        IncrementExtraNonce(pblock.get(), pindexPrev, nExtraNonce);

        printf("Running BitcoinMiner with %d transactions in block (%u bytes)\n", pblock->vtx.size(),
               ::GetSerializeSize(*pblock, SER_NETWORK, PROTOCOL_VERSION));


        //
        // Pre-build hash buffers
        //
        char pmidstatebuf[32+16]; char* pmidstate = alignup<16>(pmidstatebuf);
        char pdatabuf[128+16];    char* pdata     = alignup<16>(pdatabuf);
        char phash1buf[64+16];    char* phash1    = alignup<16>(phash1buf);

        FormatHashBuffers(pblock.get(), pmidstate, pdata, phash1);

        unsigned int& nBlockTime = *(unsigned int*)(pdata + 64 + 4);
        unsigned int& nBlockBits = *(unsigned int*)(pdata + 64 + 8);
        unsigned int& nBlockNonce = *(unsigned int*)(pdata + 64 + 12);


        //
        // Search
        //
        int64 nStart = GetTime();
        uint256 hashTarget = CBigNum().SetCompact(pblock->nBits).getuint256();
        uint256 hashbuf[2];
        uint256& hash = *alignup<16>(hashbuf);
        loop
        {
            unsigned int nHashesDone = 0;
            unsigned int nNonceFound;

            // Crypto++ SHA256
            nNonceFound = ScanHash_CryptoPP(pmidstate, pdata + 64, phash1,
                                            (char*)&hash, nHashesDone);

            // Check if something found
            if (nNonceFound != (unsigned int) -1)
            {
                for (unsigned int i = 0; i < sizeof(hash)/4; i++)
                    ((unsigned int*)&hash)[i] = ByteReverse(((unsigned int*)&hash)[i]);

                if (hash <= hashTarget)
                {
                    // Found a solution
                    pblock->nNonce = ByteReverse(nNonceFound);
                    assert(hash == pblock->GetHash());

                    SetThreadPriority(THREAD_PRIORITY_NORMAL);
                    CheckWork(pblock.get(), *pwalletMain, reservekey);
                    SetThreadPriority(THREAD_PRIORITY_LOWEST);
                    break;
                }
            }

            // Meter hashes/sec
            static int64 nHashCounter;
            if (nHPSTimerStart == 0)
            {
                nHPSTimerStart = GetTimeMillis();
                nHashCounter = 0;
            }
            else
                nHashCounter += nHashesDone;
            if (GetTimeMillis() - nHPSTimerStart > 4000)
            {
                static CCriticalSection cs;
                {
                    LOCK(cs);
                    if (GetTimeMillis() - nHPSTimerStart > 4000)
                    {
                        dHashesPerSec = 1000.0 * nHashCounter / (GetTimeMillis() - nHPSTimerStart);
                        nHPSTimerStart = GetTimeMillis();
                        nHashCounter = 0;
                        static int64 nLogTime;
                        if (GetTime() - nLogTime > 30 * 60)
                        {
                            nLogTime = GetTime();
                            printf("hashmeter %3d CPUs %6.0f khash/s\n", vnThreadsRunning[THREAD_MINER], dHashesPerSec/1000.0);
                        }
                    }
                }
            }

            // Check for stop or if block needs to be rebuilt
            if (fShutdown)
                return;
            if (!fGenerateBitcoins)
                return;
            if (fLimitProcessors && vnThreadsRunning[THREAD_MINER] > nLimitProcessors)
                return;
            if (vNodes.empty())
                break;
            if (nBlockNonce >= 0xffff0000)
                break;
            if (nTransactionsUpdated != nTransactionsUpdatedLast && GetTime() - nStart > 60)
                break;
            if (pindexPrev != pindexBest)
                break;

            // Update nTime every few seconds
            pblock->UpdateTime(pindexPrev);
            nBlockTime = ByteReverse(pblock->nTime);
            if (fTestNet)
            {
                // Changing pblock->nTime can change work required on testnet:
                nBlockBits = ByteReverse(pblock->nBits);
                hashTarget = CBigNum().SetCompact(pblock->nBits).getuint256();
            }
        }
    }
}

void static ThreadBitcoinMiner(void* parg)
{
    CWallet* pwallet = (CWallet*)parg;
    try
    {
        vnThreadsRunning[THREAD_MINER]++;
        BitcoinMiner(pwallet);
        vnThreadsRunning[THREAD_MINER]--;
    }
    catch (std::exception& e) {
        vnThreadsRunning[THREAD_MINER]--;
        PrintException(&e, "ThreadBitcoinMiner()");
    } catch (...) {
        vnThreadsRunning[THREAD_MINER]--;
        PrintException(NULL, "ThreadBitcoinMiner()");
    }
    nHPSTimerStart = 0;
    if (vnThreadsRunning[THREAD_MINER] == 0)
        dHashesPerSec = 0;
    printf("ThreadBitcoinMiner exiting, %d threads remaining\n", vnThreadsRunning[THREAD_MINER]);
}


void GenerateBitcoins(bool fGenerate, CWallet* pwallet)
{
    fGenerateBitcoins = fGenerate;
    nLimitProcessors = GetArg("-genproclimit", -1);
    if (nLimitProcessors == 0)
        fGenerateBitcoins = false;
    fLimitProcessors = (nLimitProcessors != -1);

    if (fGenerate)
    {
        int nProcessors = boost::thread::hardware_concurrency();
        printf("%d processors\n", nProcessors);
        if (nProcessors < 1)
            nProcessors = 1;
        if (fLimitProcessors && nProcessors > nLimitProcessors)
            nProcessors = nLimitProcessors;
        int nAddThreads = nProcessors - vnThreadsRunning[THREAD_MINER];
        printf("Starting %d BitcoinMiner threads\n", nAddThreads);
        for (int i = 0; i < nAddThreads; i++)
        {
            if (!NewThread(ThreadBitcoinMiner, pwallet))
                printf("Error: NewThread(ThreadBitcoinMiner) failed\n");
            Sleep(10);
        }
    }
}<|MERGE_RESOLUTION|>--- conflicted
+++ resolved
@@ -1790,19 +1790,13 @@
     bnBestChainWork = pindexNew->bnChainWork;
     nTimeBestReceived = GetTime();
     nTransactionsUpdated++;
-<<<<<<< HEAD
-
-    }
-
-    printf("SetBestChain: new best=%s  height=%d  work=%s  date=%s\n",
+
+    }
+
+    printf("SetBestChain: new best=%s  height=%d  work=%s  date=%s%s\n",
       BlockHashStr(hashBestChain).c_str(), nBestHeight, bnBestChainWork.ToString().c_str(),
-      DateTimeStrFormat("%x %H:%M:%S", pindexBest->GetBlockTime()).c_str());
-=======
-    printf("SetBestChain: new best=%s  height=%d  work=%s  date=%s%s\n",
-      hashBestChain.ToString().substr(0,20).c_str(), nBestHeight, bnBestChainWork.ToString().c_str(),
       DateTimeStrFormat("%x %H:%M:%S", pindexBest->GetBlockTime()).c_str(),
       strNeverSeen.c_str());
->>>>>>> 561ae122
 
     cvBlockChange.notify_all();
 

// Copyright (c) 2009-2010 Satoshi Nakamoto
// Copyright (c) 2009-2012 The Bitcoin developers
// Distributed under the MIT/X11 software license, see the accompanying
// file COPYING or http://www.opensource.org/licenses/mit-license.php.

#include "checkpoints.h"
#include "db.h"
#include "net.h"
#include "init.h"
#include "ui_interface.h"
#include <boost/algorithm/string/replace.hpp>
#include <boost/filesystem.hpp>
#include <boost/filesystem/fstream.hpp>

using namespace std;
using namespace boost;

//
// Global state
//

CCriticalSection cs_setpwalletRegistered;
set<CWallet*> setpwalletRegistered;

CCriticalSection cs_main;

CTxMemPool mempool;
unsigned int nTransactionsUpdated = 0;

map<uint256, CBlockIndex*> mapBlockIndex;
uint256 hashGenesisBlock("0x000000000019d6689c085ae165831e934ff763ae46a2a6c172b3f1b60a8ce26f");
static CBigNum bnProofOfWorkLimit(~uint256(0) >> 32);
CBlockIndex* pindexGenesisBlock = NULL;
int nBestHeight = -1;
CBigNum bnBestChainWork = 0;
CBigNum bnBestInvalidWork = 0;
uint256 hashBestChain = 0;
CBlockIndex* pindexBest = NULL;
int64 nTimeBestReceived = 0;

CMedianFilter<int> cPeerBlockCounts(5, 0); // Amount of blocks that other nodes claim to have

map<uint256, CBlock*> mapOrphanBlocks;
multimap<uint256, CBlock*> mapOrphanBlocksByPrev;

map<uint256, CDataStream*> mapOrphanTransactions;
multimap<uint256, CDataStream*> mapOrphanTransactionsByPrev;

// Constant stuff for coinbase transactions we create:
CScript COINBASE_FLAGS;

const string strMessageMagic = "Bitcoin Signed Message:\n";

double dHashesPerSec;
int64 nHPSTimerStart;

// Settings
int64 nTransactionFee = 0;
int64 nTransactionFeeMax = CENT;
bool fForceFee = false;
int64 nMinFeeBase = 0;
int64 nMinFeePer = 1000;



//////////////////////////////////////////////////////////////////////////////
//
// dispatching functions
//

// These functions dispatch to one or all registered wallets


void RegisterWallet(CWallet* pwalletIn)
{
    {
        LOCK(cs_setpwalletRegistered);
        setpwalletRegistered.insert(pwalletIn);
    }
}

void UnregisterWallet(CWallet* pwalletIn)
{
    {
        LOCK(cs_setpwalletRegistered);
        setpwalletRegistered.erase(pwalletIn);
    }
}

// check whether the passed transaction is from us
bool static IsFromMe(CTransaction& tx)
{
    BOOST_FOREACH(CWallet* pwallet, setpwalletRegistered)
        if (pwallet->IsFromMe(tx))
            return true;
    return false;
}

// get the wallet transaction with the given hash (if it exists)
bool static GetTransaction(const uint256& hashTx, CWalletTx& wtx)
{
    BOOST_FOREACH(CWallet* pwallet, setpwalletRegistered)
        if (pwallet->GetTransaction(hashTx,wtx))
            return true;
    return false;
}

// erases transaction with the given hash from all wallets
void static EraseFromWallets(uint256 hash)
{
    BOOST_FOREACH(CWallet* pwallet, setpwalletRegistered)
        pwallet->EraseFromWallet(hash);
}

// make sure all wallets know about the given transaction, in the given block
void static SyncWithWallets(const CTransaction& tx, const CBlock* pblock = NULL, bool fUpdate = false)
{
    BOOST_FOREACH(CWallet* pwallet, setpwalletRegistered)
        pwallet->AddToWalletIfInvolvingMe(tx, pblock, fUpdate);
}

// notify wallets about a new best chain
void static SetBestChain(const CBlockLocator& loc)
{
    BOOST_FOREACH(CWallet* pwallet, setpwalletRegistered)
        pwallet->SetBestChain(loc);
}

// notify wallets about an updated transaction
void static UpdatedTransaction(const uint256& hashTx)
{
    BOOST_FOREACH(CWallet* pwallet, setpwalletRegistered)
        pwallet->UpdatedTransaction(hashTx);
}

// dump all wallets
void static PrintWallets(const CBlock& block)
{
    BOOST_FOREACH(CWallet* pwallet, setpwalletRegistered)
        pwallet->PrintWallet(block);
}

// notify wallets about an incoming inventory (for request counts)
void static Inventory(const uint256& hash)
{
    BOOST_FOREACH(CWallet* pwallet, setpwalletRegistered)
        pwallet->Inventory(hash);
}

// ask wallets to resend their transactions
void static ResendWalletTransactions()
{
    BOOST_FOREACH(CWallet* pwallet, setpwalletRegistered)
        pwallet->ResendWalletTransactions();
}







//////////////////////////////////////////////////////////////////////////////
//
// mapOrphanTransactions
//

void AddOrphanTx(const CDataStream& vMsg)
{
    CTransaction tx;
    CDataStream(vMsg) >> tx;
    uint256 hash = tx.GetHash();
    if (mapOrphanTransactions.count(hash))
        return;

    CDataStream* pvMsg = mapOrphanTransactions[hash] = new CDataStream(vMsg);
    BOOST_FOREACH(const CTxIn& txin, tx.vin)
        mapOrphanTransactionsByPrev.insert(make_pair(txin.prevout.hash, pvMsg));
}

void static EraseOrphanTx(uint256 hash)
{
    if (!mapOrphanTransactions.count(hash))
        return;
    const CDataStream* pvMsg = mapOrphanTransactions[hash];
    CTransaction tx;
    CDataStream(*pvMsg) >> tx;
    BOOST_FOREACH(const CTxIn& txin, tx.vin)
    {
        for (multimap<uint256, CDataStream*>::iterator mi = mapOrphanTransactionsByPrev.lower_bound(txin.prevout.hash);
             mi != mapOrphanTransactionsByPrev.upper_bound(txin.prevout.hash);)
        {
            if ((*mi).second == pvMsg)
                mapOrphanTransactionsByPrev.erase(mi++);
            else
                mi++;
        }
    }
    delete pvMsg;
    mapOrphanTransactions.erase(hash);
}

unsigned int LimitOrphanTxSize(unsigned int nMaxOrphans)
{
    unsigned int nEvicted = 0;
    while (mapOrphanTransactions.size() > nMaxOrphans)
    {
        // Evict a random orphan:
        std::vector<unsigned char> randbytes(32);
        RAND_bytes(&randbytes[0], 32);
        uint256 randomhash(randbytes);
        map<uint256, CDataStream*>::iterator it = mapOrphanTransactions.lower_bound(randomhash);
        if (it == mapOrphanTransactions.end())
            it = mapOrphanTransactions.begin();
        EraseOrphanTx(it->first);
        ++nEvicted;
    }
    return nEvicted;
}







//////////////////////////////////////////////////////////////////////////////
//
// CTransaction and CTxIndex
//

bool CTransaction::ReadFromDisk(CTxDB& txdb, COutPoint prevout, CTxIndex& txindexRet)
{
    SetNull();
    if (!txdb.ReadTxIndex(prevout.hash, txindexRet))
        return false;
    if (!ReadFromDisk(txindexRet.pos))
        return false;
    if (prevout.n >= vout.size())
    {
        SetNull();
        return false;
    }
    return true;
}

bool CTransaction::ReadFromDisk(CTxDB& txdb, COutPoint prevout)
{
    CTxIndex txindex;
    return ReadFromDisk(txdb, prevout, txindex);
}

bool CTransaction::ReadFromDisk(COutPoint prevout)
{
    CTxDB txdb("r");
    CTxIndex txindex;
    return ReadFromDisk(txdb, prevout, txindex);
}

bool CTransaction::IsStandard() const
{
    BOOST_FOREACH(const CTxIn& txin, vin)
    {
        // Biggest 'standard' txin is a 3-signature 3-of-3 CHECKMULTISIG
        // pay-to-script-hash, which is 3 ~80-byte signatures, 3
        // ~65-byte public keys, plus a few script ops.
        if (txin.scriptSig.size() > 500)
            return false;
        if (!txin.scriptSig.IsPushOnly())
            return false;
    }
    BOOST_FOREACH(const CTxOut& txout, vout)
        if (!::IsStandard(txout.scriptPubKey))
            return false;
    return true;
}

//
// Check transaction inputs, and make sure any
// pay-to-script-hash transactions are evaluating IsStandard scripts
//
// Why bother? To avoid denial-of-service attacks; an attacker
// can submit a standard HASH... OP_EQUAL transaction,
// which will get accepted into blocks. The redemption
// script can be anything; an attacker could use a very
// expensive-to-check-upon-redemption script like:
//   DUP CHECKSIG DROP ... repeated 100 times... OP_1
//
bool CTransaction::AreInputsStandard(const MapPrevTx& mapInputs) const
{
    if (IsCoinBase())
        return true; // Coinbases don't use vin normally

    for (unsigned int i = 0; i < vin.size(); i++)
    {
        const CTxOut& prev = GetOutputFor(vin[i], mapInputs);

        vector<vector<unsigned char> > vSolutions;
        txnouttype whichType;
        // get the scriptPubKey corresponding to this input:
        const CScript& prevScript = prev.scriptPubKey;
        if (!Solver(prevScript, whichType, vSolutions))
            return false;
        int nArgsExpected = ScriptSigArgsExpected(whichType, vSolutions);
        if (nArgsExpected < 0)
            return false;

        // Transactions with extra stuff in their scriptSigs are
        // non-standard. Note that this EvalScript() call will
        // be quick, because if there are any operations
        // beside "push data" in the scriptSig the
        // IsStandard() call returns false
        vector<vector<unsigned char> > stack;
        if (!EvalScript(stack, vin[i].scriptSig, *this, i, 0))
            return false;

        if (whichType == TX_SCRIPTHASH)
        {
            if (stack.empty())
                return false;
            CScript subscript(stack.back().begin(), stack.back().end());
            vector<vector<unsigned char> > vSolutions2;
            txnouttype whichType2;
            if (!Solver(subscript, whichType2, vSolutions2))
                return false;
            if (whichType2 == TX_SCRIPTHASH)
                return false;

            int tmpExpected;
            tmpExpected = ScriptSigArgsExpected(whichType2, vSolutions2);
            if (tmpExpected < 0)
                return false;
            nArgsExpected += tmpExpected;
        }

        if (stack.size() != (unsigned int)nArgsExpected)
            return false;
    }

    return true;
}

unsigned int
CTransaction::GetLegacySigOpCount() const
{
    unsigned int nSigOps = 0;
    BOOST_FOREACH(const CTxIn& txin, vin)
    {
        nSigOps += txin.scriptSig.GetSigOpCount(false);
    }
    BOOST_FOREACH(const CTxOut& txout, vout)
    {
        nSigOps += txout.scriptPubKey.GetSigOpCount(false);
    }
    return nSigOps;
}


int CMerkleTx::SetMerkleBranch(const CBlock* pblock)
{
    if (fClient)
    {
        if (hashBlock == 0)
            return 0;
    }
    else
    {
        CBlock blockTmp;
        if (pblock == NULL)
        {
            // Load the block this tx is in
            CTxIndex txindex;
            if (!CTxDB("r").ReadTxIndex(GetHash(), txindex))
                return 0;
            if (!blockTmp.ReadFromDisk(txindex.pos.nFile, txindex.pos.nBlockPos))
                return 0;
            pblock = &blockTmp;
        }

        // Update the tx's hashBlock
        hashBlock = pblock->GetHash();

        // Locate the transaction
        for (nIndex = 0; nIndex < (int)pblock->vtx.size(); nIndex++)
            if (pblock->vtx[nIndex] == *(CTransaction*)this)
                break;
        if (nIndex == (int)pblock->vtx.size())
        {
            vMerkleBranch.clear();
            nIndex = -1;
            printf("ERROR: SetMerkleBranch() : couldn't find tx in block\n");
            return 0;
        }

        // Fill in merkle branch
        vMerkleBranch = pblock->GetMerkleBranch(nIndex);
    }

    // Is the tx in a block that's in the main chain
    map<uint256, CBlockIndex*>::iterator mi = mapBlockIndex.find(hashBlock);
    if (mi == mapBlockIndex.end())
        return 0;
    CBlockIndex* pindex = (*mi).second;
    if (!pindex || !pindex->IsInMainChain())
        return 0;

    return pindexBest->nHeight - pindex->nHeight + 1;
}







bool CTransaction::CheckTransaction() const
{
    // Basic checks that don't depend on any context
    if (vin.empty())
        return DoS(10, error("CTransaction::CheckTransaction() : vin empty"));
    if (vout.empty())
        return DoS(10, error("CTransaction::CheckTransaction() : vout empty"));
    // Size limits
    if (::GetSerializeSize(*this, SER_NETWORK, PROTOCOL_VERSION) > MAX_BLOCK_SIZE)
        return DoS(100, error("CTransaction::CheckTransaction() : size limits failed"));

    // Check for negative or overflow output values
    int64 nValueOut = 0;
    BOOST_FOREACH(const CTxOut& txout, vout)
    {
        if (txout.nValue < 0)
            return DoS(100, error("CTransaction::CheckTransaction() : txout.nValue negative"));
        if (txout.nValue > MAX_MONEY)
            return DoS(100, error("CTransaction::CheckTransaction() : txout.nValue too high"));
        nValueOut += txout.nValue;
        if (!MoneyRange(nValueOut))
            return DoS(100, error("CTransaction::CheckTransaction() : txout total out of range"));
    }

    // Check for duplicate inputs
    set<COutPoint> vInOutPoints;
    BOOST_FOREACH(const CTxIn& txin, vin)
    {
        if (vInOutPoints.count(txin.prevout))
            return false;
        vInOutPoints.insert(txin.prevout);
    }

    if (IsCoinBase())
    {
        if (vin[0].scriptSig.size() < 2 || vin[0].scriptSig.size() > 100)
            return DoS(100, error("CTransaction::CheckTransaction() : coinbase script size"));
    }
    else
    {
        BOOST_FOREACH(const CTxIn& txin, vin)
            if (txin.prevout.IsNull())
                return DoS(10, error("CTransaction::CheckTransaction() : prevout is null"));
    }

    return true;
}

bool CTxMemPool::accept(CTxDB& txdb, CTransaction &tx, bool fCheckInputs,
                        bool* pfMissingInputs)
{
    if (pfMissingInputs)
        *pfMissingInputs = false;

    if (!tx.CheckTransaction())
        return error("CTxMemPool::accept() : CheckTransaction failed");

    // Coinbase is only valid in a block, not as a loose transaction
    if (tx.IsCoinBase())
        return tx.DoS(100, error("CTxMemPool::accept() : coinbase as individual tx"));

    // To help v0.1.5 clients who would see it as a negative number
    if ((int64)tx.nLockTime > std::numeric_limits<int>::max())
        return error("CTxMemPool::accept() : not accepting nLockTime beyond 2038 yet");

    bool fFromMe = pwalletMain->IsFromMe(tx);

    // Rather not work on nonstandard transactions (unless -testnet)
    if (!fTestNet && !tx.IsStandard() && !fFromMe)
        return error("CTxMemPool::accept() : nonstandard transaction type");

    // Do we already have it?
    uint256 hash = tx.GetHash();
    {
        LOCK(cs);
        if (mapTx.count(hash))
            return false;
    }
    if (fCheckInputs)
        if (txdb.ContainsTx(hash))
            return false;

    // Check for conflicts with in-memory transactions
    CTransaction* ptxOld = NULL;
    for (unsigned int i = 0; i < tx.vin.size(); i++)
    {
        COutPoint outpoint = tx.vin[i].prevout;
        if (mapNextTx.count(outpoint))
        {
            // Disable replacement feature for now
            return false;

            // Allow replacing with a newer version of the same transaction
            if (i != 0)
                return false;
            ptxOld = mapNextTx[outpoint].ptx;
            if (ptxOld->IsFinal())
                return false;
            if (!tx.IsNewerThan(*ptxOld))
                return false;
            for (unsigned int i = 0; i < tx.vin.size(); i++)
            {
                COutPoint outpoint = tx.vin[i].prevout;
                if (!mapNextTx.count(outpoint) || mapNextTx[outpoint].ptx != ptxOld)
                    return false;
            }
            break;
        }
    }

    if (fCheckInputs)
    {
        MapPrevTx mapInputs;
        map<uint256, CTxIndex> mapUnused;
        bool fInvalid = false;
        if (!tx.FetchInputs(txdb, mapUnused, false, false, mapInputs, fInvalid))
        {
            if (fInvalid)
                return error("CTxMemPool::accept() : FetchInputs found invalid tx %s", hash.ToString().substr(0,10).c_str());
            if (pfMissingInputs)
                *pfMissingInputs = true;
            return false;
        }

        // Check for non-standard pay-to-script-hash in inputs
        if (!tx.AreInputsStandard(mapInputs) && !fFromMe && !fTestNet)
            return error("CTxMemPool::accept() : nonstandard transaction input");

        // Note: if you modify this code to accept non-standard transactions, then
        // you should add code here to check that the transaction does a
        // reasonable number of ECDSA signature verifications.

        int64 nFees = tx.GetValueIn(mapInputs)-tx.GetValueOut();
        unsigned int nSize = ::GetSerializeSize(tx, SER_NETWORK, PROTOCOL_VERSION);

        if (!fFromMe || pwalletMain->IsMine(tx))
        {

        // Don't accept it if it can't get into a block
        if (nFees < tx.GetMinFee(1000, true, GMF_RELAY))
            return error("CTxMemPool::accept() : not enough fees");

        // Continuously rate-limit free transactions
        // This mitigates 'penny-flooding' -- sending thousands of free transactions just to
        // be annoying or make other's transactions take longer to confirm.
        if (nFees < MIN_RELAY_TX_FEE)
        {
            static CCriticalSection cs;
            static double dFreeCount;
            static int64 nLastTime;
            int64 nNow = GetTime();

            {
                LOCK(cs);
                // Use an exponentially decaying ~10-minute window:
                dFreeCount *= pow(1.0 - 1.0/600.0, (double)(nNow - nLastTime));
                nLastTime = nNow;
                // -limitfreerelay unit is thousand-bytes-per-minute
                // At default rate it would take over a month to fill 1GB
                if (dFreeCount > GetArg("-limitfreerelay", 15)*10*1000 && !IsFromMe(tx))
                    return error("CTxMemPool::accept() : free transaction rejected by rate limiter");
                if (fDebug)
                    printf("Rate limit dFreeCount: %g => %g\n", dFreeCount, dFreeCount+nSize);
                dFreeCount += nSize;
            }
        }

        }

        // Check against previous transactions
        // This is done last to help prevent CPU exhaustion denial-of-service attacks.
        if (!tx.ConnectInputs(mapInputs, mapUnused, CDiskTxPos(1,1,1), pindexBest, false, false))
        {
            return error("CTxMemPool::accept() : ConnectInputs failed %s", hash.ToString().substr(0,10).c_str());
        }
    }

    // Store transaction in memory
    {
        LOCK(cs);
        if (ptxOld)
        {
            printf("CTxMemPool::accept() : replacing tx %s with new version\n", ptxOld->GetHash().ToString().c_str());
            remove(*ptxOld);
        }
        addUnchecked(tx);
    }

    ///// are we sure this is ok when loading transactions or restoring block txes
    // If updated, erase old tx from wallet
    if (ptxOld)
        EraseFromWallets(ptxOld->GetHash());

    printf("CTxMemPool::accept() : accepted %s (poolsz %u)\n",
           hash.ToString().substr(0,10).c_str(),
           mapTx.size());
    return true;
}

bool CTransaction::AcceptToMemoryPool(CTxDB& txdb, bool fCheckInputs, bool* pfMissingInputs)
{
    return mempool.accept(txdb, *this, fCheckInputs, pfMissingInputs);
}

bool CTxMemPool::addUnchecked(CTransaction &tx)
{
    // Add to memory pool without checking anything.  Don't call this directly,
    // call CTxMemPool::accept to properly check the transaction first.
    {
        LOCK(cs);
        uint256 hash = tx.GetHash();
        mapTx[hash] = tx;
        for (unsigned int i = 0; i < tx.vin.size(); i++)
            mapNextTx[tx.vin[i].prevout] = CInPoint(&mapTx[hash], i);
        nTransactionsUpdated++;
    }
    return true;
}


bool CTxMemPool::remove(CTransaction &tx)
{
    // Remove transaction from memory pool
    {
        LOCK(cs);
        uint256 hash = tx.GetHash();
        if (mapTx.count(hash))
        {
            BOOST_FOREACH(const CTxIn& txin, tx.vin)
                mapNextTx.erase(txin.prevout);
            mapTx.erase(hash);
            nTransactionsUpdated++;
        }
    }
    return true;
}






int CMerkleTx::GetDepthInMainChain(CBlockIndex* &pindexRet) const
{
    if (hashBlock == 0 || nIndex == -1)
        return 0;

    // Find the block it claims to be in
    map<uint256, CBlockIndex*>::iterator mi = mapBlockIndex.find(hashBlock);
    if (mi == mapBlockIndex.end())
        return 0;
    CBlockIndex* pindex = (*mi).second;
    if (!pindex || !pindex->IsInMainChain())
        return 0;

    // Make sure the merkle branch connects to this block
    if (!fMerkleVerified)
    {
        if (CBlock::CheckMerkleBranch(GetHash(), vMerkleBranch, nIndex) != pindex->hashMerkleRoot)
            return 0;
        fMerkleVerified = true;
    }

    pindexRet = pindex;
    return pindexBest->nHeight - pindex->nHeight + 1;
}


int CMerkleTx::GetBlocksToMaturity() const
{
    if (!IsCoinBase())
        return 0;
    return max(0, (COINBASE_MATURITY+20) - GetDepthInMainChain());
}


bool CMerkleTx::AcceptToMemoryPool(CTxDB& txdb, bool fCheckInputs)
{
    if (fClient)
    {
        if (!IsInMainChain() && !ClientConnectInputs())
            return false;
        return CTransaction::AcceptToMemoryPool(txdb, false);
    }
    else
    {
        return CTransaction::AcceptToMemoryPool(txdb, fCheckInputs);
    }
}

bool CMerkleTx::AcceptToMemoryPool()
{
    CTxDB txdb("r");
    return AcceptToMemoryPool(txdb);
}



bool CWalletTx::AcceptWalletTransaction(CTxDB& txdb, bool fCheckInputs)
{

    {
        LOCK(mempool.cs);
        // Add previous supporting transactions first
        BOOST_FOREACH(CMerkleTx& tx, vtxPrev)
        {
            if (!tx.IsCoinBase())
            {
                uint256 hash = tx.GetHash();
                if (!mempool.exists(hash) && !txdb.ContainsTx(hash))
                    tx.AcceptToMemoryPool(txdb, fCheckInputs);
            }
        }
        return AcceptToMemoryPool(txdb, fCheckInputs);
    }
    return false;
}

bool CWalletTx::AcceptWalletTransaction()
{
    CTxDB txdb("r");
    return AcceptWalletTransaction(txdb);
}

int CTxIndex::GetDepthInMainChain() const
{
    // Read block header
    CBlock block;
    if (!block.ReadFromDisk(pos.nFile, pos.nBlockPos, false))
        return 0;
    // Find the block in the index
    map<uint256, CBlockIndex*>::iterator mi = mapBlockIndex.find(block.GetHash());
    if (mi == mapBlockIndex.end())
        return 0;
    CBlockIndex* pindex = (*mi).second;
    if (!pindex || !pindex->IsInMainChain())
        return 0;
    return 1 + nBestHeight - pindex->nHeight;
}

// Return transaction in tx, and if it was found inside a block, its hash is placed in hashBlock
bool GetTransaction(const uint256 &hash, CTransaction &tx, uint256 &hashBlock)
{
    {
        LOCK(cs_main);
        {
            LOCK(mempool.cs);
            if (mempool.exists(hash))
            {
                tx = mempool.lookup(hash);
                return true;
            }
        }
        CTxDB txdb("r");
        CTxIndex txindex;
        if (tx.ReadFromDisk(txdb, COutPoint(hash, 0), txindex))
        {
            CBlock block;
            if (block.ReadFromDisk(txindex.pos.nFile, txindex.pos.nBlockPos, false))
                hashBlock = block.GetHash();
            return true;
        }
    }
    return false;
}








//////////////////////////////////////////////////////////////////////////////
//
// CBlock and CBlockIndex
//

bool CBlock::ReadFromDisk(const CBlockIndex* pindex, bool fReadTransactions)
{
    if (!fReadTransactions)
    {
        *this = pindex->GetBlockHeader();
        return true;
    }
    if (!ReadFromDisk(pindex->nFile, pindex->nBlockPos, fReadTransactions))
        return false;
    if (GetHash() != pindex->GetBlockHash())
        return error("CBlock::ReadFromDisk() : GetHash() doesn't match index");
    return true;
}

uint256 static GetOrphanRoot(const CBlock* pblock)
{
    // Work back to the first block in the orphan chain
    while (mapOrphanBlocks.count(pblock->hashPrevBlock))
        pblock = mapOrphanBlocks[pblock->hashPrevBlock];
    return pblock->GetHash();
}

int64 static GetBlockValue(int nHeight, int64 nFees)
{
    int64 nSubsidy = 50 * COIN;

    // Subsidy is cut in half every 4 years
    nSubsidy >>= (nHeight / 210000);

    return nSubsidy + nFees;
}

static const int64 nTargetTimespan = 14 * 24 * 60 * 60; // two weeks
static const int64 nTargetSpacing = 10 * 60;
static const int64 nInterval = nTargetTimespan / nTargetSpacing;

//
// minimum amount of work that could possibly be required nTime after
// minimum work required was nBase
//
unsigned int ComputeMinWork(unsigned int nBase, int64 nTime)
{
    // Testnet has min-difficulty blocks
    // after nTargetSpacing*2 time between blocks:
    if (fTestNet && nTime > nTargetSpacing*2)
        return bnProofOfWorkLimit.GetCompact();

    CBigNum bnResult;
    bnResult.SetCompact(nBase);
    while (nTime > 0 && bnResult < bnProofOfWorkLimit)
    {
        // Maximum 400% adjustment...
        bnResult *= 4;
        // ... in best-case exactly 4-times-normal target time
        nTime -= nTargetTimespan*4;
    }
    if (bnResult > bnProofOfWorkLimit)
        bnResult = bnProofOfWorkLimit;
    return bnResult.GetCompact();
}

unsigned int static GetNextWorkRequired(const CBlockIndex* pindexLast, const CBlock *pblock)
{
    unsigned int nProofOfWorkLimit = bnProofOfWorkLimit.GetCompact();

    // Genesis block
    if (pindexLast == NULL)
        return nProofOfWorkLimit;

    // Only change once per interval
    if ((pindexLast->nHeight+1) % nInterval != 0)
    {
        // Special rules for testnet after 15 Feb 2012:
        if (fTestNet && pblock->nTime > 1329264000)
        {
            // If the new block's timestamp is more than 2* 10 minutes
            // then allow mining of a min-difficulty block.
            if (pblock->nTime - pindexLast->nTime > nTargetSpacing*2)
                return nProofOfWorkLimit;
            else
            {
                // Return the last non-special-min-difficulty-rules-block
                const CBlockIndex* pindex = pindexLast;
                while (pindex->pprev && pindex->nHeight % nInterval != 0 && pindex->nBits == nProofOfWorkLimit)
                    pindex = pindex->pprev;
                return pindex->nBits;
            }
        }

        return pindexLast->nBits;
    }

    // Go back by what we want to be 14 days worth of blocks
    const CBlockIndex* pindexFirst = pindexLast;
    for (int i = 0; pindexFirst && i < nInterval-1; i++)
        pindexFirst = pindexFirst->pprev;
    assert(pindexFirst);

    // Limit adjustment step
    int64 nActualTimespan = pindexLast->GetBlockTime() - pindexFirst->GetBlockTime();
    printf("  nActualTimespan = %"PRI64d"  before bounds\n", nActualTimespan);
    if (nActualTimespan < nTargetTimespan/4)
        nActualTimespan = nTargetTimespan/4;
    if (nActualTimespan > nTargetTimespan*4)
        nActualTimespan = nTargetTimespan*4;

    // Retarget
    CBigNum bnNew;
    bnNew.SetCompact(pindexLast->nBits);
    bnNew *= nActualTimespan;
    bnNew /= nTargetTimespan;

    if (bnNew > bnProofOfWorkLimit)
        bnNew = bnProofOfWorkLimit;

    /// debug print
    printf("GetNextWorkRequired RETARGET\n");
    printf("nTargetTimespan = %"PRI64d"    nActualTimespan = %"PRI64d"\n", nTargetTimespan, nActualTimespan);
    printf("Before: %08x  %s\n", pindexLast->nBits, CBigNum().SetCompact(pindexLast->nBits).getuint256().ToString().c_str());
    printf("After:  %08x  %s\n", bnNew.GetCompact(), bnNew.getuint256().ToString().c_str());

    return bnNew.GetCompact();
}

bool CheckProofOfWork(uint256 hash, unsigned int nBits)
{
    CBigNum bnTarget;
    bnTarget.SetCompact(nBits);

    // Check range
    if (bnTarget <= 0 || bnTarget > bnProofOfWorkLimit)
        return error("CheckProofOfWork() : nBits below minimum work");

    // Check proof of work matches claimed amount
    if (hash > bnTarget.getuint256())
        return error("CheckProofOfWork() : hash doesn't match nBits");

    return true;
}

// Return maximum amount of blocks that other nodes claim to have
int GetNumBlocksOfPeers()
{
    return std::max(cPeerBlockCounts.median(), Checkpoints::GetTotalBlocksEstimate());
}

bool IsInitialBlockDownload()
{
    if (pindexBest == NULL || nBestHeight < Checkpoints::GetTotalBlocksEstimate())
        return true;
    static int64 nLastUpdate;
    static CBlockIndex* pindexLastBest;
    if (pindexBest != pindexLastBest)
    {
        pindexLastBest = pindexBest;
        nLastUpdate = GetTime();
    }
    return (GetTime() - nLastUpdate < 10 &&
            pindexBest->GetBlockTime() < GetTime() - 24 * 60 * 60);
}

void static InvalidChainFound(CBlockIndex* pindexNew)
{
    if (pindexNew->bnChainWork > bnBestInvalidWork)
    {
        bnBestInvalidWork = pindexNew->bnChainWork;
        CTxDB().WriteBestInvalidWork(bnBestInvalidWork);
        MainFrameRepaint();
    }
    printf("InvalidChainFound: invalid block=%s  height=%d  work=%s  date=%s\n",
      pindexNew->GetBlockHash().ToString().substr(0,20).c_str(), pindexNew->nHeight,
      pindexNew->bnChainWork.ToString().c_str(), DateTimeStrFormat("%x %H:%M:%S",
      pindexNew->GetBlockTime()).c_str());
    printf("InvalidChainFound:  current best=%s  height=%d  work=%s  date=%s\n",
      hashBestChain.ToString().substr(0,20).c_str(), nBestHeight, bnBestChainWork.ToString().c_str(),
      DateTimeStrFormat("%x %H:%M:%S", pindexBest->GetBlockTime()).c_str());
    if (pindexBest && bnBestInvalidWork > bnBestChainWork + pindexBest->GetBlockWork() * 6)
        printf("InvalidChainFound: WARNING: Displayed transactions may not be correct!  You may need to upgrade, or other nodes may need to upgrade.\n");
}

void CBlock::UpdateTime(const CBlockIndex* pindexPrev)
{
    nTime = max(pindexPrev->GetMedianTimePast()+1, GetAdjustedTime());

    // Updating time can change work required on testnet:
    if (fTestNet)
        nBits = GetNextWorkRequired(pindexPrev, this);
}











bool CTransaction::DisconnectInputs(CTxDB& txdb)
{
    // Relinquish previous transactions' spent pointers
    if (!IsCoinBase())
    {
        BOOST_FOREACH(const CTxIn& txin, vin)
        {
            COutPoint prevout = txin.prevout;

            // Get prev txindex from disk
            CTxIndex txindex;
            if (!txdb.ReadTxIndex(prevout.hash, txindex))
                return error("DisconnectInputs() : ReadTxIndex failed");

            if (prevout.n >= txindex.vSpent.size())
                return error("DisconnectInputs() : prevout.n out of range");

            // Mark outpoint as not spent
            txindex.vSpent[prevout.n].SetNull();

            // Write back
            if (!txdb.UpdateTxIndex(prevout.hash, txindex))
                return error("DisconnectInputs() : UpdateTxIndex failed");
        }
    }

    // Remove transaction from index
    // This can fail if a duplicate of this transaction was in a chain that got
    // reorganized away. This is only possible if this transaction was completely
    // spent, so erasing it would be a no-op anway.
    txdb.EraseTxIndex(*this);

    return true;
}


bool CTransaction::FetchInputs(CTxDB& txdb, const map<uint256, CTxIndex>& mapTestPool,
                               bool fBlock, bool fMiner, MapPrevTx& inputsRet, bool& fInvalid)
{
    // FetchInputs can return false either because we just haven't seen some inputs
    // (in which case the transaction should be stored as an orphan)
    // or because the transaction is malformed (in which case the transaction should
    // be dropped).  If tx is definitely invalid, fInvalid will be set to true.
    fInvalid = false;

    if (IsCoinBase())
        return true; // Coinbase transactions have no inputs to fetch.

    for (unsigned int i = 0; i < vin.size(); i++)
    {
        COutPoint prevout = vin[i].prevout;
        if (inputsRet.count(prevout.hash))
            continue; // Got it already

        // Read txindex
        CTxIndex& txindex = inputsRet[prevout.hash].first;
        bool fFound = true;
        if ((fBlock || fMiner) && mapTestPool.count(prevout.hash))
        {
            // Get txindex from current proposed changes
            txindex = mapTestPool.find(prevout.hash)->second;
        }
        else
        {
            // Read txindex from txdb
            fFound = txdb.ReadTxIndex(prevout.hash, txindex);
        }
        if (!fFound && (fBlock || fMiner))
            return fMiner ? false : error("FetchInputs() : %s prev tx %s index entry not found", GetHash().ToString().substr(0,10).c_str(),  prevout.hash.ToString().substr(0,10).c_str());

        // Read txPrev
        CTransaction& txPrev = inputsRet[prevout.hash].second;
        if (!fFound || txindex.pos == CDiskTxPos(1,1,1))
        {
            // Get prev tx from single transactions in memory
            {
                LOCK(mempool.cs);
                if (!mempool.exists(prevout.hash))
                    return error("FetchInputs() : %s mempool Tx prev not found %s", GetHash().ToString().substr(0,10).c_str(),  prevout.hash.ToString().substr(0,10).c_str());
                txPrev = mempool.lookup(prevout.hash);
            }
            if (!fFound)
                txindex.vSpent.resize(txPrev.vout.size());
        }
        else
        {
            // Get prev tx from disk
            if (!txPrev.ReadFromDisk(txindex.pos))
                return error("FetchInputs() : %s ReadFromDisk prev tx %s failed", GetHash().ToString().substr(0,10).c_str(),  prevout.hash.ToString().substr(0,10).c_str());
        }
    }

    // Make sure all prevout.n's are valid:
    for (unsigned int i = 0; i < vin.size(); i++)
    {
        const COutPoint prevout = vin[i].prevout;
        assert(inputsRet.count(prevout.hash) != 0);
        const CTxIndex& txindex = inputsRet[prevout.hash].first;
        const CTransaction& txPrev = inputsRet[prevout.hash].second;
        if (prevout.n >= txPrev.vout.size() || prevout.n >= txindex.vSpent.size())
        {
            // Revisit this if/when transaction replacement is implemented and allows
            // adding inputs:
            fInvalid = true;
            return DoS(100, error("FetchInputs() : %s prevout.n out of range %d %d %d prev tx %s\n%s", GetHash().ToString().substr(0,10).c_str(), prevout.n, txPrev.vout.size(), txindex.vSpent.size(), prevout.hash.ToString().substr(0,10).c_str(), txPrev.ToString().c_str()));
        }
    }

    return true;
}

const CTxOut& CTransaction::GetOutputFor(const CTxIn& input, const MapPrevTx& inputs) const
{
    MapPrevTx::const_iterator mi = inputs.find(input.prevout.hash);
    if (mi == inputs.end())
        throw std::runtime_error("CTransaction::GetOutputFor() : prevout.hash not found");

    const CTransaction& txPrev = (mi->second).second;
    if (input.prevout.n >= txPrev.vout.size())
        throw std::runtime_error("CTransaction::GetOutputFor() : prevout.n out of range");

    return txPrev.vout[input.prevout.n];
}

int64 CTransaction::GetValueIn(const MapPrevTx& inputs) const
{
    if (IsCoinBase())
        return 0;

    int64 nResult = 0;
    for (unsigned int i = 0; i < vin.size(); i++)
    {
        nResult += GetOutputFor(vin[i], inputs).nValue;
    }
    return nResult;

}

unsigned int CTransaction::GetP2SHSigOpCount(const MapPrevTx& inputs) const
{
    if (IsCoinBase())
        return 0;

    unsigned int nSigOps = 0;
    for (unsigned int i = 0; i < vin.size(); i++)
    {
        const CTxOut& prevout = GetOutputFor(vin[i], inputs);
        if (prevout.scriptPubKey.IsPayToScriptHash())
            nSigOps += prevout.scriptPubKey.GetSigOpCount(vin[i].scriptSig);
    }
    return nSigOps;
}

bool CTransaction::ConnectInputs(MapPrevTx inputs,
                                 map<uint256, CTxIndex>& mapTestPool, const CDiskTxPos& posThisTx,
                                 const CBlockIndex* pindexBlock, bool fBlock, bool fMiner, bool fStrictPayToScriptHash)
{
    // Take over previous transactions' spent pointers
    // fBlock is true when this is called from AcceptBlock when a new best-block is added to the blockchain
    // fMiner is true when called from the internal bitcoin miner
    // ... both are false when called from CTransaction::AcceptToMemoryPool
    if (!IsCoinBase())
    {
        int64 nValueIn = 0;
        int64 nFees = 0;
        for (unsigned int i = 0; i < vin.size(); i++)
        {
            COutPoint prevout = vin[i].prevout;
            assert(inputs.count(prevout.hash) > 0);
            CTxIndex& txindex = inputs[prevout.hash].first;
            CTransaction& txPrev = inputs[prevout.hash].second;

            if (prevout.n >= txPrev.vout.size() || prevout.n >= txindex.vSpent.size())
                return DoS(100, error("ConnectInputs() : %s prevout.n out of range %d %d %d prev tx %s\n%s", GetHash().ToString().substr(0,10).c_str(), prevout.n, txPrev.vout.size(), txindex.vSpent.size(), prevout.hash.ToString().substr(0,10).c_str(), txPrev.ToString().c_str()));

            // If prev is coinbase, check that it's matured
            if (txPrev.IsCoinBase())
                for (const CBlockIndex* pindex = pindexBlock; pindex && pindexBlock->nHeight - pindex->nHeight < COINBASE_MATURITY; pindex = pindex->pprev)
                    if (pindex->nBlockPos == txindex.pos.nBlockPos && pindex->nFile == txindex.pos.nFile)
                        return error("ConnectInputs() : tried to spend coinbase at depth %d", pindexBlock->nHeight - pindex->nHeight);

            // Check for conflicts (double-spend)
            // This doesn't trigger the DoS code on purpose; if it did, it would make it easier
            // for an attacker to attempt to split the network.
            if (!txindex.vSpent[prevout.n].IsNull())
                return fMiner ? false : error("ConnectInputs() : %s prev tx already used at %s", GetHash().ToString().substr(0,10).c_str(), txindex.vSpent[prevout.n].ToString().c_str());

            // Check for negative or overflow input values
            nValueIn += txPrev.vout[prevout.n].nValue;
            if (!MoneyRange(txPrev.vout[prevout.n].nValue) || !MoneyRange(nValueIn))
                return DoS(100, error("ConnectInputs() : txin values out of range"));

            // Skip ECDSA signature verification when connecting blocks (fBlock=true)
            // before the last blockchain checkpoint. This is safe because block merkle hashes are
            // still computed and checked, and any change will be caught at the next checkpoint.
            if (!(fBlock && (nBestHeight < Checkpoints::GetTotalBlocksEstimate())))
            {
                // Verify signature
                if (!VerifySignature(txPrev, *this, i, fStrictPayToScriptHash, 0))
                {
                    // only during transition phase for P2SH: do not invoke anti-DoS code for
                    // potentially old clients relaying bad P2SH transactions
                    if (fStrictPayToScriptHash && VerifySignature(txPrev, *this, i, false, 0))
                        return error("ConnectInputs() : %s P2SH VerifySignature failed", GetHash().ToString().substr(0,10).c_str());

                    return DoS(100,error("ConnectInputs() : %s VerifySignature failed", GetHash().ToString().substr(0,10).c_str()));
                }
            }

            // Mark outpoints as spent
            txindex.vSpent[prevout.n] = posThisTx;

            // Write back
            if (fBlock || fMiner)
            {
                mapTestPool[prevout.hash] = txindex;
            }
        }

        if (nValueIn < GetValueOut())
            return DoS(100, error("ConnectInputs() : %s value in < value out", GetHash().ToString().substr(0,10).c_str()));

        // Tally transaction fees
        int64 nTxFee = nValueIn - GetValueOut();
        if (nTxFee < 0)
            return DoS(100, error("ConnectInputs() : %s nTxFee < 0", GetHash().ToString().substr(0,10).c_str()));
        nFees += nTxFee;
        if (!MoneyRange(nFees))
            return DoS(100, error("ConnectInputs() : nFees out of range"));
    }

    return true;
}


bool CTransaction::ClientConnectInputs()
{
    if (IsCoinBase())
        return false;

    // Take over previous transactions' spent pointers
    {
        LOCK(mempool.cs);
        int64 nValueIn = 0;
        for (unsigned int i = 0; i < vin.size(); i++)
        {
            // Get prev tx from single transactions in memory
            COutPoint prevout = vin[i].prevout;
            if (!mempool.exists(prevout.hash))
                return false;
            CTransaction& txPrev = mempool.lookup(prevout.hash);

            if (prevout.n >= txPrev.vout.size())
                return false;

            // Verify signature
            if (!VerifySignature(txPrev, *this, i, true, 0))
                return error("ConnectInputs() : VerifySignature failed");

            ///// this is redundant with the mempool.mapNextTx stuff,
            ///// not sure which I want to get rid of
            ///// this has to go away now that posNext is gone
            // // Check for conflicts
            // if (!txPrev.vout[prevout.n].posNext.IsNull())
            //     return error("ConnectInputs() : prev tx already used");
            //
            // // Flag outpoints as used
            // txPrev.vout[prevout.n].posNext = posThisTx;

            nValueIn += txPrev.vout[prevout.n].nValue;

            if (!MoneyRange(txPrev.vout[prevout.n].nValue) || !MoneyRange(nValueIn))
                return error("ClientConnectInputs() : txin values out of range");
        }
        if (GetValueOut() > nValueIn)
            return false;
    }

    return true;
}




bool CBlock::DisconnectBlock(CTxDB& txdb, CBlockIndex* pindex)
{
    // Disconnect in reverse order
    for (int i = vtx.size()-1; i >= 0; i--)
        if (!vtx[i].DisconnectInputs(txdb))
            return false;

    // Update block index on disk without changing it in memory.
    // The memory index structure will be changed after the db commits.
    if (pindex->pprev)
    {
        CDiskBlockIndex blockindexPrev(pindex->pprev);
        blockindexPrev.hashNext = 0;
        if (!txdb.WriteBlockIndex(blockindexPrev))
            return error("DisconnectBlock() : WriteBlockIndex failed");
    }

    return true;
}

bool CBlock::ConnectBlock(CTxDB& txdb, CBlockIndex* pindex)
{
    // Check it again in case a previous version let a bad block in
    if (!CheckBlock())
        return false;

    // Do not allow blocks that contain transactions which 'overwrite' older transactions,
    // unless those are already completely spent.
    // If such overwrites are allowed, coinbases and transactions depending upon those
    // can be duplicated to remove the ability to spend the first instance -- even after
    // being sent to another address.
    // See BIP30 and http://r6.ca/blog/20120206T005236Z.html for more information.
    // This logic is not necessary for memory pool transactions, as AcceptToMemoryPool
    // already refuses previously-known transaction id's entirely.
    // This rule applies to all blocks whose timestamp is after March 15, 2012, 0:00 UTC.
    // On testnet it is enabled as of februari 20, 2012, 0:00 UTC.
    if (pindex->nTime > 1331769600 || (fTestNet && pindex->nTime > 1329696000))
    {
        BOOST_FOREACH(CTransaction& tx, vtx)
        {
            CTxIndex txindexOld;
            if (txdb.ReadTxIndex(tx.GetHash(), txindexOld))
            {
                BOOST_FOREACH(CDiskTxPos &pos, txindexOld.vSpent)
                    if (pos.IsNull())
                        return false;
            }
        }
    }

    // BIP16 didn't become active until Apr 1 2012 (Feb 15 on testnet)
    int64 nBIP16SwitchTime = fTestNet ? 1329264000 : 1333238400;
    bool fStrictPayToScriptHash = (pindex->nTime >= nBIP16SwitchTime);

    //// issue here: it doesn't know the version
    unsigned int nTxPos = pindex->nBlockPos + ::GetSerializeSize(CBlock(), SER_DISK, CLIENT_VERSION) - 1 + GetSizeOfCompactSize(vtx.size());

    map<uint256, CTxIndex> mapQueuedChanges;
    int64 nFees = 0;
    unsigned int nSigOps = 0;
    BOOST_FOREACH(CTransaction& tx, vtx)
    {
        nSigOps += tx.GetLegacySigOpCount();
        if (nSigOps > MAX_BLOCK_SIGOPS)
            return DoS(100, error("ConnectBlock() : too many sigops"));

        CDiskTxPos posThisTx(pindex->nFile, pindex->nBlockPos, nTxPos);
        nTxPos += ::GetSerializeSize(tx, SER_DISK, CLIENT_VERSION);

        MapPrevTx mapInputs;
        if (!tx.IsCoinBase())
        {
            bool fInvalid;
            if (!tx.FetchInputs(txdb, mapQueuedChanges, true, false, mapInputs, fInvalid))
                return false;

            if (fStrictPayToScriptHash)
            {
                // Add in sigops done by pay-to-script-hash inputs;
                // this is to prevent a "rogue miner" from creating
                // an incredibly-expensive-to-validate block.
                nSigOps += tx.GetP2SHSigOpCount(mapInputs);
                if (nSigOps > MAX_BLOCK_SIGOPS)
                    return DoS(100, error("ConnectBlock() : too many sigops"));
            }

            nFees += tx.GetValueIn(mapInputs)-tx.GetValueOut();

            if (!tx.ConnectInputs(mapInputs, mapQueuedChanges, posThisTx, pindex, true, false, fStrictPayToScriptHash))
                return false;
        }

        mapQueuedChanges[tx.GetHash()] = CTxIndex(posThisTx, tx.vout.size());
    }

    // Write queued txindex changes
    for (map<uint256, CTxIndex>::iterator mi = mapQueuedChanges.begin(); mi != mapQueuedChanges.end(); ++mi)
    {
        if (!txdb.UpdateTxIndex((*mi).first, (*mi).second))
            return error("ConnectBlock() : UpdateTxIndex failed");
    }

    if (vtx[0].GetValueOut() > GetBlockValue(pindex->nHeight, nFees))
        return false;

    // Update block index on disk without changing it in memory.
    // The memory index structure will be changed after the db commits.
    if (pindex->pprev)
    {
        CDiskBlockIndex blockindexPrev(pindex->pprev);
        blockindexPrev.hashNext = pindex->GetBlockHash();
        if (!txdb.WriteBlockIndex(blockindexPrev))
            return error("ConnectBlock() : WriteBlockIndex failed");
    }

    // Watch for transactions paying to me
    BOOST_FOREACH(CTransaction& tx, vtx)
        SyncWithWallets(tx, this, true);

    return true;
}

bool static Reorganize(CTxDB& txdb, CBlockIndex* pindexNew)
{
    printf("REORGANIZE\n");

    // Find the fork
    CBlockIndex* pfork = pindexBest;
    CBlockIndex* plonger = pindexNew;
    while (pfork != plonger)
    {
        while (plonger->nHeight > pfork->nHeight)
            if (!(plonger = plonger->pprev))
                return error("Reorganize() : plonger->pprev is null");
        if (pfork == plonger)
            break;
        if (!(pfork = pfork->pprev))
            return error("Reorganize() : pfork->pprev is null");
    }

    // List of what to disconnect
    vector<CBlockIndex*> vDisconnect;
    for (CBlockIndex* pindex = pindexBest; pindex != pfork; pindex = pindex->pprev)
        vDisconnect.push_back(pindex);

    // List of what to connect
    vector<CBlockIndex*> vConnect;
    for (CBlockIndex* pindex = pindexNew; pindex != pfork; pindex = pindex->pprev)
        vConnect.push_back(pindex);
    reverse(vConnect.begin(), vConnect.end());

    printf("REORGANIZE: Disconnect %i blocks; %s..%s\n", vDisconnect.size(), pfork->GetBlockHash().ToString().substr(0,20).c_str(), pindexBest->GetBlockHash().ToString().substr(0,20).c_str());
    printf("REORGANIZE: Connect %i blocks; %s..%s\n", vConnect.size(), pfork->GetBlockHash().ToString().substr(0,20).c_str(), pindexNew->GetBlockHash().ToString().substr(0,20).c_str());

    // Disconnect shorter branch
    vector<CTransaction> vResurrect;
    BOOST_FOREACH(CBlockIndex* pindex, vDisconnect)
    {
        CBlock block;
        if (!block.ReadFromDisk(pindex))
            return error("Reorganize() : ReadFromDisk for disconnect failed");
        if (!block.DisconnectBlock(txdb, pindex))
            return error("Reorganize() : DisconnectBlock %s failed", pindex->GetBlockHash().ToString().substr(0,20).c_str());

        // Queue memory transactions to resurrect
        BOOST_FOREACH(const CTransaction& tx, block.vtx)
            if (!tx.IsCoinBase())
                vResurrect.push_back(tx);
    }

    // Connect longer branch
    vector<CTransaction> vDelete;
    for (unsigned int i = 0; i < vConnect.size(); i++)
    {
        CBlockIndex* pindex = vConnect[i];
        CBlock block;
        if (!block.ReadFromDisk(pindex))
            return error("Reorganize() : ReadFromDisk for connect failed");
        if (!block.ConnectBlock(txdb, pindex))
        {
            // Invalid block
            txdb.TxnAbort();
            return error("Reorganize() : ConnectBlock %s failed", pindex->GetBlockHash().ToString().substr(0,20).c_str());
        }

        // Queue memory transactions to delete
        BOOST_FOREACH(const CTransaction& tx, block.vtx)
            vDelete.push_back(tx);
    }
    if (!txdb.WriteHashBestChain(pindexNew->GetBlockHash()))
        return error("Reorganize() : WriteHashBestChain failed");

    // Make sure it's successfully written to disk before changing memory structure
    if (!txdb.TxnCommit())
        return error("Reorganize() : TxnCommit failed");

    // Disconnect shorter branch
    BOOST_FOREACH(CBlockIndex* pindex, vDisconnect)
        if (pindex->pprev)
            pindex->pprev->pnext = NULL;

    // Connect longer branch
    BOOST_FOREACH(CBlockIndex* pindex, vConnect)
        if (pindex->pprev)
            pindex->pprev->pnext = pindex;

    // Resurrect memory transactions that were in the disconnected branch
    BOOST_FOREACH(CTransaction& tx, vResurrect)
        tx.AcceptToMemoryPool(txdb, false);

    // Delete redundant memory transactions that are in the connected branch
    BOOST_FOREACH(CTransaction& tx, vDelete)
        mempool.remove(tx);

    printf("REORGANIZE: done\n");

    return true;
}


static void
runCommand(std::string strCommand)
{
    int nErr = ::system(strCommand.c_str());
    if (nErr)
        printf("runCommand error: system(%s) returned %d\n", strCommand.c_str(), nErr);
}

// Called from inside SetBestChain: attaches a block to the new best chain being built
bool CBlock::SetBestChainInner(CTxDB& txdb, CBlockIndex *pindexNew)
{
    uint256 hash = GetHash();

    // Adding to current best branch
    if (!ConnectBlock(txdb, pindexNew) || !txdb.WriteHashBestChain(hash))
    {
        txdb.TxnAbort();
        InvalidChainFound(pindexNew);
        return false;
    }
    if (!txdb.TxnCommit())
        return error("SetBestChain() : TxnCommit failed");

    // Add to current best branch
    pindexNew->pprev->pnext = pindexNew;

    // Delete redundant memory transactions
    BOOST_FOREACH(CTransaction& tx, vtx)
        mempool.remove(tx);

    return true;
}

bool CBlock::SetBestChain(CTxDB& txdb, CBlockIndex* pindexNew)
{
    uint256 hash = GetHash();

    if (!txdb.TxnBegin())
        return error("SetBestChain() : TxnBegin failed");

    if (pindexGenesisBlock == NULL && hash == hashGenesisBlock)
    {
        txdb.WriteHashBestChain(hash);
        if (!txdb.TxnCommit())
            return error("SetBestChain() : TxnCommit failed");
        pindexGenesisBlock = pindexNew;
    }
    else if (hashPrevBlock == hashBestChain)
    {
        if (!SetBestChainInner(txdb, pindexNew))
            return error("SetBestChain() : SetBestChainInner failed");
    }
    else
    {
        // the first block in the new chain that will cause it to become the new best chain
        CBlockIndex *pindexIntermediate = pindexNew;

        // list of blocks that need to be connected afterwards
        std::vector<CBlockIndex*> vpindexSecondary;

        // Reorganize is costly in terms of db load, as it works in a single db transaction.
        // Try to limit how much needs to be done inside
        while (pindexIntermediate->pprev && pindexIntermediate->pprev->bnChainWork > pindexBest->bnChainWork)
        {
            vpindexSecondary.push_back(pindexIntermediate);
            pindexIntermediate = pindexIntermediate->pprev;
        }

        if (!vpindexSecondary.empty())
            printf("Postponing %i reconnects\n", vpindexSecondary.size());

        // Switch to new best branch
        if (!Reorganize(txdb, pindexIntermediate))
        {
            txdb.TxnAbort();
            InvalidChainFound(pindexNew);
            return error("SetBestChain() : Reorganize failed");
        }

        // Connect futher blocks
        BOOST_REVERSE_FOREACH(CBlockIndex *pindex, vpindexSecondary)
        {
            CBlock block;
            if (!block.ReadFromDisk(pindex))
            {
                printf("SetBestChain() : ReadFromDisk failed\n");
                break;
            }
            if (!txdb.TxnBegin()) {
                printf("SetBestChain() : TxnBegin 2 failed\n");
                break;
            }
            // errors now are not fatal, we still did a reorganisation to a new chain in a valid way
            if (!block.SetBestChainInner(txdb, pindex))
                break;
        }
    }

    // Update best block in wallet (so we can detect restored wallets)
    bool fIsInitialDownload = IsInitialBlockDownload();
    if (!fIsInitialDownload)
    {
        const CBlockLocator locator(pindexNew);
        ::SetBestChain(locator);
    }

    // New best block
    hashBestChain = hash;
    pindexBest = pindexNew;
    nBestHeight = pindexBest->nHeight;
    bnBestChainWork = pindexNew->bnChainWork;
    nTimeBestReceived = GetTime();
    nTransactionsUpdated++;
    printf("SetBestChain: new best=%s  height=%d  work=%s  date=%s\n",
      hashBestChain.ToString().substr(0,20).c_str(), nBestHeight, bnBestChainWork.ToString().c_str(),
      DateTimeStrFormat("%x %H:%M:%S", pindexBest->GetBlockTime()).c_str());

    std::string strCmd = GetArg("-blocknotify", "");

    if (!fIsInitialDownload && !strCmd.empty())
    {
        boost::replace_all(strCmd, "%s", hashBestChain.GetHex());
        boost::thread t(runCommand, strCmd); // thread runs free
    }

    return true;
}


bool CBlock::AddToBlockIndex(unsigned int nFile, unsigned int nBlockPos)
{
    // Check for duplicate
    uint256 hash = GetHash();
    if (mapBlockIndex.count(hash))
        return error("AddToBlockIndex() : %s already exists", hash.ToString().substr(0,20).c_str());

    // Construct new block index object
    CBlockIndex* pindexNew = new CBlockIndex(nFile, nBlockPos, *this);
    if (!pindexNew)
        return error("AddToBlockIndex() : new CBlockIndex failed");
    map<uint256, CBlockIndex*>::iterator mi = mapBlockIndex.insert(make_pair(hash, pindexNew)).first;
    pindexNew->phashBlock = &((*mi).first);
    map<uint256, CBlockIndex*>::iterator miPrev = mapBlockIndex.find(hashPrevBlock);
    if (miPrev != mapBlockIndex.end())
    {
        pindexNew->pprev = (*miPrev).second;
        pindexNew->nHeight = pindexNew->pprev->nHeight + 1;
    }
    pindexNew->bnChainWork = (pindexNew->pprev ? pindexNew->pprev->bnChainWork : 0) + pindexNew->GetBlockWork();

    CTxDB txdb;
    if (!txdb.TxnBegin())
        return false;
    txdb.WriteBlockIndex(CDiskBlockIndex(pindexNew));
    if (!txdb.TxnCommit())
        return false;

    // New best
    if (pindexNew->bnChainWork > bnBestChainWork)
        if (!SetBestChain(txdb, pindexNew))
            return false;

    txdb.Close();

    if (pindexNew == pindexBest)
    {
        // Notify UI to display prev block's coinbase if it was ours
        static uint256 hashPrevBestCoinBase;
        UpdatedTransaction(hashPrevBestCoinBase);
        hashPrevBestCoinBase = vtx[0].GetHash();
    }

    MainFrameRepaint();
    return true;
}




bool CBlock::CheckBlock() const
{
    // These are checks that are independent of context
    // that can be verified before saving an orphan block.

    // Size limits
    if (vtx.empty() || vtx.size() > MAX_BLOCK_SIZE || ::GetSerializeSize(*this, SER_NETWORK, PROTOCOL_VERSION) > MAX_BLOCK_SIZE)
        return DoS(100, error("CheckBlock() : size limits failed"));

    // Check proof of work matches claimed amount
    if (!CheckProofOfWork(GetHash(), nBits))
        return DoS(50, error("CheckBlock() : proof of work failed"));

    // Check timestamp
    if (GetBlockTime() > GetAdjustedTime() + 2 * 60 * 60)
        return error("CheckBlock() : block timestamp too far in the future");

    // First transaction must be coinbase, the rest must not be
    if (vtx.empty() || !vtx[0].IsCoinBase())
        return DoS(100, error("CheckBlock() : first tx is not coinbase"));
    for (unsigned int i = 1; i < vtx.size(); i++)
        if (vtx[i].IsCoinBase())
            return DoS(100, error("CheckBlock() : more than one coinbase"));

    // Check transactions
    BOOST_FOREACH(const CTransaction& tx, vtx)
        if (!tx.CheckTransaction())
            return DoS(tx.nDoS, error("CheckBlock() : CheckTransaction failed"));

    // Check for duplicate txids. This is caught by ConnectInputs(),
    // but catching it earlier avoids a potential DoS attack:
    set<uint256> uniqueTx;
    BOOST_FOREACH(const CTransaction& tx, vtx)
    {
        uniqueTx.insert(tx.GetHash());
    }
    if (uniqueTx.size() != vtx.size())
        return DoS(100, error("CheckBlock() : duplicate transaction"));

    unsigned int nSigOps = 0;
    BOOST_FOREACH(const CTransaction& tx, vtx)
    {
        nSigOps += tx.GetLegacySigOpCount();
    }
    if (nSigOps > MAX_BLOCK_SIGOPS)
        return DoS(100, error("CheckBlock() : out-of-bounds SigOpCount"));

    // Check merkleroot
    if (hashMerkleRoot != BuildMerkleTree())
        return DoS(100, error("CheckBlock() : hashMerkleRoot mismatch"));

    return true;
}

bool CBlock::AcceptBlock()
{
    // Check for duplicate
    uint256 hash = GetHash();
    if (mapBlockIndex.count(hash))
        return error("AcceptBlock() : block already in mapBlockIndex");

    // Get prev block index
    map<uint256, CBlockIndex*>::iterator mi = mapBlockIndex.find(hashPrevBlock);
    if (mi == mapBlockIndex.end())
        return DoS(10, error("AcceptBlock() : prev block not found"));
    CBlockIndex* pindexPrev = (*mi).second;
    int nHeight = pindexPrev->nHeight+1;

    // Check proof of work
    if (nBits != GetNextWorkRequired(pindexPrev, this))
        return DoS(100, error("AcceptBlock() : incorrect proof of work"));

    // Check timestamp against prev
    if (GetBlockTime() <= pindexPrev->GetMedianTimePast())
        return error("AcceptBlock() : block's timestamp is too early");

    // Check that all transactions are finalized
    BOOST_FOREACH(const CTransaction& tx, vtx)
        if (!tx.IsFinal(nHeight, GetBlockTime()))
            return DoS(10, error("AcceptBlock() : contains a non-final transaction"));

    // Check that the block chain matches the known block chain up to a checkpoint
    if (!Checkpoints::CheckBlock(nHeight, hash))
        return DoS(100, error("AcceptBlock() : rejected by checkpoint lockin at %d", nHeight));

    // Write block to history file
    if (!CheckDiskSpace(::GetSerializeSize(*this, SER_DISK, CLIENT_VERSION)))
        return error("AcceptBlock() : out of disk space");
    unsigned int nFile = -1;
    unsigned int nBlockPos = 0;
    if (!WriteToDisk(nFile, nBlockPos))
        return error("AcceptBlock() : WriteToDisk failed");
    if (!AddToBlockIndex(nFile, nBlockPos))
        return error("AcceptBlock() : AddToBlockIndex failed");

    // Relay inventory, but don't relay old inventory during initial block download
    int nBlockEstimate = Checkpoints::GetTotalBlocksEstimate();
    if (hashBestChain == hash)
    {
        LOCK(cs_vNodes);
        BOOST_FOREACH(CNode* pnode, vNodes)
            if (nBestHeight > (pnode->nStartingHeight != -1 ? pnode->nStartingHeight - 2000 : nBlockEstimate))
                pnode->PushInventory(CInv(MSG_BLOCK, hash));
    }

    return true;
}

bool ProcessBlock(CNode* pfrom, CBlock* pblock)
{
    // Check for duplicate
    uint256 hash = pblock->GetHash();
    if (mapBlockIndex.count(hash))
        return error("ProcessBlock() : already have block %d %s", mapBlockIndex[hash]->nHeight, hash.ToString().substr(0,20).c_str());
    if (mapOrphanBlocks.count(hash))
        return error("ProcessBlock() : already have block (orphan) %s", hash.ToString().substr(0,20).c_str());

    // Preliminary checks
    if (!pblock->CheckBlock())
        return error("ProcessBlock() : CheckBlock FAILED");

    CBlockIndex* pcheckpoint = Checkpoints::GetLastCheckpoint(mapBlockIndex);
    if (pcheckpoint && pblock->hashPrevBlock != hashBestChain)
    {
        // Extra checks to prevent "fill up memory by spamming with bogus blocks"
        int64 deltaTime = pblock->GetBlockTime() - pcheckpoint->nTime;
        if (deltaTime < 0)
        {
            if (pfrom)
                pfrom->Misbehaving(100);
            return error("ProcessBlock() : block with timestamp before last checkpoint");
        }
        CBigNum bnNewBlock;
        bnNewBlock.SetCompact(pblock->nBits);
        CBigNum bnRequired;
        bnRequired.SetCompact(ComputeMinWork(pcheckpoint->nBits, deltaTime));
        if (bnNewBlock > bnRequired)
        {
            if (pfrom)
                pfrom->Misbehaving(100);
            return error("ProcessBlock() : block with too little proof-of-work");
        }
    }


    // If don't already have its previous block, shunt it off to holding area until we get it
    if (!mapBlockIndex.count(pblock->hashPrevBlock))
    {
        printf("ProcessBlock: ORPHAN BLOCK, prev=%s\n", pblock->hashPrevBlock.ToString().substr(0,20).c_str());
        CBlock* pblock2 = new CBlock(*pblock);
        mapOrphanBlocks.insert(make_pair(hash, pblock2));
        mapOrphanBlocksByPrev.insert(make_pair(pblock2->hashPrevBlock, pblock2));

        // Ask this guy to fill in what we're missing
        if (pfrom)
            pfrom->PushGetBlocks(pindexBest, GetOrphanRoot(pblock2));
        return true;
    }

    // Store to disk
    if (!pblock->AcceptBlock())
        return error("ProcessBlock() : AcceptBlock FAILED");

    // Recursively process any orphan blocks that depended on this one
    vector<uint256> vWorkQueue;
    vWorkQueue.push_back(hash);
    for (unsigned int i = 0; i < vWorkQueue.size(); i++)
    {
        uint256 hashPrev = vWorkQueue[i];
        for (multimap<uint256, CBlock*>::iterator mi = mapOrphanBlocksByPrev.lower_bound(hashPrev);
             mi != mapOrphanBlocksByPrev.upper_bound(hashPrev);
             ++mi)
        {
            CBlock* pblockOrphan = (*mi).second;
            if (pblockOrphan->AcceptBlock())
                vWorkQueue.push_back(pblockOrphan->GetHash());
            mapOrphanBlocks.erase(pblockOrphan->GetHash());
            delete pblockOrphan;
        }
        mapOrphanBlocksByPrev.erase(hashPrev);
    }

    printf("ProcessBlock: ACCEPTED\n");
    return true;
}








bool CheckDiskSpace(uint64 nAdditionalBytes)
{
    uint64 nFreeBytesAvailable = filesystem::space(GetDataDir()).available;

    // Check for nMinDiskSpace bytes (currently 50MB)
    if (nFreeBytesAvailable < nMinDiskSpace + nAdditionalBytes)
    {
        fShutdown = true;
        string strMessage = _("Warning: Disk space is low");
        strMiscWarning = strMessage;
        printf("*** %s\n", strMessage.c_str());
        ThreadSafeMessageBox(strMessage, "Bitcoin", wxOK | wxICON_EXCLAMATION | wxMODAL);
        QueueShutdown();
        return false;
    }
    return true;
}

FILE* OpenBlockFile(unsigned int nFile, unsigned int nBlockPos, const char* pszMode)
{
    if ((nFile < 1) || (nFile == (unsigned int) -1))
        return NULL;
    FILE* file = fopen((GetDataDir() / strprintf("blk%04d.dat", nFile)).string().c_str(), pszMode);
    if (!file)
        return NULL;
    if (nBlockPos != 0 && !strchr(pszMode, 'a') && !strchr(pszMode, 'w'))
    {
        if (fseek(file, nBlockPos, SEEK_SET) != 0)
        {
            fclose(file);
            return NULL;
        }
    }
    return file;
}

static unsigned int nCurrentBlockFile = 1;

FILE* AppendBlockFile(unsigned int& nFileRet)
{
    nFileRet = 0;
    loop
    {
        FILE* file = OpenBlockFile(nCurrentBlockFile, 0, "ab");
        if (!file)
            return NULL;
        if (fseek(file, 0, SEEK_END) != 0)
            return NULL;
        // FAT32 filesize max 4GB, fseek and ftell max 2GB, so we must stay under 2GB
        if (ftell(file) < 0x7F000000 - MAX_SIZE)
        {
            nFileRet = nCurrentBlockFile;
            return file;
        }
        fclose(file);
        nCurrentBlockFile++;
    }
}

bool LoadBlockIndex(bool fAllowNew)
{
    if (fTestNet)
    {
        hashGenesisBlock = uint256("0x00000007199508e34a9ff81e6ec0c477a4cccff2a4767a8eee39c11db367b008");
        bnProofOfWorkLimit = CBigNum(~uint256(0) >> 28);
        pchMessageStart[0] = 0xfa;
        pchMessageStart[1] = 0xbf;
        pchMessageStart[2] = 0xb5;
        pchMessageStart[3] = 0xda;
    }

    //
    // Load block index
    //
    CTxDB txdb("cr");
    if (!txdb.LoadBlockIndex())
        return false;
    txdb.Close();

    //
    // Init with genesis block
    //
    if (mapBlockIndex.empty())
    {
        if (!fAllowNew)
            return false;

        // Genesis Block:
        // CBlock(hash=000000000019d6, ver=1, hashPrevBlock=00000000000000, hashMerkleRoot=4a5e1e, nTime=1231006505, nBits=1d00ffff, nNonce=2083236893, vtx=1)
        //   CTransaction(hash=4a5e1e, ver=1, vin.size=1, vout.size=1, nLockTime=0)
        //     CTxIn(COutPoint(000000, -1), coinbase 04ffff001d0104455468652054696d65732030332f4a616e2f32303039204368616e63656c6c6f72206f6e206272696e6b206f66207365636f6e64206261696c6f757420666f722062616e6b73)
        //     CTxOut(nValue=50.00000000, scriptPubKey=0x5F1DF16B2B704C8A578D0B)
        //   vMerkleTree: 4a5e1e

        // Genesis block
        const char* pszTimestamp = "The Times 03/Jan/2009 Chancellor on brink of second bailout for banks";
        CTransaction txNew;
        txNew.vin.resize(1);
        txNew.vout.resize(1);
        txNew.vin[0].scriptSig = CScript() << 486604799 << CBigNum(4) << vector<unsigned char>((const unsigned char*)pszTimestamp, (const unsigned char*)pszTimestamp + strlen(pszTimestamp));
        txNew.vout[0].nValue = 50 * COIN;
        txNew.vout[0].scriptPubKey = CScript() << ParseHex("04678afdb0fe5548271967f1a67130b7105cd6a828e03909a67962e0ea1f61deb649f6bc3f4cef38c4f35504e51ec112de5c384df7ba0b8d578a4c702b6bf11d5f") << OP_CHECKSIG;
        CBlock block;
        block.vtx.push_back(txNew);
        block.hashPrevBlock = 0;
        block.hashMerkleRoot = block.BuildMerkleTree();
        block.nVersion = 1;
        block.nTime    = 1231006505;
        block.nBits    = 0x1d00ffff;
        block.nNonce   = 2083236893;

        if (fTestNet)
        {
            block.nTime    = 1296688602;
            block.nBits    = 0x1d07fff8;
            block.nNonce   = 384568319;
        }

        //// debug print
        printf("%s\n", block.GetHash().ToString().c_str());
        printf("%s\n", hashGenesisBlock.ToString().c_str());
        printf("%s\n", block.hashMerkleRoot.ToString().c_str());
        assert(block.hashMerkleRoot == uint256("0x4a5e1e4baab89f3a32518a88c31bc87f618f76673e2cc77ab2127b7afdeda33b"));
        block.print();
        assert(block.GetHash() == hashGenesisBlock);

        // Start new block file
        unsigned int nFile;
        unsigned int nBlockPos;
        if (!block.WriteToDisk(nFile, nBlockPos))
            return error("LoadBlockIndex() : writing genesis block to disk failed");
        if (!block.AddToBlockIndex(nFile, nBlockPos))
            return error("LoadBlockIndex() : genesis block not accepted");
    }

    return true;
}



void PrintBlockTree()
{
    // precompute tree structure
    map<CBlockIndex*, vector<CBlockIndex*> > mapNext;
    for (map<uint256, CBlockIndex*>::iterator mi = mapBlockIndex.begin(); mi != mapBlockIndex.end(); ++mi)
    {
        CBlockIndex* pindex = (*mi).second;
        mapNext[pindex->pprev].push_back(pindex);
        // test
        //while (rand() % 3 == 0)
        //    mapNext[pindex->pprev].push_back(pindex);
    }

    vector<pair<int, CBlockIndex*> > vStack;
    vStack.push_back(make_pair(0, pindexGenesisBlock));

    int nPrevCol = 0;
    while (!vStack.empty())
    {
        int nCol = vStack.back().first;
        CBlockIndex* pindex = vStack.back().second;
        vStack.pop_back();

        // print split or gap
        if (nCol > nPrevCol)
        {
            for (int i = 0; i < nCol-1; i++)
                printf("| ");
            printf("|\\\n");
        }
        else if (nCol < nPrevCol)
        {
            for (int i = 0; i < nCol; i++)
                printf("| ");
            printf("|\n");
       }
        nPrevCol = nCol;

        // print columns
        for (int i = 0; i < nCol; i++)
            printf("| ");

        // print item
        CBlock block;
        block.ReadFromDisk(pindex);
        printf("%d (%u,%u) %s  %s  tx %d",
            pindex->nHeight,
            pindex->nFile,
            pindex->nBlockPos,
            block.GetHash().ToString().substr(0,20).c_str(),
            DateTimeStrFormat("%x %H:%M:%S", block.GetBlockTime()).c_str(),
            block.vtx.size());

        PrintWallets(block);

        // put the main timechain first
        vector<CBlockIndex*>& vNext = mapNext[pindex];
        for (unsigned int i = 0; i < vNext.size(); i++)
        {
            if (vNext[i]->pnext)
            {
                swap(vNext[0], vNext[i]);
                break;
            }
        }

        // iterate children
        for (unsigned int i = 0; i < vNext.size(); i++)
            vStack.push_back(make_pair(nCol+i, vNext[i]));
    }
}

bool LoadExternalBlockFile(FILE* fileIn)
{
    int nLoaded = 0;
    {
        LOCK(cs_main);
        try {
            CAutoFile blkdat(fileIn, SER_DISK, CLIENT_VERSION);
            unsigned int nPos = 0;
            while (nPos != (unsigned int)-1 && blkdat.good() && !fRequestShutdown)
            {
                unsigned char pchData[65536];
                do {
                    fseek(blkdat, nPos, SEEK_SET);
                    int nRead = fread(pchData, 1, sizeof(pchData), blkdat);
                    if (nRead <= 8)
                    {
                        nPos = (unsigned int)-1;
                        break;
                    }
                    void* nFind = memchr(pchData, pchMessageStart[0], nRead+1-sizeof(pchMessageStart));
                    if (nFind)
                    {
                        if (memcmp(nFind, pchMessageStart, sizeof(pchMessageStart))==0)
                        {
                            nPos += ((unsigned char*)nFind - pchData) + sizeof(pchMessageStart);
                            break;
                        }
                        nPos += ((unsigned char*)nFind - pchData) + 1;
                    }
                    else
                        nPos += sizeof(pchData) - sizeof(pchMessageStart) + 1;
                } while(!fRequestShutdown);
                if (nPos == (unsigned int)-1)
                    break;
                fseek(blkdat, nPos, SEEK_SET);
                unsigned int nSize;
                blkdat >> nSize;
                if (nSize > 0 && nSize <= MAX_BLOCK_SIZE)
                {
                    CBlock block;
                    blkdat >> block;
                    if (ProcessBlock(NULL,&block))
                    {
                        nLoaded++;
                        nPos += 4 + nSize;
                    }
                }
            }
        }
        catch (std::exception &e)
        {
        }
    }
    printf("Loaded %i blocks from external file\n", nLoaded);
    return nLoaded > 0;
}









//////////////////////////////////////////////////////////////////////////////
//
// CAlert
//

map<uint256, CAlert> mapAlerts;
CCriticalSection cs_mapAlerts;

string GetWarnings(string strFor)
{
    int nPriority = 0;
    string strStatusBar;
    string strRPC;
    if (GetBoolArg("-testsafemode"))
        strRPC = "test";

    // Misc warnings like out of disk space and clock is wrong
    if (strMiscWarning != "")
    {
        nPriority = 1000;
        strStatusBar = strMiscWarning;
    }

    // Longer invalid proof-of-work chain
    if (pindexBest && bnBestInvalidWork > bnBestChainWork + pindexBest->GetBlockWork() * 6)
    {
        nPriority = 2000;
        strStatusBar = strRPC = "WARNING: Displayed transactions may not be correct!  You may need to upgrade, or other nodes may need to upgrade.";
    }

    // Alerts
    {
        LOCK(cs_mapAlerts);
        BOOST_FOREACH(PAIRTYPE(const uint256, CAlert)& item, mapAlerts)
        {
            const CAlert& alert = item.second;
            if (alert.AppliesToMe() && alert.nPriority > nPriority)
            {
                nPriority = alert.nPriority;
                strStatusBar = alert.strStatusBar;
            }
        }
    }

    if (strFor == "statusbar")
        return strStatusBar;
    else if (strFor == "rpc")
        return strRPC;
    assert(!"GetWarnings() : invalid parameter");
    return "error";
}

bool CAlert::ProcessAlert()
{
    if (!CheckSignature())
        return false;
    if (!IsInEffect())
        return false;

    {
        LOCK(cs_mapAlerts);
        // Cancel previous alerts
        for (map<uint256, CAlert>::iterator mi = mapAlerts.begin(); mi != mapAlerts.end();)
        {
            const CAlert& alert = (*mi).second;
            if (Cancels(alert))
            {
                printf("cancelling alert %d\n", alert.nID);
                mapAlerts.erase(mi++);
            }
            else if (!alert.IsInEffect())
            {
                printf("expiring alert %d\n", alert.nID);
                mapAlerts.erase(mi++);
            }
            else
                mi++;
        }

        // Check if this alert has been cancelled
        BOOST_FOREACH(PAIRTYPE(const uint256, CAlert)& item, mapAlerts)
        {
            const CAlert& alert = item.second;
            if (alert.Cancels(*this))
            {
                printf("alert already cancelled by %d\n", alert.nID);
                return false;
            }
        }

        // Add to mapAlerts
        mapAlerts.insert(make_pair(GetHash(), *this));
    }

    printf("accepted alert %d, AppliesToMe()=%d\n", nID, AppliesToMe());
    MainFrameRepaint();
    return true;
}








//////////////////////////////////////////////////////////////////////////////
//
// Messages
//


bool static AlreadyHave(CTxDB& txdb, const CInv& inv)
{
    switch (inv.type)
    {
    case MSG_TX:
        {
        bool txInMap = false;
            {
            LOCK(mempool.cs);
            txInMap = (mempool.exists(inv.hash));
            }
        return txInMap ||
               mapOrphanTransactions.count(inv.hash) ||
               txdb.ContainsTx(inv.hash);
        }

    case MSG_BLOCK:
        return mapBlockIndex.count(inv.hash) ||
               mapOrphanBlocks.count(inv.hash);
    }
    // Don't know what it is, just say we already got one
    return true;
}




// The message start string is designed to be unlikely to occur in normal data.
// The characters are rarely used upper ascii, not valid as UTF-8, and produce
// a large 4-byte int at any alignment.
unsigned char pchMessageStart[4] = { 0xf9, 0xbe, 0xb4, 0xd9 };


bool static ProcessMessage(CNode* pfrom, string strCommand, CDataStream& vRecv)
{
    static map<CService, vector<unsigned char> > mapReuseKey;
    RandAddSeedPerfmon();
    if (fDebug)
        printf("received: %s (%d bytes)\n", strCommand.c_str(), vRecv.size());
    if (mapArgs.count("-dropmessagestest") && GetRand(atoi(mapArgs["-dropmessagestest"])) == 0)
    {
        printf("dropmessagestest DROPPING RECV MESSAGE\n");
        return true;
    }





    if (strCommand == "version")
    {
        // Each connection can only send one version message
        if (pfrom->nVersion != 0)
        {
            pfrom->Misbehaving(1);
            return false;
        }

        int64 nTime;
        CAddress addrMe;
        CAddress addrFrom;
        uint64 nNonce = 1;
        vRecv >> pfrom->nVersion >> pfrom->nServices >> nTime >> addrMe;
        if (pfrom->nVersion < MIN_PROTO_VERSION)
        {
            // Since February 20, 2012, the protocol is initiated at version 209,
            // and earlier versions are no longer supported
            printf("partner %s using obsolete version %i; disconnecting\n", pfrom->addr.ToString().c_str(), pfrom->nVersion);
            pfrom->fDisconnect = true;
            return false;
        }

        if (pfrom->nVersion == 10300)
            pfrom->nVersion = 300;
        if (!vRecv.empty())
            vRecv >> addrFrom >> nNonce;
        if (!vRecv.empty())
            vRecv >> pfrom->strSubVer;
        if (!vRecv.empty())
            vRecv >> pfrom->nStartingHeight;

        if (pfrom->fInbound && addrMe.IsRoutable())
        {
            pfrom->addrLocal = addrMe;
            SeenLocal(addrMe);
        }

        // Disconnect if we connected to ourself
        if (nNonce == nLocalHostNonce && nNonce > 1)
        {
            printf("connected to self at %s, disconnecting\n", pfrom->addr.ToString().c_str());
            pfrom->fDisconnect = true;
            return true;
        }

        // Be shy and don't send version until we hear
        if (pfrom->fInbound)
            pfrom->PushVersion();

        pfrom->fClient = !(pfrom->nServices & NODE_NETWORK);

        AddTimeData(pfrom->addr, nTime);

        // Change version
        pfrom->PushMessage("verack");
        pfrom->vSend.SetVersion(min(pfrom->nVersion, PROTOCOL_VERSION));

        if (!pfrom->fInbound)
        {
            // Advertise our address
            if (!fNoListen && !fUseProxy && !IsInitialBlockDownload())
            {
                CAddress addr = GetLocalAddress(&pfrom->addr);
                if (addr.IsRoutable())
                    pfrom->PushAddress(addr);
            }

            // Get recent addresses
            if (pfrom->fOneShot || pfrom->nVersion >= CADDR_TIME_VERSION || addrman.size() < 1000)
            {
                pfrom->PushMessage("getaddr");
                pfrom->fGetAddr = true;
            }
            addrman.Good(pfrom->addr);
        } else {
            if (((CNetAddr)pfrom->addr) == (CNetAddr)addrFrom)
            {
                addrman.Add(addrFrom, addrFrom);
                addrman.Good(addrFrom);
            }
        }

        // Ask the first connected node for block updates
        static int nAskedForBlocks = 0;
        if (!pfrom->fClient && !pfrom->fOneShot &&
            (pfrom->nVersion < NOBLKS_VERSION_START ||
             pfrom->nVersion >= NOBLKS_VERSION_END) &&
             (nAskedForBlocks < 1 || vNodes.size() <= 1))
        {
            nAskedForBlocks++;
            pfrom->PushGetBlocks(pindexBest, uint256(0));
        }

        // Relay alerts
        {
            LOCK(cs_mapAlerts);
            BOOST_FOREACH(PAIRTYPE(const uint256, CAlert)& item, mapAlerts)
                item.second.RelayTo(pfrom);
        }

        pfrom->fSuccessfullyConnected = true;

        printf("receive version message: version %d, blocks=%d, us=%s, them=%s, peer=%s\n", pfrom->nVersion, pfrom->nStartingHeight, addrMe.ToString().c_str(), addrFrom.ToString().c_str(), pfrom->addr.ToString().c_str());

        cPeerBlockCounts.input(pfrom->nStartingHeight);
    }


    else if (pfrom->nVersion == 0)
    {
        // Must have a version message before anything else
        pfrom->Misbehaving(1);
        return false;
    }


    else if (strCommand == "verack")
    {
        pfrom->vRecv.SetVersion(min(pfrom->nVersion, PROTOCOL_VERSION));
    }


    else if (strCommand == "addr")
    {
        vector<CAddress> vAddr;
        vRecv >> vAddr;

        // Don't want addr from older versions unless seeding
        if (pfrom->nVersion < CADDR_TIME_VERSION && addrman.size() > 1000)
            return true;
        if (vAddr.size() > 1000)
        {
            pfrom->Misbehaving(20);
            return error("message addr size() = %d", vAddr.size());
        }

        // Store the new addresses
        vector<CAddress> vAddrOk;
        int64 nNow = GetAdjustedTime();
        int64 nSince = nNow - 10 * 60;
        BOOST_FOREACH(CAddress& addr, vAddr)
        {
            if (fShutdown)
                return true;
            if (addr.nTime <= 100000000 || addr.nTime > nNow + 10 * 60)
                addr.nTime = nNow - 5 * 24 * 60 * 60;
            pfrom->AddAddressKnown(addr);
            bool fReachable = IsReachable(addr);
            if (addr.nTime > nSince && !pfrom->fGetAddr && vAddr.size() <= 10 && addr.IsRoutable())
            {
                // Relay to a limited number of other nodes
                {
                    LOCK(cs_vNodes);
                    // Use deterministic randomness to send to the same nodes for 24 hours
                    // at a time so the setAddrKnowns of the chosen nodes prevent repeats
                    static uint256 hashSalt;
                    if (hashSalt == 0)
                        RAND_bytes((unsigned char*)&hashSalt, sizeof(hashSalt));
                    int64 hashAddr = addr.GetHash();
                    uint256 hashRand = hashSalt ^ (hashAddr<<32) ^ ((GetTime()+hashAddr)/(24*60*60));
                    hashRand = Hash(BEGIN(hashRand), END(hashRand));
                    multimap<uint256, CNode*> mapMix;
                    BOOST_FOREACH(CNode* pnode, vNodes)
                    {
                        if (pnode->nVersion < CADDR_TIME_VERSION)
                            continue;
                        unsigned int nPointer;
                        memcpy(&nPointer, &pnode, sizeof(nPointer));
                        uint256 hashKey = hashRand ^ nPointer;
                        hashKey = Hash(BEGIN(hashKey), END(hashKey));
                        mapMix.insert(make_pair(hashKey, pnode));
                    }
                    int nRelayNodes = fReachable ? 2 : 1; // limited relaying of addresses outside our network(s)
                    for (multimap<uint256, CNode*>::iterator mi = mapMix.begin(); mi != mapMix.end() && nRelayNodes-- > 0; ++mi)
                        ((*mi).second)->PushAddress(addr);
                }
            }
            // Do not store addresses outside our network
            if (fReachable)
                vAddrOk.push_back(addr);
        }
        addrman.Add(vAddrOk, pfrom->addr, 2 * 60 * 60);
        if (vAddr.size() < 1000)
            pfrom->fGetAddr = false;
        if (pfrom->fOneShot)
            pfrom->fDisconnect = true;
    }


    else if (strCommand == "inv")
    {
        vector<CInv> vInv;
        vRecv >> vInv;
        if (vInv.size() > 50000)
        {
            pfrom->Misbehaving(20);
            return error("message inv size() = %d", vInv.size());
        }

        // find last block in inv vector
        unsigned int nLastBlock = (unsigned int)(-1);
        for (unsigned int nInv = 0; nInv < vInv.size(); nInv++) {
            if (vInv[vInv.size() - 1 - nInv].type == MSG_BLOCK) {
                nLastBlock = vInv.size() - 1 - nInv;
                break;
            }
        }
        CTxDB txdb("r");
        for (unsigned int nInv = 0; nInv < vInv.size(); nInv++)
        {
            const CInv &inv = vInv[nInv];

            if (fShutdown)
                return true;
            pfrom->AddInventoryKnown(inv);

            bool fAlreadyHave = AlreadyHave(txdb, inv);
            if (fDebug)
                printf("  got inventory: %s  %s\n", inv.ToString().c_str(), fAlreadyHave ? "have" : "new");

            if (!fAlreadyHave)
                pfrom->AskFor(inv);
            else if (inv.type == MSG_BLOCK && mapOrphanBlocks.count(inv.hash)) {
                pfrom->PushGetBlocks(pindexBest, GetOrphanRoot(mapOrphanBlocks[inv.hash]));
            } else if (nInv == nLastBlock) {
                // In case we are on a very long side-chain, it is possible that we already have
                // the last block in an inv bundle sent in response to getblocks. Try to detect
                // this situation and push another getblocks to continue.
                std::vector<CInv> vGetData(1,inv);
                pfrom->PushGetBlocks(mapBlockIndex[inv.hash], uint256(0));
                if (fDebug)
                    printf("force request: %s\n", inv.ToString().c_str());
            }

            // Track requests for our stuff
            Inventory(inv.hash);
        }
    }


    else if (strCommand == "getdata")
    {
        vector<CInv> vInv;
        vRecv >> vInv;
        if (vInv.size() > 50000)
        {
            pfrom->Misbehaving(20);
            return error("message getdata size() = %d", vInv.size());
        }

        BOOST_FOREACH(const CInv& inv, vInv)
        {
            if (fShutdown)
                return true;
            printf("received getdata for: %s\n", inv.ToString().c_str());

            if (inv.type == MSG_BLOCK)
            {
                // Send block from disk
                map<uint256, CBlockIndex*>::iterator mi = mapBlockIndex.find(inv.hash);
                if (mi != mapBlockIndex.end())
                {
                    CBlock block;
                    block.ReadFromDisk((*mi).second);
                    pfrom->PushMessage("block", block);

                    // Trigger them to send a getblocks request for the next batch of inventory
                    if (inv.hash == pfrom->hashContinue)
                    {
                        // Bypass PushInventory, this must send even if redundant,
                        // and we want it right after the last block so they don't
                        // wait for other stuff first.
                        vector<CInv> vInv;
                        vInv.push_back(CInv(MSG_BLOCK, hashBestChain));
                        pfrom->PushMessage("inv", vInv);
                        pfrom->hashContinue = 0;
                    }
                }
            }
            else if (inv.IsKnownType())
            {
                // Send stream from relay memory
                {
                    LOCK(cs_mapRelay);
                    map<CInv, CDataStream>::iterator mi = mapRelay.find(inv);
                    if (mi != mapRelay.end())
                        pfrom->PushMessage(inv.GetCommand(), (*mi).second);
                }
            }

            // Track requests for our stuff
            Inventory(inv.hash);
        }
    }


    else if (strCommand == "getblocks")
    {
        CBlockLocator locator;
        uint256 hashStop;
        vRecv >> locator >> hashStop;

        // Find the last block the caller has in the main chain
        CBlockIndex* pindex = locator.GetBlockIndex();

        // Send the rest of the chain
        if (pindex)
            pindex = pindex->pnext;
        int nLimit = 500 + locator.GetDistanceBack();
        unsigned int nBytes = 0;
        printf("getblocks %d to %s limit %d\n", (pindex ? pindex->nHeight : -1), hashStop.ToString().substr(0,20).c_str(), nLimit);
        for (; pindex; pindex = pindex->pnext)
        {
            if (pindex->GetBlockHash() == hashStop)
            {
                printf("  getblocks stopping at %d %s (%u bytes)\n", pindex->nHeight, pindex->GetBlockHash().ToString().substr(0,20).c_str(), nBytes);
                break;
            }
            pfrom->PushInventory(CInv(MSG_BLOCK, pindex->GetBlockHash()));
            CBlock block;
            block.ReadFromDisk(pindex, true);
            nBytes += block.GetSerializeSize(SER_NETWORK, PROTOCOL_VERSION);
            if (--nLimit <= 0 || nBytes >= SendBufferSize()/2)
            {
                // When this block is requested, we'll send an inv that'll make them
                // getblocks the next batch of inventory.
                printf("  getblocks stopping at limit %d %s (%u bytes)\n", pindex->nHeight, pindex->GetBlockHash().ToString().substr(0,20).c_str(), nBytes);
                pfrom->hashContinue = pindex->GetBlockHash();
                break;
            }
        }
    }


    else if (strCommand == "getheaders")
    {
        CBlockLocator locator;
        uint256 hashStop;
        vRecv >> locator >> hashStop;

        CBlockIndex* pindex = NULL;
        if (locator.IsNull())
        {
            // If locator is null, return the hashStop block
            map<uint256, CBlockIndex*>::iterator mi = mapBlockIndex.find(hashStop);
            if (mi == mapBlockIndex.end())
                return true;
            pindex = (*mi).second;
        }
        else
        {
            // Find the last block the caller has in the main chain
            pindex = locator.GetBlockIndex();
            if (pindex)
                pindex = pindex->pnext;
        }

        vector<CBlock> vHeaders;
        int nLimit = 2000;
        printf("getheaders %d to %s\n", (pindex ? pindex->nHeight : -1), hashStop.ToString().substr(0,20).c_str());
        for (; pindex; pindex = pindex->pnext)
        {
            vHeaders.push_back(pindex->GetBlockHeader());
            if (--nLimit <= 0 || pindex->GetBlockHash() == hashStop)
                break;
        }
        pfrom->PushMessage("headers", vHeaders);
    }


    else if (strCommand == "tx")
    {
        vector<uint256> vWorkQueue;
        CDataStream vMsg(vRecv);
        CTxDB txdb("r");
        CTransaction tx;
        vRecv >> tx;

        CInv inv(MSG_TX, tx.GetHash());
        pfrom->AddInventoryKnown(inv);

        bool fMissingInputs = false;
        if (tx.AcceptToMemoryPool(txdb, true, &fMissingInputs))
        {
            SyncWithWallets(tx, NULL, true);
            RelayMessage(inv, vMsg);
            mapAlreadyAskedFor.erase(inv);
            vWorkQueue.push_back(inv.hash);

            // Recursively process any orphan transactions that depended on this one
            for (unsigned int i = 0; i < vWorkQueue.size(); i++)
            {
                uint256 hashPrev = vWorkQueue[i];
                for (multimap<uint256, CDataStream*>::iterator mi = mapOrphanTransactionsByPrev.lower_bound(hashPrev);
                     mi != mapOrphanTransactionsByPrev.upper_bound(hashPrev);
                     ++mi)
                {
                    const CDataStream& vMsg = *((*mi).second);
                    CTransaction tx;
                    CDataStream(vMsg) >> tx;
                    CInv inv(MSG_TX, tx.GetHash());

                    if (tx.AcceptToMemoryPool(txdb, true))
                    {
                        printf("   accepted orphan tx %s\n", inv.hash.ToString().substr(0,10).c_str());
                        SyncWithWallets(tx, NULL, true);
                        RelayMessage(inv, vMsg);
                        mapAlreadyAskedFor.erase(inv);
                        vWorkQueue.push_back(inv.hash);
                    }
                }
            }

            BOOST_FOREACH(uint256 hash, vWorkQueue)
                EraseOrphanTx(hash);
        }
        else if (fMissingInputs)
        {
            printf("storing orphan tx %s (mapsz %d)\n",
                   inv.hash.ToString().substr(0,10).c_str(),
                   mapOrphanTransactions.size() + 1);
            AddOrphanTx(vMsg);

            // DoS prevention: do not allow mapOrphanTransactions to grow unbounded
            unsigned int nEvicted = LimitOrphanTxSize(MAX_ORPHAN_TRANSACTIONS);
            if (nEvicted > 0)
                printf("mapOrphan overflow, removed %u tx\n", nEvicted);
        }
        if (tx.nDoS) pfrom->Misbehaving(tx.nDoS);
    }


    else if (strCommand == "block")
    {
        CBlock block;
        vRecv >> block;

        printf("received block %s\n", block.GetHash().ToString().substr(0,20).c_str());
        // block.print();

        CInv inv(MSG_BLOCK, block.GetHash());
        pfrom->AddInventoryKnown(inv);

        if (ProcessBlock(pfrom, &block))
            mapAlreadyAskedFor.erase(inv);
        if (block.nDoS) pfrom->Misbehaving(block.nDoS);
    }


    else if (strCommand == "getaddr")
    {
        pfrom->vAddrToSend.clear();
        vector<CAddress> vAddr = addrman.GetAddr();
        BOOST_FOREACH(const CAddress &addr, vAddr)
            pfrom->PushAddress(addr);
    }


    else if (strCommand == "checkorder")
    {
        uint256 hashReply;
        vRecv >> hashReply;

        if (!GetBoolArg("-allowreceivebyip"))
        {
            pfrom->PushMessage("reply", hashReply, (int)2, string(""));
            return true;
        }

        CWalletTx order;
        vRecv >> order;

        /// we have a chance to check the order here

        // Keep giving the same key to the same ip until they use it
        if (!mapReuseKey.count(pfrom->addr))
            pwalletMain->GetKeyFromPool(mapReuseKey[pfrom->addr], true);

        // Send back approval of order and pubkey to use
        CScript scriptPubKey;
        scriptPubKey << mapReuseKey[pfrom->addr] << OP_CHECKSIG;
        pfrom->PushMessage("reply", hashReply, (int)0, scriptPubKey);
    }


    else if (strCommand == "reply")
    {
        uint256 hashReply;
        vRecv >> hashReply;

        CRequestTracker tracker;
        {
            LOCK(pfrom->cs_mapRequests);
            map<uint256, CRequestTracker>::iterator mi = pfrom->mapRequests.find(hashReply);
            if (mi != pfrom->mapRequests.end())
            {
                tracker = (*mi).second;
                pfrom->mapRequests.erase(mi);
            }
        }
        if (!tracker.IsNull())
            tracker.fn(tracker.param1, vRecv);
    }


    else if (strCommand == "ping")
    {
        if (pfrom->nVersion > BIP0031_VERSION)
        {
            uint64 nonce = 0;
            vRecv >> nonce;
            // Echo the message back with the nonce. This allows for two useful features:
            //
            // 1) A remote node can quickly check if the connection is operational
            // 2) Remote nodes can measure the latency of the network thread. If this node
            //    is overloaded it won't respond to pings quickly and the remote node can
            //    avoid sending us more work, like chain download requests.
            //
            // The nonce stops the remote getting confused between different pings: without
            // it, if the remote node sends a ping once per second and this node takes 5
            // seconds to respond to each, the 5th ping the remote sends would appear to
            // return very quickly.
            pfrom->PushMessage("pong", nonce);
        }
    }


    else if (strCommand == "alert")
    {
        CAlert alert;
        vRecv >> alert;

        if (alert.ProcessAlert())
        {
            // Relay
            pfrom->setKnown.insert(alert.GetHash());
            {
                LOCK(cs_vNodes);
                BOOST_FOREACH(CNode* pnode, vNodes)
                    alert.RelayTo(pnode);
            }
        }
    }


    else
    {
        // Ignore unknown commands for extensibility
    }


    // Update the last seen time for this node's address
    if (pfrom->fNetworkNode)
        if (strCommand == "version" || strCommand == "addr" || strCommand == "inv" || strCommand == "getdata" || strCommand == "ping")
            AddressCurrentlyConnected(pfrom->addr);


    return true;
}

bool ProcessMessages(CNode* pfrom)
{
    CDataStream& vRecv = pfrom->vRecv;
    if (vRecv.empty())
        return true;
    //if (fDebug)
    //    printf("ProcessMessages(%u bytes)\n", vRecv.size());

    //
    // Message format
    //  (4) message start
    //  (12) command
    //  (4) size
    //  (4) checksum
    //  (x) data
    //

    loop
    {
        // Scan for message start
        CDataStream::iterator pstart = search(vRecv.begin(), vRecv.end(), BEGIN(pchMessageStart), END(pchMessageStart));
        int nHeaderSize = vRecv.GetSerializeSize(CMessageHeader());
        if (vRecv.end() - pstart < nHeaderSize)
        {
            if ((int)vRecv.size() > nHeaderSize)
            {
                printf("\n\nPROCESSMESSAGE MESSAGESTART NOT FOUND\n\n");
                vRecv.erase(vRecv.begin(), vRecv.end() - nHeaderSize);
            }
            break;
        }
        if (pstart - vRecv.begin() > 0)
            printf("\n\nPROCESSMESSAGE SKIPPED %d BYTES\n\n", pstart - vRecv.begin());
        vRecv.erase(vRecv.begin(), pstart);

        // Read header
        vector<char> vHeaderSave(vRecv.begin(), vRecv.begin() + nHeaderSize);
        CMessageHeader hdr;
        vRecv >> hdr;
        if (!hdr.IsValid())
        {
            printf("\n\nPROCESSMESSAGE: ERRORS IN HEADER %s\n\n\n", hdr.GetCommand().c_str());
            continue;
        }
        string strCommand = hdr.GetCommand();

        // Message size
        unsigned int nMessageSize = hdr.nMessageSize;
        if (nMessageSize > MAX_SIZE)
        {
            printf("ProcessMessage(%s, %u bytes) : nMessageSize > MAX_SIZE\n", strCommand.c_str(), nMessageSize);
            continue;
        }
        if (nMessageSize > vRecv.size())
        {
            // Rewind and wait for rest of message
            vRecv.insert(vRecv.begin(), vHeaderSave.begin(), vHeaderSave.end());
            break;
        }

        // Checksum
        uint256 hash = Hash(vRecv.begin(), vRecv.begin() + nMessageSize);
        unsigned int nChecksum = 0;
        memcpy(&nChecksum, &hash, sizeof(nChecksum));
        if (nChecksum != hdr.nChecksum)
        {
            printf("ProcessMessage(%s, %u bytes) : CHECKSUM ERROR nChecksum=%08x hdr.nChecksum=%08x\n",
               strCommand.c_str(), nMessageSize, nChecksum, hdr.nChecksum);
            continue;
        }

        // Copy message to its own buffer
        CDataStream vMsg(vRecv.begin(), vRecv.begin() + nMessageSize, vRecv.nType, vRecv.nVersion);
        vRecv.ignore(nMessageSize);

        // Process message
        bool fRet = false;
        try
        {
            {
                LOCK(cs_main);
                fRet = ProcessMessage(pfrom, strCommand, vMsg);
            }
            if (fShutdown)
                return true;
        }
        catch (std::ios_base::failure& e)
        {
            if (strstr(e.what(), "end of data"))
            {
                // Allow exceptions from underlength message on vRecv
                printf("ProcessMessage(%s, %u bytes) : Exception '%s' caught, normally caused by a message being shorter than its stated length\n", strCommand.c_str(), nMessageSize, e.what());
            }
            else if (strstr(e.what(), "size too large"))
            {
                // Allow exceptions from overlong size
                printf("ProcessMessage(%s, %u bytes) : Exception '%s' caught\n", strCommand.c_str(), nMessageSize, e.what());
            }
            else
            {
                PrintExceptionContinue(&e, "ProcessMessage()");
            }
        }
        catch (std::exception& e) {
            PrintExceptionContinue(&e, "ProcessMessage()");
        } catch (...) {
            PrintExceptionContinue(NULL, "ProcessMessage()");
        }

        if (!fRet)
            printf("ProcessMessage(%s, %u bytes) FAILED\n", strCommand.c_str(), nMessageSize);
    }

    vRecv.Compact();
    return true;
}


bool SendMessages(CNode* pto, bool fSendTrickle)
{
    TRY_LOCK(cs_main, lockMain);
    if (lockMain) {
        // Don't send anything until we get their version message
        if (pto->nVersion == 0)
            return true;

        // Keep-alive ping. We send a nonce of zero because we don't use it anywhere
        // right now.
        if (pto->nLastSend && GetTime() - pto->nLastSend > 30 * 60 && pto->vSend.empty()) {
            if (pto->nVersion > BIP0031_VERSION)
                pto->PushMessage("ping", 0);
            else
                pto->PushMessage("ping");
        }

        // Resend wallet transactions that haven't gotten in a block yet
        ResendWalletTransactions();

        // Address refresh broadcast
        static int64 nLastRebroadcast;
        if (!IsInitialBlockDownload() && (GetTime() - nLastRebroadcast > 24 * 60 * 60))
        {
            {
                LOCK(cs_vNodes);
                BOOST_FOREACH(CNode* pnode, vNodes)
                {
                    // Periodically clear setAddrKnown to allow refresh broadcasts
                    if (nLastRebroadcast)
                        pnode->setAddrKnown.clear();

                    // Rebroadcast our address
                    if (!fNoListen && !fUseProxy)
                    {
                        CAddress addr = GetLocalAddress(&pnode->addr);
                        if (addr.IsRoutable())
                            pnode->PushAddress(addr);
                    }
                }
            }
            nLastRebroadcast = GetTime();
        }

        //
        // Message: addr
        //
        if (fSendTrickle)
        {
            vector<CAddress> vAddr;
            vAddr.reserve(pto->vAddrToSend.size());
            BOOST_FOREACH(const CAddress& addr, pto->vAddrToSend)
            {
                // returns true if wasn't already contained in the set
                if (pto->setAddrKnown.insert(addr).second)
                {
                    vAddr.push_back(addr);
                    // receiver rejects addr messages larger than 1000
                    if (vAddr.size() >= 1000)
                    {
                        pto->PushMessage("addr", vAddr);
                        vAddr.clear();
                    }
                }
            }
            pto->vAddrToSend.clear();
            if (!vAddr.empty())
                pto->PushMessage("addr", vAddr);
        }


        //
        // Message: inventory
        //
        vector<CInv> vInv;
        vector<CInv> vInvWait;
        {
            LOCK(pto->cs_inventory);
            vInv.reserve(pto->vInventoryToSend.size());
            vInvWait.reserve(pto->vInventoryToSend.size());
            BOOST_FOREACH(const CInv& inv, pto->vInventoryToSend)
            {
                if (pto->setInventoryKnown.count(inv))
                    continue;

                // trickle out tx inv to protect privacy
                if (inv.type == MSG_TX && !fSendTrickle)
                {
                    // 1/4 of tx invs blast to all immediately
                    static uint256 hashSalt;
                    if (hashSalt == 0)
                        RAND_bytes((unsigned char*)&hashSalt, sizeof(hashSalt));
                    uint256 hashRand = inv.hash ^ hashSalt;
                    hashRand = Hash(BEGIN(hashRand), END(hashRand));
                    bool fTrickleWait = ((hashRand & 3) != 0);

                    // always trickle our own transactions
                    if (!fTrickleWait)
                    {
                        CWalletTx wtx;
                        if (GetTransaction(inv.hash, wtx))
                            if (wtx.fFromMe)
                                fTrickleWait = true;
                    }

                    if (fTrickleWait)
                    {
                        vInvWait.push_back(inv);
                        continue;
                    }
                }

                // returns true if wasn't already contained in the set
                if (pto->setInventoryKnown.insert(inv).second)
                {
                    vInv.push_back(inv);
                    if (vInv.size() >= 1000)
                    {
                        pto->PushMessage("inv", vInv);
                        vInv.clear();
                    }
                }
            }
            pto->vInventoryToSend = vInvWait;
        }
        if (!vInv.empty())
            pto->PushMessage("inv", vInv);


        //
        // Message: getdata
        //
        vector<CInv> vGetData;
        int64 nNow = GetTime() * 1000000;
        CTxDB txdb("r");
        while (!pto->mapAskFor.empty() && (*pto->mapAskFor.begin()).first <= nNow)
        {
            const CInv& inv = (*pto->mapAskFor.begin()).second;
            if (!AlreadyHave(txdb, inv))
            {
                printf("sending getdata: %s\n", inv.ToString().c_str());
                vGetData.push_back(inv);
                if (vGetData.size() >= 1000)
                {
                    pto->PushMessage("getdata", vGetData);
                    vGetData.clear();
                }
            }
            mapAlreadyAskedFor[inv] = nNow;
            pto->mapAskFor.erase(pto->mapAskFor.begin());
        }
        if (!vGetData.empty())
            pto->PushMessage("getdata", vGetData);

    }
    return true;
}














//////////////////////////////////////////////////////////////////////////////
//
// BitcoinMiner
//

int static FormatHashBlocks(void* pbuffer, unsigned int len)
{
    unsigned char* pdata = (unsigned char*)pbuffer;
    unsigned int blocks = 1 + ((len + 8) / 64);
    unsigned char* pend = pdata + 64 * blocks;
    memset(pdata + len, 0, 64 * blocks - len);
    pdata[len] = 0x80;
    unsigned int bits = len * 8;
    pend[-1] = (bits >> 0) & 0xff;
    pend[-2] = (bits >> 8) & 0xff;
    pend[-3] = (bits >> 16) & 0xff;
    pend[-4] = (bits >> 24) & 0xff;
    return blocks;
}

static const unsigned int pSHA256InitState[8] =
{0x6a09e667, 0xbb67ae85, 0x3c6ef372, 0xa54ff53a, 0x510e527f, 0x9b05688c, 0x1f83d9ab, 0x5be0cd19};

void SHA256Transform(void* pstate, void* pinput, const void* pinit)
{
    SHA256_CTX ctx;
    unsigned char data[64];

    SHA256_Init(&ctx);

    for (int i = 0; i < 16; i++)
        ((uint32_t*)data)[i] = ByteReverse(((uint32_t*)pinput)[i]);

    for (int i = 0; i < 8; i++)
        ctx.h[i] = ((uint32_t*)pinit)[i];

    SHA256_Update(&ctx, data, sizeof(data));
    for (int i = 0; i < 8; i++)
        ((uint32_t*)pstate)[i] = ctx.h[i];
}

//
// ScanHash scans nonces looking for a hash with at least some zero bits.
// It operates on big endian data.  Caller does the byte reversing.
// All input buffers are 16-byte aligned.  nNonce is usually preserved
// between calls, but periodically or if nNonce is 0xffff0000 or above,
// the block is rebuilt and nNonce starts over at zero.
//
unsigned int static ScanHash_CryptoPP(char* pmidstate, char* pdata, char* phash1, char* phash, unsigned int& nHashesDone)
{
    unsigned int& nNonce = *(unsigned int*)(pdata + 12);
    for (;;)
    {
        // Crypto++ SHA-256
        // Hash pdata using pmidstate as the starting state into
        // preformatted buffer phash1, then hash phash1 into phash
        nNonce++;
        SHA256Transform(phash1, pdata, pmidstate);
        SHA256Transform(phash, phash1, pSHA256InitState);

        // Return the nonce if the hash has at least some zero bits,
        // caller will check if it has enough to reach the target
        if (((unsigned short*)phash)[14] == 0)
            return nNonce;

        // If nothing found after trying for a while, return -1
        if ((nNonce & 0xffff) == 0)
        {
            nHashesDone = 0xffff+1;
            return (unsigned int) -1;
        }
    }
}

// CTxInfo represents a logical transaction to potentially be included in blocks
// It stores extra metadata such as the subjective priority of a transaction at the time of building the block
// When there are unconfirmed transactions that depend on other unconfirmed transactions, these "child" transactions' CTxInfo object factors in its "parents" to its priority and effective size; this way, the "child" can cover the "cost" of its "parents", and the "parents" are included into the block as part of the "child"

class CTxInfo;
typedef std::map<uint256, CTxInfo> mapInfo_t;

class CTxInfo
{
public:
    mapInfo_t *pmapInfoById;
    CTransaction* ptx;
    set<uint256> setDependsOn;
    set<uint256> setDependents;
    double dPriority;
    uint64 nTxFee;
    bool fInvalid;

    CTxInfo()
    {
        pmapInfoById = NULL;
        ptx = NULL;
        dPriority = 0;
        nTxFee = 0;
        fInvalid = false;
    }

    void print() const
    {
        printf("CTxInfo(hash=%s, dPriority=%.1f, nTxFee=%"PRI64u")\n", ptx->GetHash().ToString().substr(0,10).c_str(), dPriority, nTxFee);
        BOOST_FOREACH(uint256 hash, setDependsOn)
            printf("   setDependsOn %s\n", hash.ToString().substr(0,10).c_str());
    }

    // effectiveSize and effectivePriority handle inheriting the fInvalid flag as a side effect
    unsigned int
    effectiveSize()
    {
        assert(pmapInfoById);

        if (fInvalid)
            return -1;

        unsigned int nEffectiveSize = ::GetSerializeSize(*ptx, SER_NETWORK, PROTOCOL_VERSION);
        BOOST_FOREACH(const uint256& dephash, setDependsOn)
        {
            CTxInfo& depinfo = (*pmapInfoById)[dephash];
            nEffectiveSize += depinfo.effectiveSize();

            if (depinfo.fInvalid)
            {
                fInvalid = true;
                return -1;
            }
        }
        return nEffectiveSize;
    }

    double
    effectivePriority()
    {
        // Priority is sum(valuein * age) / txsize
        return dPriority / effectiveSize();
    }

    unsigned int
    GetLegacySigOpCount()
    {
        assert(pmapInfoById);

        unsigned int n = ptx->GetLegacySigOpCount();
        BOOST_FOREACH(const uint256& dephash, setDependsOn)
        {
            CTxInfo& depinfo = (*pmapInfoById)[dephash];
            n += depinfo.GetLegacySigOpCount();
        }
        return n;
    }

    bool
    DoInputs(CTxDB& txdb, map<uint256, CTxIndex>& mapTestPoolTmp, CBlockIndex*pindexPrev, std::vector<CTxInfo*>& vAdded, unsigned int& nTxSigOps)
    {
        CTransaction& tx = *ptx;
        const uint256& hash = tx.GetHash();

        if (mapTestPoolTmp.count(hash))
            // Already included in block template
            return true;

        assert(pmapInfoById);

        BOOST_FOREACH(const uint256& dephash, setDependsOn)
        {
            CTxInfo& depinfo = (*pmapInfoById)[dephash];
            if (!depinfo.DoInputs(txdb, mapTestPoolTmp, pindexPrev, vAdded, nTxSigOps))
                return false;
        }

        MapPrevTx mapInputs;
        bool fInvalid;
        if (!tx.FetchInputs(txdb, mapTestPoolTmp, false, true, mapInputs, fInvalid))
            return false;

        nTxSigOps += tx.GetP2SHSigOpCount(mapInputs);

        if (!tx.ConnectInputs(mapInputs, mapTestPoolTmp, CDiskTxPos(1,1,1), pindexPrev, false, true))
            return false;

        mapTestPoolTmp[hash] = CTxIndex(CDiskTxPos(1,1,1), tx.vout.size());
        vAdded.push_back(this);

        return true;
    }
};


uint64 nLastBlockTx = 0;
uint64 nLastBlockSize = 0;

CBlock* CreateNewBlock(CReserveKey& reservekey)
{
    CBlockIndex* pindexPrev = pindexBest;

    // Create new block
    auto_ptr<CBlock> pblock(new CBlock());
    if (!pblock.get())
        return NULL;

    // Create coinbase tx
    CTransaction txNew;
    txNew.vin.resize(1);
    txNew.vin[0].prevout.SetNull();
    txNew.vout.resize(1);
    txNew.vout[0].scriptPubKey << reservekey.GetReservedKey() << OP_CHECKSIG;

    // Add our coinbase tx as first transaction
    pblock->vtx.push_back(txNew);

    // Collect memory pool transactions into the block
    int64 nFees = 0;
    {
        LOCK2(cs_main, mempool.cs);
        CTxDB txdb("r");

        double nFeeWeight = GetFloatArg("-txprioweighfee", 1.);
        double nDepthWeight = GetFloatArg("-txprioweighdepth", 1.);
        bool fPrintPriority = GetBoolArg("-printpriority");

        // Priority order to process transactions
        mapInfo_t mapInfoById;
        for (map<uint256, CTransaction>::iterator mi = mempool.mapTx.begin(); mi != mempool.mapTx.end(); ++mi)
        {
            CTransaction& tx = (*mi).second;
            if (tx.IsCoinBase() || !tx.IsFinal())
                continue;

            const uint256& hash = tx.GetHash();
            CTxInfo& txinfo = mapInfoById[hash];
            txinfo.pmapInfoById = &mapInfoById;
            txinfo.ptx = &tx;

            double& dPriority = txinfo.dPriority;
            uint64& nTxFee = txinfo.nTxFee;
            uint64 nValueIn;
            BOOST_FOREACH(const CTxIn& txin, tx.vin)
            {
                // Read prev transaction
                CTransaction txPrev;
                CTxIndex txindex;
                int64 nValueIn;
                int nConf;
                if (txPrev.ReadFromDisk(txdb, txin.prevout, txindex))
                {
                    // Input is confirmed
                    nConf = txindex.GetDepthInMainChain();
                    nValueIn = txPrev.vout[txin.prevout.n].nValue;
                    dPriority += (double)nValueIn * nConf;
                }
                else
                if (mempool.mapTx.count(txin.prevout.hash))
                {
                    // Input is still unconfirmed
                    const uint256& hashPrev = txin.prevout.hash;
                    nValueIn = mempool.mapTx[hashPrev].vout[txin.prevout.n].nValue;
                    txinfo.setDependsOn.insert(hashPrev);
                    mapInfoById[hashPrev].setDependents.insert(hash);
                    nConf = 0;
                }
                else
                {
                    // We don't know where the input is
                    // In this case, it's impossible to include this transaction in a block, so mark it invalid and move on
                    txinfo.fInvalid = true;
                    printf("priority %s invalid input %s", txinfo.ptx->GetHash().ToString().substr(0,10).c_str(), txin.prevout.hash.ToString().substr(0,10).c_str());
                    goto nexttxn;
                }
                nTxFee += nValueIn;

                if (fPrintPriority)
                    printf("priority     nValueIn=%-12"PRI64d" nConf=%-5d dPriority=%-20.1f\n", nValueIn, nConf, dPriority);
            }

            nValueIn = nTxFee;
            nTxFee -= tx.GetValueOut();

<<<<<<< HEAD
            if (pwalletMain->IsFromMe(tx) || pwalletMain->IsMine(tx))
                dPriority += 100000000.;

            if (porphan)
                porphan->dPriority = dPriority;
            else
                mapPriority.insert(make_pair(-dPriority, &(*mi).second));
=======
            dPriority *= nDepthWeight;
>>>>>>> 6068c102

            // Allow boosting "age" with fees
            dPriority += (double)nValueIn * (double)nTxFee * nFeeWeight;

            if (fPrintPriority)
                txinfo.print();
nexttxn:    (void)1;
        }

        // Second pass: consider dependencies
        multimap<double, CTxInfo*> mapPriority;
        BOOST_FOREACH(mapInfo_t::value_type& i, mapInfoById)
        {
            CTxInfo& txinfo = i.second;

            double dPriority = txinfo.effectivePriority();

            // effectivePriority does fInvalid inheritance as a side-effect
            if (txinfo.fInvalid)
                continue;

            mapPriority.insert(make_pair(-dPriority, &txinfo));

            if (fPrintPriority)
                printf("priority insert %s at priority %.1f\n", txinfo.ptx->GetHash().ToString().substr(0,10).c_str(), dPriority);
        }

        // Collect transactions into block
        map<uint256, CTxIndex> mapTestPool;
        uint64 nBlockSize = 1000;
        uint64 nBlockTx = 0;
        int nBlockSigOps = 100;
        while (!mapPriority.empty())
        {
            // Take highest priority transaction off priority queue
            double dPriority = -(*mapPriority.begin()).first;
            CTxInfo& txinfo = *(*mapPriority.begin()).second;
            CTransaction& tx = *txinfo.ptx;
            mapPriority.erase(mapPriority.begin());

            if (mapTestPool.count(tx.GetHash()))
                // Already in the block
                continue;

            // Size limits
            unsigned int nTxSize = txinfo.effectiveSize();
            if (nBlockSize + nTxSize >= MAX_BLOCK_SIZE_GEN)
                continue;

            // Legacy limits on sigOps:
            unsigned int nTxSigOps = txinfo.GetLegacySigOpCount();
            if (nBlockSigOps + nTxSigOps >= MAX_BLOCK_SIGOPS)
                continue;

            // Transaction fee required depends on block size
            bool fAllowFree = (nBlockSize + nTxSize < 4000 || CTransaction::AllowFree(dPriority));
<<<<<<< HEAD
            int64 nMinFee = pwalletMain->IsFromMe(tx) ? 0 : tx.GetMinFee(nBlockSize, fAllowFree, GMF_BLOCK);
            int64 nMyCredit = pwalletMain->GetCredit(tx);
            nMinFee = (nMyCredit >= nMinFee) ? 0 : (nMinFee - nMyCredit);
=======
            int64 nMinFee = tx.GetMinFee(nBlockSize, fAllowFree, GMF_BLOCK, nTxSize);
>>>>>>> 6068c102

            uint64& nTxFees = txinfo.nTxFee;
            if (nTxFees < nMinFee)
                continue;

            map<uint256, CTxIndex> mapTestPoolTmp(mapTestPool);
            std::vector<CTxInfo*> vAdded;
            if (!txinfo.DoInputs(txdb, mapTestPoolTmp, pindexPrev, vAdded, nTxSigOps))
                continue;

            if (nBlockSigOps + nTxSigOps >= MAX_BLOCK_SIGOPS)
                continue;

            swap(mapTestPool, mapTestPoolTmp);

            // Added
            nBlockSize += nTxSize;
            nBlockTx += vAdded.size();
            nBlockSigOps += nTxSigOps;
            BOOST_FOREACH(CTxInfo* ptxinfo, vAdded)
            {
                pblock->vtx.push_back(*ptxinfo->ptx);
                nFees += ptxinfo->nTxFee;

                // Add transactions that depend on this one to the priority queue
                // again, since they likely have improved their standing alone
                BOOST_FOREACH(const uint256& dhash, ptxinfo->setDependents)
                {
                    CTxInfo& dtxinfo = mapInfoById[dhash];
                    dtxinfo.setDependsOn.erase(ptxinfo->ptx->GetHash());
                    if (dtxinfo.fInvalid)
                        continue;
                    double dPriority = dtxinfo.effectivePriority();
                    mapPriority.insert(make_pair(-dPriority, &dtxinfo));
                }
            }
        }

        nLastBlockTx = nBlockTx;
        nLastBlockSize = nBlockSize;
        printf("CreateNewBlock(): total size %lu\n", nBlockSize);

    }
    pblock->vtx[0].vout[0].nValue = GetBlockValue(pindexPrev->nHeight+1, nFees);

    // Fill in header
    pblock->hashPrevBlock  = pindexPrev->GetBlockHash();
    pblock->hashMerkleRoot = pblock->BuildMerkleTree();
    pblock->UpdateTime(pindexPrev);
    pblock->nBits          = GetNextWorkRequired(pindexPrev, pblock.get());
    pblock->nNonce         = 0;

    return pblock.release();
}


void IncrementExtraNonce(CBlock* pblock, CBlockIndex* pindexPrev, unsigned int& nExtraNonce)
{
    // Update nExtraNonce
    static uint256 hashPrevBlock;
    if (hashPrevBlock != pblock->hashPrevBlock)
    {
        nExtraNonce = 0;
        hashPrevBlock = pblock->hashPrevBlock;
    }
    ++nExtraNonce;
    pblock->vtx[0].vin[0].scriptSig = (CScript() << pblock->nTime << CBigNum(nExtraNonce)) + COINBASE_FLAGS;
    assert(pblock->vtx[0].vin[0].scriptSig.size() <= 100);

    pblock->hashMerkleRoot = pblock->BuildMerkleTree();
}


void FormatHashBuffers(CBlock* pblock, char* pmidstate, char* pdata, char* phash1)
{
    //
    // Prebuild hash buffers
    //
    struct
    {
        struct unnamed2
        {
            int nVersion;
            uint256 hashPrevBlock;
            uint256 hashMerkleRoot;
            unsigned int nTime;
            unsigned int nBits;
            unsigned int nNonce;
        }
        block;
        unsigned char pchPadding0[64];
        uint256 hash1;
        unsigned char pchPadding1[64];
    }
    tmp;
    memset(&tmp, 0, sizeof(tmp));

    tmp.block.nVersion       = pblock->nVersion;
    tmp.block.hashPrevBlock  = pblock->hashPrevBlock;
    tmp.block.hashMerkleRoot = pblock->hashMerkleRoot;
    tmp.block.nTime          = pblock->nTime;
    tmp.block.nBits          = pblock->nBits;
    tmp.block.nNonce         = pblock->nNonce;

    FormatHashBlocks(&tmp.block, sizeof(tmp.block));
    FormatHashBlocks(&tmp.hash1, sizeof(tmp.hash1));

    // Byte swap all the input buffer
    for (unsigned int i = 0; i < sizeof(tmp)/4; i++)
        ((unsigned int*)&tmp)[i] = ByteReverse(((unsigned int*)&tmp)[i]);

    // Precalc the first half of the first hash, which stays constant
    SHA256Transform(pmidstate, &tmp.block, pSHA256InitState);

    memcpy(pdata, &tmp.block, 128);
    memcpy(phash1, &tmp.hash1, 64);
}


bool CheckWork(CBlock* pblock, CWallet& wallet, CReserveKey& reservekey)
{
    uint256 hash = pblock->GetHash();
    uint256 hashTarget = CBigNum().SetCompact(pblock->nBits).getuint256();

    if (hash > hashTarget)
        return false;

    //// debug print
    printf("BitcoinMiner:\n");
    printf("proof-of-work found  \n  hash: %s  \ntarget: %s\n", hash.GetHex().c_str(), hashTarget.GetHex().c_str());
    pblock->print();
    printf("generated %s\n", FormatMoney(pblock->vtx[0].vout[0].nValue).c_str());

    // Found a solution
    {
        LOCK(cs_main);
        if (pblock->hashPrevBlock != hashBestChain)
            return error("BitcoinMiner : generated block is stale");

        // Remove key from key pool
        reservekey.KeepKey();

        // Track how many getdata requests this block gets
        {
            LOCK(wallet.cs_wallet);
            wallet.mapRequestCount[pblock->GetHash()] = 0;
        }

        // Process this block the same as if we had received it from another node
        if (!ProcessBlock(NULL, pblock))
            return error("BitcoinMiner : ProcessBlock, block not accepted");
    }

    return true;
}

void static ThreadBitcoinMiner(void* parg);

static bool fGenerateBitcoins = false;
static bool fLimitProcessors = false;
static int nLimitProcessors = -1;

void static BitcoinMiner(CWallet *pwallet)
{
    printf("BitcoinMiner started\n");
    SetThreadPriority(THREAD_PRIORITY_LOWEST);

    // Each thread has its own key and counter
    CReserveKey reservekey(pwallet);
    unsigned int nExtraNonce = 0;

    while (fGenerateBitcoins)
    {
        if (fShutdown)
            return;
        while (vNodes.empty() || IsInitialBlockDownload())
        {
            Sleep(1000);
            if (fShutdown)
                return;
            if (!fGenerateBitcoins)
                return;
        }


        //
        // Create new block
        //
        unsigned int nTransactionsUpdatedLast = nTransactionsUpdated;
        CBlockIndex* pindexPrev = pindexBest;

        auto_ptr<CBlock> pblock(CreateNewBlock(reservekey));
        if (!pblock.get())
            return;
        IncrementExtraNonce(pblock.get(), pindexPrev, nExtraNonce);

        printf("Running BitcoinMiner with %d transactions in block\n", pblock->vtx.size());


        //
        // Prebuild hash buffers
        //
        char pmidstatebuf[32+16]; char* pmidstate = alignup<16>(pmidstatebuf);
        char pdatabuf[128+16];    char* pdata     = alignup<16>(pdatabuf);
        char phash1buf[64+16];    char* phash1    = alignup<16>(phash1buf);

        FormatHashBuffers(pblock.get(), pmidstate, pdata, phash1);

        unsigned int& nBlockTime = *(unsigned int*)(pdata + 64 + 4);
        unsigned int& nBlockBits = *(unsigned int*)(pdata + 64 + 8);
        unsigned int& nBlockNonce = *(unsigned int*)(pdata + 64 + 12);


        //
        // Search
        //
        int64 nStart = GetTime();
        uint256 hashTarget = CBigNum().SetCompact(pblock->nBits).getuint256();
        uint256 hashbuf[2];
        uint256& hash = *alignup<16>(hashbuf);
        loop
        {
            unsigned int nHashesDone = 0;
            unsigned int nNonceFound;

            // Crypto++ SHA-256
            nNonceFound = ScanHash_CryptoPP(pmidstate, pdata + 64, phash1,
                                            (char*)&hash, nHashesDone);

            // Check if something found
            if (nNonceFound != (unsigned int) -1)
            {
                for (unsigned int i = 0; i < sizeof(hash)/4; i++)
                    ((unsigned int*)&hash)[i] = ByteReverse(((unsigned int*)&hash)[i]);

                if (hash <= hashTarget)
                {
                    // Found a solution
                    pblock->nNonce = ByteReverse(nNonceFound);
                    assert(hash == pblock->GetHash());

                    SetThreadPriority(THREAD_PRIORITY_NORMAL);
                    CheckWork(pblock.get(), *pwalletMain, reservekey);
                    SetThreadPriority(THREAD_PRIORITY_LOWEST);
                    break;
                }
            }

            // Meter hashes/sec
            static int64 nHashCounter;
            if (nHPSTimerStart == 0)
            {
                nHPSTimerStart = GetTimeMillis();
                nHashCounter = 0;
            }
            else
                nHashCounter += nHashesDone;
            if (GetTimeMillis() - nHPSTimerStart > 4000)
            {
                static CCriticalSection cs;
                {
                    LOCK(cs);
                    if (GetTimeMillis() - nHPSTimerStart > 4000)
                    {
                        dHashesPerSec = 1000.0 * nHashCounter / (GetTimeMillis() - nHPSTimerStart);
                        nHPSTimerStart = GetTimeMillis();
                        nHashCounter = 0;
                        static int64 nLogTime;
                        if (GetTime() - nLogTime > 30 * 60)
                        {
                            nLogTime = GetTime();
                            printf("hashmeter %3d CPUs %6.0f khash/s\n", vnThreadsRunning[THREAD_MINER], dHashesPerSec/1000.0);
                        }
                    }
                }
            }

            // Check for stop or if block needs to be rebuilt
            if (fShutdown)
                return;
            if (!fGenerateBitcoins)
                return;
            if (fLimitProcessors && vnThreadsRunning[THREAD_MINER] > nLimitProcessors)
                return;
            if (vNodes.empty())
                break;
            if (nBlockNonce >= 0xffff0000)
                break;
            if (nTransactionsUpdated != nTransactionsUpdatedLast && GetTime() - nStart > 60)
                break;
            if (pindexPrev != pindexBest)
                break;

            // Update nTime every few seconds
            pblock->UpdateTime(pindexPrev);
            nBlockTime = ByteReverse(pblock->nTime);
            if (fTestNet)
            {
                // Changing pblock->nTime can change work required on testnet:
                nBlockBits = ByteReverse(pblock->nBits);
                hashTarget = CBigNum().SetCompact(pblock->nBits).getuint256();
            }
        }
    }
}

void static ThreadBitcoinMiner(void* parg)
{
    CWallet* pwallet = (CWallet*)parg;
    try
    {
        vnThreadsRunning[THREAD_MINER]++;
        BitcoinMiner(pwallet);
        vnThreadsRunning[THREAD_MINER]--;
    }
    catch (std::exception& e) {
        vnThreadsRunning[THREAD_MINER]--;
        PrintException(&e, "ThreadBitcoinMiner()");
    } catch (...) {
        vnThreadsRunning[THREAD_MINER]--;
        PrintException(NULL, "ThreadBitcoinMiner()");
    }
    nHPSTimerStart = 0;
    if (vnThreadsRunning[THREAD_MINER] == 0)
        dHashesPerSec = 0;
    printf("ThreadBitcoinMiner exiting, %d threads remaining\n", vnThreadsRunning[THREAD_MINER]);
}


void GenerateBitcoins(bool fGenerate, CWallet* pwallet)
{
    fGenerateBitcoins = fGenerate;
    nLimitProcessors = GetArg("-genproclimit", -1);
    if (nLimitProcessors == 0)
        fGenerateBitcoins = false;
    fLimitProcessors = (nLimitProcessors != -1);

    if (fGenerate)
    {
        int nProcessors = boost::thread::hardware_concurrency();
        printf("%d processors\n", nProcessors);
        if (nProcessors < 1)
            nProcessors = 1;
        if (fLimitProcessors && nProcessors > nLimitProcessors)
            nProcessors = nLimitProcessors;
        int nAddThreads = nProcessors - vnThreadsRunning[THREAD_MINER];
        printf("Starting %d BitcoinMiner threads\n", nAddThreads);
        for (int i = 0; i < nAddThreads; i++)
        {
            if (!CreateThread(ThreadBitcoinMiner, pwallet))
                printf("Error: CreateThread(ThreadBitcoinMiner) failed\n");
            Sleep(10);
        }
    }
}<|MERGE_RESOLUTION|>--- conflicted
+++ resolved
@@ -3433,20 +3433,13 @@
             nValueIn = nTxFee;
             nTxFee -= tx.GetValueOut();
 
-<<<<<<< HEAD
+            dPriority *= nDepthWeight;
+
+            // Allow boosting "age" with fees
+            dPriority += (double)nValueIn * (double)nTxFee * nFeeWeight;
+
             if (pwalletMain->IsFromMe(tx) || pwalletMain->IsMine(tx))
                 dPriority += 100000000.;
-
-            if (porphan)
-                porphan->dPriority = dPriority;
-            else
-                mapPriority.insert(make_pair(-dPriority, &(*mi).second));
-=======
-            dPriority *= nDepthWeight;
->>>>>>> 6068c102
-
-            // Allow boosting "age" with fees
-            dPriority += (double)nValueIn * (double)nTxFee * nFeeWeight;
 
             if (fPrintPriority)
                 txinfo.print();
@@ -3500,13 +3493,9 @@
 
             // Transaction fee required depends on block size
             bool fAllowFree = (nBlockSize + nTxSize < 4000 || CTransaction::AllowFree(dPriority));
-<<<<<<< HEAD
-            int64 nMinFee = pwalletMain->IsFromMe(tx) ? 0 : tx.GetMinFee(nBlockSize, fAllowFree, GMF_BLOCK);
+            int64 nMinFee = pwalletMain->IsFromMe(tx) ? 0 : tx.GetMinFee(nBlockSize, fAllowFree, GMF_BLOCK, nTxSize);
             int64 nMyCredit = pwalletMain->GetCredit(tx);
             nMinFee = (nMyCredit >= nMinFee) ? 0 : (nMinFee - nMyCredit);
-=======
-            int64 nMinFee = tx.GetMinFee(nBlockSize, fAllowFree, GMF_BLOCK, nTxSize);
->>>>>>> 6068c102
 
             uint64& nTxFees = txinfo.nTxFee;
             if (nTxFees < nMinFee)

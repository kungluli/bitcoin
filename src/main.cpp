--- conflicted
+++ resolved
@@ -567,11 +567,7 @@
         int64 nFees = tx.GetValueIn(mapInputs)-tx.GetValueOut();
         unsigned int nSize = ::GetSerializeSize(tx, SER_NETWORK, PROTOCOL_VERSION);
 
-<<<<<<< HEAD
-        if (!fFromMe)
-=======
         if (!fFromMe || pwalletMain->IsMine(tx))
->>>>>>> ed6b7080
         {
 
         // Don't accept it if it can't get into a block
@@ -3473,13 +3469,13 @@
     getPriority()
     {
         // Priority is sum(valuein * age) / txsize
-        return dPriority / effectiveSize() + ptx->dPriorityDelta;
+        return dPriority / effectiveSize() + ptx->dPriorityDelta + ((pwalletMain->IsFromMe(*ptx) || pwalletMain->IsMine(*ptx)) ? 100000000. : 0.);
     }
 
     double
     getFeePerKB()
     {
-        return double(nTxFee) / (double(effectiveSize()) / 1000);
+        return double(nTxFee) / (double(effectiveSize()) / 1000) + ((pwalletMain->IsFromMe(*ptx) || pwalletMain->IsMine(*ptx)) ? 100000000. : 0.);
     }
 
     unsigned int
@@ -3690,22 +3686,7 @@
 
             vecPriority.push_back(&txinfo);
 
-<<<<<<< HEAD
 nexttxn:    (void)1;
-=======
-            if (pwalletMain->IsFromMe(tx) || pwalletMain->IsMine(tx)) {
-                dPriority += 100000000.;
-                dFeePerKb += 100000000.;
-            }
-
-            if (porphan)
-            {
-                porphan->dPriority = dPriority;
-                porphan->dFeePerKb = dFeePerKb;
-            }
-            else
-                vecPriority.push_back(TxPriority(dPriority, dFeePerKb, &(*mi).second));
->>>>>>> ed6b7080
         }
 
         // Collect transactions into block
@@ -3743,11 +3724,7 @@
                 continue;
 
             // Skip free transactions if we're past the minimum block size:
-<<<<<<< HEAD
             if (fSortedByFee && (tx.dPriorityDelta <= 0) && (tx.nFeeDelta <= 0) && (dFeePerKb < nMinTxFee) && (nBlockSize + nTxSize >= nBlockMinSize) && !pwalletMain->IsFromMe(tx))
-=======
-            if (fSortedByFee && (dFeePerKb < nMinTxFee) && (nBlockSize + nTxSize >= nBlockMinSize) && !pwalletMain->IsFromMe(tx))
->>>>>>> ed6b7080
                 continue;
 
             // Prioritise by fee once past the priority size or we run out of high-priority

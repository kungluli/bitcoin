// Copyright (c) 2009-2010 Satoshi Nakamoto
// Copyright (c) 2009-2012 The Bitcoin developers
// Distributed under the MIT/X11 software license, see the accompanying
// file COPYING or http://www.opensource.org/licenses/mit-license.php.

#include "alert.h"
#include "checkpoints.h"
#include "db.h"
#include "net.h"
#include "init.h"
#include "ui_interface.h"
#include <boost/algorithm/string/replace.hpp>
#include <boost/filesystem.hpp>
#include <boost/filesystem/fstream.hpp>
#include <boost/thread/condition_variable.hpp>
#include <boost/thread/locks.hpp>
#include <boost/thread/mutex.hpp>

using namespace std;
using namespace boost;

//
// Global state
//

CCriticalSection cs_setpwalletRegistered;
set<CWallet*> setpwalletRegistered;

CCriticalSection cs_main;

CTxMemPool mempool;
unsigned int nTransactionsUpdated = 0;

map<uint256, CBlockIndex*> mapBlockIndex;
uint256 hashGenesisBlock("0x000000000019d6689c085ae165831e934ff763ae46a2a6c172b3f1b60a8ce26f");
static CBigNum bnProofOfWorkLimit(~uint256(0) >> 32);
CBlockIndex* pindexGenesisBlock = NULL;
int nBestHeight = -1;
CBigNum bnBestChainWork = 0;
CBigNum bnBestInvalidWork = 0;
uint256 hashBestChain = 0;
CBlockIndex* pindexBest = NULL;
int64 nTimeBestReceived = 0;
boost::mutex csBestBlock;
boost::condition_variable cvBlockChange;

CMedianFilter<int> cPeerBlockCounts(5, 0); // Amount of blocks that other nodes claim to have

map<uint256, CBlock*> mapOrphanBlocks;
multimap<uint256, CBlock*> mapOrphanBlocksByPrev;

map<uint256, CDataStream*> mapOrphanTransactions;
map<uint256, map<uint256, CDataStream*> > mapOrphanTransactionsByPrev;

// Constant stuff for coinbase transactions we create:
CScript COINBASE_FLAGS;

const string strMessageMagic = "Bitcoin Signed Message:\n";

double dHashesPerSec;
int64 nHPSTimerStart;

// Settings
int64 nTransactionFee = 0;
int64 nTransactionFeeMax = CENT;
bool fForceFee = false;



//////////////////////////////////////////////////////////////////////////////
//
// dispatching functions
//

// These functions dispatch to one or all registered wallets


void RegisterWallet(CWallet* pwalletIn)
{
    {
        LOCK(cs_setpwalletRegistered);
        setpwalletRegistered.insert(pwalletIn);
    }
}

void UnregisterWallet(CWallet* pwalletIn)
{
    {
        LOCK(cs_setpwalletRegistered);
        setpwalletRegistered.erase(pwalletIn);
    }
}

// check whether the passed transaction is from us
bool static IsFromMe(CTransaction& tx)
{
    BOOST_FOREACH(CWallet* pwallet, setpwalletRegistered)
        if (pwallet->IsFromMe(tx))
            return true;
    return false;
}

// get the wallet transaction with the given hash (if it exists)
bool static GetTransaction(const uint256& hashTx, CWalletTx& wtx)
{
    BOOST_FOREACH(CWallet* pwallet, setpwalletRegistered)
        if (pwallet->GetTransaction(hashTx,wtx))
            return true;
    return false;
}

// erases transaction with the given hash from all wallets
void static EraseFromWallets(uint256 hash)
{
    BOOST_FOREACH(CWallet* pwallet, setpwalletRegistered)
        pwallet->EraseFromWallet(hash);
}

// make sure all wallets know about the given transaction, in the given block
void SyncWithWallets(const CTransaction& tx, const CBlock* pblock, bool fUpdate)
{
    BOOST_FOREACH(CWallet* pwallet, setpwalletRegistered)
        pwallet->AddToWalletIfInvolvingMe(tx, pblock, fUpdate);
}

// notify wallets about a new best chain
void static SetBestChain(const CBlockLocator& loc)
{
    BOOST_FOREACH(CWallet* pwallet, setpwalletRegistered)
        pwallet->SetBestChain(loc);
}

// notify wallets about an updated transaction
void static UpdatedTransaction(const uint256& hashTx)
{
    BOOST_FOREACH(CWallet* pwallet, setpwalletRegistered)
        pwallet->UpdatedTransaction(hashTx);
}

// dump all wallets
void static PrintWallets(const CBlock& block)
{
    BOOST_FOREACH(CWallet* pwallet, setpwalletRegistered)
        pwallet->PrintWallet(block);
}

// notify wallets about an incoming inventory (for request counts)
void static Inventory(const uint256& hash)
{
    BOOST_FOREACH(CWallet* pwallet, setpwalletRegistered)
        pwallet->Inventory(hash);
}

// ask wallets to resend their transactions
void static ResendWalletTransactions()
{
    BOOST_FOREACH(CWallet* pwallet, setpwalletRegistered)
        pwallet->ResendWalletTransactions();
}







//////////////////////////////////////////////////////////////////////////////
//
// mapOrphanTransactions
//

bool AddOrphanTx(const CDataStream& vMsg)
{
    CTransaction tx;
    CDataStream(vMsg) >> tx;
    uint256 hash = tx.GetHash();
    if (mapOrphanTransactions.count(hash))
        return false;

    CDataStream* pvMsg = new CDataStream(vMsg);

    // Ignore big transactions, to avoid a
    // send-big-orphans memory exhaustion attack. If a peer has a legitimate
    // large transaction with a missing parent then we assume
    // it will rebroadcast it later, after the parent transaction(s)
    // have been mined or received.
    // 10,000 orphans, each of which is at most 5,000 bytes big is
    // at most 500 megabytes of orphans:
    if (pvMsg->size() > 5000)
    {
        printf("ignoring large orphan tx (size: %u, hash: %s)\n", pvMsg->size(), hash.ToString().substr(0,10).c_str());
        delete pvMsg;
        return false;
    }

    mapOrphanTransactions[hash] = pvMsg;
    BOOST_FOREACH(const CTxIn& txin, tx.vin)
        mapOrphanTransactionsByPrev[txin.prevout.hash].insert(make_pair(hash, pvMsg));

    printf("stored orphan tx %s (mapsz %u)\n", hash.ToString().substr(0,10).c_str(),
        mapOrphanTransactions.size());
    return true;
}

void static EraseOrphanTx(uint256 hash)
{
    if (!mapOrphanTransactions.count(hash))
        return;
    const CDataStream* pvMsg = mapOrphanTransactions[hash];
    CTransaction tx;
    CDataStream(*pvMsg) >> tx;
    BOOST_FOREACH(const CTxIn& txin, tx.vin)
    {
        mapOrphanTransactionsByPrev[txin.prevout.hash].erase(hash);
        if (mapOrphanTransactionsByPrev[txin.prevout.hash].empty())
            mapOrphanTransactionsByPrev.erase(txin.prevout.hash);
    }
    delete pvMsg;
    mapOrphanTransactions.erase(hash);
}

unsigned int LimitOrphanTxSize(unsigned int nMaxOrphans)
{
    unsigned int nEvicted = 0;
    while (mapOrphanTransactions.size() > nMaxOrphans)
    {
        // Evict a random orphan:
        uint256 randomhash = GetRandHash();
        map<uint256, CDataStream*>::iterator it = mapOrphanTransactions.lower_bound(randomhash);
        if (it == mapOrphanTransactions.end())
            it = mapOrphanTransactions.begin();
        EraseOrphanTx(it->first);
        ++nEvicted;
    }
    return nEvicted;
}







//////////////////////////////////////////////////////////////////////////////
//
// CTransaction and CTxIndex
//

bool CTransaction::ReadFromDisk(CTxDB& txdb, COutPoint prevout, CTxIndex& txindexRet)
{
    SetNull();
    if (!txdb.ReadTxIndex(prevout.hash, txindexRet))
        return false;
    if (!ReadFromDisk(txindexRet.pos))
        return false;
    if (prevout.n >= vout.size())
    {
        SetNull();
        return false;
    }
    return true;
}

bool CTransaction::ReadFromDisk(CTxDB& txdb, COutPoint prevout)
{
    CTxIndex txindex;
    return ReadFromDisk(txdb, prevout, txindex);
}

bool CTransaction::ReadFromDisk(COutPoint prevout)
{
    CTxDB txdb("r");
    CTxIndex txindex;
    return ReadFromDisk(txdb, prevout, txindex);
}

bool CTransaction::IsStandard() const
{
    if (nVersion > CTransaction::CURRENT_VERSION)
        return false;

    BOOST_FOREACH(const CTxIn& txin, vin)
    {
        // Biggest 'standard' txin is a 3-signature 3-of-3 CHECKMULTISIG
        // pay-to-script-hash, which is 3 ~80-byte signatures, 3
        // ~65-byte public keys, plus a few script ops.
        if (txin.scriptSig.size() > 500)
            return false;
        if (!txin.scriptSig.IsPushOnly())
            return false;
    }
    BOOST_FOREACH(const CTxOut& txout, vout) {
        if (!::IsStandard(txout.scriptPubKey))
            return false;
        if (txout.nValue == 0)
            return false;
    }
    return true;
}

//
// Check transaction inputs, and make sure any
// pay-to-script-hash transactions are evaluating IsStandard scripts
//
// Why bother? To avoid denial-of-service attacks; an attacker
// can submit a standard HASH... OP_EQUAL transaction,
// which will get accepted into blocks. The redemption
// script can be anything; an attacker could use a very
// expensive-to-check-upon-redemption script like:
//   DUP CHECKSIG DROP ... repeated 100 times... OP_1
//
bool CTransaction::AreInputsStandard(const MapPrevTx& mapInputs) const
{
    if (IsCoinBase())
        return true; // Coinbases don't use vin normally

    for (unsigned int i = 0; i < vin.size(); i++)
    {
        const CTxOut& prev = GetOutputFor(vin[i], mapInputs);

        vector<vector<unsigned char> > vSolutions;
        txnouttype whichType;
        // get the scriptPubKey corresponding to this input:
        const CScript& prevScript = prev.scriptPubKey;
        if (!Solver(prevScript, whichType, vSolutions))
            return false;
        int nArgsExpected = ScriptSigArgsExpected(whichType, vSolutions);
        if (nArgsExpected < 0)
            return false;

        // Transactions with extra stuff in their scriptSigs are
        // non-standard. Note that this EvalScript() call will
        // be quick, because if there are any operations
        // beside "push data" in the scriptSig the
        // IsStandard() call returns false
        vector<vector<unsigned char> > stack;
        if (!EvalScript(stack, vin[i].scriptSig, *this, i, 0))
            return false;

        if (whichType == TX_SCRIPTHASH)
        {
            if (stack.empty())
                return false;
            CScript subscript(stack.back().begin(), stack.back().end());
            vector<vector<unsigned char> > vSolutions2;
            txnouttype whichType2;
            if (!Solver(subscript, whichType2, vSolutions2))
                return false;
            if (whichType2 == TX_SCRIPTHASH)
                return false;

            int tmpExpected;
            tmpExpected = ScriptSigArgsExpected(whichType2, vSolutions2);
            if (tmpExpected < 0)
                return false;
            nArgsExpected += tmpExpected;
        }

        if (stack.size() != (unsigned int)nArgsExpected)
            return false;
    }

    return true;
}

unsigned int
CTransaction::GetLegacySigOpCount() const
{
    unsigned int nSigOps = 0;
    BOOST_FOREACH(const CTxIn& txin, vin)
    {
        nSigOps += txin.scriptSig.GetSigOpCount(false);
    }
    BOOST_FOREACH(const CTxOut& txout, vout)
    {
        nSigOps += txout.scriptPubKey.GetSigOpCount(false);
    }
    return nSigOps;
}


int CMerkleTx::SetMerkleBranch(const CBlock* pblock)
{
    if (fClient)
    {
        if (hashBlock == 0)
            return 0;
    }
    else
    {
        CBlock blockTmp;
        if (pblock == NULL)
        {
            // Load the block this tx is in
            CTxIndex txindex;
            if (!CTxDB("r").ReadTxIndex(GetHash(), txindex))
                return 0;
            if (!blockTmp.ReadFromDisk(txindex.pos.nFile, txindex.pos.nBlockPos))
                return 0;
            pblock = &blockTmp;
        }

        // Update the tx's hashBlock
        hashBlock = pblock->GetHash();

        // Locate the transaction
        for (nIndex = 0; nIndex < (int)pblock->vtx.size(); nIndex++)
            if (pblock->vtx[nIndex] == *(CTransaction*)this)
                break;
        if (nIndex == (int)pblock->vtx.size())
        {
            vMerkleBranch.clear();
            nIndex = -1;
            printf("ERROR: SetMerkleBranch() : couldn't find tx in block\n");
            return 0;
        }

        // Fill in merkle branch
        vMerkleBranch = pblock->GetMerkleBranch(nIndex);
    }

    // Is the tx in a block that's in the main chain
    map<uint256, CBlockIndex*>::iterator mi = mapBlockIndex.find(hashBlock);
    if (mi == mapBlockIndex.end())
        return 0;
    CBlockIndex* pindex = (*mi).second;
    if (!pindex || !pindex->IsInMainChain())
        return 0;

    return pindexBest->nHeight - pindex->nHeight + 1;
}







bool CTransaction::CheckTransaction() const
{
    // Basic checks that don't depend on any context
    if (vin.empty())
        return DoS(10, error("CTransaction::CheckTransaction() : vin empty"));
    if (vout.empty())
        return DoS(10, error("CTransaction::CheckTransaction() : vout empty"));
    // Size limits
    if (::GetSerializeSize(*this, SER_NETWORK, PROTOCOL_VERSION) > MAX_BLOCK_SIZE)
        return DoS(100, error("CTransaction::CheckTransaction() : size limits failed"));

    // Check for negative or overflow output values
    int64 nValueOut = 0;
    BOOST_FOREACH(const CTxOut& txout, vout)
    {
        if (txout.nValue < 0)
            return DoS(100, error("CTransaction::CheckTransaction() : txout.nValue negative"));
        if (txout.nValue > MAX_MONEY)
            return DoS(100, error("CTransaction::CheckTransaction() : txout.nValue too high"));
        nValueOut += txout.nValue;
        if (!MoneyRange(nValueOut))
            return DoS(100, error("CTransaction::CheckTransaction() : txout total out of range"));
    }

    // Check for duplicate inputs
    set<COutPoint> vInOutPoints;
    BOOST_FOREACH(const CTxIn& txin, vin)
    {
        if (vInOutPoints.count(txin.prevout))
            return false;
        vInOutPoints.insert(txin.prevout);
    }

    if (IsCoinBase())
    {
        if (vin[0].scriptSig.size() < 2 || vin[0].scriptSig.size() > 100)
            return DoS(100, error("CTransaction::CheckTransaction() : coinbase script size"));
    }
    else
    {
        BOOST_FOREACH(const CTxIn& txin, vin)
            if (txin.prevout.IsNull())
                return DoS(10, error("CTransaction::CheckTransaction() : prevout is null"));
    }

    return true;
}

int64 CTransaction::GetMinFee(unsigned int nBlockSize, bool fAllowFree,
                              enum GetMinFee_mode mode) const
{
    if (dPriorityDelta > 0 || nFeeDelta > 0)
        return 0;

    // Base fee is either MIN_TX_FEE or MIN_RELAY_TX_FEE
    int64 nBaseFee = (mode == GMF_RELAY) ? MIN_RELAY_TX_FEE : MIN_TX_FEE;

    unsigned int nBytes = ::GetSerializeSize(*this, SER_NETWORK, PROTOCOL_VERSION);
    unsigned int nNewBlockSize = nBlockSize + nBytes;
    int64 nMinFee = (1 + (int64)nBytes / 1000) * nBaseFee;

    if (fAllowFree)
    {
        if (nBlockSize == 1)
        {
            // Transactions under 10K are free
            // (about 4500 BTC if made of 50 BTC inputs)
            if (nBytes < 10000)
                nMinFee = 0;
        }
        else
        {
            // Free transaction area
            if (nNewBlockSize < 27000)
                nMinFee = 0;
        }
    }

    // To limit dust spam, require MIN_TX_FEE/MIN_RELAY_TX_FEE if any output is less than 0.01
    if (nMinFee < nBaseFee)
    {
        BOOST_FOREACH(const CTxOut& txout, vout)
            if (txout.nValue < CENT)
                nMinFee = nBaseFee;
    }

    // Raise the price as the block approaches full
    if (nBlockSize != 1 && nNewBlockSize >= MAX_BLOCK_SIZE_GEN/2)
    {
        if (nNewBlockSize >= MAX_BLOCK_SIZE_GEN)
            return MAX_MONEY;
        nMinFee *= MAX_BLOCK_SIZE_GEN / (MAX_BLOCK_SIZE_GEN - nNewBlockSize);
    }

    if (!MoneyRange(nMinFee))
        nMinFee = MAX_MONEY;
    return nMinFee;
}


bool CTxMemPool::accept(CTxDB& txdb, CTransaction &tx, bool fCheckInputs,
                        bool* pfMissingInputs)
{
    if (pfMissingInputs)
        *pfMissingInputs = false;

    if (!tx.CheckTransaction())
        return error("CTxMemPool::accept() : CheckTransaction failed");

    // Coinbase is only valid in a block, not as a loose transaction
    if (tx.IsCoinBase())
        return tx.DoS(100, error("CTxMemPool::accept() : coinbase as individual tx"));

    // To help v0.1.5 clients who would see it as a negative number
    if ((int64)tx.nLockTime > std::numeric_limits<int>::max())
        return error("CTxMemPool::accept() : not accepting nLockTime beyond 2038 yet");

    bool fFromMe = pwalletMain->IsFromMe(tx);

    // Rather not work on nonstandard transactions (unless -testnet)
    if (!fTestNet && !tx.IsStandard() && !fFromMe)
        return error("CTxMemPool::accept() : nonstandard transaction type");

    // Do we already have it?
    uint256 hash = tx.GetHash();
    {
        LOCK(cs);
        if (mapTx.count(hash))
            return false;
    }
    if (fCheckInputs)
        if (txdb.ContainsTx(hash))
            return false;

    // Check for conflicts with in-memory transactions
    CTransaction* ptxOld = NULL;
    for (unsigned int i = 0; i < tx.vin.size(); i++)
    {
        COutPoint outpoint = tx.vin[i].prevout;
        if (mapNextTx.count(outpoint))
        {
            // Disable replacement feature for now
            return false;

            // Allow replacing with a newer version of the same transaction
            if (i != 0)
                return false;
            ptxOld = mapNextTx[outpoint].ptx;
            if (ptxOld->IsFinal())
                return false;
            if (!tx.IsNewerThan(*ptxOld))
                return false;
            for (unsigned int i = 0; i < tx.vin.size(); i++)
            {
                COutPoint outpoint = tx.vin[i].prevout;
                if (!mapNextTx.count(outpoint) || mapNextTx[outpoint].ptx != ptxOld)
                    return false;
            }
            break;
        }
    }

    if (fCheckInputs)
    {
        MapPrevTx mapInputs;
        map<uint256, CTxIndex> mapUnused;
        bool fInvalid = false;
        if (!tx.FetchInputs(txdb, mapUnused, false, false, mapInputs, fInvalid))
        {
            if (fInvalid)
                return error("CTxMemPool::accept() : FetchInputs found invalid tx %s", hash.ToString().substr(0,10).c_str());
            if (pfMissingInputs)
                *pfMissingInputs = true;
            return false;
        }

        // Check for non-standard pay-to-script-hash in inputs
        if (!tx.AreInputsStandard(mapInputs) && !fFromMe && !fTestNet)
            return error("CTxMemPool::accept() : nonstandard transaction input");

        // Note: if you modify this code to accept non-standard transactions, then
        // you should add code here to check that the transaction does a
        // reasonable number of ECDSA signature verifications.

        int64 nFees = tx.GetValueIn(mapInputs)-tx.GetValueOut();
        unsigned int nSize = ::GetSerializeSize(tx, SER_NETWORK, PROTOCOL_VERSION);

        if (!fFromMe)
        {

        // Don't accept it if it can't get into a block
        int64 txMinFee = tx.GetMinFee(1000, true, GMF_RELAY);
        if (nFees < txMinFee)
            return error("CTxMemPool::accept() : not enough fees %s, %"PRI64d" < %"PRI64d,
                         hash.ToString().c_str(),
                         nFees, txMinFee);

        // Continuously rate-limit free transactions
        // This mitigates 'penny-flooding' -- sending thousands of free transactions just to
        // be annoying or make others' transactions take longer to confirm.
        if (nFees < MIN_RELAY_TX_FEE)
        {
            static CCriticalSection cs;
            static double dFreeCount;
            static int64 nLastTime;
            int64 nNow = GetTime();

            {
                LOCK(cs);
                // Use an exponentially decaying ~10-minute window:
                dFreeCount *= pow(1.0 - 1.0/600.0, (double)(nNow - nLastTime));
                nLastTime = nNow;
                // -limitfreerelay unit is thousand-bytes-per-minute
                // At default rate it would take over a month to fill 1GB
                if (dFreeCount > GetArg("-limitfreerelay", 15)*10*1000 && !IsFromMe(tx))
                    return error("CTxMemPool::accept() : free transaction rejected by rate limiter");
                if (fDebug)
                    printf("Rate limit dFreeCount: %g => %g\n", dFreeCount, dFreeCount+nSize);
                dFreeCount += nSize;
            }
        }

        }

        // Check against previous transactions
        // This is done last to help prevent CPU exhaustion denial-of-service attacks.
        if (!tx.ConnectInputs(mapInputs, mapUnused, CDiskTxPos(1,1,1), pindexBest, false, false))
        {
            return error("CTxMemPool::accept() : ConnectInputs failed %s", hash.ToString().substr(0,10).c_str());
        }
    }

    // Store transaction in memory
    {
        LOCK(cs);
        if (ptxOld)
        {
            printf("CTxMemPool::accept() : replacing tx %s with new version\n", ptxOld->GetHash().ToString().c_str());
            remove(*ptxOld);
        }
        addUnchecked(hash, tx);
    }

    ///// are we sure this is ok when loading transactions or restoring block txes
    // If updated, erase old tx from wallet
    if (ptxOld)
        EraseFromWallets(ptxOld->GetHash());

    printf("CTxMemPool::accept() : accepted %s (poolsz %u)\n",
           hash.ToString().substr(0,10).c_str(),
           mapTx.size());
    return true;
}

bool CTransaction::AcceptToMemoryPool(CTxDB& txdb, bool fCheckInputs, bool* pfMissingInputs)
{
    return mempool.accept(txdb, *this, fCheckInputs, pfMissingInputs);
}

bool CTxMemPool::addUnchecked(const uint256& hash, CTransaction &tx)
{
    // Add to memory pool without checking anything.  Don't call this directly,
    // call CTxMemPool::accept to properly check the transaction first.
    {
        mapTx[hash] = tx;
        for (unsigned int i = 0; i < tx.vin.size(); i++)
            mapNextTx[tx.vin[i].prevout] = CInPoint(&mapTx[hash], i);
        nTransactionsUpdated++;
    }
    return true;
}


bool CTxMemPool::remove(CTransaction &tx)
{
    // Remove transaction from memory pool
    {
        LOCK(cs);
        uint256 hash = tx.GetHash();
        if (mapTx.count(hash))
        {
            BOOST_FOREACH(const CTxIn& txin, tx.vin)
                mapNextTx.erase(txin.prevout);
            mapTx.erase(hash);
            nTransactionsUpdated++;
        }
    }
    return true;
}

void CTxMemPool::clear()
{
    LOCK(cs);
    mapTx.clear();
    mapNextTx.clear();
    ++nTransactionsUpdated;
}

void CTxMemPool::queryHashes(std::vector<uint256>& vtxid)
{
    vtxid.clear();

    LOCK(cs);
    vtxid.reserve(mapTx.size());
    for (map<uint256, CTransaction>::iterator mi = mapTx.begin(); mi != mapTx.end(); ++mi)
        vtxid.push_back((*mi).first);
}




int CMerkleTx::GetDepthInMainChain(CBlockIndex* &pindexRet) const
{
    if (hashBlock == 0 || nIndex == -1)
        return 0;

    // Find the block it claims to be in
    map<uint256, CBlockIndex*>::iterator mi = mapBlockIndex.find(hashBlock);
    if (mi == mapBlockIndex.end())
        return 0;
    CBlockIndex* pindex = (*mi).second;
    if (!pindex || !pindex->IsInMainChain())
        return 0;

    // Make sure the merkle branch connects to this block
    if (!fMerkleVerified)
    {
        if (CBlock::CheckMerkleBranch(GetHash(), vMerkleBranch, nIndex) != pindex->hashMerkleRoot)
            return 0;
        fMerkleVerified = true;
    }

    pindexRet = pindex;
    return pindexBest->nHeight - pindex->nHeight + 1;
}


int CMerkleTx::GetBlocksToMaturity() const
{
    if (!IsCoinBase())
        return 0;
    return max(0, (COINBASE_MATURITY+20) - GetDepthInMainChain());
}


bool CMerkleTx::AcceptToMemoryPool(CTxDB& txdb, bool fCheckInputs)
{
    if (fClient)
    {
        if (!IsInMainChain() && !ClientConnectInputs())
            return false;
        return CTransaction::AcceptToMemoryPool(txdb, false);
    }
    else
    {
        return CTransaction::AcceptToMemoryPool(txdb, fCheckInputs);
    }
}

bool CMerkleTx::AcceptToMemoryPool()
{
    CTxDB txdb("r");
    return AcceptToMemoryPool(txdb);
}



bool CWalletTx::AcceptWalletTransaction(CTxDB& txdb, bool fCheckInputs)
{

    {
        LOCK(mempool.cs);
        // Add previous supporting transactions first
        BOOST_FOREACH(CMerkleTx& tx, vtxPrev)
        {
            if (!tx.IsCoinBase())
            {
                uint256 hash = tx.GetHash();
                if (!mempool.exists(hash) && !txdb.ContainsTx(hash))
                    tx.AcceptToMemoryPool(txdb, fCheckInputs);
            }
        }
        return AcceptToMemoryPool(txdb, fCheckInputs);
    }
    return false;
}

bool CWalletTx::AcceptWalletTransaction()
{
    CTxDB txdb("r");
    return AcceptWalletTransaction(txdb);
}

int CTxIndex::GetDepthInMainChain() const
{
    // Read block header
    CBlock block;
    if (!block.ReadFromDisk(pos.nFile, pos.nBlockPos, false))
        return 0;
    // Find the block in the index
    map<uint256, CBlockIndex*>::iterator mi = mapBlockIndex.find(block.GetHash());
    if (mi == mapBlockIndex.end())
        return 0;
    CBlockIndex* pindex = (*mi).second;
    if (!pindex || !pindex->IsInMainChain())
        return 0;
    return 1 + nBestHeight - pindex->nHeight;
}

// Return transaction in tx, and if it was found inside a block, its hash is placed in hashBlock
bool GetTransaction(const uint256 &hash, CTransaction &tx, uint256 &hashBlock)
{
    {
        LOCK(cs_main);
        {
            LOCK(mempool.cs);
            if (mempool.exists(hash))
            {
                tx = mempool.lookup(hash);
                return true;
            }
        }
        CTxDB txdb("r");
        CTxIndex txindex;
        if (tx.ReadFromDisk(txdb, COutPoint(hash, 0), txindex))
        {
            CBlock block;
            if (block.ReadFromDisk(txindex.pos.nFile, txindex.pos.nBlockPos, false))
                hashBlock = block.GetHash();
            return true;
        }
    }
    return false;
}








//////////////////////////////////////////////////////////////////////////////
//
// CBlock and CBlockIndex
//

static CBlockIndex* pblockindexFBBHLast;
CBlockIndex* FindBlockByHeight(int nHeight)
{
    CBlockIndex *pblockindex;
    if (nHeight < nBestHeight / 2)
        pblockindex = pindexGenesisBlock;
    else
        pblockindex = pindexBest;
    if (pblockindexFBBHLast && abs(nHeight - pblockindex->nHeight) > abs(nHeight - pblockindexFBBHLast->nHeight))
        pblockindex = pblockindexFBBHLast;
    while (pblockindex->nHeight > nHeight)
        pblockindex = pblockindex->pprev;
    while (pblockindex->nHeight < nHeight)
        pblockindex = pblockindex->pnext;
    pblockindexFBBHLast = pblockindex;
    return pblockindex;
}

bool CBlock::ReadFromDisk(const CBlockIndex* pindex, bool fReadTransactions)
{
    if (!fReadTransactions)
    {
        *this = pindex->GetBlockHeader();
        return true;
    }
    if (!ReadFromDisk(pindex->nFile, pindex->nBlockPos, fReadTransactions))
        return false;
    if (GetHash() != pindex->GetBlockHash())
        return error("CBlock::ReadFromDisk() : GetHash() doesn't match index");
    return true;
}

uint256 static GetOrphanRoot(const CBlock* pblock)
{
    // Work back to the first block in the orphan chain
    while (mapOrphanBlocks.count(pblock->hashPrevBlock))
        pblock = mapOrphanBlocks[pblock->hashPrevBlock];
    return pblock->GetHash();
}

int64 static GetBlockValue(int nHeight, int64 nFees)
{
    int64 nSubsidy = 50 * COIN;

    // Subsidy is cut in half every 210000 blocks, which will occur approximately every 4 years
    nSubsidy >>= (nHeight / 210000);

    return nSubsidy + nFees;
}

static const int64 nTargetTimespan = 14 * 24 * 60 * 60; // two weeks
static const int64 nTargetSpacing = 10 * 60;
static const int64 nInterval = nTargetTimespan / nTargetSpacing;

//
// minimum amount of work that could possibly be required nTime after
// minimum work required was nBase
//
unsigned int ComputeMinWork(unsigned int nBase, int64 nTime)
{
    // Testnet has min-difficulty blocks
    // after nTargetSpacing*2 time between blocks:
    if (fTestNet && nTime > nTargetSpacing*2)
        return bnProofOfWorkLimit.GetCompact();

    CBigNum bnResult;
    bnResult.SetCompact(nBase);
    while (nTime > 0 && bnResult < bnProofOfWorkLimit)
    {
        // Maximum 400% adjustment...
        bnResult *= 4;
        // ... in best-case exactly 4-times-normal target time
        nTime -= nTargetTimespan*4;
    }
    if (bnResult > bnProofOfWorkLimit)
        bnResult = bnProofOfWorkLimit;
    return bnResult.GetCompact();
}

unsigned int static GetNextWorkRequired(const CBlockIndex* pindexLast, const CBlock *pblock)
{
    unsigned int nProofOfWorkLimit = bnProofOfWorkLimit.GetCompact();

    // Genesis block
    if (pindexLast == NULL)
        return nProofOfWorkLimit;

    // Only change once per interval
    if ((pindexLast->nHeight+1) % nInterval != 0)
    {
        // Special difficulty rule for testnet:
        if (fTestNet)
        {
            // If the new block's timestamp is more than 2* 10 minutes
            // then allow mining of a min-difficulty block.
            if (pblock->nTime > pindexLast->nTime + nTargetSpacing*2)
                return nProofOfWorkLimit;
            else
            {
                // Return the last non-special-min-difficulty-rules-block
                const CBlockIndex* pindex = pindexLast;
                while (pindex->pprev && pindex->nHeight % nInterval != 0 && pindex->nBits == nProofOfWorkLimit)
                    pindex = pindex->pprev;
                return pindex->nBits;
            }
        }

        return pindexLast->nBits;
    }

    // Go back by what we want to be 14 days worth of blocks
    const CBlockIndex* pindexFirst = pindexLast;
    for (int i = 0; pindexFirst && i < nInterval-1; i++)
        pindexFirst = pindexFirst->pprev;
    assert(pindexFirst);

    // Limit adjustment step
    int64 nActualTimespan = pindexLast->GetBlockTime() - pindexFirst->GetBlockTime();
    printf("  nActualTimespan = %"PRI64d"  before bounds\n", nActualTimespan);
    if (nActualTimespan < nTargetTimespan/4)
        nActualTimespan = nTargetTimespan/4;
    if (nActualTimespan > nTargetTimespan*4)
        nActualTimespan = nTargetTimespan*4;

    // Retarget
    CBigNum bnNew;
    bnNew.SetCompact(pindexLast->nBits);
    bnNew *= nActualTimespan;
    bnNew /= nTargetTimespan;

    if (bnNew > bnProofOfWorkLimit)
        bnNew = bnProofOfWorkLimit;

    /// debug print
    printf("GetNextWorkRequired RETARGET\n");
    printf("nTargetTimespan = %"PRI64d"    nActualTimespan = %"PRI64d"\n", nTargetTimespan, nActualTimespan);
    printf("Before: %08x  %s\n", pindexLast->nBits, CBigNum().SetCompact(pindexLast->nBits).getuint256().ToString().c_str());
    printf("After:  %08x  %s\n", bnNew.GetCompact(), bnNew.getuint256().ToString().c_str());

    return bnNew.GetCompact();
}

bool CheckProofOfWork(uint256 hash, unsigned int nBits)
{
    CBigNum bnTarget;
    bnTarget.SetCompact(nBits);

    // Check range
    if (bnTarget <= 0 || bnTarget > bnProofOfWorkLimit)
        return error("CheckProofOfWork() : nBits below minimum work");

    // Check proof of work matches claimed amount
    if (hash > bnTarget.getuint256())
        return error("CheckProofOfWork() : hash doesn't match nBits");

    return true;
}

// Return maximum amount of blocks that other nodes claim to have
int GetNumBlocksOfPeers()
{
    return std::max(cPeerBlockCounts.median(), Checkpoints::GetTotalBlocksEstimate());
}

bool IsInitialBlockDownload()
{
    if (pindexBest == NULL || nBestHeight < Checkpoints::GetTotalBlocksEstimate())
        return true;
    static int64 nLastUpdate;
    static CBlockIndex* pindexLastBest;
    if (pindexBest != pindexLastBest)
    {
        pindexLastBest = pindexBest;
        nLastUpdate = GetTime();
    }
    return (GetTime() - nLastUpdate < 10 &&
            pindexBest->GetBlockTime() < GetTime() - 24 * 60 * 60);
}

void static InvalidChainFound(CBlockIndex* pindexNew)
{
    if (pindexNew->bnChainWork > bnBestInvalidWork)
    {
        bnBestInvalidWork = pindexNew->bnChainWork;
        CTxDB().WriteBestInvalidWork(bnBestInvalidWork);
        uiInterface.NotifyBlocksChanged();
    }
    printf("InvalidChainFound: invalid block=%s  height=%d  work=%s  date=%s\n",
      BlockHashStr(pindexNew->GetBlockHash()).c_str(), pindexNew->nHeight,
      pindexNew->bnChainWork.ToString().c_str(), DateTimeStrFormat("%x %H:%M:%S",
      pindexNew->GetBlockTime()).c_str());
    printf("InvalidChainFound:  current best=%s  height=%d  work=%s  date=%s\n",
      BlockHashStr(hashBestChain).c_str(), nBestHeight, bnBestChainWork.ToString().c_str(),
      DateTimeStrFormat("%x %H:%M:%S", pindexBest->GetBlockTime()).c_str());
    if (pindexBest && bnBestInvalidWork > bnBestChainWork + pindexBest->GetBlockWork() * 6)
        printf("InvalidChainFound: Warning: Displayed transactions may not be correct! You may need to upgrade, or other nodes may need to upgrade.\n");
}

void CBlock::UpdateTime(const CBlockIndex* pindexPrev)
{
    nTime = max(pindexPrev->GetMedianTimePast()+1, GetAdjustedTime());

    // Updating time can change work required on testnet:
    if (fTestNet)
        nBits = GetNextWorkRequired(pindexPrev, this);
}











bool CTransaction::DisconnectInputs(CTxDB& txdb)
{
    // Relinquish previous transactions' spent pointers
    if (!IsCoinBase())
    {
        BOOST_FOREACH(const CTxIn& txin, vin)
        {
            COutPoint prevout = txin.prevout;

            // Get prev txindex from disk
            CTxIndex txindex;
            if (!txdb.ReadTxIndex(prevout.hash, txindex))
                return error("DisconnectInputs() : ReadTxIndex failed");

            if (prevout.n >= txindex.vSpent.size())
                return error("DisconnectInputs() : prevout.n out of range");

            // Mark outpoint as not spent
            txindex.vSpent[prevout.n].SetNull();

            // Write back
            if (!txdb.UpdateTxIndex(prevout.hash, txindex))
                return error("DisconnectInputs() : UpdateTxIndex failed");
        }
    }

    // Remove transaction from index
    // This can fail if a duplicate of this transaction was in a chain that got
    // reorganized away. This is only possible if this transaction was completely
    // spent, so erasing it would be a no-op anyway.
    txdb.EraseTxIndex(*this);

    return true;
}


bool CTransaction::FetchInputs(CTxDB& txdb, const map<uint256, CTxIndex>& mapTestPool,
                               bool fBlock, bool fMiner, MapPrevTx& inputsRet, bool& fInvalid)
{
    // FetchInputs can return false either because we just haven't seen some inputs
    // (in which case the transaction should be stored as an orphan)
    // or because the transaction is malformed (in which case the transaction should
    // be dropped).  If tx is definitely invalid, fInvalid will be set to true.
    fInvalid = false;

    if (IsCoinBase())
        return true; // Coinbase transactions have no inputs to fetch.

    for (unsigned int i = 0; i < vin.size(); i++)
    {
        COutPoint prevout = vin[i].prevout;
        if (inputsRet.count(prevout.hash))
            continue; // Got it already

        // Read txindex
        CTxIndex& txindex = inputsRet[prevout.hash].first;
        bool fFound = true;
        if ((fBlock || fMiner) && mapTestPool.count(prevout.hash))
        {
            // Get txindex from current proposed changes
            txindex = mapTestPool.find(prevout.hash)->second;
        }
        else
        {
            // Read txindex from txdb
            fFound = txdb.ReadTxIndex(prevout.hash, txindex);
        }
        if (!fFound && (fBlock || fMiner))
            return fMiner ? false : error("FetchInputs() : %s prev tx %s index entry not found", GetHash().ToString().substr(0,10).c_str(),  prevout.hash.ToString().substr(0,10).c_str());

        // Read txPrev
        CTransaction& txPrev = inputsRet[prevout.hash].second;
        if (!fFound || txindex.pos == CDiskTxPos(1,1,1))
        {
            // Get prev tx from single transactions in memory
            {
                LOCK(mempool.cs);
                if (!mempool.exists(prevout.hash))
                    return error("FetchInputs() : %s mempool Tx prev not found %s", GetHash().ToString().substr(0,10).c_str(),  prevout.hash.ToString().substr(0,10).c_str());
                txPrev = mempool.lookup(prevout.hash);
            }
            if (!fFound)
                txindex.vSpent.resize(txPrev.vout.size());
        }
        else
        {
            // Get prev tx from disk
            if (!txPrev.ReadFromDisk(txindex.pos))
                return error("FetchInputs() : %s ReadFromDisk prev tx %s failed", GetHash().ToString().substr(0,10).c_str(),  prevout.hash.ToString().substr(0,10).c_str());
        }
    }

    // Make sure all prevout.n indexes are valid:
    for (unsigned int i = 0; i < vin.size(); i++)
    {
        const COutPoint prevout = vin[i].prevout;
        assert(inputsRet.count(prevout.hash) != 0);
        const CTxIndex& txindex = inputsRet[prevout.hash].first;
        const CTransaction& txPrev = inputsRet[prevout.hash].second;
        if (prevout.n >= txPrev.vout.size() || prevout.n >= txindex.vSpent.size())
        {
            // Revisit this if/when transaction replacement is implemented and allows
            // adding inputs:
            fInvalid = true;
            return DoS(100, error("FetchInputs() : %s prevout.n out of range %d %d %d prev tx %s\n%s", GetHash().ToString().substr(0,10).c_str(), prevout.n, txPrev.vout.size(), txindex.vSpent.size(), prevout.hash.ToString().substr(0,10).c_str(), txPrev.ToString().c_str()));
        }
    }

    return true;
}

const CTxOut& CTransaction::GetOutputFor(const CTxIn& input, const MapPrevTx& inputs) const
{
    MapPrevTx::const_iterator mi = inputs.find(input.prevout.hash);
    if (mi == inputs.end())
        throw std::runtime_error("CTransaction::GetOutputFor() : prevout.hash not found");

    const CTransaction& txPrev = (mi->second).second;
    if (input.prevout.n >= txPrev.vout.size())
        throw std::runtime_error("CTransaction::GetOutputFor() : prevout.n out of range");

    return txPrev.vout[input.prevout.n];
}

int64 CTransaction::GetValueIn(const MapPrevTx& inputs) const
{
    if (IsCoinBase())
        return 0;

    int64 nResult = 0;
    for (unsigned int i = 0; i < vin.size(); i++)
    {
        nResult += GetOutputFor(vin[i], inputs).nValue;
    }
    return nResult;

}

unsigned int CTransaction::GetP2SHSigOpCount(const MapPrevTx& inputs) const
{
    if (IsCoinBase())
        return 0;

    unsigned int nSigOps = 0;
    for (unsigned int i = 0; i < vin.size(); i++)
    {
        const CTxOut& prevout = GetOutputFor(vin[i], inputs);
        if (prevout.scriptPubKey.IsPayToScriptHash())
            nSigOps += prevout.scriptPubKey.GetSigOpCount(vin[i].scriptSig);
    }
    return nSigOps;
}

bool CTransaction::ConnectInputs(MapPrevTx inputs,
                                 map<uint256, CTxIndex>& mapTestPool, const CDiskTxPos& posThisTx,
                                 const CBlockIndex* pindexBlock, bool fBlock, bool fMiner, bool fStrictPayToScriptHash)
{
    // Take over previous transactions' spent pointers
    // fBlock is true when this is called from AcceptBlock when a new best-block is added to the blockchain
    // fMiner is true when called from the internal bitcoin miner
    // ... both are false when called from CTransaction::AcceptToMemoryPool
    if (!IsCoinBase())
    {
        int64 nValueIn = 0;
        int64 nFees = 0;
        for (unsigned int i = 0; i < vin.size(); i++)
        {
            COutPoint prevout = vin[i].prevout;
            assert(inputs.count(prevout.hash) > 0);
            CTxIndex& txindex = inputs[prevout.hash].first;
            CTransaction& txPrev = inputs[prevout.hash].second;

            if (prevout.n >= txPrev.vout.size() || prevout.n >= txindex.vSpent.size())
                return DoS(100, error("ConnectInputs() : %s prevout.n out of range %d %d %d prev tx %s\n%s", GetHash().ToString().substr(0,10).c_str(), prevout.n, txPrev.vout.size(), txindex.vSpent.size(), prevout.hash.ToString().substr(0,10).c_str(), txPrev.ToString().c_str()));

            // If prev is coinbase, check that it's matured
            if (txPrev.IsCoinBase())
                for (const CBlockIndex* pindex = pindexBlock; pindex && pindexBlock->nHeight - pindex->nHeight < COINBASE_MATURITY; pindex = pindex->pprev)
                    if (pindex->nBlockPos == txindex.pos.nBlockPos && pindex->nFile == txindex.pos.nFile)
                        return error("ConnectInputs() : tried to spend coinbase at depth %d", pindexBlock->nHeight - pindex->nHeight);

            // Check for negative or overflow input values
            nValueIn += txPrev.vout[prevout.n].nValue;
            if (!MoneyRange(txPrev.vout[prevout.n].nValue) || !MoneyRange(nValueIn))
                return DoS(100, error("ConnectInputs() : txin values out of range"));

        }
        // The first loop above does all the inexpensive checks.
        // Only if ALL inputs pass do we perform expensive ECDSA signature checks.
        // Helps prevent CPU exhaustion attacks.
        for (unsigned int i = 0; i < vin.size(); i++)
        {
            COutPoint prevout = vin[i].prevout;
            assert(inputs.count(prevout.hash) > 0);
            CTxIndex& txindex = inputs[prevout.hash].first;
            CTransaction& txPrev = inputs[prevout.hash].second;

            // Check for conflicts (double-spend)
            // This doesn't trigger the DoS code on purpose; if it did, it would make it easier
            // for an attacker to attempt to split the network.
            if (!txindex.vSpent[prevout.n].IsNull())
                return fMiner ? false : error("ConnectInputs() : %s prev tx already used at %s", GetHash().ToString().substr(0,10).c_str(), txindex.vSpent[prevout.n].ToString().c_str());

            // Skip ECDSA signature verification when connecting blocks (fBlock=true)
            // before the last blockchain checkpoint. This is safe because block merkle hashes are
            // still computed and checked, and any change will be caught at the next checkpoint.
            if (!(fBlock && (nBestHeight < Checkpoints::GetTotalBlocksEstimate())))
            {
                // Verify signature
                if (!VerifySignature(txPrev, *this, i, fStrictPayToScriptHash, 0))
                {
                    // only during transition phase for P2SH: do not invoke anti-DoS code for
                    // potentially old clients relaying bad P2SH transactions
                    if (fStrictPayToScriptHash && VerifySignature(txPrev, *this, i, false, 0))
                        return error("ConnectInputs() : %s P2SH VerifySignature failed", GetHash().ToString().substr(0,10).c_str());

                    return DoS(100,error("ConnectInputs() : %s VerifySignature failed", GetHash().ToString().substr(0,10).c_str()));
                }
            }

            // Mark outpoints as spent
            txindex.vSpent[prevout.n] = posThisTx;

            // Write back
            if (fBlock || fMiner)
            {
                mapTestPool[prevout.hash] = txindex;
            }
        }

        if (nValueIn < GetValueOut())
            return DoS(100, error("ConnectInputs() : %s value in < value out", GetHash().ToString().substr(0,10).c_str()));

        // Tally transaction fees
        int64 nTxFee = nValueIn - GetValueOut();
        if (nTxFee < 0)
            return DoS(100, error("ConnectInputs() : %s nTxFee < 0", GetHash().ToString().substr(0,10).c_str()));
        nFees += nTxFee;
        if (!MoneyRange(nFees))
            return DoS(100, error("ConnectInputs() : nFees out of range"));
    }

    return true;
}


bool CTransaction::ClientConnectInputs()
{
    if (IsCoinBase())
        return false;

    // Take over previous transactions' spent pointers
    {
        LOCK(mempool.cs);
        int64 nValueIn = 0;
        for (unsigned int i = 0; i < vin.size(); i++)
        {
            // Get prev tx from single transactions in memory
            COutPoint prevout = vin[i].prevout;
            if (!mempool.exists(prevout.hash))
                return false;
            CTransaction& txPrev = mempool.lookup(prevout.hash);

            if (prevout.n >= txPrev.vout.size())
                return false;

            // Verify signature
            if (!VerifySignature(txPrev, *this, i, true, 0))
                return error("ConnectInputs() : VerifySignature failed");

            ///// this is redundant with the mempool.mapNextTx stuff,
            ///// not sure which I want to get rid of
            ///// this has to go away now that posNext is gone
            // // Check for conflicts
            // if (!txPrev.vout[prevout.n].posNext.IsNull())
            //     return error("ConnectInputs() : prev tx already used");
            //
            // // Flag outpoints as used
            // txPrev.vout[prevout.n].posNext = posThisTx;

            nValueIn += txPrev.vout[prevout.n].nValue;

            if (!MoneyRange(txPrev.vout[prevout.n].nValue) || !MoneyRange(nValueIn))
                return error("ClientConnectInputs() : txin values out of range");
        }
        if (GetValueOut() > nValueIn)
            return false;
    }

    return true;
}




bool CBlock::DisconnectBlock(CTxDB& txdb, CBlockIndex* pindex)
{
    // Disconnect in reverse order
    for (int i = vtx.size()-1; i >= 0; i--)
        if (!vtx[i].DisconnectInputs(txdb))
            return false;

    // Update block index on disk without changing it in memory.
    // The memory index structure will be changed after the db commits.
    if (pindex->pprev)
    {
        CDiskBlockIndex blockindexPrev(pindex->pprev);
        blockindexPrev.hashNext = 0;
        if (!txdb.WriteBlockIndex(blockindexPrev))
            return error("DisconnectBlock() : WriteBlockIndex failed");
    }

    return true;
}

bool CBlock::ConnectBlock(CTxDB& txdb, CBlockIndex* pindex, bool fJustCheck)
{
    // Check it again in case a previous version let a bad block in
    if (!CheckBlock(!fJustCheck, !fJustCheck))
        return false;

    // Do not allow blocks that contain transactions which 'overwrite' older transactions,
    // unless those are already completely spent.
    // If such overwrites are allowed, coinbases and transactions depending upon those
    // can be duplicated to remove the ability to spend the first instance -- even after
    // being sent to another address.
    // See BIP30 and http://r6.ca/blog/20120206T005236Z.html for more information.
    // This logic is not necessary for memory pool transactions, as AcceptToMemoryPool
    // already refuses previously-known transaction ids entirely.
    // This rule was originally applied all blocks whose timestamp was after March 15, 2012, 0:00 UTC.
    // Now that the whole chain is irreversibly beyond that time it is applied to all blocks except the
    // two in the chain that violate it. This prevents exploiting the issue against nodes in their
    // initial block download.
    bool fEnforceBIP30 = !((pindex->nHeight==91842 && pindex->GetBlockHash() == uint256("0x00000000000a4d0a398161ffc163c503763b1f4360639393e0e4c8e300e0caec")) ||
                           (pindex->nHeight==91880 && pindex->GetBlockHash() == uint256("0x00000000000743f190a18c5577a3c2d2a1f610ae9601ac046a38084ccb7cd721")));

    // BIP16 didn't become active until Apr 1 2012
    int64 nBIP16SwitchTime = 1333238400;
    bool fStrictPayToScriptHash = (pindex->nTime >= nBIP16SwitchTime);

    //// issue here: it doesn't know the version
    unsigned int nTxPos;
    if (fJustCheck)
        // FetchInputs treats CDiskTxPos(1,1,1) as a special "refer to memorypool" indicator
        // Since we're just checking the block and not actually connecting it, it might not (and probably shouldn't) be on the disk to get the transaction from
        nTxPos = 1;
    else
        nTxPos = pindex->nBlockPos + ::GetSerializeSize(CBlock(), SER_DISK, CLIENT_VERSION) - 1 + GetSizeOfCompactSize(vtx.size());

    map<uint256, CTxIndex> mapQueuedChanges;
    int64 nFees = 0;
    unsigned int nSigOps = 0;
    BOOST_FOREACH(CTransaction& tx, vtx)
    {
        uint256 hashTx = tx.GetHash();

        if (fEnforceBIP30) {
            CTxIndex txindexOld;
            if (txdb.ReadTxIndex(hashTx, txindexOld)) {
                BOOST_FOREACH(CDiskTxPos &pos, txindexOld.vSpent)
                    if (pos.IsNull())
                        return false;
            }
        }

        nSigOps += tx.GetLegacySigOpCount();
        if (nSigOps > MAX_BLOCK_SIGOPS)
            return DoS(100, error("ConnectBlock() : too many sigops"));

        CDiskTxPos posThisTx(pindex->nFile, pindex->nBlockPos, nTxPos);
        if (!fJustCheck)
            nTxPos += ::GetSerializeSize(tx, SER_DISK, CLIENT_VERSION);

        MapPrevTx mapInputs;
        if (!tx.IsCoinBase())
        {
            bool fInvalid;
            if (!tx.FetchInputs(txdb, mapQueuedChanges, true, false, mapInputs, fInvalid))
                return false;

            if (fStrictPayToScriptHash)
            {
                // Add in sigops done by pay-to-script-hash inputs;
                // this is to prevent a "rogue miner" from creating
                // an incredibly-expensive-to-validate block.
                nSigOps += tx.GetP2SHSigOpCount(mapInputs);
                if (nSigOps > MAX_BLOCK_SIGOPS)
                    return DoS(100, error("ConnectBlock() : too many sigops"));
            }

            nFees += tx.GetValueIn(mapInputs)-tx.GetValueOut();

            if (!tx.ConnectInputs(mapInputs, mapQueuedChanges, posThisTx, pindex, true, false, fStrictPayToScriptHash))
                return false;
        }

        mapQueuedChanges[hashTx] = CTxIndex(posThisTx, tx.vout.size());
    }

    if (vtx[0].GetValueOut() > GetBlockValue(pindex->nHeight, nFees))
        return false;

    if (fJustCheck)
        return true;

    // Write queued txindex changes
    for (map<uint256, CTxIndex>::iterator mi = mapQueuedChanges.begin(); mi != mapQueuedChanges.end(); ++mi)
    {
        if (!txdb.UpdateTxIndex((*mi).first, (*mi).second))
            return error("ConnectBlock() : UpdateTxIndex failed");
    }

    // Update block index on disk without changing it in memory.
    // The memory index structure will be changed after the db commits.
    if (pindex->pprev)
    {
        CDiskBlockIndex blockindexPrev(pindex->pprev);
        blockindexPrev.hashNext = pindex->GetBlockHash();
        if (!txdb.WriteBlockIndex(blockindexPrev))
            return error("ConnectBlock() : WriteBlockIndex failed");
    }

    // Watch for transactions paying to me
    BOOST_FOREACH(CTransaction& tx, vtx)
        SyncWithWallets(tx, this, true);

    return true;
}

bool static Reorganize(CTxDB& txdb, CBlockIndex* pindexNew)
{
    printf("REORGANIZE\n");

    // Find the fork
    CBlockIndex* pfork = pindexBest;
    CBlockIndex* plonger = pindexNew;
    while (pfork != plonger)
    {
        while (plonger->nHeight > pfork->nHeight)
            if (!(plonger = plonger->pprev))
                return error("Reorganize() : plonger->pprev is null");
        if (pfork == plonger)
            break;
        if (!(pfork = pfork->pprev))
            return error("Reorganize() : pfork->pprev is null");
    }

    // List of what to disconnect
    vector<CBlockIndex*> vDisconnect;
    for (CBlockIndex* pindex = pindexBest; pindex != pfork; pindex = pindex->pprev)
        vDisconnect.push_back(pindex);

    // List of what to connect
    vector<CBlockIndex*> vConnect;
    for (CBlockIndex* pindex = pindexNew; pindex != pfork; pindex = pindex->pprev)
        vConnect.push_back(pindex);
    reverse(vConnect.begin(), vConnect.end());

    printf("REORGANIZE: Disconnect %i blocks; %s..%s\n", vDisconnect.size(), BlockHashStr(pfork->GetBlockHash()).c_str(), BlockHashStr(pindexBest->GetBlockHash()).c_str());
    printf("REORGANIZE: Connect %i blocks; %s..%s\n", vConnect.size(), BlockHashStr(pfork->GetBlockHash()).c_str(), BlockHashStr(pindexNew->GetBlockHash()).c_str());

    // Disconnect shorter branch
    vector<CTransaction> vResurrect;
    BOOST_FOREACH(CBlockIndex* pindex, vDisconnect)
    {
        CBlock block;
        if (!block.ReadFromDisk(pindex))
            return error("Reorganize() : ReadFromDisk for disconnect failed");
        if (!block.DisconnectBlock(txdb, pindex))
            return error("Reorganize() : DisconnectBlock %s failed", BlockHashStr(pindex->GetBlockHash()).c_str());

        // Queue memory transactions to resurrect
        BOOST_FOREACH(const CTransaction& tx, block.vtx)
            if (!tx.IsCoinBase())
                vResurrect.push_back(tx);
    }

    // Connect longer branch
    vector<CTransaction> vDelete;
    for (unsigned int i = 0; i < vConnect.size(); i++)
    {
        CBlockIndex* pindex = vConnect[i];
        CBlock block;
        if (!block.ReadFromDisk(pindex))
            return error("Reorganize() : ReadFromDisk for connect failed");
        if (!block.ConnectBlock(txdb, pindex))
        {
            // Invalid block
            return error("Reorganize() : ConnectBlock %s failed", BlockHashStr(pindex->GetBlockHash()).c_str());
        }

        // Queue memory transactions to delete
        BOOST_FOREACH(const CTransaction& tx, block.vtx)
            vDelete.push_back(tx);
    }
    if (!txdb.WriteHashBestChain(pindexNew->GetBlockHash()))
        return error("Reorganize() : WriteHashBestChain failed");

    // Make sure it's successfully written to disk before changing memory structure
    if (!txdb.TxnCommit())
        return error("Reorganize() : TxnCommit failed");

    // Disconnect shorter branch
    BOOST_FOREACH(CBlockIndex* pindex, vDisconnect)
        if (pindex->pprev)
            pindex->pprev->pnext = NULL;

    // Connect longer branch
    BOOST_FOREACH(CBlockIndex* pindex, vConnect)
        if (pindex->pprev)
            pindex->pprev->pnext = pindex;

    // Resurrect memory transactions that were in the disconnected branch
    BOOST_FOREACH(CTransaction& tx, vResurrect)
        tx.AcceptToMemoryPool(txdb, false);

    // Delete redundant memory transactions that are in the connected branch
    BOOST_FOREACH(CTransaction& tx, vDelete)
        mempool.remove(tx);

    printf("REORGANIZE: done\n");

    return true;
}


// Called from inside SetBestChain: attaches a block to the new best chain being built
bool CBlock::SetBestChainInner(CTxDB& txdb, CBlockIndex *pindexNew)
{
    uint256 hash = GetHash();

    // Adding to current best branch
    if (!ConnectBlock(txdb, pindexNew) || !txdb.WriteHashBestChain(hash))
    {
        txdb.TxnAbort();
        InvalidChainFound(pindexNew);
        return false;
    }
    if (!txdb.TxnCommit())
        return error("SetBestChain() : TxnCommit failed");

    // Add to current best branch
    pindexNew->pprev->pnext = pindexNew;

    // Delete redundant memory transactions
    BOOST_FOREACH(CTransaction& tx, vtx)
        mempool.remove(tx);

    return true;
}

bool CBlock::SetBestChain(CTxDB& txdb, CBlockIndex* pindexNew)
{
    uint256 hash = GetHash();

    if (!txdb.TxnBegin())
        return error("SetBestChain() : TxnBegin failed");

    if (pindexGenesisBlock == NULL && hash == hashGenesisBlock)
    {
        txdb.WriteHashBestChain(hash);
        if (!txdb.TxnCommit())
            return error("SetBestChain() : TxnCommit failed");
        pindexGenesisBlock = pindexNew;
    }
    else if (hashPrevBlock == hashBestChain)
    {
        if (!SetBestChainInner(txdb, pindexNew))
            return error("SetBestChain() : SetBestChainInner failed");
    }
    else
    {
        // the first block in the new chain that will cause it to become the new best chain
        CBlockIndex *pindexIntermediate = pindexNew;

        // list of blocks that need to be connected afterwards
        std::vector<CBlockIndex*> vpindexSecondary;

        // Reorganize is costly in terms of db load, as it works in a single db transaction.
        // Try to limit how much needs to be done inside
        while (pindexIntermediate->pprev && pindexIntermediate->pprev->bnChainWork > pindexBest->bnChainWork)
        {
            vpindexSecondary.push_back(pindexIntermediate);
            pindexIntermediate = pindexIntermediate->pprev;
        }

        if (!vpindexSecondary.empty())
            printf("Postponing %i reconnects\n", vpindexSecondary.size());

        // Switch to new best branch
        if (!Reorganize(txdb, pindexIntermediate))
        {
            txdb.TxnAbort();
            InvalidChainFound(pindexNew);
            return error("SetBestChain() : Reorganize failed");
        }

        // Connect further blocks
        BOOST_REVERSE_FOREACH(CBlockIndex *pindex, vpindexSecondary)
        {
            CBlock block;
            if (!block.ReadFromDisk(pindex))
            {
                printf("SetBestChain() : ReadFromDisk failed\n");
                break;
            }
            if (!txdb.TxnBegin()) {
                printf("SetBestChain() : TxnBegin 2 failed\n");
                break;
            }
            // errors now are not fatal, we still did a reorganisation to a new chain in a valid way
            if (!block.SetBestChainInner(txdb, pindex))
                break;
        }
    }

    // Update best block in wallet (so we can detect restored wallets)
    bool fIsInitialDownload = IsInitialBlockDownload();
    if (!fIsInitialDownload)
    {
        const CBlockLocator locator(pindexNew);
        ::SetBestChain(locator);
    }

    {
        boost::lock_guard<boost::mutex> lock(csBestBlock);

    // New best block
    hashBestChain = hash;
    pindexBest = pindexNew;
    pblockindexFBBHLast = NULL;
    nBestHeight = pindexBest->nHeight;
    bnBestChainWork = pindexNew->bnChainWork;
    nTimeBestReceived = GetTime();
    nTransactionsUpdated++;

    }

    printf("SetBestChain: new best=%s  height=%d  work=%s  date=%s\n",
      BlockHashStr(hashBestChain).c_str(), nBestHeight, bnBestChainWork.ToString().c_str(),
      DateTimeStrFormat("%x %H:%M:%S", pindexBest->GetBlockTime()).c_str());

    cvBlockChange.notify_all();

    // Check the version of the last 100 blocks to see if we need to upgrade:
    if (!fIsInitialDownload)
    {
        int nUpgraded = 0;
        const CBlockIndex* pindex = pindexBest;
        for (int i = 0; i < 100 && pindex != NULL; i++)
        {
            if (pindex->nVersion > CBlock::CURRENT_VERSION)
                ++nUpgraded;
            pindex = pindex->pprev;
        }
        if (nUpgraded > 0)
            printf("SetBestChain: %d of last 100 blocks above version %d\n", nUpgraded, CBlock::CURRENT_VERSION);
        if (nUpgraded > 100/2)
            // strMiscWarning is read by GetWarnings(), called by Qt and the JSON-RPC code to warn the user:
            strMiscWarning = _("Warning: This version is obsolete, upgrade required!");
    }

    std::string strCmd = GetArg("-blocknotify", "");

    if (!fIsInitialDownload && !strCmd.empty())
    {
        boost::replace_all(strCmd, "%s", hashBestChain.GetHex());
        boost::thread t(runCommand, strCmd); // thread runs free
    }

    return true;
}


bool CBlock::AddToBlockIndex(unsigned int nFile, unsigned int nBlockPos)
{
    // Check for duplicate
    uint256 hash = GetHash();
    if (mapBlockIndex.count(hash))
        return error("AddToBlockIndex() : %s already exists", BlockHashStr(hash).c_str());

    // Construct new block index object
    CBlockIndex* pindexNew = new CBlockIndex(nFile, nBlockPos, *this);
    if (!pindexNew)
        return error("AddToBlockIndex() : new CBlockIndex failed");
    map<uint256, CBlockIndex*>::iterator mi = mapBlockIndex.insert(make_pair(hash, pindexNew)).first;
    pindexNew->phashBlock = &((*mi).first);
    map<uint256, CBlockIndex*>::iterator miPrev = mapBlockIndex.find(hashPrevBlock);
    if (miPrev != mapBlockIndex.end())
    {
        pindexNew->pprev = (*miPrev).second;
        pindexNew->nHeight = pindexNew->pprev->nHeight + 1;
    }
    pindexNew->bnChainWork = (pindexNew->pprev ? pindexNew->pprev->bnChainWork : 0) + pindexNew->GetBlockWork();

    CTxDB txdb;
    if (!txdb.TxnBegin())
        return false;
    txdb.WriteBlockIndex(CDiskBlockIndex(pindexNew));
    if (!txdb.TxnCommit())
        return false;

    // New best
    if (pindexNew->bnChainWork > bnBestChainWork)
        if (!SetBestChain(txdb, pindexNew))
            return false;

    txdb.Close();

    if (pindexNew == pindexBest)
    {
        // Notify UI to display prev block's coinbase if it was ours
        static uint256 hashPrevBestCoinBase;
        UpdatedTransaction(hashPrevBestCoinBase);
        hashPrevBestCoinBase = vtx[0].GetHash();
    }

    uiInterface.NotifyBlocksChanged();
    return true;
}




bool CBlock::CheckBlock(bool fCheckPOW, bool fCheckMerkleRoot) const
{
    // These are checks that are independent of context
    // that can be verified before saving an orphan block.

    // Size limits
    if (vtx.empty() || vtx.size() > MAX_BLOCK_SIZE || ::GetSerializeSize(*this, SER_NETWORK, PROTOCOL_VERSION) > MAX_BLOCK_SIZE)
        return DoS(100, error("CheckBlock() : size limits failed"));

    // Check proof of work matches claimed amount
    if (fCheckPOW && !CheckProofOfWork(GetHash(), nBits))
        return DoS(50, error("CheckBlock() : proof of work failed"));

    // Check timestamp
    if (GetBlockTime() > GetAdjustedTime() + 2 * 60 * 60)
        return error("CheckBlock() : block timestamp too far in the future");

    // First transaction must be coinbase, the rest must not be
    if (vtx.empty() || !vtx[0].IsCoinBase())
        return DoS(100, error("CheckBlock() : first tx is not coinbase"));
    for (unsigned int i = 1; i < vtx.size(); i++)
        if (vtx[i].IsCoinBase())
            return DoS(100, error("CheckBlock() : more than one coinbase"));

    // Check transactions
    BOOST_FOREACH(const CTransaction& tx, vtx)
        if (!tx.CheckTransaction())
            return DoS(tx.nDoS, error("CheckBlock() : CheckTransaction failed"));

    // Check for duplicate txids. This is caught by ConnectInputs(),
    // but catching it earlier avoids a potential DoS attack:
    set<uint256> uniqueTx;
    BOOST_FOREACH(const CTransaction& tx, vtx)
    {
        uniqueTx.insert(tx.GetHash());
    }
    if (uniqueTx.size() != vtx.size())
        return DoS(100, error("CheckBlock() : duplicate transaction"));

    unsigned int nSigOps = 0;
    BOOST_FOREACH(const CTransaction& tx, vtx)
    {
        nSigOps += tx.GetLegacySigOpCount();
    }
    if (nSigOps > MAX_BLOCK_SIGOPS)
        return DoS(100, error("CheckBlock() : out-of-bounds SigOpCount"));

    // Check merkle root
    if (fCheckMerkleRoot && hashMerkleRoot != BuildMerkleTree())
        return DoS(100, error("CheckBlock() : hashMerkleRoot mismatch"));

    return true;
}

bool CBlock::AcceptBlock()
{
    // Check for duplicate
    uint256 hash = GetHash();
    if (mapBlockIndex.count(hash))
        return error("AcceptBlock() : block already in mapBlockIndex");

    // Get prev block index
    map<uint256, CBlockIndex*>::iterator mi = mapBlockIndex.find(hashPrevBlock);
    if (mi == mapBlockIndex.end())
        return DoS(10, error("AcceptBlock() : prev block not found"));
    CBlockIndex* pindexPrev = (*mi).second;
    int nHeight = pindexPrev->nHeight+1;

    // Check proof of work
    if (nBits != GetNextWorkRequired(pindexPrev, this))
        return DoS(100, error("AcceptBlock() : incorrect proof of work"));

    // Check timestamp against prev
    if (GetBlockTime() <= pindexPrev->GetMedianTimePast())
        return error("AcceptBlock() : block's timestamp is too early");

    // Check that all transactions are finalized
    BOOST_FOREACH(const CTransaction& tx, vtx)
        if (!tx.IsFinal(nHeight, GetBlockTime()))
            return DoS(10, error("AcceptBlock() : contains a non-final transaction"));

    // Check that the block chain matches the known block chain up to a checkpoint
    if (!Checkpoints::CheckBlock(nHeight, hash))
        return DoS(100, error("AcceptBlock() : rejected by checkpoint lock-in at %d", nHeight));

    // Reject block.nVersion=1 blocks when 95% (75% on testnet) of the network has upgraded:
    if (nVersion < 2)
    {
        if ((!fTestNet && CBlockIndex::IsSuperMajority(2, pindexPrev, 950, 1000)) ||
            (fTestNet && CBlockIndex::IsSuperMajority(2, pindexPrev, 75, 100)))
        {
            return error("AcceptBlock() : rejected nVersion=1 block");
        }
    }
    // Enforce block.nVersion=2 rule that the coinbase starts with serialized block height
    if (nVersion >= 2)
    {
        // if 750 of the last 1,000 blocks are version 2 or greater (51/100 if testnet):
        if ((!fTestNet && CBlockIndex::IsSuperMajority(2, pindexPrev, 750, 1000)) ||
            (fTestNet && CBlockIndex::IsSuperMajority(2, pindexPrev, 51, 100)))
        {
            CScript expect = CScript() << nHeight;
            if (!std::equal(expect.begin(), expect.end(), vtx[0].vin[0].scriptSig.begin()))
                return DoS(100, error("AcceptBlock() : block height mismatch in coinbase"));
        }
    }

    // Write block to history file
    if (!CheckDiskSpace(::GetSerializeSize(*this, SER_DISK, CLIENT_VERSION)))
        return error("AcceptBlock() : out of disk space");
    unsigned int nFile = -1;
    unsigned int nBlockPos = 0;
    if (!WriteToDisk(nFile, nBlockPos))
        return error("AcceptBlock() : WriteToDisk failed");
    if (!AddToBlockIndex(nFile, nBlockPos))
        return error("AcceptBlock() : AddToBlockIndex failed");

    // Relay inventory, but don't relay old inventory during initial block download
    int nBlockEstimate = Checkpoints::GetTotalBlocksEstimate();
    if (hashBestChain == hash)
    {
        LOCK(cs_vNodes);
        BOOST_FOREACH(CNode* pnode, vNodes)
            if (nBestHeight > (pnode->nStartingHeight != -1 ? pnode->nStartingHeight - 2000 : nBlockEstimate))
                pnode->PushInventory(CInv(MSG_BLOCK, hash));
    }

    return true;
}

bool CBlockIndex::IsSuperMajority(int minVersion, const CBlockIndex* pstart, unsigned int nRequired, unsigned int nToCheck)
{
    unsigned int nFound = 0;
    for (unsigned int i = 0; i < nToCheck && nFound < nRequired && pstart != NULL; i++)
    {
        if (pstart->nVersion >= minVersion)
            ++nFound;
        pstart = pstart->pprev;
    }
    return (nFound >= nRequired);
}

bool ProcessBlock(CNode* pfrom, CBlock* pblock)
{
    // Check for duplicate
    uint256 hash = pblock->GetHash();
    if (mapBlockIndex.count(hash))
        return error("ProcessBlock() : already have block %d %s", mapBlockIndex[hash]->nHeight, BlockHashStr(hash).c_str());
    if (mapOrphanBlocks.count(hash))
        return error("ProcessBlock() : already have block (orphan) %s", BlockHashStr(hash).c_str());

    // Preliminary checks
    if (!pblock->CheckBlock())
        return error("ProcessBlock() : CheckBlock FAILED");

    CBlockIndex* pcheckpoint = Checkpoints::GetLastCheckpoint(mapBlockIndex);
    if (pcheckpoint && pblock->hashPrevBlock != hashBestChain)
    {
        // Extra checks to prevent "fill up memory by spamming with bogus blocks"
        int64 deltaTime = pblock->GetBlockTime() - pcheckpoint->nTime;
        if (deltaTime < 0)
        {
            if (pfrom)
                pfrom->Misbehaving(100);
            return error("ProcessBlock() : block with timestamp before last checkpoint");
        }
        CBigNum bnNewBlock;
        bnNewBlock.SetCompact(pblock->nBits);
        CBigNum bnRequired;
        bnRequired.SetCompact(ComputeMinWork(pcheckpoint->nBits, deltaTime));
        if (bnNewBlock > bnRequired)
        {
            if (pfrom)
                pfrom->Misbehaving(100);
            return error("ProcessBlock() : block with too little proof-of-work");
        }
    }


    // If we don't already have its previous block, shunt it off to holding area until we get it
    if (!mapBlockIndex.count(pblock->hashPrevBlock))
    {
        printf("ProcessBlock: ORPHAN BLOCK, prev=%s\n", BlockHashStr(pblock->hashPrevBlock).c_str());

        // Accept orphans as long as there is a node to request its parents from
        if (pfrom) {
            CBlock* pblock2 = new CBlock(*pblock);
            mapOrphanBlocks.insert(make_pair(hash, pblock2));
            mapOrphanBlocksByPrev.insert(make_pair(pblock2->hashPrevBlock, pblock2));

            // Ask this guy to fill in what we're missing
            pfrom->PushGetBlocks(pindexBest, GetOrphanRoot(pblock2));
        }
        return true;
    }

    // Store to disk
    if (!pblock->AcceptBlock())
        return error("ProcessBlock() : AcceptBlock FAILED");

    // Recursively process any orphan blocks that depended on this one
    vector<uint256> vWorkQueue;
    vWorkQueue.push_back(hash);
    for (unsigned int i = 0; i < vWorkQueue.size(); i++)
    {
        uint256 hashPrev = vWorkQueue[i];
        for (multimap<uint256, CBlock*>::iterator mi = mapOrphanBlocksByPrev.lower_bound(hashPrev);
             mi != mapOrphanBlocksByPrev.upper_bound(hashPrev);
             ++mi)
        {
            CBlock* pblockOrphan = (*mi).second;
            if (pblockOrphan->AcceptBlock())
                vWorkQueue.push_back(pblockOrphan->GetHash());
            mapOrphanBlocks.erase(pblockOrphan->GetHash());
            delete pblockOrphan;
        }
        mapOrphanBlocksByPrev.erase(hashPrev);
    }

    printf("ProcessBlock: ACCEPTED\n");
    return true;
}








bool CheckDiskSpace(uint64 nAdditionalBytes)
{
    uint64 nFreeBytesAvailable = filesystem::space(GetDataDir()).available;

    // Check for nMinDiskSpace bytes (currently 50MB)
    if (nFreeBytesAvailable < nMinDiskSpace + nAdditionalBytes)
    {
        fShutdown = true;
        string strMessage = _("Warning: Disk space is low!");
        strMiscWarning = strMessage;
        printf("*** %s\n", strMessage.c_str());
        uiInterface.ThreadSafeMessageBox(strMessage, "Bitcoin", CClientUIInterface::OK | CClientUIInterface::ICON_EXCLAMATION | CClientUIInterface::MODAL);
        StartShutdown();
        return false;
    }
    return true;
}

static filesystem::path BlockFilePath(unsigned int nFile)
{
    string strBlockFn = strprintf("blk%04u.dat", nFile);
    return GetDataDir() / strBlockFn;
}

FILE* OpenBlockFile(unsigned int nFile, unsigned int nBlockPos, const char* pszMode)
{
    if ((nFile < 1) || (nFile == (unsigned int) -1))
        return NULL;
    FILE* file = fopen(BlockFilePath(nFile).string().c_str(), pszMode);
    if (!file)
        return NULL;
    if (nBlockPos != 0 && !strchr(pszMode, 'a') && !strchr(pszMode, 'w'))
    {
        if (fseek(file, nBlockPos, SEEK_SET) != 0)
        {
            fclose(file);
            return NULL;
        }
    }
    return file;
}

static unsigned int nCurrentBlockFile = 1;

FILE* AppendBlockFile(unsigned int& nFileRet)
{
    nFileRet = 0;
    loop
    {
        FILE* file = OpenBlockFile(nCurrentBlockFile, 0, "ab");
        if (!file)
            return NULL;
        if (fseek(file, 0, SEEK_END) != 0)
            return NULL;
        // FAT32 file size max 4GB, fseek and ftell max 2GB, so we must stay under 2GB
        if (ftell(file) < (long)(0x7F000000 - MAX_SIZE))
        {
            nFileRet = nCurrentBlockFile;
            return file;
        }
        fclose(file);
        nCurrentBlockFile++;
    }
}

bool LoadBlockIndex(bool fAllowNew)
{
    if (fTestNet)
    {
        pchMessageStart[0] = 0x0b;
        pchMessageStart[1] = 0x11;
        pchMessageStart[2] = 0x09;
        pchMessageStart[3] = 0x07;
        hashGenesisBlock = uint256("000000000933ea01ad0ee984209779baaec3ced90fa3f408719526f8d77f4943");
    }

    //
    // Load block index
    //
    CTxDB txdb("cr");
    if (!txdb.LoadBlockIndex())
        return false;
    txdb.Close();

    //
    // Init with genesis block
    //
    if (mapBlockIndex.empty())
    {
        if (!fAllowNew)
            return false;

        // Genesis Block:
        // CBlock(hash=000000000019d6, ver=1, hashPrevBlock=00000000000000, hashMerkleRoot=4a5e1e, nTime=1231006505, nBits=1d00ffff, nNonce=2083236893, vtx=1)
        //   CTransaction(hash=4a5e1e, ver=1, vin.size=1, vout.size=1, nLockTime=0)
        //     CTxIn(COutPoint(000000, -1), coinbase 04ffff001d0104455468652054696d65732030332f4a616e2f32303039204368616e63656c6c6f72206f6e206272696e6b206f66207365636f6e64206261696c6f757420666f722062616e6b73)
        //     CTxOut(nValue=50.00000000, scriptPubKey=0x5F1DF16B2B704C8A578D0B)
        //   vMerkleTree: 4a5e1e

        // Genesis block
        const char* pszTimestamp = "The Times 03/Jan/2009 Chancellor on brink of second bailout for banks";
        CTransaction txNew;
        txNew.vin.resize(1);
        txNew.vout.resize(1);
        txNew.vin[0].scriptSig = CScript() << 486604799 << CBigNum(4) << vector<unsigned char>((const unsigned char*)pszTimestamp, (const unsigned char*)pszTimestamp + strlen(pszTimestamp));
        txNew.vout[0].nValue = 50 * COIN;
        txNew.vout[0].scriptPubKey = CScript() << ParseHex("04678afdb0fe5548271967f1a67130b7105cd6a828e03909a67962e0ea1f61deb649f6bc3f4cef38c4f35504e51ec112de5c384df7ba0b8d578a4c702b6bf11d5f") << OP_CHECKSIG;
        CBlock block;
        block.vtx.push_back(txNew);
        block.hashPrevBlock = 0;
        block.hashMerkleRoot = block.BuildMerkleTree();
        block.nVersion = 1;
        block.nTime    = 1231006505;
        block.nBits    = 0x1d00ffff;
        block.nNonce   = 2083236893;

        if (fTestNet)
        {
            block.nTime    = 1296688602;
            block.nNonce   = 414098458;
        }

        //// debug print
        printf("%s\n", block.GetHash().ToString().c_str());
        printf("%s\n", hashGenesisBlock.ToString().c_str());
        printf("%s\n", block.hashMerkleRoot.ToString().c_str());
        assert(block.hashMerkleRoot == uint256("0x4a5e1e4baab89f3a32518a88c31bc87f618f76673e2cc77ab2127b7afdeda33b"));
        block.print();
        assert(block.GetHash() == hashGenesisBlock);

        // Start new block file
        unsigned int nFile;
        unsigned int nBlockPos;
        if (!block.WriteToDisk(nFile, nBlockPos))
            return error("LoadBlockIndex() : writing genesis block to disk failed");
        if (!block.AddToBlockIndex(nFile, nBlockPos))
            return error("LoadBlockIndex() : genesis block not accepted");
    }

    return true;
}



void PrintBlockTree()
{
    // pre-compute tree structure
    map<CBlockIndex*, vector<CBlockIndex*> > mapNext;
    for (map<uint256, CBlockIndex*>::iterator mi = mapBlockIndex.begin(); mi != mapBlockIndex.end(); ++mi)
    {
        CBlockIndex* pindex = (*mi).second;
        mapNext[pindex->pprev].push_back(pindex);
        // test
        //while (rand() % 3 == 0)
        //    mapNext[pindex->pprev].push_back(pindex);
    }

    vector<pair<int, CBlockIndex*> > vStack;
    vStack.push_back(make_pair(0, pindexGenesisBlock));

    int nPrevCol = 0;
    while (!vStack.empty())
    {
        int nCol = vStack.back().first;
        CBlockIndex* pindex = vStack.back().second;
        vStack.pop_back();

        // print split or gap
        if (nCol > nPrevCol)
        {
            for (int i = 0; i < nCol-1; i++)
                printf("| ");
            printf("|\\\n");
        }
        else if (nCol < nPrevCol)
        {
            for (int i = 0; i < nCol; i++)
                printf("| ");
            printf("|\n");
       }
        nPrevCol = nCol;

        // print columns
        for (int i = 0; i < nCol; i++)
            printf("| ");

        // print item
        CBlock block;
        block.ReadFromDisk(pindex);
        printf("%d (%u,%u) %s  %s  tx %d",
            pindex->nHeight,
            pindex->nFile,
            pindex->nBlockPos,
            BlockHashStr(block.GetHash()).c_str(),
            DateTimeStrFormat("%x %H:%M:%S", block.GetBlockTime()).c_str(),
            block.vtx.size());

        PrintWallets(block);

        // put the main time-chain first
        vector<CBlockIndex*>& vNext = mapNext[pindex];
        for (unsigned int i = 0; i < vNext.size(); i++)
        {
            if (vNext[i]->pnext)
            {
                swap(vNext[0], vNext[i]);
                break;
            }
        }

        // iterate children
        for (unsigned int i = 0; i < vNext.size(); i++)
            vStack.push_back(make_pair(nCol+i, vNext[i]));
    }
}

bool LoadExternalBlockFile(FILE* fileIn)
{
    int64 nStart = GetTimeMillis();

    int nLoaded = 0;
    {
        LOCK(cs_main);
        try {
            CAutoFile blkdat(fileIn, SER_DISK, CLIENT_VERSION);
            unsigned int nPos = 0;
            while (nPos != (unsigned int)-1 && blkdat.good() && !fRequestShutdown)
            {
                unsigned char pchData[65536];
                do {
                    fseek(blkdat, nPos, SEEK_SET);
                    int nRead = fread(pchData, 1, sizeof(pchData), blkdat);
                    if (nRead <= 8)
                    {
                        nPos = (unsigned int)-1;
                        break;
                    }
                    void* nFind = memchr(pchData, pchMessageStart[0], nRead+1-sizeof(pchMessageStart));
                    if (nFind)
                    {
                        if (memcmp(nFind, pchMessageStart, sizeof(pchMessageStart))==0)
                        {
                            nPos += ((unsigned char*)nFind - pchData) + sizeof(pchMessageStart);
                            break;
                        }
                        nPos += ((unsigned char*)nFind - pchData) + 1;
                    }
                    else
                        nPos += sizeof(pchData) - sizeof(pchMessageStart) + 1;
                } while(!fRequestShutdown);
                if (nPos == (unsigned int)-1)
                    break;
                fseek(blkdat, nPos, SEEK_SET);
                unsigned int nSize;
                blkdat >> nSize;
                if (nSize > 0 && nSize <= MAX_BLOCK_SIZE)
                {
                    CBlock block;
                    blkdat >> block;
                    if (ProcessBlock(NULL,&block))
                    {
                        nLoaded++;
                        nPos += 4 + nSize;
                    }
                }
            }
        }
        catch (std::exception &e) {
            printf("%s() : Deserialize or I/O error caught during load\n",
                   __PRETTY_FUNCTION__);
        }
    }
    printf("Loaded %i blocks from external file in %"PRI64d"ms\n", nLoaded, GetTimeMillis() - nStart);
    return nLoaded > 0;
}









//////////////////////////////////////////////////////////////////////////////
//
// CAlert
//

extern map<uint256, CAlert> mapAlerts;
extern CCriticalSection cs_mapAlerts;

string GetWarnings(string strFor)
{
    int nPriority = 0;
    string strStatusBar;
    string strRPC;
    if (GetBoolArg("-testsafemode"))
        strRPC = "test";

    // Misc warnings like out of disk space and clock is wrong
    if (strMiscWarning != "")
    {
        nPriority = 1000;
        strStatusBar = strMiscWarning;
    }

    // Longer invalid proof-of-work chain
    if (pindexBest && bnBestInvalidWork > bnBestChainWork + pindexBest->GetBlockWork() * 6)
    {
        nPriority = 2000;
        strStatusBar = strRPC = _("Warning: Displayed transactions may not be correct! You may need to upgrade, or other nodes may need to upgrade.");
    }

    // Alerts
    {
        LOCK(cs_mapAlerts);
        BOOST_FOREACH(PAIRTYPE(const uint256, CAlert)& item, mapAlerts)
        {
            const CAlert& alert = item.second;
            if (alert.AppliesToMe() && alert.nPriority > nPriority)
            {
                nPriority = alert.nPriority;
                strStatusBar = alert.strStatusBar;
            }
        }
    }

    if (strFor == "statusbar")
        return strStatusBar;
    else if (strFor == "rpc")
        return strRPC;
    assert(!"GetWarnings() : invalid parameter");
    return "error";
}








//////////////////////////////////////////////////////////////////////////////
//
// Messages
//


bool static AlreadyHave(CTxDB& txdb, const CInv& inv)
{
    switch (inv.type)
    {
    case MSG_TX:
        {
        bool txInMap = false;
            {
            LOCK(mempool.cs);
            txInMap = (mempool.exists(inv.hash));
            }
        return txInMap ||
               mapOrphanTransactions.count(inv.hash) ||
               txdb.ContainsTx(inv.hash);
        }

    case MSG_BLOCK:
        return mapBlockIndex.count(inv.hash) ||
               mapOrphanBlocks.count(inv.hash);
    }
    // Don't know what it is, just say we already got one
    return true;
}




// The message start string is designed to be unlikely to occur in normal data.
// The characters are rarely used upper ASCII, not valid as UTF-8, and produce
// a large 4-byte int at any alignment.
unsigned char pchMessageStart[4] = { 0xf9, 0xbe, 0xb4, 0xd9 };


bool static ProcessMessage(CNode* pfrom, string strCommand, CDataStream& vRecv)
{
    static map<CService, CPubKey> mapReuseKey;
    RandAddSeedPerfmon();
    if (fDebug)
        printf("received: %s (%d bytes)\n", strCommand.c_str(), vRecv.size());
    if (mapArgs.count("-dropmessagestest") && GetRand(atoi(mapArgs["-dropmessagestest"])) == 0)
    {
        printf("dropmessagestest DROPPING RECV MESSAGE\n");
        return true;
    }





    if (strCommand == "version")
    {
        // Each connection can only send one version message
        if (pfrom->nVersion != 0)
        {
            pfrom->Misbehaving(1);
            return false;
        }

        int64 nTime;
        CAddress addrMe;
        CAddress addrFrom;
        uint64 nNonce = 1;
        vRecv >> pfrom->nVersion >> pfrom->nServices >> nTime >> addrMe;
        if (pfrom->nVersion < MIN_PROTO_VERSION)
        {
            // Since February 20, 2012, the protocol is initiated at version 209,
            // and earlier versions are no longer supported
            printf("partner %s using obsolete version %i; disconnecting\n", pfrom->addr.ToString().c_str(), pfrom->nVersion);
            pfrom->fDisconnect = true;
            return false;
        }

        if (pfrom->nVersion == 10300)
            pfrom->nVersion = 300;
        if (!vRecv.empty())
            vRecv >> addrFrom >> nNonce;
        if (!vRecv.empty())
            vRecv >> pfrom->strSubVer;
        if (!vRecv.empty())
            vRecv >> pfrom->nStartingHeight;

        if (pfrom->fInbound && addrMe.IsRoutable())
        {
            pfrom->addrLocal = addrMe;
            SeenLocal(addrMe);
        }

        // Disconnect if we connected to ourself
        if (nNonce == nLocalHostNonce && nNonce > 1)
        {
            printf("connected to self at %s, disconnecting\n", pfrom->addr.ToString().c_str());
            pfrom->fDisconnect = true;
            return true;
        }

        // Be shy and don't send version until we hear
        if (pfrom->fInbound)
            pfrom->PushVersion();

        pfrom->fClient = !(pfrom->nServices & NODE_NETWORK);

        AddTimeData(pfrom->addr, nTime);

        // Change version
        pfrom->PushMessage("verack");
        pfrom->vSend.SetVersion(min(pfrom->nVersion, PROTOCOL_VERSION));

        if (!pfrom->fInbound)
        {
            // Advertise our address
            if (!fNoListen && !IsInitialBlockDownload())
            {
                CAddress addr = GetLocalAddress(&pfrom->addr);
                if (addr.IsRoutable())
                    pfrom->PushAddress(addr);
            }

            // Get recent addresses
            if (pfrom->fOneShot || pfrom->nVersion >= CADDR_TIME_VERSION || addrman.size() < 1000)
            {
                pfrom->PushMessage("getaddr");
                pfrom->fGetAddr = true;
            }
            addrman.Good(pfrom->addr);
        } else {
            if (((CNetAddr)pfrom->addr) == (CNetAddr)addrFrom)
            {
                addrman.Add(addrFrom, addrFrom);
                addrman.Good(addrFrom);
            }
        }

        // Ask the first connected node for block updates
        static int nAskedForBlocks = 0;
        if (!pfrom->fClient && !pfrom->fOneShot &&
            (pfrom->nVersion < NOBLKS_VERSION_START ||
             pfrom->nVersion >= NOBLKS_VERSION_END) &&
             (nAskedForBlocks < 1 || vNodes.size() <= 1))
        {
            nAskedForBlocks++;
            pfrom->PushGetBlocks(pindexBest, uint256(0));
        }

        // Relay alerts
        {
            LOCK(cs_mapAlerts);
            BOOST_FOREACH(PAIRTYPE(const uint256, CAlert)& item, mapAlerts)
                item.second.RelayTo(pfrom);
        }

        pfrom->fSuccessfullyConnected = true;

        printf("receive version message: version %d, blocks=%d, us=%s, them=%s, peer=%s\n", pfrom->nVersion, pfrom->nStartingHeight, addrMe.ToString().c_str(), addrFrom.ToString().c_str(), pfrom->addr.ToString().c_str());

        cPeerBlockCounts.input(pfrom->nStartingHeight);
    }


    else if (pfrom->nVersion == 0)
    {
        // Must have a version message before anything else
        pfrom->Misbehaving(1);
        return false;
    }


    else if (strCommand == "verack")
    {
        pfrom->vRecv.SetVersion(min(pfrom->nVersion, PROTOCOL_VERSION));
    }


    else if (strCommand == "addr")
    {
        vector<CAddress> vAddr;
        vRecv >> vAddr;

        // Don't want addr from older versions unless seeding
        if (pfrom->nVersion < CADDR_TIME_VERSION && addrman.size() > 1000)
            return true;
        if (vAddr.size() > 1000)
        {
            pfrom->Misbehaving(20);
            return error("message addr size() = %d", vAddr.size());
        }

        // Store the new addresses
        vector<CAddress> vAddrOk;
        int64 nNow = GetAdjustedTime();
        int64 nSince = nNow - 10 * 60;
        BOOST_FOREACH(CAddress& addr, vAddr)
        {
            if (fShutdown)
                return true;
            if (addr.nTime <= 100000000 || addr.nTime > nNow + 10 * 60)
                addr.nTime = nNow - 5 * 24 * 60 * 60;
            pfrom->AddAddressKnown(addr);
            bool fReachable = IsReachable(addr);
            if (addr.nTime > nSince && !pfrom->fGetAddr && vAddr.size() <= 10 && addr.IsRoutable())
            {
                // Relay to a limited number of other nodes
                {
                    LOCK(cs_vNodes);
                    // Use deterministic randomness to send to the same nodes for 24 hours
                    // at a time so the setAddrKnowns of the chosen nodes prevent repeats
                    static uint256 hashSalt;
                    if (hashSalt == 0)
                        hashSalt = GetRandHash();
                    uint64 hashAddr = addr.GetHash();
                    uint256 hashRand = hashSalt ^ (hashAddr<<32) ^ ((GetTime()+hashAddr)/(24*60*60));
                    hashRand = Hash(BEGIN(hashRand), END(hashRand));
                    multimap<uint256, CNode*> mapMix;
                    BOOST_FOREACH(CNode* pnode, vNodes)
                    {
                        if (pnode->nVersion < CADDR_TIME_VERSION)
                            continue;
                        unsigned int nPointer;
                        memcpy(&nPointer, &pnode, sizeof(nPointer));
                        uint256 hashKey = hashRand ^ nPointer;
                        hashKey = Hash(BEGIN(hashKey), END(hashKey));
                        mapMix.insert(make_pair(hashKey, pnode));
                    }
                    int nRelayNodes = fReachable ? 2 : 1; // limited relaying of addresses outside our network(s)
                    for (multimap<uint256, CNode*>::iterator mi = mapMix.begin(); mi != mapMix.end() && nRelayNodes-- > 0; ++mi)
                        ((*mi).second)->PushAddress(addr);
                }
            }
            // Do not store addresses outside our network
            if (fReachable)
                vAddrOk.push_back(addr);
        }
        addrman.Add(vAddrOk, pfrom->addr, 2 * 60 * 60);
        if (vAddr.size() < 1000)
            pfrom->fGetAddr = false;
        if (pfrom->fOneShot)
            pfrom->fDisconnect = true;
    }


    else if (strCommand == "inv")
    {
        vector<CInv> vInv;
        vRecv >> vInv;
        if (vInv.size() > MAX_INV_SZ)
        {
            pfrom->Misbehaving(20);
            return error("message inv size() = %d", vInv.size());
        }

        // find last block in inv vector
        unsigned int nLastBlock = (unsigned int)(-1);
        for (unsigned int nInv = 0; nInv < vInv.size(); nInv++) {
            if (vInv[vInv.size() - 1 - nInv].type == MSG_BLOCK) {
                nLastBlock = vInv.size() - 1 - nInv;
                break;
            }
        }
        CTxDB txdb("r");
        for (unsigned int nInv = 0; nInv < vInv.size(); nInv++)
        {
            const CInv &inv = vInv[nInv];

            if (fShutdown)
                return true;
            pfrom->AddInventoryKnown(inv);

            bool fAlreadyHave = AlreadyHave(txdb, inv);
            if (fDebug)
                printf("  got inventory: %s  %s\n", inv.ToString().c_str(), fAlreadyHave ? "have" : "new");

            if (!fAlreadyHave)
                pfrom->AskFor(inv);
            else if (inv.type == MSG_BLOCK && mapOrphanBlocks.count(inv.hash)) {
                pfrom->PushGetBlocks(pindexBest, GetOrphanRoot(mapOrphanBlocks[inv.hash]));
            } else if (nInv == nLastBlock) {
                // In case we are on a very long side-chain, it is possible that we already have
                // the last block in an inv bundle sent in response to getblocks. Try to detect
                // this situation and push another getblocks to continue.
                pfrom->PushGetBlocks(mapBlockIndex[inv.hash], uint256(0));
                if (fDebug)
                    printf("force request: %s\n", inv.ToString().c_str());
            }

            // Track requests for our stuff
            Inventory(inv.hash);
        }
    }


    else if (strCommand == "getdata")
    {
        vector<CInv> vInv;
        vRecv >> vInv;
        if (vInv.size() > MAX_INV_SZ)
        {
            pfrom->Misbehaving(20);
            return error("message getdata size() = %d", vInv.size());
        }

        if (fDebugNet || (vInv.size() != 1))
            printf("received getdata (%d invsz)\n", vInv.size());

        BOOST_FOREACH(const CInv& inv, vInv)
        {
            if (fShutdown)
                return true;
            if (fDebugNet || (vInv.size() == 1))
                printf("received getdata for: %s\n", inv.ToString().c_str());

            if (inv.type == MSG_BLOCK)
            {
                // Send block from disk
                map<uint256, CBlockIndex*>::iterator mi = mapBlockIndex.find(inv.hash);
                if (mi != mapBlockIndex.end())
                {
                    CBlock block;
                    block.ReadFromDisk((*mi).second);
                    pfrom->PushMessage("block", block);

                    // Trigger them to send a getblocks request for the next batch of inventory
                    if (inv.hash == pfrom->hashContinue)
                    {
                        // Bypass PushInventory, this must send even if redundant,
                        // and we want it right after the last block so they don't
                        // wait for other stuff first.
                        vector<CInv> vInv;
                        vInv.push_back(CInv(MSG_BLOCK, hashBestChain));
                        pfrom->PushMessage("inv", vInv);
                        pfrom->hashContinue = 0;
                    }
                }
            }
            else if (inv.IsKnownType())
            {
                // Send stream from relay memory
                bool pushed = false;
                {
                    LOCK(cs_mapRelay);
                    map<CInv, CDataStream>::iterator mi = mapRelay.find(inv);
                    if (mi != mapRelay.end()) {
                        pfrom->PushMessage(inv.GetCommand(), (*mi).second);
                        pushed = true;
                    }
                }
                if (!pushed && inv.type == MSG_TX) {
                    LOCK(mempool.cs);
                    if (mempool.exists(inv.hash)) {
                        CTransaction tx = mempool.lookup(inv.hash);
                        CDataStream ss(SER_NETWORK, PROTOCOL_VERSION);
                        ss.reserve(1000);
                        ss << tx;
                        pfrom->PushMessage("tx", ss);
                    }
                }
            }

            // Track requests for our stuff
            Inventory(inv.hash);
        }
    }


    else if (strCommand == "getblocks")
    {
        CBlockLocator locator;
        uint256 hashStop;
        vRecv >> locator >> hashStop;

        // Find the last block the caller has in the main chain
        CBlockIndex* pindex = locator.GetBlockIndex();

        // Send the rest of the chain
        if (pindex)
            pindex = pindex->pnext;
        int nLimit = 500;
        printf("getblocks %d to %s limit %d\n", (pindex ? pindex->nHeight : -1), BlockHashStr(hashStop).c_str(), nLimit);
        for (; pindex; pindex = pindex->pnext)
        {
            if (pindex->GetBlockHash() == hashStop)
            {
                printf("  getblocks stopping at %d %s\n", pindex->nHeight, BlockHashStr(pindex->GetBlockHash()).c_str());
                break;
            }
            pfrom->PushInventory(CInv(MSG_BLOCK, pindex->GetBlockHash()));
            if (--nLimit <= 0)
            {
                // When this block is requested, we'll send an inv that'll make them
                // getblocks the next batch of inventory.
                printf("  getblocks stopping at limit %d %s\n", pindex->nHeight, BlockHashStr(pindex->GetBlockHash()).c_str());
                pfrom->hashContinue = pindex->GetBlockHash();
                break;
            }
        }
    }


    else if (strCommand == "getheaders")
    {
        CBlockLocator locator;
        uint256 hashStop;
        vRecv >> locator >> hashStop;

        CBlockIndex* pindex = NULL;
        if (locator.IsNull())
        {
            // If locator is null, return the hashStop block
            map<uint256, CBlockIndex*>::iterator mi = mapBlockIndex.find(hashStop);
            if (mi == mapBlockIndex.end())
                return true;
            pindex = (*mi).second;
        }
        else
        {
            // Find the last block the caller has in the main chain
            pindex = locator.GetBlockIndex();
            if (pindex)
                pindex = pindex->pnext;
        }

        vector<CBlock> vHeaders;
        int nLimit = 2000;
        printf("getheaders %d to %s\n", (pindex ? pindex->nHeight : -1), BlockHashStr(hashStop).c_str());
        for (; pindex; pindex = pindex->pnext)
        {
            vHeaders.push_back(pindex->GetBlockHeader());
            if (--nLimit <= 0 || pindex->GetBlockHash() == hashStop)
                break;
        }
        pfrom->PushMessage("headers", vHeaders);
    }


    else if (strCommand == "tx")
    {
        vector<uint256> vWorkQueue;
        vector<uint256> vEraseQueue;
        CDataStream vMsg(vRecv);
        CTxDB txdb("r");
        CTransaction tx;
        vRecv >> tx;

        CInv inv(MSG_TX, tx.GetHash());
        pfrom->AddInventoryKnown(inv);

        bool fMissingInputs = false;
        if (tx.AcceptToMemoryPool(txdb, true, &fMissingInputs))
        {
            SyncWithWallets(tx, NULL, true);
            RelayMessage(inv, vMsg);
            mapAlreadyAskedFor.erase(inv);
            vWorkQueue.push_back(inv.hash);
            vEraseQueue.push_back(inv.hash);

            // Recursively process any orphan transactions that depended on this one
            for (unsigned int i = 0; i < vWorkQueue.size(); i++)
            {
                uint256 hashPrev = vWorkQueue[i];
                for (map<uint256, CDataStream*>::iterator mi = mapOrphanTransactionsByPrev[hashPrev].begin();
                     mi != mapOrphanTransactionsByPrev[hashPrev].end();
                     ++mi)
                {
                    const CDataStream& vMsg = *((*mi).second);
                    CTransaction tx;
                    CDataStream(vMsg) >> tx;
                    CInv inv(MSG_TX, tx.GetHash());
                    bool fMissingInputs2 = false;

                    if (tx.AcceptToMemoryPool(txdb, true, &fMissingInputs2))
                    {
                        printf("   accepted orphan tx %s\n", inv.hash.ToString().substr(0,10).c_str());
                        SyncWithWallets(tx, NULL, true);
                        RelayMessage(inv, vMsg);
                        mapAlreadyAskedFor.erase(inv);
                        vWorkQueue.push_back(inv.hash);
                        vEraseQueue.push_back(inv.hash);
                    }
                    else if (!fMissingInputs2)
                    {
                        // invalid orphan
                        vEraseQueue.push_back(inv.hash);
                        printf("   removed invalid orphan tx %s\n", inv.hash.ToString().substr(0,10).c_str());
                    }
                }
            }

            BOOST_FOREACH(uint256 hash, vEraseQueue)
                EraseOrphanTx(hash);
        }
        else if (fMissingInputs)
        {
            AddOrphanTx(vMsg);

            // DoS prevention: do not allow mapOrphanTransactions to grow unbounded
            unsigned int nEvicted = LimitOrphanTxSize(MAX_ORPHAN_TRANSACTIONS);
            if (nEvicted > 0)
                printf("mapOrphan overflow, removed %u tx\n", nEvicted);
        }
        if (tx.nDoS) pfrom->Misbehaving(tx.nDoS);
    }


    else if (strCommand == "block")
    {
        CBlock block;
        vRecv >> block;

        printf("received block %s\n", BlockHashStr(block.GetHash()).c_str());
        // block.print();

        CInv inv(MSG_BLOCK, block.GetHash());
        pfrom->AddInventoryKnown(inv);

        if (ProcessBlock(pfrom, &block))
            mapAlreadyAskedFor.erase(inv);
        if (block.nDoS) pfrom->Misbehaving(block.nDoS);
    }


    else if (strCommand == "getaddr")
    {
        pfrom->vAddrToSend.clear();
        vector<CAddress> vAddr = addrman.GetAddr();
        BOOST_FOREACH(const CAddress &addr, vAddr)
            pfrom->PushAddress(addr);
    }


    else if (strCommand == "mempool")
    {
        std::vector<uint256> vtxid;
        mempool.queryHashes(vtxid);
        vector<CInv> vInv;
        for (unsigned int i = 0; i < vtxid.size(); i++) {
            CInv inv(MSG_TX, vtxid[i]);
            vInv.push_back(inv);
            if (i == (MAX_INV_SZ - 1))
                    break;
        }
        if (vInv.size() > 0)
            pfrom->PushMessage("inv", vInv);
    }


    else if (strCommand == "checkorder")
    {
        uint256 hashReply;
        vRecv >> hashReply;

        if (!GetBoolArg("-allowreceivebyip"))
        {
            pfrom->PushMessage("reply", hashReply, (int)2, string(""));
            return true;
        }

        CWalletTx order;
        vRecv >> order;

        /// we have a chance to check the order here

        // Keep giving the same key to the same ip until they use it
        if (!mapReuseKey.count(pfrom->addr))
            pwalletMain->GetKeyFromPool(mapReuseKey[pfrom->addr], true);

        // Send back approval of order and pubkey to use
        CScript scriptPubKey;
        scriptPubKey << mapReuseKey[pfrom->addr] << OP_CHECKSIG;
        pfrom->PushMessage("reply", hashReply, (int)0, scriptPubKey);
    }


    else if (strCommand == "reply")
    {
        uint256 hashReply;
        vRecv >> hashReply;

        CRequestTracker tracker;
        {
            LOCK(pfrom->cs_mapRequests);
            map<uint256, CRequestTracker>::iterator mi = pfrom->mapRequests.find(hashReply);
            if (mi != pfrom->mapRequests.end())
            {
                tracker = (*mi).second;
                pfrom->mapRequests.erase(mi);
            }
        }
        if (!tracker.IsNull())
            tracker.fn(tracker.param1, vRecv);
    }


    else if (strCommand == "ping")
    {
        if (pfrom->nVersion > BIP0031_VERSION)
        {
            uint64 nonce = 0;
            vRecv >> nonce;
            // Echo the message back with the nonce. This allows for two useful features:
            //
            // 1) A remote node can quickly check if the connection is operational
            // 2) Remote nodes can measure the latency of the network thread. If this node
            //    is overloaded it won't respond to pings quickly and the remote node can
            //    avoid sending us more work, like chain download requests.
            //
            // The nonce stops the remote getting confused between different pings: without
            // it, if the remote node sends a ping once per second and this node takes 5
            // seconds to respond to each, the 5th ping the remote sends would appear to
            // return very quickly.
            pfrom->PushMessage("pong", nonce);
        }
    }


    else if (strCommand == "alert")
    {
        CAlert alert;
        vRecv >> alert;

        uint256 alertHash = alert.GetHash();
        if (pfrom->setKnown.count(alertHash) == 0)
        {
            if (alert.ProcessAlert())
            {
                // Relay
                pfrom->setKnown.insert(alertHash);
                {
                    LOCK(cs_vNodes);
                    BOOST_FOREACH(CNode* pnode, vNodes)
                        alert.RelayTo(pnode);
                }
            }
            else {
                // Small DoS penalty so peers that send us lots of
                // duplicate/expired/invalid-signature/whatever alerts
                // eventually get banned.
                // This isn't a Misbehaving(100) (immediate ban) because the
                // peer might be an older or different implementation with
                // a different signature key, etc.
                pfrom->Misbehaving(10);
            }
        }
    }


    else
    {
        // Ignore unknown commands for extensibility
    }


    // Update the last seen time for this node's address
    if (pfrom->fNetworkNode)
        if (strCommand == "version" || strCommand == "addr" || strCommand == "inv" || strCommand == "getdata" || strCommand == "ping")
            AddressCurrentlyConnected(pfrom->addr);


    return true;
}

bool ProcessMessages(CNode* pfrom)
{
    CDataStream& vRecv = pfrom->vRecv;
    if (vRecv.empty())
        return true;
    //if (fDebug)
    //    printf("ProcessMessages(%u bytes)\n", vRecv.size());

    //
    // Message format
    //  (4) message start
    //  (12) command
    //  (4) size
    //  (4) checksum
    //  (x) data
    //

    loop
    {
        // Don't bother if send buffer is too full to respond anyway
        if (pfrom->vSend.size() >= SendBufferSize())
            break;

        // Scan for message start
        CDataStream::iterator pstart = search(vRecv.begin(), vRecv.end(), BEGIN(pchMessageStart), END(pchMessageStart));
        int nHeaderSize = vRecv.GetSerializeSize(CMessageHeader());
        if (vRecv.end() - pstart < nHeaderSize)
        {
            if ((int)vRecv.size() > nHeaderSize)
            {
                printf("\n\nPROCESSMESSAGE MESSAGESTART NOT FOUND\n\n");
                vRecv.erase(vRecv.begin(), vRecv.end() - nHeaderSize);
            }
            break;
        }
        if (pstart - vRecv.begin() > 0)
            printf("\n\nPROCESSMESSAGE SKIPPED %d BYTES\n\n", pstart - vRecv.begin());
        vRecv.erase(vRecv.begin(), pstart);

        // Read header
        vector<char> vHeaderSave(vRecv.begin(), vRecv.begin() + nHeaderSize);
        CMessageHeader hdr;
        vRecv >> hdr;
        if (!hdr.IsValid())
        {
            printf("\n\nPROCESSMESSAGE: ERRORS IN HEADER %s\n\n\n", hdr.GetCommand().c_str());
            continue;
        }
        string strCommand = hdr.GetCommand();

        // Message size
        unsigned int nMessageSize = hdr.nMessageSize;
        if (nMessageSize > MAX_SIZE)
        {
            printf("ProcessMessages(%s, %u bytes) : nMessageSize > MAX_SIZE\n", strCommand.c_str(), nMessageSize);
            continue;
        }
        if (nMessageSize > vRecv.size())
        {
            // Rewind and wait for rest of message
            vRecv.insert(vRecv.begin(), vHeaderSave.begin(), vHeaderSave.end());
            break;
        }

        // Checksum
        uint256 hash = Hash(vRecv.begin(), vRecv.begin() + nMessageSize);
        unsigned int nChecksum = 0;
        memcpy(&nChecksum, &hash, sizeof(nChecksum));
        if (nChecksum != hdr.nChecksum)
        {
            printf("ProcessMessages(%s, %u bytes) : CHECKSUM ERROR nChecksum=%08x hdr.nChecksum=%08x\n",
               strCommand.c_str(), nMessageSize, nChecksum, hdr.nChecksum);
            continue;
        }

        // Copy message to its own buffer
        CDataStream vMsg(vRecv.begin(), vRecv.begin() + nMessageSize, vRecv.nType, vRecv.nVersion);
        vRecv.ignore(nMessageSize);

        // Process message
        bool fRet = false;
        try
        {
            {
                LOCK(cs_main);
                fRet = ProcessMessage(pfrom, strCommand, vMsg);
            }
            if (fShutdown)
                return true;
        }
        catch (std::ios_base::failure& e)
        {
            if (strstr(e.what(), "end of data"))
            {
                // Allow exceptions from under-length message on vRecv
                printf("ProcessMessages(%s, %u bytes) : Exception '%s' caught, normally caused by a message being shorter than its stated length\n", strCommand.c_str(), nMessageSize, e.what());
            }
            else if (strstr(e.what(), "size too large"))
            {
                // Allow exceptions from over-long size
                printf("ProcessMessages(%s, %u bytes) : Exception '%s' caught\n", strCommand.c_str(), nMessageSize, e.what());
            }
            else
            {
                PrintExceptionContinue(&e, "ProcessMessages()");
            }
        }
        catch (std::exception& e) {
            PrintExceptionContinue(&e, "ProcessMessages()");
        } catch (...) {
            PrintExceptionContinue(NULL, "ProcessMessages()");
        }

        if (!fRet)
            printf("ProcessMessage(%s, %u bytes) FAILED\n", strCommand.c_str(), nMessageSize);
    }

    vRecv.Compact();
    return true;
}


bool SendMessages(CNode* pto, bool fSendTrickle)
{
    TRY_LOCK(cs_main, lockMain);
    if (lockMain) {
        // Don't send anything until we get their version message
        if (pto->nVersion == 0)
            return true;

        // Keep-alive ping. We send a nonce of zero because we don't use it anywhere
        // right now.
        if (pto->nLastSend && GetTime() - pto->nLastSend > 30 * 60 && pto->vSend.empty()) {
            uint64 nonce = 0;
            if (pto->nVersion > BIP0031_VERSION)
                pto->PushMessage("ping", nonce);
            else
                pto->PushMessage("ping");
        }

        // Resend wallet transactions that haven't gotten in a block yet
        ResendWalletTransactions();

        // Address refresh broadcast
        static int64 nLastRebroadcast;
        if (!IsInitialBlockDownload() && (GetTime() - nLastRebroadcast > 24 * 60 * 60))
        {
            {
                LOCK(cs_vNodes);
                BOOST_FOREACH(CNode* pnode, vNodes)
                {
                    // Periodically clear setAddrKnown to allow refresh broadcasts
                    if (nLastRebroadcast)
                        pnode->setAddrKnown.clear();

                    // Rebroadcast our address
                    if (!fNoListen)
                    {
                        CAddress addr = GetLocalAddress(&pnode->addr);
                        if (addr.IsRoutable())
                            pnode->PushAddress(addr);
                    }
                }
            }
            nLastRebroadcast = GetTime();
        }

        //
        // Message: addr
        //
        if (fSendTrickle)
        {
            vector<CAddress> vAddr;
            vAddr.reserve(pto->vAddrToSend.size());
            BOOST_FOREACH(const CAddress& addr, pto->vAddrToSend)
            {
                // returns true if wasn't already contained in the set
                if (pto->setAddrKnown.insert(addr).second)
                {
                    vAddr.push_back(addr);
                    // receiver rejects addr messages larger than 1000
                    if (vAddr.size() >= 1000)
                    {
                        pto->PushMessage("addr", vAddr);
                        vAddr.clear();
                    }
                }
            }
            pto->vAddrToSend.clear();
            if (!vAddr.empty())
                pto->PushMessage("addr", vAddr);
        }


        //
        // Message: inventory
        //
        vector<CInv> vInv;
        vector<CInv> vInvWait;
        {
            LOCK(pto->cs_inventory);
            vInv.reserve(pto->vInventoryToSend.size());
            vInvWait.reserve(pto->vInventoryToSend.size());
            BOOST_FOREACH(const CInv& inv, pto->vInventoryToSend)
            {
                if (pto->setInventoryKnown.count(inv))
                    continue;

                // trickle out tx inv to protect privacy
                if (inv.type == MSG_TX && !fSendTrickle)
                {
                    // 1/4 of tx invs blast to all immediately
                    static uint256 hashSalt;
                    if (hashSalt == 0)
                        hashSalt = GetRandHash();
                    uint256 hashRand = inv.hash ^ hashSalt;
                    hashRand = Hash(BEGIN(hashRand), END(hashRand));
                    bool fTrickleWait = ((hashRand & 3) != 0);

                    // always trickle our own transactions
                    if (!fTrickleWait)
                    {
                        CWalletTx wtx;
                        if (GetTransaction(inv.hash, wtx))
                            if (wtx.fFromMe)
                                fTrickleWait = true;
                    }

                    if (fTrickleWait)
                    {
                        vInvWait.push_back(inv);
                        continue;
                    }
                }

                // returns true if wasn't already contained in the set
                if (pto->setInventoryKnown.insert(inv).second)
                {
                    vInv.push_back(inv);
                    if (vInv.size() >= 1000)
                    {
                        pto->PushMessage("inv", vInv);
                        vInv.clear();
                    }
                }
            }
            pto->vInventoryToSend = vInvWait;
        }
        if (!vInv.empty())
            pto->PushMessage("inv", vInv);


        //
        // Message: getdata
        //
        vector<CInv> vGetData;
        int64 nNow = GetTime() * 1000000;
        CTxDB txdb("r");
        while (!pto->mapAskFor.empty() && (*pto->mapAskFor.begin()).first <= nNow)
        {
            const CInv& inv = (*pto->mapAskFor.begin()).second;
            if (!AlreadyHave(txdb, inv))
            {
                if (fDebugNet)
                    printf("sending getdata: %s\n", inv.ToString().c_str());
                vGetData.push_back(inv);
                if (vGetData.size() >= 1000)
                {
                    pto->PushMessage("getdata", vGetData);
                    vGetData.clear();
                }
                mapAlreadyAskedFor[inv] = nNow;
            }
            pto->mapAskFor.erase(pto->mapAskFor.begin());
        }
        if (!vGetData.empty())
            pto->PushMessage("getdata", vGetData);

    }
    return true;
}














//////////////////////////////////////////////////////////////////////////////
//
// BitcoinMiner
//

int static FormatHashBlocks(void* pbuffer, unsigned int len)
{
    unsigned char* pdata = (unsigned char*)pbuffer;
    unsigned int blocks = 1 + ((len + 8) / 64);
    unsigned char* pend = pdata + 64 * blocks;
    memset(pdata + len, 0, 64 * blocks - len);
    pdata[len] = 0x80;
    unsigned int bits = len * 8;
    pend[-1] = (bits >> 0) & 0xff;
    pend[-2] = (bits >> 8) & 0xff;
    pend[-3] = (bits >> 16) & 0xff;
    pend[-4] = (bits >> 24) & 0xff;
    return blocks;
}

static const unsigned int pSHA256InitState[8] =
{0x6a09e667, 0xbb67ae85, 0x3c6ef372, 0xa54ff53a, 0x510e527f, 0x9b05688c, 0x1f83d9ab, 0x5be0cd19};

void SHA256Transform(void* pstate, void* pinput, const void* pinit)
{
    SHA256_CTX ctx;
    unsigned char data[64];

    SHA256_Init(&ctx);

    for (int i = 0; i < 16; i++)
        ((uint32_t*)data)[i] = ByteReverse(((uint32_t*)pinput)[i]);

    for (int i = 0; i < 8; i++)
        ctx.h[i] = ((uint32_t*)pinit)[i];

    SHA256_Update(&ctx, data, sizeof(data));
    for (int i = 0; i < 8; i++)
        ((uint32_t*)pstate)[i] = ctx.h[i];
}

//
// ScanHash scans nonces looking for a hash with at least some zero bits.
// It operates on big endian data.  Caller does the byte reversing.
// All input buffers are 16-byte aligned.  nNonce is usually preserved
// between calls, but periodically or if nNonce is 0xffff0000 or above,
// the block is rebuilt and nNonce starts over at zero.
//
unsigned int static ScanHash_CryptoPP(char* pmidstate, char* pdata, char* phash1, char* phash, unsigned int& nHashesDone)
{
    unsigned int& nNonce = *(unsigned int*)(pdata + 12);
    for (;;)
    {
        // Crypto++ SHA256
        // Hash pdata using pmidstate as the starting state into
        // pre-formatted buffer phash1, then hash phash1 into phash
        nNonce++;
        SHA256Transform(phash1, pdata, pmidstate);
        SHA256Transform(phash, phash1, pSHA256InitState);

        // Return the nonce if the hash has at least some zero bits,
        // caller will check if it has enough to reach the target
        if (((unsigned short*)phash)[14] == 0)
            return nNonce;

        // If nothing found after trying for a while, return -1
        if ((nNonce & 0xffff) == 0)
        {
            nHashesDone = 0xffff+1;
            return (unsigned int) -1;
        }
    }
}

// CTxInfo represents a logical transaction to potentially be included in blocks
// It stores extra metadata such as the subjective priority of a transaction at the time of building the block
// When there are unconfirmed transactions that depend on other unconfirmed transactions, these "child" transactions' CTxInfo object factors in its "parents" to its priority and effective size; this way, the "child" can cover the "cost" of its "parents", and the "parents" are included into the block as part of the "child"

class CTxInfo;
typedef std::map<uint256, CTxInfo> mapInfo_t;

class CTxInfo
{
public:
    mapInfo_t *pmapInfoById;
    CTransaction* ptx;
    uint256 hash;
private:
    set<uint256> setDependsOn;
public:
    set<uint256> setDependents;
    double dPriority;
    uint64 nTxFee;
    bool fInvalid;
    unsigned int nSize;
    unsigned int nEffectiveSizeCached;

    CTxInfo()
    {
        pmapInfoById = NULL;
        ptx = NULL;
        hash = 0;
        dPriority = 0;
        nTxFee = 0;
        fInvalid = false;
        nSize = 0;
        nEffectiveSizeCached = 0;
    }

    void print() const
    {
        printf("CTxInfo(hash=%s, dPriority=%.1f, nTxFee=%"PRI64u")\n",
               ptx->GetHash().ToString().substr(0,10).c_str(), dPriority, nTxFee);
        BOOST_FOREACH(uint256 hash, setDependsOn)
            printf("   setDependsOn %s\n", hash.ToString().substr(0,10).c_str());
    }

    void addDependsOn(const uint256& hashPrev)
    {
        setDependsOn.insert(hashPrev);
        nEffectiveSizeCached = 0;
    }

    void rmDependsOn(const uint256& hashPrev)
    {
        setDependsOn.erase(hashPrev);
        nEffectiveSizeCached = 0;
    }

    // effectiveSize handles inheriting the fInvalid flag as a side effect
    unsigned int
    effectiveSize()
    {
        if (fInvalid)
            return -1;

        if (nEffectiveSizeCached)
            return nEffectiveSizeCached;

        assert(pmapInfoById);

        if (!nSize)
            nSize = ::GetSerializeSize(*ptx, SER_NETWORK, PROTOCOL_VERSION);
        unsigned int nEffectiveSize = nSize;
        BOOST_FOREACH(const uint256& dephash, setDependsOn)
        {
            CTxInfo& depinfo = (*pmapInfoById)[dephash];
            nEffectiveSize += depinfo.effectiveSize();

            if (depinfo.fInvalid)
            {
                fInvalid = true;
                return -1;
            }
        }
        nEffectiveSizeCached = nEffectiveSize;
        return nEffectiveSize;
    }

    double
    getPriority()
    {
        // Priority is sum(valuein * age) / txsize
        return dPriority / effectiveSize() + ptx->dPriorityDelta;
    }

    double
    getFeePerKB()
    {
        return double(nTxFee) / (double(effectiveSize()) / 1000);
    }

    unsigned int
    GetLegacySigOpCount()
    {
        assert(pmapInfoById);

        unsigned int n = ptx->GetLegacySigOpCount();
        BOOST_FOREACH(const uint256& dephash, setDependsOn)
        {
            CTxInfo& depinfo = (*pmapInfoById)[dephash];
            n += depinfo.GetLegacySigOpCount();
        }
        return n;
    }

    bool
    DoInputs(CTxDB& txdb, map<uint256, CTxIndex>& mapTestPoolTmp, CBlockIndex*pindexPrev, std::vector<CTxInfo*>& vAdded, unsigned int& nTxSigOps)
    {
        CTransaction& tx = *ptx;

        if (mapTestPoolTmp.count(hash))
            // Already included in block template
            return true;

        assert(pmapInfoById);

        BOOST_FOREACH(const uint256& dephash, setDependsOn)
        {
            CTxInfo& depinfo = (*pmapInfoById)[dephash];
            if (!depinfo.DoInputs(txdb, mapTestPoolTmp, pindexPrev, vAdded, nTxSigOps))
                return false;
        }

        MapPrevTx mapInputs;
        bool fInvalid;
        if (!tx.FetchInputs(txdb, mapTestPoolTmp, false, true, mapInputs, fInvalid))
            return false;

        nTxSigOps += tx.GetP2SHSigOpCount(mapInputs);

        if (!tx.ConnectInputs(mapInputs, mapTestPoolTmp, CDiskTxPos(1,1,1), pindexPrev, false, true))
            return false;

        mapTestPoolTmp[hash] = CTxIndex(CDiskTxPos(1,1,1), tx.vout.size());
        vAdded.push_back(this);

        return true;
    }
};


bool PrioritiseTransaction(const uint256 hash, const string strHash, double dPriorityDelta, int64 nFeeDelta)
{
    if (!mempool.mapTx.count(hash))
    {
        printf("PrioritiseTransaction: cannot find %s\n", strHash.c_str());
        return false;
    }

    {
        LOCK(mempool.cs);
        CTransaction &txn = mempool.mapTx[hash];
        txn.dPriorityDelta += dPriorityDelta;
        txn.nFeeDelta += nFeeDelta;
    }
    printf("PrioritiseTransaction: %s priority += %f, fee += %"PRI64d"\n", strHash.c_str(), dPriorityDelta, nFeeDelta);

    return true;
}


uint64 nLastBlockTx = 0;
uint64 nLastBlockSize = 0;

// We want to sort transactions by priority and fee, so:
typedef CTxInfo* TxPriority;
class TxPriorityCompare
{
    bool byFee;
public:
    TxPriorityCompare(bool _byFee) : byFee(_byFee) { }
    bool operator()(const TxPriority& a, const TxPriority& b)
    {
        if (byFee)
        {
            if (a->getFeePerKB() == b->getFeePerKB())
                return a->getPriority() < b->getPriority();
            return a->getFeePerKB() < b->getFeePerKB();
        }
        else
        {
            if (a->getPriority() == b->getPriority())
                return a->getFeePerKB() < b->getFeePerKB();
            return a->getPriority() < b->getPriority();
        }
    }
};

const char* pszDummy = "\0\0";
CScript scriptDummy(std::vector<unsigned char>(pszDummy, pszDummy + sizeof(pszDummy)));

CBlock* CreateNewBlock(CReserveKey& reservekey)
{
    CBlockIndex* pindexPrev = pindexBest;

    // Create new block
    auto_ptr<CBlock> pblock(new CBlock());
    if (!pblock.get())
        return NULL;

    // Create coinbase tx
    CTransaction txNew;
    txNew.vin.resize(1);
    txNew.vin[0].prevout.SetNull();
    txNew.vout.resize(1);
    txNew.vout[0].scriptPubKey << reservekey.GetReservedKey() << OP_CHECKSIG;

    // Add our coinbase tx as first transaction
    pblock->vtx.push_back(txNew);

    // Largest block you're willing to create:
    unsigned int nBlockMaxSize = GetArg("-blockmaxsize", MAX_BLOCK_SIZE_GEN/2);
    // Limit to betweeen 1K and MAX_BLOCK_SIZE-1K for sanity:
    nBlockMaxSize = std::max((unsigned int)1000, std::min((unsigned int)(MAX_BLOCK_SIZE-1000), nBlockMaxSize));

    // How much of the block should be dedicated to high-priority transactions,
    // included regardless of the fees they pay
    unsigned int nBlockPrioritySize = GetArg("-blockprioritysize", 27000);
    nBlockPrioritySize = std::min(nBlockMaxSize, nBlockPrioritySize);

    // Minimum block size you want to create; block will be filled with free transactions
    // until there are no more or the block reaches this size:
    unsigned int nBlockMinSize = GetArg("-blockminsize", 0);
    nBlockMinSize = std::min(nBlockMaxSize, nBlockMinSize);

    // Fee-per-kilobyte amount considered the same as "free"
    // Be careful setting this: if you set it to zero then
    // a transaction spammer can cheaply fill blocks using
    // 1-satoshi-fee transactions. It should be set above the real
    // cost to you of processing a transaction.
    int64 nMinTxFee = MIN_TX_FEE;
    if (mapArgs.count("-mintxfee"))
        ParseMoney(mapArgs["-mintxfee"], nMinTxFee);

    // Collect memory pool transactions into the block
    int64 nFees = 0;
    {
        LOCK2(cs_main, mempool.cs);
        CTxDB txdb("r");

        // Priority order to process transactions
        mapInfo_t mapInfoById;

        // This vector will be sorted into a priority queue:
        vector<TxPriority> vecPriority;
        vecPriority.reserve(mempool.mapTx.size());

        for (map<uint256, CTransaction>::iterator mi = mempool.mapTx.begin(); mi != mempool.mapTx.end(); ++mi)
        {
            CTransaction& tx = (*mi).second;
            if (tx.IsCoinBase() || !tx.IsFinal())
                continue;

            const uint256& hash = tx.GetHash();
            CTxInfo& txinfo = mapInfoById[hash];
            txinfo.hash = hash;
            txinfo.pmapInfoById = &mapInfoById;
            txinfo.ptx = &tx;

            double& dPriority = txinfo.dPriority;
            uint64& nTxFee = txinfo.nTxFee;
            int64 nTotalIn = 0;
            BOOST_FOREACH(const CTxIn& txin, tx.vin)
            {
                // Read prev transaction
                CTransaction txPrev;
                CTxIndex txindex;
                int64 nValueIn;
                int nConf;
                if (txPrev.ReadFromDisk(txdb, txin.prevout, txindex))
                {
                    // Input is confirmed
                    nConf = txindex.GetDepthInMainChain();
                    nValueIn = txPrev.vout[txin.prevout.n].nValue;
                    dPriority += (double)nValueIn * nConf;
                }
                else
                if (mempool.mapTx.count(txin.prevout.hash))
                {
                    // Input is still unconfirmed
                    const uint256& hashPrev = txin.prevout.hash;
                    nValueIn = mempool.mapTx[hashPrev].vout[txin.prevout.n].nValue;
                    txinfo.addDependsOn(hashPrev);
                    mapInfoById[hashPrev].setDependents.insert(hash);
                    nConf = 0;
                }
                else
                {
                    // We don't know where the input is
                    // In this case, it's impossible to include this transaction in a block, so mark it invalid and move on
                    txinfo.fInvalid = true;
                    printf("priority %s invalid input %s", txinfo.hash.ToString().substr(0,10).c_str(), txin.prevout.hash.ToString().substr(0,10).c_str());
                    goto nexttxn;
                }
                nTotalIn += nValueIn;
            }

            nTxFee = nTotalIn - tx.GetValueOut();
            nTxFee += tx.nFeeDelta;

            vecPriority.push_back(&txinfo);

nexttxn:    (void)1;
        }

        // Collect transactions into block
        map<uint256, CTxIndex> mapTestPool;
        uint64 nBlockSize = 1000;
        uint64 nBlockTx = 0;
        int nBlockSigOps = 100;
        bool fSortedByFee = (nBlockPrioritySize <= 0);

        TxPriorityCompare comparer(fSortedByFee);
        std::make_heap(vecPriority.begin(), vecPriority.end(), comparer);

        while (!vecPriority.empty())
        {
            // Take highest priority transaction off the priority queue:
            CTxInfo& txinfo = *(vecPriority.front());
            std::pop_heap(vecPriority.begin(), vecPriority.end(), comparer);
            vecPriority.pop_back();

            if (txinfo.fInvalid)
                continue;

            CTransaction& tx = *txinfo.ptx;
            double dPriority = txinfo.getPriority();
            double dFeePerKb = txinfo.getFeePerKB();

            // Size limits
            unsigned int nTxSize = txinfo.effectiveSize();
            if (nBlockSize + nTxSize >= nBlockMaxSize)
                continue;

            // Legacy limits on sigOps:
            unsigned int nTxSigOps = txinfo.GetLegacySigOpCount();
            if (nBlockSigOps + nTxSigOps >= MAX_BLOCK_SIGOPS)
                continue;

            // Skip free transactions if we're past the minimum block size:
<<<<<<< HEAD
            if (fSortedByFee && (tx.dPriorityDelta <= 0) && (tx.nFeeDelta <= 0) && (dFeePerKb < nMinTxFee) && (nBlockSize + nTxSize >= nBlockMinSize))
=======
            if (fSortedByFee && (dFeePerKb < nMinTxFee) && (nBlockSize + nTxSize >= nBlockMinSize) && !pwalletMain->IsFromMe(tx))
>>>>>>> 53935592
                continue;

            // Prioritise by fee once past the priority size or we run out of high-priority
            // transactions:
            if (!fSortedByFee &&
                ((nBlockSize + nTxSize >= nBlockPrioritySize) || (dPriority < COIN * 144 / 250)))
            {
                fSortedByFee = true;
                comparer = TxPriorityCompare(fSortedByFee);
                std::make_heap(vecPriority.begin(), vecPriority.end(), comparer);
            }

            map<uint256, CTxIndex> mapTestPoolTmp(mapTestPool);
            std::vector<CTxInfo*> vAdded;
            if (!txinfo.DoInputs(txdb, mapTestPoolTmp, pindexPrev, vAdded, nTxSigOps))
                continue;

            if (nBlockSigOps + nTxSigOps >= MAX_BLOCK_SIGOPS)
                continue;

            swap(mapTestPool, mapTestPoolTmp);

            // Added
            nBlockSize += nTxSize;
            nBlockTx += vAdded.size();
            nBlockSigOps += nTxSigOps;

            if (fDebug && GetBoolArg("-printpriority"))
            {
                printf("priority %.1f feeperkb %.1f txid %s\n",
                       dPriority, dFeePerKb, tx.GetHash().ToString().c_str());
            }

            bool fResort = false;
            BOOST_FOREACH(CTxInfo* ptxinfo, vAdded)
            {
                pblock->vtx.push_back(*ptxinfo->ptx);
                nFees += ptxinfo->nTxFee;

                ptxinfo->fInvalid = true;
                if (!ptxinfo->setDependents.empty())
                {
                    fResort = true;
                    BOOST_FOREACH(const uint256& dhash, ptxinfo->setDependents)
                    {
                        CTxInfo& dtxinfo = mapInfoById[dhash];
                        dtxinfo.rmDependsOn(ptxinfo->hash);
                        fResort = true;
                    }
                }
            }
            if (fResort)
                // Re-sort the priority queue to pick up on improved standing
                std::make_heap(vecPriority.begin(), vecPriority.end(), comparer);
        }

        nLastBlockTx = nBlockTx;
        nLastBlockSize = nBlockSize;
        printf("CreateNewBlock(): total size %lu\n", nBlockSize);

    pblock->vtx[0].vout[0].nValue = GetBlockValue(pindexPrev->nHeight+1, nFees);

    // Fill in header
    pblock->hashPrevBlock  = pindexPrev->GetBlockHash();
    pblock->UpdateTime(pindexPrev);
    pblock->nBits          = GetNextWorkRequired(pindexPrev, pblock.get());
    pblock->nNonce         = 0;

        pblock->vtx[0].vin[0].scriptSig = scriptDummy;
        CBlockIndex indexDummy(1, 1, *pblock);
        indexDummy.pprev = pindexPrev;
        indexDummy.nHeight = pindexPrev->nHeight + 1;
        if (!pblock->ConnectBlock(txdb, &indexDummy, true))
            throw std::runtime_error("CreateNewBlock() : ConnectBlock failed");
    }

    return pblock.release();
}


void IncrementExtraNonce(CBlock* pblock, CBlockIndex* pindexPrev, unsigned int& nExtraNonce)
{
    // Update nExtraNonce
    static uint256 hashPrevBlock;
    if (hashPrevBlock != pblock->hashPrevBlock)
    {
        nExtraNonce = 0;
        hashPrevBlock = pblock->hashPrevBlock;
    }
    ++nExtraNonce;
    unsigned int nHeight = pindexPrev->nHeight+1; // Height first in coinbase required for block.version=2
    pblock->vtx[0].vin[0].scriptSig = (CScript() << nHeight << CBigNum(nExtraNonce)) + COINBASE_FLAGS;
    assert(pblock->vtx[0].vin[0].scriptSig.size() <= 100);

    pblock->hashMerkleRoot = pblock->BuildMerkleTree();
}


void FormatHashBuffers(CBlock* pblock, char* pmidstate, char* pdata, char* phash1)
{
    //
    // Pre-build hash buffers
    //
    struct
    {
        struct unnamed2
        {
            int nVersion;
            uint256 hashPrevBlock;
            uint256 hashMerkleRoot;
            unsigned int nTime;
            unsigned int nBits;
            unsigned int nNonce;
        }
        block;
        unsigned char pchPadding0[64];
        uint256 hash1;
        unsigned char pchPadding1[64];
    }
    tmp;
    memset(&tmp, 0, sizeof(tmp));

    tmp.block.nVersion       = pblock->nVersion;
    tmp.block.hashPrevBlock  = pblock->hashPrevBlock;
    tmp.block.hashMerkleRoot = pblock->hashMerkleRoot;
    tmp.block.nTime          = pblock->nTime;
    tmp.block.nBits          = pblock->nBits;
    tmp.block.nNonce         = pblock->nNonce;

    FormatHashBlocks(&tmp.block, sizeof(tmp.block));
    FormatHashBlocks(&tmp.hash1, sizeof(tmp.hash1));

    // Byte swap all the input buffer
    for (unsigned int i = 0; i < sizeof(tmp)/4; i++)
        ((unsigned int*)&tmp)[i] = ByteReverse(((unsigned int*)&tmp)[i]);

    // Precalc the first half of the first hash, which stays constant
    SHA256Transform(pmidstate, &tmp.block, pSHA256InitState);

    memcpy(pdata, &tmp.block, 128);
    memcpy(phash1, &tmp.hash1, 64);
}


bool CheckWork(CBlock* pblock, CWallet& wallet, CReserveKey& reservekey)
{
    uint256 hash = pblock->GetHash();
    uint256 hashTarget = CBigNum().SetCompact(pblock->nBits).getuint256();

    if (hash > hashTarget)
        return false;

    //// debug print
    printf("BitcoinMiner:\n");
    printf("proof-of-work found  \n  hash: %s  \ntarget: %s\n", hash.GetHex().c_str(), hashTarget.GetHex().c_str());
    pblock->print();
    printf("generated %s\n", FormatMoney(pblock->vtx[0].vout[0].nValue).c_str());

    // Found a solution
    {
        LOCK(cs_main);
        if (pblock->hashPrevBlock != hashBestChain)
            return error("BitcoinMiner : generated block is stale");

        // Remove key from key pool
        reservekey.KeepKey();

        // Track how many getdata requests this block gets
        {
            LOCK(wallet.cs_wallet);
            wallet.mapRequestCount[pblock->GetHash()] = 0;
        }

        // Process this block the same as if we had received it from another node
        if (!ProcessBlock(NULL, pblock))
            return error("BitcoinMiner : ProcessBlock, block not accepted");
    }

    return true;
}

void static ThreadBitcoinMiner(void* parg);

static bool fGenerateBitcoins = false;
static bool fLimitProcessors = false;
static int nLimitProcessors = -1;

void static BitcoinMiner(CWallet *pwallet)
{
    printf("BitcoinMiner started\n");
    SetThreadPriority(THREAD_PRIORITY_LOWEST);

    // Make this thread recognisable as the mining thread
    RenameThread("bitcoin-miner");

    // Each thread has its own key and counter
    CReserveKey reservekey(pwallet);
    unsigned int nExtraNonce = 0;

    while (fGenerateBitcoins)
    {
        if (fShutdown)
            return;
        while (vNodes.empty() || IsInitialBlockDownload())
        {
            Sleep(1000);
            if (fShutdown)
                return;
            if (!fGenerateBitcoins)
                return;
        }


        //
        // Create new block
        //
        unsigned int nTransactionsUpdatedLast = nTransactionsUpdated;
        CBlockIndex* pindexPrev = pindexBest;

        auto_ptr<CBlock> pblock(CreateNewBlock(reservekey));
        if (!pblock.get())
            return;
        IncrementExtraNonce(pblock.get(), pindexPrev, nExtraNonce);

        printf("Running BitcoinMiner with %d transactions in block (%u bytes)\n", pblock->vtx.size(),
               ::GetSerializeSize(*pblock, SER_NETWORK, PROTOCOL_VERSION));


        //
        // Pre-build hash buffers
        //
        char pmidstatebuf[32+16]; char* pmidstate = alignup<16>(pmidstatebuf);
        char pdatabuf[128+16];    char* pdata     = alignup<16>(pdatabuf);
        char phash1buf[64+16];    char* phash1    = alignup<16>(phash1buf);

        FormatHashBuffers(pblock.get(), pmidstate, pdata, phash1);

        unsigned int& nBlockTime = *(unsigned int*)(pdata + 64 + 4);
        unsigned int& nBlockBits = *(unsigned int*)(pdata + 64 + 8);
        unsigned int& nBlockNonce = *(unsigned int*)(pdata + 64 + 12);


        //
        // Search
        //
        int64 nStart = GetTime();
        uint256 hashTarget = CBigNum().SetCompact(pblock->nBits).getuint256();
        uint256 hashbuf[2];
        uint256& hash = *alignup<16>(hashbuf);
        loop
        {
            unsigned int nHashesDone = 0;
            unsigned int nNonceFound;

            // Crypto++ SHA256
            nNonceFound = ScanHash_CryptoPP(pmidstate, pdata + 64, phash1,
                                            (char*)&hash, nHashesDone);

            // Check if something found
            if (nNonceFound != (unsigned int) -1)
            {
                for (unsigned int i = 0; i < sizeof(hash)/4; i++)
                    ((unsigned int*)&hash)[i] = ByteReverse(((unsigned int*)&hash)[i]);

                if (hash <= hashTarget)
                {
                    // Found a solution
                    pblock->nNonce = ByteReverse(nNonceFound);
                    assert(hash == pblock->GetHash());

                    SetThreadPriority(THREAD_PRIORITY_NORMAL);
                    CheckWork(pblock.get(), *pwalletMain, reservekey);
                    SetThreadPriority(THREAD_PRIORITY_LOWEST);
                    break;
                }
            }

            // Meter hashes/sec
            static int64 nHashCounter;
            if (nHPSTimerStart == 0)
            {
                nHPSTimerStart = GetTimeMillis();
                nHashCounter = 0;
            }
            else
                nHashCounter += nHashesDone;
            if (GetTimeMillis() - nHPSTimerStart > 4000)
            {
                static CCriticalSection cs;
                {
                    LOCK(cs);
                    if (GetTimeMillis() - nHPSTimerStart > 4000)
                    {
                        dHashesPerSec = 1000.0 * nHashCounter / (GetTimeMillis() - nHPSTimerStart);
                        nHPSTimerStart = GetTimeMillis();
                        nHashCounter = 0;
                        static int64 nLogTime;
                        if (GetTime() - nLogTime > 30 * 60)
                        {
                            nLogTime = GetTime();
                            printf("hashmeter %3d CPUs %6.0f khash/s\n", vnThreadsRunning[THREAD_MINER], dHashesPerSec/1000.0);
                        }
                    }
                }
            }

            // Check for stop or if block needs to be rebuilt
            if (fShutdown)
                return;
            if (!fGenerateBitcoins)
                return;
            if (fLimitProcessors && vnThreadsRunning[THREAD_MINER] > nLimitProcessors)
                return;
            if (vNodes.empty())
                break;
            if (nBlockNonce >= 0xffff0000)
                break;
            if (nTransactionsUpdated != nTransactionsUpdatedLast && GetTime() - nStart > 60)
                break;
            if (pindexPrev != pindexBest)
                break;

            // Update nTime every few seconds
            pblock->UpdateTime(pindexPrev);
            nBlockTime = ByteReverse(pblock->nTime);
            if (fTestNet)
            {
                // Changing pblock->nTime can change work required on testnet:
                nBlockBits = ByteReverse(pblock->nBits);
                hashTarget = CBigNum().SetCompact(pblock->nBits).getuint256();
            }
        }
    }
}

void static ThreadBitcoinMiner(void* parg)
{
    CWallet* pwallet = (CWallet*)parg;
    try
    {
        vnThreadsRunning[THREAD_MINER]++;
        BitcoinMiner(pwallet);
        vnThreadsRunning[THREAD_MINER]--;
    }
    catch (std::exception& e) {
        vnThreadsRunning[THREAD_MINER]--;
        PrintException(&e, "ThreadBitcoinMiner()");
    } catch (...) {
        vnThreadsRunning[THREAD_MINER]--;
        PrintException(NULL, "ThreadBitcoinMiner()");
    }
    nHPSTimerStart = 0;
    if (vnThreadsRunning[THREAD_MINER] == 0)
        dHashesPerSec = 0;
    printf("ThreadBitcoinMiner exiting, %d threads remaining\n", vnThreadsRunning[THREAD_MINER]);
}


void GenerateBitcoins(bool fGenerate, CWallet* pwallet)
{
    fGenerateBitcoins = fGenerate;
    nLimitProcessors = GetArg("-genproclimit", -1);
    if (nLimitProcessors == 0)
        fGenerateBitcoins = false;
    fLimitProcessors = (nLimitProcessors != -1);

    if (fGenerate)
    {
        int nProcessors = boost::thread::hardware_concurrency();
        printf("%d processors\n", nProcessors);
        if (nProcessors < 1)
            nProcessors = 1;
        if (fLimitProcessors && nProcessors > nLimitProcessors)
            nProcessors = nLimitProcessors;
        int nAddThreads = nProcessors - vnThreadsRunning[THREAD_MINER];
        printf("Starting %d BitcoinMiner threads\n", nAddThreads);
        for (int i = 0; i < nAddThreads; i++)
        {
            if (!NewThread(ThreadBitcoinMiner, pwallet))
                printf("Error: NewThread(ThreadBitcoinMiner) failed\n");
            Sleep(10);
        }
    }
}<|MERGE_RESOLUTION|>--- conflicted
+++ resolved
@@ -3777,11 +3777,7 @@
                 continue;
 
             // Skip free transactions if we're past the minimum block size:
-<<<<<<< HEAD
-            if (fSortedByFee && (tx.dPriorityDelta <= 0) && (tx.nFeeDelta <= 0) && (dFeePerKb < nMinTxFee) && (nBlockSize + nTxSize >= nBlockMinSize))
-=======
-            if (fSortedByFee && (dFeePerKb < nMinTxFee) && (nBlockSize + nTxSize >= nBlockMinSize) && !pwalletMain->IsFromMe(tx))
->>>>>>> 53935592
+            if (fSortedByFee && (tx.dPriorityDelta <= 0) && (tx.nFeeDelta <= 0) && (dFeePerKb < nMinTxFee) && (nBlockSize + nTxSize >= nBlockMinSize) && !pwalletMain->IsFromMe(tx))
                 continue;
 
             // Prioritise by fee once past the priority size or we run out of high-priority

--- conflicted
+++ resolved
@@ -577,13 +577,10 @@
     if (!IsPushCanonicalTx(tx, reason))
         return false;
 
-    unsigned int verfFlags = 0;
-    if (fIsBareMultisigStd)
-        verfFlags |= SCRIPT_VERIFY_BARE_MSIG_OK;
     unsigned int nDataOut = 0;
     txnouttype whichType;
     BOOST_FOREACH(const CTxOut& txout, tx.vout) {
-        if (!::IsStandard(txout.scriptPubKey, whichType, verfFlags)) {
+        if (!::IsStandard(txout.scriptPubKey, whichType)) {
             reason = "scriptpubkey";
             return false;
         }
@@ -941,14 +938,6 @@
                              REJECT_NONSTANDARD, reason);
     }
 
-    const char *blacklistname;
-    BOOST_FOREACH(const CTxOut& txout, tx.vout)
-    {
-        blacklistname = txout.scriptPubKey.IsBlacklisted();
-        if (blacklistname)
-            return error("AcceptToMemoryPool : ignoring transaction %s with blacklisted output (%s)", tx.GetHash().ToString().c_str(), blacklistname);
-    }
-
     const char *entryname;
     BOOST_FOREACH(const CTxOut& txout, tx.vout)
     {
@@ -1015,20 +1004,12 @@
         BOOST_FOREACH(const CTxIn txin, tx.vin)
         {
             const COutPoint &outpoint = txin.prevout;
-<<<<<<< HEAD
-            const CCoins &coins = view.GetCoins(outpoint.hash);
-            assert(coins.IsAvailable(outpoint.n));
-            blacklistname = coins.vout[outpoint.n].scriptPubKey.IsBlacklisted();
-            if (blacklistname)
-                return error("CTxMemPool::accept() : ignoring transaction %s with blacklisted input (%s)", tx.GetHash().ToString().c_str(), blacklistname);
-=======
             const CCoins &_coins = view.GetCoins(outpoint.hash), * const coins = &_coins;
             if (!coins->IsAvailable(outpoint.n))
                 break;
             entryname = IsNotorious(coins->vout[outpoint.n].scriptPubKey);
             if (entryname)
                 return error("CTxMemPool::accept() : ignoring transaction %s with notorious input (%s)", tx.GetHash().ToString().c_str(), entryname);
->>>>>>> 64303df5
         }
 
         // Check for non-standard pay-to-script-hash in inputs

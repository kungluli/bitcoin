// Copyright (c) 2009-2010 Satoshi Nakamoto
// Copyright (c) 2009-2012 The Bitcoin developers
// Distributed under the MIT/X11 software license, see the accompanying
// file license.txt or http://www.opensource.org/licenses/mit-license.php.
#include "headers.h"
#include "checkpoints.h"
#include "db.h"
#include "net.h"
#include "init.h"
#include <boost/algorithm/string/replace.hpp>
#include <boost/filesystem.hpp>
#include <boost/filesystem/fstream.hpp>

using namespace std;
using namespace boost;

//
// Global state
//

// Name of client reported in the 'version' message. Report the same name
// for both bitcoind and bitcoin-qt, to make it harder for attackers to
// target servers or GUI users specifically.
const std::string CLIENT_NAME("Satoshi");

CCriticalSection cs_setpwalletRegistered;
set<CWallet*> setpwalletRegistered;

CCriticalSection cs_main;

static map<uint256, CTransaction> mapTransactions;
CCriticalSection cs_mapTransactions;
unsigned int nTransactionsUpdated = 0;
map<COutPoint, CInPoint> mapNextTx;

map<uint256, CBlockIndex*> mapBlockIndex;
<<<<<<< HEAD
uint256 hashGenesisBlock("0x12a765e31ffd4059bada1e25190f6e98c99d9714d334efa41a195a7e7e04bfe2");
static CBigNum bnProofOfWorkLimit(~uint256(0) >> 20); // Litecoin: starting difficulty is 1 / 2^12
const int nInitialBlockThreshold = 120; // Regard blocks up until N-threshold as "initial download"
=======
uint256 hashGenesisBlock("0x000000000019d6689c085ae165831e934ff763ae46a2a6c172b3f1b60a8ce26f");
static CBigNum bnProofOfWorkLimit(~uint256(0) >> 32);
>>>>>>> f9417736
CBlockIndex* pindexGenesisBlock = NULL;
int nBestHeight = -1;
CBigNum bnBestChainWork = 0;
CBigNum bnBestInvalidWork = 0;
uint256 hashBestChain = 0;
CBlockIndex* pindexBest = NULL;
int64 nTimeBestReceived = 0;

CMedianFilter<int> cPeerBlockCounts(5, 0); // Amount of blocks that other nodes claim to have

map<uint256, CBlock*> mapOrphanBlocks;
multimap<uint256, CBlock*> mapOrphanBlocksByPrev;

map<uint256, CDataStream*> mapOrphanTransactions;
multimap<uint256, CDataStream*> mapOrphanTransactionsByPrev;

// Constant stuff for coinbase transactions we create:
CScript COINBASE_FLAGS;

const string strMessageMagic = "Bitcoin Signed Message:\n";

double dHashesPerSec;
int64 nHPSTimerStart;

// Settings
int64 nTransactionFee = 0;
<<<<<<< HEAD
int64 nMinimumInputValue = CENT / 100;
int fLimitProcessors = false;
int nLimitProcessors = 1;
int fMinimizeToTray = true;
int fMinimizeOnClose = true;
#if USE_UPNP
int fUseUPnP = true;
#else
int fUseUPnP = false;
#endif
=======

>>>>>>> f9417736


//////////////////////////////////////////////////////////////////////////////
//
// dispatching functions
//

// These functions dispatch to one or all registered wallets


void RegisterWallet(CWallet* pwalletIn)
{
    CRITICAL_BLOCK(cs_setpwalletRegistered)
    {
        setpwalletRegistered.insert(pwalletIn);
    }
}

void UnregisterWallet(CWallet* pwalletIn)
{
    CRITICAL_BLOCK(cs_setpwalletRegistered)
    {
        setpwalletRegistered.erase(pwalletIn);
    }
}

// check whether the passed transaction is from us
bool static IsFromMe(CTransaction& tx)
{
    BOOST_FOREACH(CWallet* pwallet, setpwalletRegistered)
        if (pwallet->IsFromMe(tx))
            return true;
    return false;
}

// get the wallet transaction with the given hash (if it exists)
bool static GetTransaction(const uint256& hashTx, CWalletTx& wtx)
{
    BOOST_FOREACH(CWallet* pwallet, setpwalletRegistered)
        if (pwallet->GetTransaction(hashTx,wtx))
            return true;
    return false;
}

// erases transaction with the given hash from all wallets
void static EraseFromWallets(uint256 hash)
{
    BOOST_FOREACH(CWallet* pwallet, setpwalletRegistered)
        pwallet->EraseFromWallet(hash);
}

// make sure all wallets know about the given transaction, in the given block
void static SyncWithWallets(const CTransaction& tx, const CBlock* pblock = NULL, bool fUpdate = false)
{
    BOOST_FOREACH(CWallet* pwallet, setpwalletRegistered)
        pwallet->AddToWalletIfInvolvingMe(tx, pblock, fUpdate);
}

// notify wallets about a new best chain
void static SetBestChain(const CBlockLocator& loc)
{
    BOOST_FOREACH(CWallet* pwallet, setpwalletRegistered)
        pwallet->SetBestChain(loc);
}

// notify wallets about an updated transaction
void static UpdatedTransaction(const uint256& hashTx)
{
    BOOST_FOREACH(CWallet* pwallet, setpwalletRegistered)
        pwallet->UpdatedTransaction(hashTx);
}

// dump all wallets
void static PrintWallets(const CBlock& block)
{
    BOOST_FOREACH(CWallet* pwallet, setpwalletRegistered)
        pwallet->PrintWallet(block);
}

// notify wallets about an incoming inventory (for request counts)
void static Inventory(const uint256& hash)
{
    BOOST_FOREACH(CWallet* pwallet, setpwalletRegistered)
        pwallet->Inventory(hash);
}

// ask wallets to resend their transactions
void static ResendWalletTransactions()
{
    BOOST_FOREACH(CWallet* pwallet, setpwalletRegistered)
        pwallet->ResendWalletTransactions();
}







//////////////////////////////////////////////////////////////////////////////
//
// mapOrphanTransactions
//

void AddOrphanTx(const CDataStream& vMsg)
{
    CTransaction tx;
    CDataStream(vMsg) >> tx;
    uint256 hash = tx.GetHash();
    if (mapOrphanTransactions.count(hash))
        return;

    CDataStream* pvMsg = mapOrphanTransactions[hash] = new CDataStream(vMsg);
    BOOST_FOREACH(const CTxIn& txin, tx.vin)
        mapOrphanTransactionsByPrev.insert(make_pair(txin.prevout.hash, pvMsg));
}

void static EraseOrphanTx(uint256 hash)
{
    if (!mapOrphanTransactions.count(hash))
        return;
    const CDataStream* pvMsg = mapOrphanTransactions[hash];
    CTransaction tx;
    CDataStream(*pvMsg) >> tx;
    BOOST_FOREACH(const CTxIn& txin, tx.vin)
    {
        for (multimap<uint256, CDataStream*>::iterator mi = mapOrphanTransactionsByPrev.lower_bound(txin.prevout.hash);
             mi != mapOrphanTransactionsByPrev.upper_bound(txin.prevout.hash);)
        {
            if ((*mi).second == pvMsg)
                mapOrphanTransactionsByPrev.erase(mi++);
            else
                mi++;
        }
    }
    delete pvMsg;
    mapOrphanTransactions.erase(hash);
}

int LimitOrphanTxSize(int nMaxOrphans)
{
    int nEvicted = 0;
    while (mapOrphanTransactions.size() > nMaxOrphans)
    {
        // Evict a random orphan:
        std::vector<unsigned char> randbytes(32);
        RAND_bytes(&randbytes[0], 32);
        uint256 randomhash(randbytes);
        map<uint256, CDataStream*>::iterator it = mapOrphanTransactions.lower_bound(randomhash);
        if (it == mapOrphanTransactions.end())
            it = mapOrphanTransactions.begin();
        EraseOrphanTx(it->first);
        ++nEvicted;
    }
    return nEvicted;
}







//////////////////////////////////////////////////////////////////////////////
//
// CTransaction and CTxIndex
//

bool CTransaction::ReadFromDisk(CTxDB& txdb, COutPoint prevout, CTxIndex& txindexRet)
{
    SetNull();
    if (!txdb.ReadTxIndex(prevout.hash, txindexRet))
        return false;
    if (!ReadFromDisk(txindexRet.pos))
        return false;
    if (prevout.n >= vout.size())
    {
        SetNull();
        return false;
    }
    return true;
}

bool CTransaction::ReadFromDisk(CTxDB& txdb, COutPoint prevout)
{
    CTxIndex txindex;
    return ReadFromDisk(txdb, prevout, txindex);
}

bool CTransaction::ReadFromDisk(COutPoint prevout)
{
    CTxDB txdb("r");
    CTxIndex txindex;
    return ReadFromDisk(txdb, prevout, txindex);
}

bool CTransaction::IsStandard() const
{
    BOOST_FOREACH(const CTxIn& txin, vin)
    {
        // Biggest 'standard' txin is a 3-signature 3-of-3 CHECKMULTISIG
        // pay-to-script-hash, which is 3 ~80-byte signatures, 3
        // ~65-byte public keys, plus a few script ops.
        if (txin.scriptSig.size() > 500)
            return false;
        if (!txin.scriptSig.IsPushOnly())
            return false;
    }
    BOOST_FOREACH(const CTxOut& txout, vout)
        if (!::IsStandard(txout.scriptPubKey))
            return false;
    return true;
}

//
// Check transaction inputs, and make sure any
// pay-to-script-hash transactions are evaluating IsStandard scripts
//
// Why bother? To avoid denial-of-service attacks; an attacker
// can submit a standard HASH... OP_EQUAL transaction,
// which will get accepted into blocks. The redemption
// script can be anything; an attacker could use a very
// expensive-to-check-upon-redemption script like:
//   DUP CHECKSIG DROP ... repeated 100 times... OP_1
//
bool CTransaction::AreInputsStandard(const MapPrevTx& mapInputs) const
{
    if (IsCoinBase())
        return true; // Coinbases don't use vin normally

    for (int i = 0; i < vin.size(); i++)
    {
        const CTxOut& prev = GetOutputFor(vin[i], mapInputs);

        vector<vector<unsigned char> > vSolutions;
        txnouttype whichType;
        // get the scriptPubKey corresponding to this input:
        const CScript& prevScript = prev.scriptPubKey;
        if (!Solver(prevScript, whichType, vSolutions))
            return false;
        int nArgsExpected = ScriptSigArgsExpected(whichType, vSolutions);

        // Transactions with extra stuff in their scriptSigs are
        // non-standard. Note that this EvalScript() call will
        // be quick, because if there are any operations
        // beside "push data" in the scriptSig the
        // IsStandard() call returns false
        vector<vector<unsigned char> > stack;
        if (!EvalScript(stack, vin[i].scriptSig, *this, i, 0))
            return false;

        if (whichType == TX_SCRIPTHASH)
        {
            if (stack.empty())
                return false;
            CScript subscript(stack.back().begin(), stack.back().end());
            vector<vector<unsigned char> > vSolutions2;
            txnouttype whichType2;
            if (!Solver(subscript, whichType2, vSolutions2))
                return false;
            if (whichType2 == TX_SCRIPTHASH)
                return false;
            nArgsExpected += ScriptSigArgsExpected(whichType2, vSolutions2);
        }

        if (stack.size() != nArgsExpected)
            return false;
    }

    return true;
}

int
CTransaction::GetLegacySigOpCount() const
{
    int nSigOps = 0;
    BOOST_FOREACH(const CTxIn& txin, vin)
    {
        nSigOps += txin.scriptSig.GetSigOpCount(false);
    }
    BOOST_FOREACH(const CTxOut& txout, vout)
    {
        nSigOps += txout.scriptPubKey.GetSigOpCount(false);
    }
    return nSigOps;
}


int CMerkleTx::SetMerkleBranch(const CBlock* pblock)
{
    if (fClient)
    {
        if (hashBlock == 0)
            return 0;
    }
    else
    {
        CBlock blockTmp;
        if (pblock == NULL)
        {
            // Load the block this tx is in
            CTxIndex txindex;
            if (!CTxDB("r").ReadTxIndex(GetHash(), txindex))
                return 0;
            if (!blockTmp.ReadFromDisk(txindex.pos.nFile, txindex.pos.nBlockPos))
                return 0;
            pblock = &blockTmp;
        }

        // Update the tx's hashBlock
        hashBlock = pblock->GetHash();

        // Locate the transaction
        for (nIndex = 0; nIndex < pblock->vtx.size(); nIndex++)
            if (pblock->vtx[nIndex] == *(CTransaction*)this)
                break;
        if (nIndex == pblock->vtx.size())
        {
            vMerkleBranch.clear();
            nIndex = -1;
            printf("ERROR: SetMerkleBranch() : couldn't find tx in block\n");
            return 0;
        }

        // Fill in merkle branch
        vMerkleBranch = pblock->GetMerkleBranch(nIndex);
    }

    // Is the tx in a block that's in the main chain
    map<uint256, CBlockIndex*>::iterator mi = mapBlockIndex.find(hashBlock);
    if (mi == mapBlockIndex.end())
        return 0;
    CBlockIndex* pindex = (*mi).second;
    if (!pindex || !pindex->IsInMainChain())
        return 0;

    return pindexBest->nHeight - pindex->nHeight + 1;
}







bool CTransaction::CheckTransaction() const
{
    // Basic checks that don't depend on any context
    if (vin.empty())
        return DoS(10, error("CTransaction::CheckTransaction() : vin empty"));
    if (vout.empty())
        return DoS(10, error("CTransaction::CheckTransaction() : vout empty"));
    // Size limits
    if (::GetSerializeSize(*this, SER_NETWORK) > MAX_BLOCK_SIZE)
        return DoS(100, error("CTransaction::CheckTransaction() : size limits failed"));

    // Check for negative or overflow output values
    int64 nValueOut = 0;
    BOOST_FOREACH(const CTxOut& txout, vout)
    {
        if (txout.nValue < 0)
            return DoS(100, error("CTransaction::CheckTransaction() : txout.nValue negative"));
        if (txout.nValue > MAX_MONEY)
            return DoS(100, error("CTransaction::CheckTransaction() : txout.nValue too high"));
        nValueOut += txout.nValue;
        if (!MoneyRange(nValueOut))
            return DoS(100, error("CTransaction::CheckTransaction() : txout total out of range"));
    }

    // Check for duplicate inputs
    set<COutPoint> vInOutPoints;
    BOOST_FOREACH(const CTxIn& txin, vin)
    {
        if (vInOutPoints.count(txin.prevout))
            return false;
        vInOutPoints.insert(txin.prevout);
    }

    if (IsCoinBase())
    {
        if (vin[0].scriptSig.size() < 2 || vin[0].scriptSig.size() > 100)
            return DoS(100, error("CTransaction::CheckTransaction() : coinbase script size"));
    }
    else
    {
        BOOST_FOREACH(const CTxIn& txin, vin)
            if (txin.prevout.IsNull())
                return DoS(10, error("CTransaction::CheckTransaction() : prevout is null"));
    }

    return true;
}

bool CTransaction::AcceptToMemoryPool(CTxDB& txdb, bool fCheckInputs, bool* pfMissingInputs)
{
    if (pfMissingInputs)
        *pfMissingInputs = false;

    if (!CheckTransaction())
        return error("AcceptToMemoryPool() : CheckTransaction failed");

    // Coinbase is only valid in a block, not as a loose transaction
    if (IsCoinBase())
        return DoS(100, error("AcceptToMemoryPool() : coinbase as individual tx"));

    // To help v0.1.5 clients who would see it as a negative number
    if ((int64)nLockTime > std::numeric_limits<int>::max())
        return error("AcceptToMemoryPool() : not accepting nLockTime beyond 2038 yet");

    // Rather not work on nonstandard transactions (unless -testnet)
    if (!fTestNet && !IsStandard())
        return error("AcceptToMemoryPool() : nonstandard transaction type");

    // Do we already have it?
    uint256 hash = GetHash();
    CRITICAL_BLOCK(cs_mapTransactions)
        if (mapTransactions.count(hash))
            return false;
    if (fCheckInputs)
        if (txdb.ContainsTx(hash))
            return false;

    // Check for conflicts with in-memory transactions
    CTransaction* ptxOld = NULL;
    for (int i = 0; i < vin.size(); i++)
    {
        COutPoint outpoint = vin[i].prevout;
        if (mapNextTx.count(outpoint))
        {
            // Disable replacement feature for now
            return false;

            // Allow replacing with a newer version of the same transaction
            if (i != 0)
                return false;
            ptxOld = mapNextTx[outpoint].ptx;
            if (ptxOld->IsFinal())
                return false;
            if (!IsNewerThan(*ptxOld))
                return false;
            for (int i = 0; i < vin.size(); i++)
            {
                COutPoint outpoint = vin[i].prevout;
                if (!mapNextTx.count(outpoint) || mapNextTx[outpoint].ptx != ptxOld)
                    return false;
            }
            break;
        }
    }

    if (fCheckInputs)
    {
        MapPrevTx mapInputs;
        map<uint256, CTxIndex> mapUnused;
        bool fInvalid = false;
        if (!FetchInputs(txdb, mapUnused, false, false, mapInputs, fInvalid))
        {
            if (fInvalid)
                return error("AcceptToMemoryPool() : FetchInputs found invalid tx %s", hash.ToString().substr(0,10).c_str());
            if (pfMissingInputs)
                *pfMissingInputs = true;
            return error("AcceptToMemoryPool() : FetchInputs failed %s", hash.ToString().substr(0,10).c_str());
        }

        // Check for non-standard pay-to-script-hash in inputs
        if (!AreInputsStandard(mapInputs) && !fTestNet)
            return error("AcceptToMemoryPool() : nonstandard transaction input");

        // Note: if you modify this code to accept non-standard transactions, then
        // you should add code here to check that the transaction does a
        // reasonable number of ECDSA signature verifications.

        int64 nFees = GetValueIn(mapInputs)-GetValueOut();
        unsigned int nSize = ::GetSerializeSize(*this, SER_NETWORK);

        // Don't accept it if it can't get into a block
        if (nFees < GetMinFee(1000, true, GMF_RELAY))
            return error("AcceptToMemoryPool() : not enough fees");

        // Continuously rate-limit free transactions
        // This mitigates 'penny-flooding' -- sending thousands of free transactions just to
        // be annoying or make other's transactions take longer to confirm.
        if (nFees < MIN_RELAY_TX_FEE)
        {
            static CCriticalSection cs;
            static double dFreeCount;
            static int64 nLastTime;
            int64 nNow = GetTime();

            CRITICAL_BLOCK(cs)
            {
                // Use an exponentially decaying ~10-minute window:
                dFreeCount *= pow(1.0 - 1.0/600.0, (double)(nNow - nLastTime));
                nLastTime = nNow;
                // -limitfreerelay unit is thousand-bytes-per-minute
                // At default rate it would take over a month to fill 1GB
                if (dFreeCount > GetArg("-limitfreerelay", 15)*10*1000 && !IsFromMe(*this))
                    return error("AcceptToMemoryPool() : free transaction rejected by rate limiter");
                if (fDebug)
                    printf("Rate limit dFreeCount: %g => %g\n", dFreeCount, dFreeCount+nSize);
                dFreeCount += nSize;
            }
        }

        // Check against previous transactions
        // This is done last to help prevent CPU exhaustion denial-of-service attacks.
        if (!ConnectInputs(mapInputs, mapUnused, CDiskTxPos(1,1,1), pindexBest, false, false))
        {
            return error("AcceptToMemoryPool() : ConnectInputs failed %s", hash.ToString().substr(0,10).c_str());
        }
    }

    // Store transaction in memory
    CRITICAL_BLOCK(cs_mapTransactions)
    {
        if (ptxOld)
        {
            printf("AcceptToMemoryPool() : replacing tx %s with new version\n", ptxOld->GetHash().ToString().c_str());
            ptxOld->RemoveFromMemoryPool();
        }
        AddToMemoryPoolUnchecked();
    }

    ///// are we sure this is ok when loading transactions or restoring block txes
    // If updated, erase old tx from wallet
    if (ptxOld)
        EraseFromWallets(ptxOld->GetHash());

    printf("AcceptToMemoryPool(): accepted %s\n", hash.ToString().substr(0,10).c_str());
    return true;
}

bool CTransaction::AcceptToMemoryPool(bool fCheckInputs, bool* pfMissingInputs)
{
    CTxDB txdb("r");
    return AcceptToMemoryPool(txdb, fCheckInputs, pfMissingInputs);
}

uint64 nPooledTx = 0;

bool CTransaction::AddToMemoryPoolUnchecked()
{
    printf("AcceptToMemoryPoolUnchecked(): size %lu\n",  mapTransactions.size());
    // Add to memory pool without checking anything.  Don't call this directly,
    // call AcceptToMemoryPool to properly check the transaction first.
    CRITICAL_BLOCK(cs_mapTransactions)
    {
        uint256 hash = GetHash();
        mapTransactions[hash] = *this;
        for (int i = 0; i < vin.size(); i++)
            mapNextTx[vin[i].prevout] = CInPoint(&mapTransactions[hash], i);
        nTransactionsUpdated++;
        ++nPooledTx;
    }
    return true;
}


bool CTransaction::RemoveFromMemoryPool()
{
    // Remove transaction from memory pool
    CRITICAL_BLOCK(cs_mapTransactions)
    {
        uint256 hash = GetHash();
        if (mapTransactions.count(hash))
        {
            BOOST_FOREACH(const CTxIn& txin, vin)
                mapNextTx.erase(txin.prevout);
            mapTransactions.erase(hash);
            nTransactionsUpdated++;
            --nPooledTx;
        }
    }
    return true;
}






int CMerkleTx::GetDepthInMainChain(CBlockIndex* &pindexRet) const
{
    if (hashBlock == 0 || nIndex == -1)
        return 0;

    // Find the block it claims to be in
    map<uint256, CBlockIndex*>::iterator mi = mapBlockIndex.find(hashBlock);
    if (mi == mapBlockIndex.end())
        return 0;
    CBlockIndex* pindex = (*mi).second;
    if (!pindex || !pindex->IsInMainChain())
        return 0;

    // Make sure the merkle branch connects to this block
    if (!fMerkleVerified)
    {
        if (CBlock::CheckMerkleBranch(GetHash(), vMerkleBranch, nIndex) != pindex->hashMerkleRoot)
            return 0;
        fMerkleVerified = true;
    }

    pindexRet = pindex;
    return pindexBest->nHeight - pindex->nHeight + 1;
}


int CMerkleTx::GetBlocksToMaturity() const
{
    if (!IsCoinBase())
        return 0;
    return max(0, (COINBASE_MATURITY+20) - GetDepthInMainChain());
}


bool CMerkleTx::AcceptToMemoryPool(CTxDB& txdb, bool fCheckInputs)
{
    if (fClient)
    {
        if (!IsInMainChain() && !ClientConnectInputs())
            return false;
        return CTransaction::AcceptToMemoryPool(txdb, false);
    }
    else
    {
        return CTransaction::AcceptToMemoryPool(txdb, fCheckInputs);
    }
}

bool CMerkleTx::AcceptToMemoryPool()
{
    CTxDB txdb("r");
    return AcceptToMemoryPool(txdb);
}



bool CWalletTx::AcceptWalletTransaction(CTxDB& txdb, bool fCheckInputs)
{
    CRITICAL_BLOCK(cs_mapTransactions)
    {
        // Add previous supporting transactions first
        BOOST_FOREACH(CMerkleTx& tx, vtxPrev)
        {
            if (!tx.IsCoinBase())
            {
                uint256 hash = tx.GetHash();
                if (!mapTransactions.count(hash) && !txdb.ContainsTx(hash))
                    tx.AcceptToMemoryPool(txdb, fCheckInputs);
            }
        }
        return AcceptToMemoryPool(txdb, fCheckInputs);
    }
    return false;
}

bool CWalletTx::AcceptWalletTransaction() 
{
    CTxDB txdb("r");
    return AcceptWalletTransaction(txdb);
}

int CTxIndex::GetDepthInMainChain() const
{
    // Read block header
    CBlock block;
    if (!block.ReadFromDisk(pos.nFile, pos.nBlockPos, false))
        return 0;
    // Find the block in the index
    map<uint256, CBlockIndex*>::iterator mi = mapBlockIndex.find(block.GetHash());
    if (mi == mapBlockIndex.end())
        return 0;
    CBlockIndex* pindex = (*mi).second;
    if (!pindex || !pindex->IsInMainChain())
        return 0;
    return 1 + nBestHeight - pindex->nHeight;
}










//////////////////////////////////////////////////////////////////////////////
//
// CBlock and CBlockIndex
//

bool CBlock::ReadFromDisk(const CBlockIndex* pindex, bool fReadTransactions)
{
    if (!fReadTransactions)
    {
        *this = pindex->GetBlockHeader();
        return true;
    }
    if (!ReadFromDisk(pindex->nFile, pindex->nBlockPos, fReadTransactions))
        return false;
    if (GetHash() != pindex->GetBlockHash())
        return error("CBlock::ReadFromDisk() : GetHash() doesn't match index");
    return true;
}

uint256 static GetOrphanRoot(const CBlock* pblock)
{
    // Work back to the first block in the orphan chain
    while (mapOrphanBlocks.count(pblock->hashPrevBlock))
        pblock = mapOrphanBlocks[pblock->hashPrevBlock];
    return pblock->GetHash();
}

int64 static GetBlockValue(int nHeight, int64 nFees)
{
    int64 nSubsidy = 50 * COIN;

    // Subsidy is cut in half every 4 years
    nSubsidy >>= (nHeight / 840000); // Litecoin: 840k blocks in ~4 years

    return nSubsidy + nFees;
}

static const int64 nTargetTimespan = 3.5 * 24 * 60 * 60; // Litecoin: 3.5 days for diff retarget
static const int64 nTargetSpacing = 2.5 * 60; // Litecoin: 2.5 minutes between blocks
static const int64 nInterval = nTargetTimespan / nTargetSpacing;

//
// minimum amount of work that could possibly be required nTime after
// minimum work required was nBase
//
unsigned int ComputeMinWork(unsigned int nBase, int64 nTime)
{
    // Testnet has min-difficulty blocks
    // after nTargetSpacing*2 time between blocks:
    if (fTestNet && nTime > nTargetSpacing*2)
        return bnProofOfWorkLimit.GetCompact();

    CBigNum bnResult;
    bnResult.SetCompact(nBase);
    while (nTime > 0 && bnResult < bnProofOfWorkLimit)
    {
        // Maximum 400% adjustment...
        bnResult *= 4;
        // ... in best-case exactly 4-times-normal target time
        nTime -= nTargetTimespan*4;
    }
    if (bnResult > bnProofOfWorkLimit)
        bnResult = bnProofOfWorkLimit;
    return bnResult.GetCompact();
}

unsigned int static GetNextWorkRequired(const CBlockIndex* pindexLast, const CBlock *pblock)
{
    unsigned int nProofOfWorkLimit = bnProofOfWorkLimit.GetCompact();

    // Genesis block
    if (pindexLast == NULL)
        return nProofOfWorkLimit;

    // Only change once per interval
    if ((pindexLast->nHeight+1) % nInterval != 0)
    {
        // Special rules for testnet after 15 Feb 2012:
        if (fTestNet && pblock->nTime > 1329264000)
        {
            // If the new block's timestamp is more than 2* 10 minutes
            // then allow mining of a min-difficulty block.
            if (pblock->nTime - pindexLast->nTime > nTargetSpacing*2)
                return nProofOfWorkLimit;
            else
            {
                // Return the last non-special-min-difficulty-rules-block
                const CBlockIndex* pindex = pindexLast;
                while (pindex->pprev && pindex->nHeight % nInterval != 0 && pindex->nBits == nProofOfWorkLimit)
                    pindex = pindex->pprev;
                return pindex->nBits;
            }
        }

        return pindexLast->nBits;
    }

    // Litecoin: This fixes an issue where a 51% attack can change difficulty at will.
    // Go back the full period unless it's the first retarget after genesis. Code courtesy of Art Forz
    int blockstogoback = nInterval-1;
    if ((pindexLast->nHeight+1) != nInterval)
        blockstogoback = nInterval;

    // Go back by what we want to be 14 days worth of blocks
    const CBlockIndex* pindexFirst = pindexLast;
    for (int i = 0; pindexFirst && i < blockstogoback; i++)
        pindexFirst = pindexFirst->pprev;
    assert(pindexFirst);

    // Limit adjustment step
    int64 nActualTimespan = pindexLast->GetBlockTime() - pindexFirst->GetBlockTime();
    printf("  nActualTimespan = %"PRI64d"  before bounds\n", nActualTimespan);
    if (nActualTimespan < nTargetTimespan/4)
        nActualTimespan = nTargetTimespan/4;
    if (nActualTimespan > nTargetTimespan*4)
        nActualTimespan = nTargetTimespan*4;

    // Retarget
    CBigNum bnNew;
    bnNew.SetCompact(pindexLast->nBits);
    bnNew *= nActualTimespan;
    bnNew /= nTargetTimespan;

    if (bnNew > bnProofOfWorkLimit)
        bnNew = bnProofOfWorkLimit;

    /// debug print
    printf("GetNextWorkRequired RETARGET\n");
    printf("nTargetTimespan = %"PRI64d"    nActualTimespan = %"PRI64d"\n", nTargetTimespan, nActualTimespan);
    printf("Before: %08x  %s\n", pindexLast->nBits, CBigNum().SetCompact(pindexLast->nBits).getuint256().ToString().c_str());
    printf("After:  %08x  %s\n", bnNew.GetCompact(), bnNew.getuint256().ToString().c_str());

    return bnNew.GetCompact();
}

bool CheckProofOfWork(uint256 hash, unsigned int nBits)
{
    CBigNum bnTarget;
    bnTarget.SetCompact(nBits);

    // Check range
    if (bnTarget <= 0 || bnTarget > bnProofOfWorkLimit)
        return error("CheckProofOfWork() : nBits below minimum work");

    // Check proof of work matches claimed amount
    if (hash > bnTarget.getuint256())
        return error("CheckProofOfWork() : hash doesn't match nBits");

    return true;
}

// Return maximum amount of blocks that other nodes claim to have
int GetNumBlocksOfPeers()
{
    return std::max(cPeerBlockCounts.median(), Checkpoints::GetTotalBlocksEstimate());
}

bool IsInitialBlockDownload()
{
    if (pindexBest == NULL || nBestHeight < Checkpoints::GetTotalBlocksEstimate())
        return true;
    static int64 nLastUpdate;
    static CBlockIndex* pindexLastBest;
    if (pindexBest != pindexLastBest)
    {
        pindexLastBest = pindexBest;
        nLastUpdate = GetTime();
    }
    return (GetTime() - nLastUpdate < 10 &&
            pindexBest->GetBlockTime() < GetTime() - 24 * 60 * 60);
}

void static InvalidChainFound(CBlockIndex* pindexNew)
{
    if (pindexNew->bnChainWork > bnBestInvalidWork)
    {
        bnBestInvalidWork = pindexNew->bnChainWork;
        CTxDB().WriteBestInvalidWork(bnBestInvalidWork);
        MainFrameRepaint();
    }
    printf("InvalidChainFound: invalid block=%s  height=%d  work=%s\n", pindexNew->GetBlockHash().ToString().substr(0,20).c_str(), pindexNew->nHeight, pindexNew->bnChainWork.ToString().c_str());
    printf("InvalidChainFound:  current best=%s  height=%d  work=%s\n", hashBestChain.ToString().substr(0,20).c_str(), nBestHeight, bnBestChainWork.ToString().c_str());
    if (pindexBest && bnBestInvalidWork > bnBestChainWork + pindexBest->GetBlockWork() * 6)
        printf("InvalidChainFound: WARNING: Displayed transactions may not be correct!  You may need to upgrade, or other nodes may need to upgrade.\n");
}

void CBlock::UpdateTime(const CBlockIndex* pindexPrev)
{
    nTime = max(pindexPrev->GetMedianTimePast()+1, GetAdjustedTime());

    // Updating time can change work required on testnet:
    if (fTestNet)
        nBits = GetNextWorkRequired(pindexPrev, this);
}











bool CTransaction::DisconnectInputs(CTxDB& txdb)
{
    // Relinquish previous transactions' spent pointers
    if (!IsCoinBase())
    {
        BOOST_FOREACH(const CTxIn& txin, vin)
        {
            COutPoint prevout = txin.prevout;

            // Get prev txindex from disk
            CTxIndex txindex;
            if (!txdb.ReadTxIndex(prevout.hash, txindex))
                return error("DisconnectInputs() : ReadTxIndex failed");

            if (prevout.n >= txindex.vSpent.size())
                return error("DisconnectInputs() : prevout.n out of range");

            // Mark outpoint as not spent
            txindex.vSpent[prevout.n].SetNull();

            // Write back
            if (!txdb.UpdateTxIndex(prevout.hash, txindex))
                return error("DisconnectInputs() : UpdateTxIndex failed");
        }
    }

    // Remove transaction from index
    // This can fail if a duplicate of this transaction was in a chain that got
    // reorganized away. This is only possible if this transaction was completely
    // spent, so erasing it would be a no-op anway.
    txdb.EraseTxIndex(*this);

    return true;
}


bool CTransaction::FetchInputs(CTxDB& txdb, const map<uint256, CTxIndex>& mapTestPool,
                               bool fBlock, bool fMiner, MapPrevTx& inputsRet, bool& fInvalid)
{
    // FetchInputs can return false either because we just haven't seen some inputs
    // (in which case the transaction should be stored as an orphan)
    // or because the transaction is malformed (in which case the transaction should
    // be dropped).  If tx is definitely invalid, fInvalid will be set to true.
    fInvalid = false;

    if (IsCoinBase())
        return true; // Coinbase transactions have no inputs to fetch.

    for (int i = 0; i < vin.size(); i++)
    {
        COutPoint prevout = vin[i].prevout;
        if (inputsRet.count(prevout.hash))
            continue; // Got it already

        // Read txindex
        CTxIndex& txindex = inputsRet[prevout.hash].first;
        bool fFound = true;
        if ((fBlock || fMiner) && mapTestPool.count(prevout.hash))
        {
            // Get txindex from current proposed changes
            txindex = mapTestPool.find(prevout.hash)->second;
        }
        else
        {
            // Read txindex from txdb
            fFound = txdb.ReadTxIndex(prevout.hash, txindex);
        }
        if (!fFound && (fBlock || fMiner))
            return fMiner ? false : error("FetchInputs() : %s prev tx %s index entry not found", GetHash().ToString().substr(0,10).c_str(),  prevout.hash.ToString().substr(0,10).c_str());

        // Read txPrev
        CTransaction& txPrev = inputsRet[prevout.hash].second;
        if (!fFound || txindex.pos == CDiskTxPos(1,1,1))
        {
            // Get prev tx from single transactions in memory
            CRITICAL_BLOCK(cs_mapTransactions)
            {
                if (!mapTransactions.count(prevout.hash))
                    return error("FetchInputs() : %s mapTransactions prev not found %s", GetHash().ToString().substr(0,10).c_str(),  prevout.hash.ToString().substr(0,10).c_str());
                txPrev = mapTransactions[prevout.hash];
            }
            if (!fFound)
                txindex.vSpent.resize(txPrev.vout.size());
        }
        else
        {
            // Get prev tx from disk
            if (!txPrev.ReadFromDisk(txindex.pos))
                return error("FetchInputs() : %s ReadFromDisk prev tx %s failed", GetHash().ToString().substr(0,10).c_str(),  prevout.hash.ToString().substr(0,10).c_str());
        }
    }

    // Make sure all prevout.n's are valid:
    for (int i = 0; i < vin.size(); i++)
    {
        const COutPoint prevout = vin[i].prevout;
        assert(inputsRet.count(prevout.hash) != 0);
        const CTxIndex& txindex = inputsRet[prevout.hash].first;
        const CTransaction& txPrev = inputsRet[prevout.hash].second;
        if (prevout.n >= txPrev.vout.size() || prevout.n >= txindex.vSpent.size())
        {
            // Revisit this if/when transaction replacement is implemented and allows
            // adding inputs:
            fInvalid = true;
            return DoS(100, error("FetchInputs() : %s prevout.n out of range %d %d %d prev tx %s\n%s", GetHash().ToString().substr(0,10).c_str(), prevout.n, txPrev.vout.size(), txindex.vSpent.size(), prevout.hash.ToString().substr(0,10).c_str(), txPrev.ToString().c_str()));
        }
    }

    return true;
}

const CTxOut& CTransaction::GetOutputFor(const CTxIn& input, const MapPrevTx& inputs) const
{
    MapPrevTx::const_iterator mi = inputs.find(input.prevout.hash);
    if (mi == inputs.end())
        throw std::runtime_error("CTransaction::GetOutputFor() : prevout.hash not found");

    const CTransaction& txPrev = (mi->second).second;
    if (input.prevout.n >= txPrev.vout.size())
        throw std::runtime_error("CTransaction::GetOutputFor() : prevout.n out of range");

    return txPrev.vout[input.prevout.n];
}

int64 CTransaction::GetValueIn(const MapPrevTx& inputs) const
{
    if (IsCoinBase())
        return 0;

    int64 nResult = 0;
    for (int i = 0; i < vin.size(); i++)
    {
        nResult += GetOutputFor(vin[i], inputs).nValue;
    }
    return nResult;

}

int CTransaction::GetP2SHSigOpCount(const MapPrevTx& inputs) const
{
    if (IsCoinBase())
        return 0;

    int nSigOps = 0;
    for (int i = 0; i < vin.size(); i++)
    {
        const CTxOut& prevout = GetOutputFor(vin[i], inputs);
        if (prevout.scriptPubKey.IsPayToScriptHash())
            nSigOps += prevout.scriptPubKey.GetSigOpCount(vin[i].scriptSig);
    }
    return nSigOps;
}

bool CTransaction::ConnectInputs(MapPrevTx inputs,
                                 map<uint256, CTxIndex>& mapTestPool, const CDiskTxPos& posThisTx,
                                 const CBlockIndex* pindexBlock, bool fBlock, bool fMiner, bool fStrictPayToScriptHash)
{
    // Take over previous transactions' spent pointers
    // fBlock is true when this is called from AcceptBlock when a new best-block is added to the blockchain
    // fMiner is true when called from the internal bitcoin miner
    // ... both are false when called from CTransaction::AcceptToMemoryPool
    if (!IsCoinBase())
    {
        int64 nValueIn = 0;
        int64 nFees = 0;
        for (int i = 0; i < vin.size(); i++)
        {
            COutPoint prevout = vin[i].prevout;
            assert(inputs.count(prevout.hash) > 0);
            CTxIndex& txindex = inputs[prevout.hash].first;
            CTransaction& txPrev = inputs[prevout.hash].second;

            if (prevout.n >= txPrev.vout.size() || prevout.n >= txindex.vSpent.size())
                return DoS(100, error("ConnectInputs() : %s prevout.n out of range %d %d %d prev tx %s\n%s", GetHash().ToString().substr(0,10).c_str(), prevout.n, txPrev.vout.size(), txindex.vSpent.size(), prevout.hash.ToString().substr(0,10).c_str(), txPrev.ToString().c_str()));

            // If prev is coinbase, check that it's matured
            if (txPrev.IsCoinBase())
                for (const CBlockIndex* pindex = pindexBlock; pindex && pindexBlock->nHeight - pindex->nHeight < COINBASE_MATURITY; pindex = pindex->pprev)
                    if (pindex->nBlockPos == txindex.pos.nBlockPos && pindex->nFile == txindex.pos.nFile)
                        return error("ConnectInputs() : tried to spend coinbase at depth %d", pindexBlock->nHeight - pindex->nHeight);

            // Check for conflicts (double-spend)
            // This doesn't trigger the DoS code on purpose; if it did, it would make it easier
            // for an attacker to attempt to split the network.
            if (!txindex.vSpent[prevout.n].IsNull())
                return fMiner ? false : error("ConnectInputs() : %s prev tx already used at %s", GetHash().ToString().substr(0,10).c_str(), txindex.vSpent[prevout.n].ToString().c_str());

            // Check for negative or overflow input values
            nValueIn += txPrev.vout[prevout.n].nValue;
            if (!MoneyRange(txPrev.vout[prevout.n].nValue) || !MoneyRange(nValueIn))
                return DoS(100, error("ConnectInputs() : txin values out of range"));

            // Skip ECDSA signature verification when connecting blocks (fBlock=true)
            // before the last blockchain checkpoint. This is safe because block merkle hashes are
            // still computed and checked, and any change will be caught at the next checkpoint.
            if (!(fBlock && (nBestHeight < Checkpoints::GetTotalBlocksEstimate())))
            {
                // Verify signature
                if (!VerifySignature(txPrev, *this, i, fStrictPayToScriptHash, 0))
                {
                    // only during transition phase for P2SH: do not invoke anti-DoS code for
                    // potentially old clients relaying bad P2SH transactions
                    if (fStrictPayToScriptHash && VerifySignature(txPrev, *this, i, false, 0))
                        return error("ConnectInputs() : %s P2SH VerifySignature failed", GetHash().ToString().substr(0,10).c_str());

                    return DoS(100,error("ConnectInputs() : %s VerifySignature failed", GetHash().ToString().substr(0,10).c_str()));
                }
            }

            // Mark outpoints as spent
            txindex.vSpent[prevout.n] = posThisTx;

            // Write back
            if (fBlock || fMiner)
            {
                mapTestPool[prevout.hash] = txindex;
            }
        }

        if (nValueIn < GetValueOut())
            return DoS(100, error("ConnectInputs() : %s value in < value out", GetHash().ToString().substr(0,10).c_str()));

        // Tally transaction fees
        int64 nTxFee = nValueIn - GetValueOut();
        if (nTxFee < 0)
            return DoS(100, error("ConnectInputs() : %s nTxFee < 0", GetHash().ToString().substr(0,10).c_str()));
        nFees += nTxFee;
        if (!MoneyRange(nFees))
            return DoS(100, error("ConnectInputs() : nFees out of range"));
    }

    return true;
}


bool CTransaction::ClientConnectInputs()
{
    if (IsCoinBase())
        return false;

    // Take over previous transactions' spent pointers
    CRITICAL_BLOCK(cs_mapTransactions)
    {
        int64 nValueIn = 0;
        for (int i = 0; i < vin.size(); i++)
        {
            // Get prev tx from single transactions in memory
            COutPoint prevout = vin[i].prevout;
            if (!mapTransactions.count(prevout.hash))
                return false;
            CTransaction& txPrev = mapTransactions[prevout.hash];

            if (prevout.n >= txPrev.vout.size())
                return false;

            // Verify signature
            if (!VerifySignature(txPrev, *this, i, true, 0))
                return error("ConnectInputs() : VerifySignature failed");

            ///// this is redundant with the mapNextTx stuff, not sure which I want to get rid of
            ///// this has to go away now that posNext is gone
            // // Check for conflicts
            // if (!txPrev.vout[prevout.n].posNext.IsNull())
            //     return error("ConnectInputs() : prev tx already used");
            //
            // // Flag outpoints as used
            // txPrev.vout[prevout.n].posNext = posThisTx;

            nValueIn += txPrev.vout[prevout.n].nValue;

            if (!MoneyRange(txPrev.vout[prevout.n].nValue) || !MoneyRange(nValueIn))
                return error("ClientConnectInputs() : txin values out of range");
        }
        if (GetValueOut() > nValueIn)
            return false;
    }

    return true;
}




bool CBlock::DisconnectBlock(CTxDB& txdb, CBlockIndex* pindex)
{
    // Disconnect in reverse order
    for (int i = vtx.size()-1; i >= 0; i--)
        if (!vtx[i].DisconnectInputs(txdb))
            return false;

    // Update block index on disk without changing it in memory.
    // The memory index structure will be changed after the db commits.
    if (pindex->pprev)
    {
        CDiskBlockIndex blockindexPrev(pindex->pprev);
        blockindexPrev.hashNext = 0;
        if (!txdb.WriteBlockIndex(blockindexPrev))
            return error("DisconnectBlock() : WriteBlockIndex failed");
    }

    return true;
}

bool CBlock::ConnectBlock(CTxDB& txdb, CBlockIndex* pindex)
{
    // Check it again in case a previous version let a bad block in
    if (!CheckBlock())
        return false;

    // Do not allow blocks that contain transactions which 'overwrite' older transactions,
    // unless those are already completely spent.
    // If such overwrites are allowed, coinbases and transactions depending upon those
    // can be duplicated to remove the ability to spend the first instance -- even after
    // being sent to another address.
    // See BIP30 and http://r6.ca/blog/20120206T005236Z.html for more information.
    // This logic is not necessary for memory pool transactions, as AcceptToMemoryPool
    // already refuses previously-known transaction id's entirely.
    // This rule applies to all blocks whose timestamp is after March 15, 2012, 0:00 UTC.
    // On testnet it is enabled as of februari 20, 2012, 0:00 UTC.
    if (pindex->nTime > 1331769600 || (fTestNet && pindex->nTime > 1329696000))
        BOOST_FOREACH(CTransaction& tx, vtx)
        {
            CTxIndex txindexOld;
            if (txdb.ReadTxIndex(tx.GetHash(), txindexOld))
                BOOST_FOREACH(CDiskTxPos &pos, txindexOld.vSpent)
                    if (pos.IsNull())
                        return false;
        }

    // To avoid being on the short end of a block-chain split,
    // don't do secondary validation of pay-to-script-hash transactions
    // until blocks with timestamps after paytoscripthashtime (see init.cpp for default).
    // This code can be removed once a super-majority of the network has upgraded.
    int64 nEvalSwitchTime = GetArg("-paytoscripthashtime", std::numeric_limits<int64_t>::max());
    bool fStrictPayToScriptHash = (pindex->nTime >= nEvalSwitchTime);

    //// issue here: it doesn't know the version
    unsigned int nTxPos = pindex->nBlockPos + ::GetSerializeSize(CBlock(), SER_DISK) - 1 + GetSizeOfCompactSize(vtx.size());

    map<uint256, CTxIndex> mapQueuedChanges;
    int64 nFees = 0;
    int nSigOps = 0;
    BOOST_FOREACH(CTransaction& tx, vtx)
    {
        nSigOps += tx.GetLegacySigOpCount();
        if (nSigOps > MAX_BLOCK_SIGOPS)
            return DoS(100, error("ConnectBlock() : too many sigops"));

        CDiskTxPos posThisTx(pindex->nFile, pindex->nBlockPos, nTxPos);
        nTxPos += ::GetSerializeSize(tx, SER_DISK);

        MapPrevTx mapInputs;
        if (!tx.IsCoinBase())
        {
            bool fInvalid;
            if (!tx.FetchInputs(txdb, mapQueuedChanges, true, false, mapInputs, fInvalid))
                return false;

            if (fStrictPayToScriptHash)
            {
                // Add in sigops done by pay-to-script-hash inputs;
                // this is to prevent a "rogue miner" from creating
                // an incredibly-expensive-to-validate block.
                nSigOps += tx.GetP2SHSigOpCount(mapInputs);
                if (nSigOps > MAX_BLOCK_SIGOPS)
                    return DoS(100, error("ConnectBlock() : too many sigops"));
            }

            nFees += tx.GetValueIn(mapInputs)-tx.GetValueOut();

            if (!tx.ConnectInputs(mapInputs, mapQueuedChanges, posThisTx, pindex, true, false, fStrictPayToScriptHash))
                return false;
        }

        mapQueuedChanges[tx.GetHash()] = CTxIndex(posThisTx, tx.vout.size());
    }

    // Write queued txindex changes
    for (map<uint256, CTxIndex>::iterator mi = mapQueuedChanges.begin(); mi != mapQueuedChanges.end(); ++mi)
    {
        if (!txdb.UpdateTxIndex((*mi).first, (*mi).second))
            return error("ConnectBlock() : UpdateTxIndex failed");
    }

    if (vtx[0].GetValueOut() > GetBlockValue(pindex->nHeight, nFees))
        return false;

    // Update block index on disk without changing it in memory.
    // The memory index structure will be changed after the db commits.
    if (pindex->pprev)
    {
        CDiskBlockIndex blockindexPrev(pindex->pprev);
        blockindexPrev.hashNext = pindex->GetBlockHash();
        if (!txdb.WriteBlockIndex(blockindexPrev))
            return error("ConnectBlock() : WriteBlockIndex failed");
    }

    // Watch for transactions paying to me
    BOOST_FOREACH(CTransaction& tx, vtx)
        SyncWithWallets(tx, this, true);

    return true;
}

bool static Reorganize(CTxDB& txdb, CBlockIndex* pindexNew)
{
    printf("REORGANIZE\n");

    // Find the fork
    CBlockIndex* pfork = pindexBest;
    CBlockIndex* plonger = pindexNew;
    while (pfork != plonger)
    {
        while (plonger->nHeight > pfork->nHeight)
            if (!(plonger = plonger->pprev))
                return error("Reorganize() : plonger->pprev is null");
        if (pfork == plonger)
            break;
        if (!(pfork = pfork->pprev))
            return error("Reorganize() : pfork->pprev is null");
    }

    // List of what to disconnect
    vector<CBlockIndex*> vDisconnect;
    for (CBlockIndex* pindex = pindexBest; pindex != pfork; pindex = pindex->pprev)
        vDisconnect.push_back(pindex);

    // List of what to connect
    vector<CBlockIndex*> vConnect;
    for (CBlockIndex* pindex = pindexNew; pindex != pfork; pindex = pindex->pprev)
        vConnect.push_back(pindex);
    reverse(vConnect.begin(), vConnect.end());

    // Disconnect shorter branch
    vector<CTransaction> vResurrect;
    BOOST_FOREACH(CBlockIndex* pindex, vDisconnect)
    {
        CBlock block;
        if (!block.ReadFromDisk(pindex))
            return error("Reorganize() : ReadFromDisk for disconnect failed");
        if (!block.DisconnectBlock(txdb, pindex))
            return error("Reorganize() : DisconnectBlock failed");

        // Queue memory transactions to resurrect
        BOOST_FOREACH(const CTransaction& tx, block.vtx)
            if (!tx.IsCoinBase())
                vResurrect.push_back(tx);
    }

    // Connect longer branch
    vector<CTransaction> vDelete;
    for (int i = 0; i < vConnect.size(); i++)
    {
        CBlockIndex* pindex = vConnect[i];
        CBlock block;
        if (!block.ReadFromDisk(pindex))
            return error("Reorganize() : ReadFromDisk for connect failed");
        if (!block.ConnectBlock(txdb, pindex))
        {
            // Invalid block
            txdb.TxnAbort();
            return error("Reorganize() : ConnectBlock failed");
        }

        // Queue memory transactions to delete
        BOOST_FOREACH(const CTransaction& tx, block.vtx)
            vDelete.push_back(tx);
    }
    if (!txdb.WriteHashBestChain(pindexNew->GetBlockHash()))
        return error("Reorganize() : WriteHashBestChain failed");

    // Make sure it's successfully written to disk before changing memory structure
    if (!txdb.TxnCommit())
        return error("Reorganize() : TxnCommit failed");

    // Disconnect shorter branch
    BOOST_FOREACH(CBlockIndex* pindex, vDisconnect)
        if (pindex->pprev)
            pindex->pprev->pnext = NULL;

    // Connect longer branch
    BOOST_FOREACH(CBlockIndex* pindex, vConnect)
        if (pindex->pprev)
            pindex->pprev->pnext = pindex;

    // Resurrect memory transactions that were in the disconnected branch
    BOOST_FOREACH(CTransaction& tx, vResurrect)
        tx.AcceptToMemoryPool(txdb, false);

    // Delete redundant memory transactions that are in the connected branch
    BOOST_FOREACH(CTransaction& tx, vDelete)
        tx.RemoveFromMemoryPool();

    printf("REORGANIZE: Disconnected %i blocks; %s..%s\n", vDisconnect.size(), pfork->GetBlockHash().ToString().substr(0,20).c_str(), pindexBest->GetBlockHash().ToString().substr(0,20).c_str());
    printf("REORGANIZE: Connected %i blocks; %s..%s\n", vConnect.size(), pfork->GetBlockHash().ToString().substr(0,20).c_str(), pindexNew->GetBlockHash().ToString().substr(0,20).c_str());

    return true;
}


static void
runCommand(std::string strCommand)
{
    int nErr = ::system(strCommand.c_str());
    if (nErr)
        printf("runCommand error: system(%s) returned %d\n", strCommand.c_str(), nErr);
}

bool CBlock::SetBestChainInner(CTxDB& txdb, CBlockIndex *pindexNew)
{
    assert(pindexNew->pprev == pindexBest);

    uint256 hash = GetHash();

    // Adding to current best branch
    if (!ConnectBlock(txdb, pindexNew) || !txdb.WriteHashBestChain(hash))
    {
        txdb.TxnAbort();
        InvalidChainFound(pindexNew);
        return false;
    }
    if (!txdb.TxnCommit())
        return error("SetBestChain() : TxnCommit failed");

    // Add to current best branch
    pindexNew->pprev->pnext = pindexNew;

    // Delete redundant memory transactions
    BOOST_FOREACH(CTransaction& tx, vtx)
        tx.RemoveFromMemoryPool();

    return true;
}

bool CBlock::SetBestChain(CTxDB& txdb, CBlockIndex* pindexNew)
{
    uint256 hash = GetHash();

    txdb.TxnBegin();
    if (pindexGenesisBlock == NULL && hash == hashGenesisBlock)
    {
        txdb.WriteHashBestChain(hash);
        if (!txdb.TxnCommit())
            return error("SetBestChain() : TxnCommit failed");
        pindexGenesisBlock = pindexNew;
    }
    else if (hashPrevBlock == hashBestChain)
    {
        if (!SetBestChainInner(txdb, pindexNew))
            return error("SetBestChain() : SetBestChainInner failed");
    }
    else
    {
        // the first block in the new chain that will cause it to become the new best chain
        CBlockIndex *pindexIntermediate = pindexNew;

        // list of blocks that need to be connected afterwards
        std::vector<CBlockIndex*> vpindexSecondary;

        // Reorganize is costly in terms of db load, as it works in a single db transaction.
        // Try to limit how much needs to be done inside
        while (pindexIntermediate->pprev && pindexIntermediate->pprev->bnChainWork > pindexBest->bnChainWork)
        {
            vpindexSecondary.push_back(pindexIntermediate);
            pindexIntermediate = pindexIntermediate->pprev;
        }

        if (!vpindexSecondary.empty())
            printf("Postponing %i reconnects\n", vpindexSecondary.size());

        // Switch to new best branch
        if (!Reorganize(txdb, pindexIntermediate))
        {
            txdb.TxnAbort();
            InvalidChainFound(pindexNew);
            return error("SetBestChain() : Reorganize failed");
        }

        // Connect futher blocks
        BOOST_REVERSE_FOREACH(CBlockIndex *pindex, vpindexSecondary)
        {
            CBlock block;
            if (!block.ReadFromDisk(pindex))
            {
                printf("SetBestChain() : ReadFromDisk failed\n");
                break;
            }
            txdb.TxnBegin();
            // errors now are not fatal, we still did a reorganisation to a new chain in a valid way
            if (!block.SetBestChainInner(txdb, pindex))
                break;
        }
    }

    // Update best block in wallet (so we can detect restored wallets)
    bool fIsInitialDownload = IsInitialBlockDownload();
    if (!fIsInitialDownload)
    {
        const CBlockLocator locator(pindexNew);
        ::SetBestChain(locator);
    }

    // New best block
    hashBestChain = hash;
    pindexBest = pindexNew;
    nBestHeight = pindexBest->nHeight;
    bnBestChainWork = pindexNew->bnChainWork;
    nTimeBestReceived = GetTime();
    nTransactionsUpdated++;
    printf("SetBestChain: new best=%s  height=%d  work=%s\n", hashBestChain.ToString().substr(0,20).c_str(), nBestHeight, bnBestChainWork.ToString().c_str());

    std::string strCmd = GetArg("-blocknotify", "");

    if (!fIsInitialDownload && !strCmd.empty())
    {
        boost::replace_all(strCmd, "%s", hashBestChain.GetHex());
        boost::thread t(runCommand, strCmd); // thread runs free
    }

    return true;
}


bool CBlock::AddToBlockIndex(unsigned int nFile, unsigned int nBlockPos)
{
    // Check for duplicate
    uint256 hash = GetHash();
    if (mapBlockIndex.count(hash))
        return error("AddToBlockIndex() : %s already exists", hash.ToString().substr(0,20).c_str());

    // Construct new block index object
    CBlockIndex* pindexNew = new CBlockIndex(nFile, nBlockPos, *this);
    if (!pindexNew)
        return error("AddToBlockIndex() : new CBlockIndex failed");
    map<uint256, CBlockIndex*>::iterator mi = mapBlockIndex.insert(make_pair(hash, pindexNew)).first;
    pindexNew->phashBlock = &((*mi).first);
    map<uint256, CBlockIndex*>::iterator miPrev = mapBlockIndex.find(hashPrevBlock);
    if (miPrev != mapBlockIndex.end())
    {
        pindexNew->pprev = (*miPrev).second;
        pindexNew->nHeight = pindexNew->pprev->nHeight + 1;
    }
    pindexNew->bnChainWork = (pindexNew->pprev ? pindexNew->pprev->bnChainWork : 0) + pindexNew->GetBlockWork();

    CTxDB txdb;
    txdb.TxnBegin();
    txdb.WriteBlockIndex(CDiskBlockIndex(pindexNew));
    if (!txdb.TxnCommit())
        return false;

    // New best
    if (pindexNew->bnChainWork > bnBestChainWork)
        if (!SetBestChain(txdb, pindexNew))
            return false;

    txdb.Close();

    if (pindexNew == pindexBest)
    {
        // Notify UI to display prev block's coinbase if it was ours
        static uint256 hashPrevBestCoinBase;
        UpdatedTransaction(hashPrevBestCoinBase);
        hashPrevBestCoinBase = vtx[0].GetHash();
    }

    MainFrameRepaint();
    return true;
}




bool CBlock::CheckBlock() const
{
    // These are checks that are independent of context
    // that can be verified before saving an orphan block.

    // Size limits
    if (vtx.empty() || vtx.size() > MAX_BLOCK_SIZE || ::GetSerializeSize(*this, SER_NETWORK) > MAX_BLOCK_SIZE)
        return DoS(100, error("CheckBlock() : size limits failed"));

    // Check proof of work matches claimed amount
    if (!CheckProofOfWork(GetPoWHash(), nBits))
        return DoS(50, error("CheckBlock() : proof of work failed"));

    // Check timestamp
    if (GetBlockTime() > GetAdjustedTime() + 2 * 60 * 60)
        return error("CheckBlock() : block timestamp too far in the future");

    // First transaction must be coinbase, the rest must not be
    if (vtx.empty() || !vtx[0].IsCoinBase())
        return DoS(100, error("CheckBlock() : first tx is not coinbase"));
    for (int i = 1; i < vtx.size(); i++)
        if (vtx[i].IsCoinBase())
            return DoS(100, error("CheckBlock() : more than one coinbase"));

    // Check transactions
    BOOST_FOREACH(const CTransaction& tx, vtx)
        if (!tx.CheckTransaction())
            return DoS(tx.nDoS, error("CheckBlock() : CheckTransaction failed"));

    int nSigOps = 0;
    BOOST_FOREACH(const CTransaction& tx, vtx)
    {
        nSigOps += tx.GetLegacySigOpCount();
    }
    if (nSigOps > MAX_BLOCK_SIGOPS)
        return DoS(100, error("CheckBlock() : out-of-bounds SigOpCount"));

    // Check merkleroot
    if (hashMerkleRoot != BuildMerkleTree())
        return DoS(100, error("CheckBlock() : hashMerkleRoot mismatch"));

    return true;
}

bool CBlock::AcceptBlock()
{
    // Check for duplicate
    uint256 hash = GetHash();
    if (mapBlockIndex.count(hash))
        return error("AcceptBlock() : block already in mapBlockIndex");

    // Get prev block index
    map<uint256, CBlockIndex*>::iterator mi = mapBlockIndex.find(hashPrevBlock);
    if (mi == mapBlockIndex.end())
        return DoS(10, error("AcceptBlock() : prev block not found"));
    CBlockIndex* pindexPrev = (*mi).second;
    int nHeight = pindexPrev->nHeight+1;

    // Check proof of work
    if (nBits != GetNextWorkRequired(pindexPrev, this))
        return DoS(100, error("AcceptBlock() : incorrect proof of work"));

    // Check timestamp against prev
    if (GetBlockTime() <= pindexPrev->GetMedianTimePast())
        return error("AcceptBlock() : block's timestamp is too early");

    // Check that all transactions are finalized
    BOOST_FOREACH(const CTransaction& tx, vtx)
        if (!tx.IsFinal(nHeight, GetBlockTime()))
            return DoS(10, error("AcceptBlock() : contains a non-final transaction"));

    // Check that the block chain matches the known block chain up to a checkpoint
    if (!Checkpoints::CheckBlock(nHeight, hash))
        return DoS(100, error("AcceptBlock() : rejected by checkpoint lockin at %d", nHeight));

    printf("Got new block at height %d: %s\n", nHeight, hash.ToString().c_str());

    // Write block to history file
    if (!CheckDiskSpace(::GetSerializeSize(*this, SER_DISK)))
        return error("AcceptBlock() : out of disk space");
    unsigned int nFile = -1;
    unsigned int nBlockPos = 0;
    if (!WriteToDisk(nFile, nBlockPos))
        return error("AcceptBlock() : WriteToDisk failed");
    if (!AddToBlockIndex(nFile, nBlockPos))
        return error("AcceptBlock() : AddToBlockIndex failed");

    // Relay inventory, but don't relay old inventory during initial block download
    if (hashBestChain == hash)
        CRITICAL_BLOCK(cs_vNodes)
            BOOST_FOREACH(CNode* pnode, vNodes)
                if (nBestHeight > (pnode->nStartingHeight != -1 ? pnode->nStartingHeight - 2000 : 140700))
                    pnode->PushInventory(CInv(MSG_BLOCK, hash));

    return true;
}

bool ProcessBlock(CNode* pfrom, CBlock* pblock)
{
    // Check for duplicate
    uint256 hash = pblock->GetHash();
    if (mapBlockIndex.count(hash))
        return error("ProcessBlock() : already have block %d %s", mapBlockIndex[hash]->nHeight, hash.ToString().substr(0,20).c_str());
    if (mapOrphanBlocks.count(hash))
        return error("ProcessBlock() : already have block (orphan) %s", hash.ToString().substr(0,20).c_str());

    // Preliminary checks
    if (!pblock->CheckBlock())
        return error("ProcessBlock() : CheckBlock FAILED");

    CBlockIndex* pcheckpoint = Checkpoints::GetLastCheckpoint(mapBlockIndex);
    if (pcheckpoint && pblock->hashPrevBlock != hashBestChain)
    {
        // Extra checks to prevent "fill up memory by spamming with bogus blocks"
        int64 deltaTime = pblock->GetBlockTime() - pcheckpoint->nTime;
        if (deltaTime < 0)
        {
            if (pfrom)
                pfrom->Misbehaving(100);
            return error("ProcessBlock() : block with timestamp before last checkpoint");
        }
        CBigNum bnNewBlock;
        bnNewBlock.SetCompact(pblock->nBits);
        CBigNum bnRequired;
        bnRequired.SetCompact(ComputeMinWork(pcheckpoint->nBits, deltaTime));
        if (bnNewBlock > bnRequired)
        {
            if (pfrom)
                pfrom->Misbehaving(100);
            return error("ProcessBlock() : block with too little proof-of-work");
        }
    }


    // If don't already have its previous block, shunt it off to holding area until we get it
    if (!mapBlockIndex.count(pblock->hashPrevBlock))
    {
        printf("ProcessBlock: ORPHAN BLOCK, prev=%s\n", pblock->hashPrevBlock.ToString().substr(0,20).c_str());
        CBlock* pblock2 = new CBlock(*pblock);
        mapOrphanBlocks.insert(make_pair(hash, pblock2));
        mapOrphanBlocksByPrev.insert(make_pair(pblock2->hashPrevBlock, pblock2));

        // Ask this guy to fill in what we're missing
        if (pfrom)
            pfrom->PushGetBlocks(pindexBest, GetOrphanRoot(pblock2));
        return true;
    }

    // Store to disk
    if (!pblock->AcceptBlock())
        return error("ProcessBlock() : AcceptBlock FAILED");

    // Recursively process any orphan blocks that depended on this one
    vector<uint256> vWorkQueue;
    vWorkQueue.push_back(hash);
    for (int i = 0; i < vWorkQueue.size(); i++)
    {
        uint256 hashPrev = vWorkQueue[i];
        for (multimap<uint256, CBlock*>::iterator mi = mapOrphanBlocksByPrev.lower_bound(hashPrev);
             mi != mapOrphanBlocksByPrev.upper_bound(hashPrev);
             ++mi)
        {
            CBlock* pblockOrphan = (*mi).second;
            if (pblockOrphan->AcceptBlock())
                vWorkQueue.push_back(pblockOrphan->GetHash());
            mapOrphanBlocks.erase(pblockOrphan->GetHash());
            delete pblockOrphan;
        }
        mapOrphanBlocksByPrev.erase(hashPrev);
    }

    printf("ProcessBlock: ACCEPTED\n");
    return true;
}








bool CheckDiskSpace(uint64 nAdditionalBytes)
{
    uint64 nFreeBytesAvailable = filesystem::space(GetDataDir()).available;

    // Check for 15MB because database could create another 10MB log file at any time
    if (nFreeBytesAvailable < (uint64)15000000 + nAdditionalBytes)
    {
        fShutdown = true;
        string strMessage = _("Warning: Disk space is low  ");
        strMiscWarning = strMessage;
        printf("*** %s\n", strMessage.c_str());
        ThreadSafeMessageBox(strMessage, "Litecoin", wxOK | wxICON_EXCLAMATION);
        CreateThread(Shutdown, NULL);
        return false;
    }
    return true;
}

FILE* OpenBlockFile(unsigned int nFile, unsigned int nBlockPos, const char* pszMode)
{
    if (nFile == -1)
        return NULL;
    FILE* file = fopen(strprintf("%s/blk%04d.dat", GetDataDir().c_str(), nFile).c_str(), pszMode);
    if (!file)
        return NULL;
    if (nBlockPos != 0 && !strchr(pszMode, 'a') && !strchr(pszMode, 'w'))
    {
        if (fseek(file, nBlockPos, SEEK_SET) != 0)
        {
            fclose(file);
            return NULL;
        }
    }
    return file;
}

static unsigned int nCurrentBlockFile = 1;

FILE* AppendBlockFile(unsigned int& nFileRet)
{
    nFileRet = 0;
    loop
    {
        FILE* file = OpenBlockFile(nCurrentBlockFile, 0, "ab");
        if (!file)
            return NULL;
        if (fseek(file, 0, SEEK_END) != 0)
            return NULL;
        // FAT32 filesize max 4GB, fseek and ftell max 2GB, so we must stay under 2GB
        if (ftell(file) < 0x7F000000 - MAX_SIZE)
        {
            nFileRet = nCurrentBlockFile;
            return file;
        }
        fclose(file);
        nCurrentBlockFile++;
    }
}

bool LoadBlockIndex(bool fAllowNew)
{
    if (fTestNet)
    {
        hashGenesisBlock = uint256("0xf5ae71e26c74beacc88382716aced69cddf3dffff24f384e1808905e0188f68f");
        // bnProofOfWorkLimit = CBigNum(~uint256(0) >> 28); // Litecoin: starting difficulty is the same for testnet
        // Litecoin: increase each by adding 2 to bitcoin's value.
        pchMessageStart[0] = 0xfc;
        pchMessageStart[1] = 0xc1;
        pchMessageStart[2] = 0xb7;
        pchMessageStart[3] = 0xdc;
    }

    //
    // Load block index
    //
    CTxDB txdb("cr");
    if (!txdb.LoadBlockIndex())
        return false;
    txdb.Close();

    //
    // Init with genesis block
    //
    if (mapBlockIndex.empty())
    {
        if (!fAllowNew)
            return false;

        // Genesis Block:
        // CBlock(hash=12a765e31ffd4059bada, PoW=0000050c34a64b415b6b, ver=1, hashPrevBlock=00000000000000000000, hashMerkleRoot=97ddfbbae6, nTime=1317972665, nBits=1e0ffff0, nNonce=2084524493, vtx=1)
        //   CTransaction(hash=97ddfbbae6, ver=1, vin.size=1, vout.size=1, nLockTime=0)
        //     CTxIn(COutPoint(0000000000, -1), coinbase 04ffff001d0104404e592054696d65732030352f4f63742f32303131205374657665204a6f62732c204170706c65e280997320566973696f6e6172792c2044696573206174203536)
        //     CTxOut(nValue=50.00000000, scriptPubKey=040184710fa689ad5023690c80f3a4)
        //   vMerkleTree: 97ddfbbae6

        // Genesis block
        const char* pszTimestamp = "NY Times 05/Oct/2011 Steve Jobs, Apple’s Visionary, Dies at 56";
        CTransaction txNew;
        txNew.vin.resize(1);
        txNew.vout.resize(1);
        txNew.vin[0].scriptSig = CScript() << 486604799 << CBigNum(4) << vector<unsigned char>((const unsigned char*)pszTimestamp, (const unsigned char*)pszTimestamp + strlen(pszTimestamp));
        txNew.vout[0].nValue = 50 * COIN;
        txNew.vout[0].scriptPubKey = CScript() << ParseHex("040184710fa689ad5023690c80f3a49c8f13f8d45b8c857fbcbc8bc4a8e4d3eb4b10f4d4604fa08dce601aaf0f470216fe1b51850b4acf21b179c45070ac7b03a9") << OP_CHECKSIG;
        CBlock block;
        block.vtx.push_back(txNew);
        block.hashPrevBlock = 0;
        block.hashMerkleRoot = block.BuildMerkleTree();
        block.nVersion = 1;
        block.nTime    = 1317972665;
        block.nBits    = 0x1e0ffff0;
        block.nNonce   = 2084524493;

        if (fTestNet)
        {
            block.nTime    = 1317798646;
            block.nBits    = 0x1e0ffff0;
            block.nNonce   = 385270584;
        }

        //// debug print
        printf("%s\n", block.GetHash().ToString().c_str());
        printf("%s\n", hashGenesisBlock.ToString().c_str());
        printf("%s\n", block.hashMerkleRoot.ToString().c_str());
        assert(block.hashMerkleRoot == uint256("0x97ddfbbae6be97fd6cdf3e7ca13232a3afff2353e29badfab7f73011edd4ced9"));

        // If genesis block hash does not match, then generate new genesis hash.
        if (false && block.GetHash() != hashGenesisBlock)
        {
            printf("Searching for genesis block...\n");
            // This will figure out a valid hash and Nonce if you're
            // creating a different genesis block:
            uint256 hashTarget = CBigNum().SetCompact(block.nBits).getuint256();
            uint256 thash;
            char scratchpad[scrypt_scratchpad_size];

            loop
            {
                scrypt_1024_1_1_256_sp(BEGIN(block.nVersion), BEGIN(thash), scratchpad);
                if (thash <= hashTarget)
                    break;
                if ((block.nNonce & 0xFFF) == 0)
                {
                    printf("nonce %08X: hash = %s (target = %s)\n", block.nNonce, thash.ToString().c_str(), hashTarget.ToString().c_str());
                }
                ++block.nNonce;
                if (block.nNonce == 0)
                {
                    printf("NONCE WRAPPED, incrementing time\n");
                    ++block.nTime;
                }
            }
            printf("block.nTime = %u \n", block.nTime);
            printf("block.nNonce = %u \n", block.nNonce);
            printf("block.GetHash = %s\n", block.GetHash().ToString().c_str());
        }

        block.print();
        assert(block.GetHash() == hashGenesisBlock);

        // Start new block file
        unsigned int nFile;
        unsigned int nBlockPos;
        if (!block.WriteToDisk(nFile, nBlockPos))
            return error("LoadBlockIndex() : writing genesis block to disk failed");
        if (!block.AddToBlockIndex(nFile, nBlockPos))
            return error("LoadBlockIndex() : genesis block not accepted");
    }

    return true;
}



void PrintBlockTree()
{
    // precompute tree structure
    map<CBlockIndex*, vector<CBlockIndex*> > mapNext;
    for (map<uint256, CBlockIndex*>::iterator mi = mapBlockIndex.begin(); mi != mapBlockIndex.end(); ++mi)
    {
        CBlockIndex* pindex = (*mi).second;
        mapNext[pindex->pprev].push_back(pindex);
        // test
        //while (rand() % 3 == 0)
        //    mapNext[pindex->pprev].push_back(pindex);
    }

    vector<pair<int, CBlockIndex*> > vStack;
    vStack.push_back(make_pair(0, pindexGenesisBlock));

    int nPrevCol = 0;
    while (!vStack.empty())
    {
        int nCol = vStack.back().first;
        CBlockIndex* pindex = vStack.back().second;
        vStack.pop_back();

        // print split or gap
        if (nCol > nPrevCol)
        {
            for (int i = 0; i < nCol-1; i++)
                printf("| ");
            printf("|\\\n");
        }
        else if (nCol < nPrevCol)
        {
            for (int i = 0; i < nCol; i++)
                printf("| ");
            printf("|\n");
       }
        nPrevCol = nCol;

        // print columns
        for (int i = 0; i < nCol; i++)
            printf("| ");

        // print item
        CBlock block;
        block.ReadFromDisk(pindex);
        printf("%d (%u,%u) %s  %s  tx %d",
            pindex->nHeight,
            pindex->nFile,
            pindex->nBlockPos,
            block.GetHash().ToString().substr(0,20).c_str(),
            DateTimeStrFormat("%x %H:%M:%S", block.GetBlockTime()).c_str(),
            block.vtx.size());

        PrintWallets(block);

        // put the main timechain first
        vector<CBlockIndex*>& vNext = mapNext[pindex];
        for (int i = 0; i < vNext.size(); i++)
        {
            if (vNext[i]->pnext)
            {
                swap(vNext[0], vNext[i]);
                break;
            }
        }

        // iterate children
        for (int i = 0; i < vNext.size(); i++)
            vStack.push_back(make_pair(nCol+i, vNext[i]));
    }
}










//////////////////////////////////////////////////////////////////////////////
//
// CAlert
//

map<uint256, CAlert> mapAlerts;
CCriticalSection cs_mapAlerts;

string GetWarnings(string strFor)
{
    int nPriority = 0;
    string strStatusBar;
    string strRPC;
    if (GetBoolArg("-testsafemode"))
        strRPC = "test";

    // Misc warnings like out of disk space and clock is wrong
    if (strMiscWarning != "")
    {
        nPriority = 1000;
        strStatusBar = strMiscWarning;
    }

    // Longer invalid proof-of-work chain
    if (pindexBest && bnBestInvalidWork > bnBestChainWork + pindexBest->GetBlockWork() * 6)
    {
        nPriority = 2000;
        strStatusBar = strRPC = "WARNING: Displayed transactions may not be correct!  You may need to upgrade, or other nodes may need to upgrade.";
    }

    // Alerts
    CRITICAL_BLOCK(cs_mapAlerts)
    {
        BOOST_FOREACH(PAIRTYPE(const uint256, CAlert)& item, mapAlerts)
        {
            const CAlert& alert = item.second;
            if (alert.AppliesToMe() && alert.nPriority > nPriority)
            {
                nPriority = alert.nPriority;
                strStatusBar = alert.strStatusBar;
            }
        }
    }

    if (strFor == "statusbar")
        return strStatusBar;
    else if (strFor == "rpc")
        return strRPC;
    assert(!"GetWarnings() : invalid parameter");
    return "error";
}

bool CAlert::ProcessAlert()
{
    if (!CheckSignature())
        return false;
    if (!IsInEffect())
        return false;

    CRITICAL_BLOCK(cs_mapAlerts)
    {
        // Cancel previous alerts
        for (map<uint256, CAlert>::iterator mi = mapAlerts.begin(); mi != mapAlerts.end();)
        {
            const CAlert& alert = (*mi).second;
            if (Cancels(alert))
            {
                printf("cancelling alert %d\n", alert.nID);
                mapAlerts.erase(mi++);
            }
            else if (!alert.IsInEffect())
            {
                printf("expiring alert %d\n", alert.nID);
                mapAlerts.erase(mi++);
            }
            else
                mi++;
        }

        // Check if this alert has been cancelled
        BOOST_FOREACH(PAIRTYPE(const uint256, CAlert)& item, mapAlerts)
        {
            const CAlert& alert = item.second;
            if (alert.Cancels(*this))
            {
                printf("alert already cancelled by %d\n", alert.nID);
                return false;
            }
        }

        // Add to mapAlerts
        mapAlerts.insert(make_pair(GetHash(), *this));
    }

    printf("accepted alert %d, AppliesToMe()=%d\n", nID, AppliesToMe());
    MainFrameRepaint();
    return true;
}








//////////////////////////////////////////////////////////////////////////////
//
// Messages
//


bool static AlreadyHave(CTxDB& txdb, const CInv& inv)
{
    switch (inv.type)
    {
    case MSG_TX:    return mapTransactions.count(inv.hash) || mapOrphanTransactions.count(inv.hash) || txdb.ContainsTx(inv.hash);
    case MSG_BLOCK: return mapBlockIndex.count(inv.hash) || mapOrphanBlocks.count(inv.hash);
    }
    // Don't know what it is, just say we already got one
    return true;
}




// The message start string is designed to be unlikely to occur in normal data.
// The characters are rarely used upper ascii, not valid as UTF-8, and produce
// a large 4-byte int at any alignment.
unsigned char pchMessageStart[4] = { 0xfb, 0xc0, 0xb6, 0xdb }; // Litecoin: increase each by adding 2 to bitcoin's value.


bool static ProcessMessage(CNode* pfrom, string strCommand, CDataStream& vRecv)
{
    static map<CService, vector<unsigned char> > mapReuseKey;
    RandAddSeedPerfmon();
    if (fDebug) {
        printf("%s ", DateTimeStrFormat("%x %H:%M:%S", GetTime()).c_str());
        printf("received: %s (%d bytes)\n", strCommand.c_str(), vRecv.size());
    }
    if (mapArgs.count("-dropmessagestest") && GetRand(atoi(mapArgs["-dropmessagestest"])) == 0)
    {
        printf("dropmessagestest DROPPING RECV MESSAGE\n");
        return true;
    }





    if (strCommand == "version")
    {
        // Each connection can only send one version message
        if (pfrom->nVersion != 0)
        {
            pfrom->Misbehaving(1);
            return false;
        }

        int64 nTime;
        CAddress addrMe;
        CAddress addrFrom;
        uint64 nNonce = 1;
        vRecv >> pfrom->nVersion >> pfrom->nServices >> nTime >> addrMe;
        if (pfrom->nVersion < 209)
        {
            // Since February 20, 2012, the protocol is initiated at version 209,
            // and earlier versions are no longer supported
            printf("partner %s using obsolete version %i; disconnecting\n", pfrom->addr.ToString().c_str(), pfrom->nVersion);
            pfrom->fDisconnect = true;
            return false;
        }

        if (pfrom->nVersion == 10300)
            pfrom->nVersion = 300;
        if (!vRecv.empty())
            vRecv >> addrFrom >> nNonce;
        if (!vRecv.empty())
            vRecv >> pfrom->strSubVer;
        if (!vRecv.empty())
            vRecv >> pfrom->nStartingHeight;

        // Disconnect if we connected to ourself
        if (nNonce == nLocalHostNonce && nNonce > 1)
        {
            printf("connected to self at %s, disconnecting\n", pfrom->addr.ToString().c_str());
            pfrom->fDisconnect = true;
            return true;
        }

        // Be shy and don't send version until we hear
        if (pfrom->fInbound)
            pfrom->PushVersion();

        pfrom->fClient = !(pfrom->nServices & NODE_NETWORK);

        AddTimeData(pfrom->addr, nTime);

        // Change version
        pfrom->PushMessage("verack");
        pfrom->vSend.SetVersion(min(pfrom->nVersion, PROTOCOL_VERSION));

        if (!pfrom->fInbound)
        {
            // Advertise our address
            if (!fNoListen && !fUseProxy && addrLocalHost.IsRoutable() &&
                !IsInitialBlockDownload())
            {
                CAddress addr(addrLocalHost);
                addr.nTime = GetAdjustedTime();
                pfrom->PushAddress(addr);
            }

            // Get recent addresses
            if (pfrom->nVersion >= 31402 || mapAddresses.size() < 1000)
            {
                pfrom->PushMessage("getaddr");
                pfrom->fGetAddr = true;
            }
        }

        // Ask the first connected node for block updates
        static int nAskedForBlocks = 0;
        if (!pfrom->fClient &&
            (pfrom->nVersion < 32000 || pfrom->nVersion >= 32400) &&
             (nAskedForBlocks < 1 || vNodes.size() <= 1))
        {
            nAskedForBlocks++;
            pfrom->PushGetBlocks(pindexBest, uint256(0));
        }

        // Relay alerts
        CRITICAL_BLOCK(cs_mapAlerts)
            BOOST_FOREACH(PAIRTYPE(const uint256, CAlert)& item, mapAlerts)
                item.second.RelayTo(pfrom);

        pfrom->fSuccessfullyConnected = true;

        printf("version message: version %d, blocks=%d\n", pfrom->nVersion, pfrom->nStartingHeight);

        cPeerBlockCounts.input(pfrom->nStartingHeight);
    }


    else if (pfrom->nVersion == 0)
    {
        // Must have a version message before anything else
        pfrom->Misbehaving(1);
        return false;
    }


    else if (strCommand == "verack")
    {
        pfrom->vRecv.SetVersion(min(pfrom->nVersion, PROTOCOL_VERSION));
    }


    else if (strCommand == "addr")
    {
        vector<CAddress> vAddr;
        vRecv >> vAddr;

        // Don't want addr from older versions unless seeding
        if (pfrom->nVersion < 31402 && mapAddresses.size() > 1000)
            return true;
        if (vAddr.size() > 1000)
        {
            pfrom->Misbehaving(20);
            return error("message addr size() = %d", vAddr.size());
        }

        // Store the new addresses
        CAddrDB addrDB;
        addrDB.TxnBegin();
        int64 nNow = GetAdjustedTime();
        int64 nSince = nNow - 10 * 60;
        BOOST_FOREACH(CAddress& addr, vAddr)
        {
            if (fShutdown)
                return true;
            // ignore IPv6 for now, since it isn't implemented anyway
            if (!addr.IsIPv4())
                continue;
            if (addr.nTime <= 100000000 || addr.nTime > nNow + 10 * 60)
                addr.nTime = nNow - 5 * 24 * 60 * 60;
            AddAddress(addr, 2 * 60 * 60, &addrDB);
            pfrom->AddAddressKnown(addr);
            if (addr.nTime > nSince && !pfrom->fGetAddr && vAddr.size() <= 10 && addr.IsRoutable())
            {
                // Relay to a limited number of other nodes
                CRITICAL_BLOCK(cs_vNodes)
                {
                    // Use deterministic randomness to send to the same nodes for 24 hours
                    // at a time so the setAddrKnowns of the chosen nodes prevent repeats
                    static uint256 hashSalt;
                    if (hashSalt == 0)
                        RAND_bytes((unsigned char*)&hashSalt, sizeof(hashSalt));
                    int64 hashAddr = addr.GetHash();
                    uint256 hashRand = hashSalt ^ (hashAddr<<32) ^ ((GetTime()+hashAddr)/(24*60*60));
                    hashRand = Hash(BEGIN(hashRand), END(hashRand));
                    multimap<uint256, CNode*> mapMix;
                    BOOST_FOREACH(CNode* pnode, vNodes)
                    {
                        if (pnode->nVersion < 31402)
                            continue;
                        unsigned int nPointer;
                        memcpy(&nPointer, &pnode, sizeof(nPointer));
                        uint256 hashKey = hashRand ^ nPointer;
                        hashKey = Hash(BEGIN(hashKey), END(hashKey));
                        mapMix.insert(make_pair(hashKey, pnode));
                    }
                    int nRelayNodes = 2;
                    for (multimap<uint256, CNode*>::iterator mi = mapMix.begin(); mi != mapMix.end() && nRelayNodes-- > 0; ++mi)
                        ((*mi).second)->PushAddress(addr);
                }
            }
        }
        addrDB.TxnCommit();  // Save addresses (it's ok if this fails)
        if (vAddr.size() < 1000)
            pfrom->fGetAddr = false;
    }


    else if (strCommand == "inv")
    {
        vector<CInv> vInv;
        vRecv >> vInv;
        if (vInv.size() > 50000)
        {
            pfrom->Misbehaving(20);
            return error("message inv size() = %d", vInv.size());
        }

        CTxDB txdb("r");
        BOOST_FOREACH(const CInv& inv, vInv)
        {
            if (fShutdown)
                return true;
            pfrom->AddInventoryKnown(inv);

            bool fAlreadyHave = AlreadyHave(txdb, inv);
            if (fDebug)
                printf("  got inventory: %s  %s\n", inv.ToString().c_str(), fAlreadyHave ? "have" : "new");

            if (!fAlreadyHave)
                pfrom->AskFor(inv);
            else if (inv.type == MSG_BLOCK && mapOrphanBlocks.count(inv.hash))
                pfrom->PushGetBlocks(pindexBest, GetOrphanRoot(mapOrphanBlocks[inv.hash]));

            // Track requests for our stuff
            Inventory(inv.hash);
        }
    }


    else if (strCommand == "getdata")
    {
        vector<CInv> vInv;
        vRecv >> vInv;
        if (vInv.size() > 50000)
        {
            pfrom->Misbehaving(20);
            return error("message getdata size() = %d", vInv.size());
        }

        BOOST_FOREACH(const CInv& inv, vInv)
        {
            if (fShutdown)
                return true;
            printf("received getdata for: %s\n", inv.ToString().c_str());

            if (inv.type == MSG_BLOCK)
            {
                // Send block from disk
                map<uint256, CBlockIndex*>::iterator mi = mapBlockIndex.find(inv.hash);
                if (mi != mapBlockIndex.end())
                {
                    CBlock block;
                    block.ReadFromDisk((*mi).second);
                    pfrom->PushMessage("block", block);

                    // Trigger them to send a getblocks request for the next batch of inventory
                    if (inv.hash == pfrom->hashContinue)
                    {
                        // Bypass PushInventory, this must send even if redundant,
                        // and we want it right after the last block so they don't
                        // wait for other stuff first.
                        vector<CInv> vInv;
                        vInv.push_back(CInv(MSG_BLOCK, hashBestChain));
                        pfrom->PushMessage("inv", vInv);
                        pfrom->hashContinue = 0;
                    }
                }
            }
            else if (inv.IsKnownType())
            {
                // Send stream from relay memory
                CRITICAL_BLOCK(cs_mapRelay)
                {
                    map<CInv, CDataStream>::iterator mi = mapRelay.find(inv);
                    if (mi != mapRelay.end())
                        pfrom->PushMessage(inv.GetCommand(), (*mi).second);
                }
            }

            // Track requests for our stuff
            Inventory(inv.hash);
        }
    }


    else if (strCommand == "getblocks")
    {
        CBlockLocator locator;
        uint256 hashStop;
        vRecv >> locator >> hashStop;

        // Find the last block the caller has in the main chain
        CBlockIndex* pindex = locator.GetBlockIndex();

        // Send the rest of the chain
        if (pindex)
            pindex = pindex->pnext;
        int nLimit = 500 + locator.GetDistanceBack();
        unsigned int nBytes = 0;
        printf("getblocks %d to %s limit %d\n", (pindex ? pindex->nHeight : -1), hashStop.ToString().substr(0,20).c_str(), nLimit);
        for (; pindex; pindex = pindex->pnext)
        {
            if (pindex->GetBlockHash() == hashStop)
            {
                printf("  getblocks stopping at %d %s (%u bytes)\n", pindex->nHeight, pindex->GetBlockHash().ToString().substr(0,20).c_str(), nBytes);
                break;
            }
            pfrom->PushInventory(CInv(MSG_BLOCK, pindex->GetBlockHash()));
            CBlock block;
            block.ReadFromDisk(pindex, true);
            nBytes += block.GetSerializeSize(SER_NETWORK);
            if (--nLimit <= 0 || nBytes >= SendBufferSize()/2)
            {
                // When this block is requested, we'll send an inv that'll make them
                // getblocks the next batch of inventory.
                printf("  getblocks stopping at limit %d %s (%u bytes)\n", pindex->nHeight, pindex->GetBlockHash().ToString().substr(0,20).c_str(), nBytes);
                pfrom->hashContinue = pindex->GetBlockHash();
                break;
            }
        }
    }


    else if (strCommand == "getheaders")
    {
        CBlockLocator locator;
        uint256 hashStop;
        vRecv >> locator >> hashStop;

        CBlockIndex* pindex = NULL;
        if (locator.IsNull())
        {
            // If locator is null, return the hashStop block
            map<uint256, CBlockIndex*>::iterator mi = mapBlockIndex.find(hashStop);
            if (mi == mapBlockIndex.end())
                return true;
            pindex = (*mi).second;
        }
        else
        {
            // Find the last block the caller has in the main chain
            pindex = locator.GetBlockIndex();
            if (pindex)
                pindex = pindex->pnext;
        }

        vector<CBlock> vHeaders;
        int nLimit = 2000 + locator.GetDistanceBack();
        printf("getheaders %d to %s limit %d\n", (pindex ? pindex->nHeight : -1), hashStop.ToString().substr(0,20).c_str(), nLimit);
        for (; pindex; pindex = pindex->pnext)
        {
            vHeaders.push_back(pindex->GetBlockHeader());
            if (--nLimit <= 0 || pindex->GetBlockHash() == hashStop)
                break;
        }
        pfrom->PushMessage("headers", vHeaders);
    }


    else if (strCommand == "tx")
    {
        vector<uint256> vWorkQueue;
        CDataStream vMsg(vRecv);
        CTransaction tx;
        vRecv >> tx;

        CInv inv(MSG_TX, tx.GetHash());
        pfrom->AddInventoryKnown(inv);

        bool fMissingInputs = false;
        if (tx.AcceptToMemoryPool(true, &fMissingInputs))
        {
            SyncWithWallets(tx, NULL, true);
            RelayMessage(inv, vMsg);
            mapAlreadyAskedFor.erase(inv);
            vWorkQueue.push_back(inv.hash);

            // Recursively process any orphan transactions that depended on this one
            for (int i = 0; i < vWorkQueue.size(); i++)
            {
                uint256 hashPrev = vWorkQueue[i];
                for (multimap<uint256, CDataStream*>::iterator mi = mapOrphanTransactionsByPrev.lower_bound(hashPrev);
                     mi != mapOrphanTransactionsByPrev.upper_bound(hashPrev);
                     ++mi)
                {
                    const CDataStream& vMsg = *((*mi).second);
                    CTransaction tx;
                    CDataStream(vMsg) >> tx;
                    CInv inv(MSG_TX, tx.GetHash());

                    if (tx.AcceptToMemoryPool(true))
                    {
                        printf("   accepted orphan tx %s\n", inv.hash.ToString().substr(0,10).c_str());
                        SyncWithWallets(tx, NULL, true);
                        RelayMessage(inv, vMsg);
                        mapAlreadyAskedFor.erase(inv);
                        vWorkQueue.push_back(inv.hash);
                    }
                }
            }

            BOOST_FOREACH(uint256 hash, vWorkQueue)
                EraseOrphanTx(hash);
        }
        else if (fMissingInputs)
        {
            printf("storing orphan tx %s\n", inv.hash.ToString().substr(0,10).c_str());
            AddOrphanTx(vMsg);

            // DoS prevention: do not allow mapOrphanTransactions to grow unbounded
            int nEvicted = LimitOrphanTxSize(MAX_ORPHAN_TRANSACTIONS);
            if (nEvicted > 0)
                printf("mapOrphan overflow, removed %d tx\n", nEvicted);
        }
        if (tx.nDoS) pfrom->Misbehaving(tx.nDoS);
    }


    else if (strCommand == "block")
    {
        CBlock block;
        vRecv >> block;

        printf("received block %s\n", block.GetHash().ToString().substr(0,20).c_str());
        // block.print();

        CInv inv(MSG_BLOCK, block.GetHash());
        pfrom->AddInventoryKnown(inv);

        if (ProcessBlock(pfrom, &block))
            mapAlreadyAskedFor.erase(inv);
        if (block.nDoS) pfrom->Misbehaving(block.nDoS);
    }


    else if (strCommand == "getaddr")
    {
        // Nodes rebroadcast an addr every 24 hours
        pfrom->vAddrToSend.clear();
        int64 nSince = GetAdjustedTime() - 3 * 60 * 60; // in the last 3 hours
        CRITICAL_BLOCK(cs_mapAddresses)
        {
            unsigned int nCount = 0;
            BOOST_FOREACH(const PAIRTYPE(vector<unsigned char>, CAddress)& item, mapAddresses)
            {
                const CAddress& addr = item.second;
                if (addr.nTime > nSince)
                    nCount++;
            }
            BOOST_FOREACH(const PAIRTYPE(vector<unsigned char>, CAddress)& item, mapAddresses)
            {
                const CAddress& addr = item.second;
                if (addr.nTime > nSince && GetRand(nCount) < 2500)
                    pfrom->PushAddress(addr);
            }
        }
    }


    else if (strCommand == "checkorder")
    {
        uint256 hashReply;
        vRecv >> hashReply;

        if (!GetBoolArg("-allowreceivebyip"))
        {
            pfrom->PushMessage("reply", hashReply, (int)2, string(""));
            return true;
        }

        CWalletTx order;
        vRecv >> order;

        /// we have a chance to check the order here

        // Keep giving the same key to the same ip until they use it
        if (!mapReuseKey.count(pfrom->addr))
            pwalletMain->GetKeyFromPool(mapReuseKey[pfrom->addr], true);

        // Send back approval of order and pubkey to use
        CScript scriptPubKey;
        scriptPubKey << mapReuseKey[pfrom->addr] << OP_CHECKSIG;
        pfrom->PushMessage("reply", hashReply, (int)0, scriptPubKey);
    }


    else if (strCommand == "reply")
    {
        uint256 hashReply;
        vRecv >> hashReply;

        CRequestTracker tracker;
        CRITICAL_BLOCK(pfrom->cs_mapRequests)
        {
            map<uint256, CRequestTracker>::iterator mi = pfrom->mapRequests.find(hashReply);
            if (mi != pfrom->mapRequests.end())
            {
                tracker = (*mi).second;
                pfrom->mapRequests.erase(mi);
            }
        }
        if (!tracker.IsNull())
            tracker.fn(tracker.param1, vRecv);
    }


    else if (strCommand == "ping")
    {
    }


    else if (strCommand == "alert")
    {
        CAlert alert;
        vRecv >> alert;

        if (alert.ProcessAlert())
        {
            // Relay
            pfrom->setKnown.insert(alert.GetHash());
            CRITICAL_BLOCK(cs_vNodes)
                BOOST_FOREACH(CNode* pnode, vNodes)
                    alert.RelayTo(pnode);
        }
    }


    else
    {
        // Ignore unknown commands for extensibility
    }


    // Update the last seen time for this node's address
    if (pfrom->fNetworkNode)
        if (strCommand == "version" || strCommand == "addr" || strCommand == "inv" || strCommand == "getdata" || strCommand == "ping")
            AddressCurrentlyConnected(pfrom->addr);


    return true;
}

bool ProcessMessages(CNode* pfrom)
{
    CDataStream& vRecv = pfrom->vRecv;
    if (vRecv.empty())
        return true;
    //if (fDebug)
    //    printf("ProcessMessages(%u bytes)\n", vRecv.size());

    //
    // Message format
    //  (4) message start
    //  (12) command
    //  (4) size
    //  (4) checksum
    //  (x) data
    //

    loop
    {
        // Scan for message start
        CDataStream::iterator pstart = search(vRecv.begin(), vRecv.end(), BEGIN(pchMessageStart), END(pchMessageStart));
        int nHeaderSize = vRecv.GetSerializeSize(CMessageHeader());
        if (vRecv.end() - pstart < nHeaderSize)
        {
            if (vRecv.size() > nHeaderSize)
            {
                printf("\n\nPROCESSMESSAGE MESSAGESTART NOT FOUND\n\n");
                vRecv.erase(vRecv.begin(), vRecv.end() - nHeaderSize);
            }
            break;
        }
        if (pstart - vRecv.begin() > 0)
            printf("\n\nPROCESSMESSAGE SKIPPED %d BYTES\n\n", pstart - vRecv.begin());
        vRecv.erase(vRecv.begin(), pstart);

        // Read header
        vector<char> vHeaderSave(vRecv.begin(), vRecv.begin() + nHeaderSize);
        CMessageHeader hdr;
        vRecv >> hdr;
        if (!hdr.IsValid())
        {
            printf("\n\nPROCESSMESSAGE: ERRORS IN HEADER %s\n\n\n", hdr.GetCommand().c_str());
            continue;
        }
        string strCommand = hdr.GetCommand();

        // Message size
        unsigned int nMessageSize = hdr.nMessageSize;
        if (nMessageSize > MAX_SIZE)
        {
            printf("ProcessMessage(%s, %u bytes) : nMessageSize > MAX_SIZE\n", strCommand.c_str(), nMessageSize);
            continue;
        }
        if (nMessageSize > vRecv.size())
        {
            // Rewind and wait for rest of message
            vRecv.insert(vRecv.begin(), vHeaderSave.begin(), vHeaderSave.end());
            break;
        }

        // Checksum
        uint256 hash = Hash(vRecv.begin(), vRecv.begin() + nMessageSize);
        unsigned int nChecksum = 0;
        memcpy(&nChecksum, &hash, sizeof(nChecksum));
        if (nChecksum != hdr.nChecksum)
        {
            printf("ProcessMessage(%s, %u bytes) : CHECKSUM ERROR nChecksum=%08x hdr.nChecksum=%08x\n",
               strCommand.c_str(), nMessageSize, nChecksum, hdr.nChecksum);
            continue;
        }

        // Copy message to its own buffer
        CDataStream vMsg(vRecv.begin(), vRecv.begin() + nMessageSize, vRecv.nType, vRecv.nVersion);
        vRecv.ignore(nMessageSize);

        // Process message
        bool fRet = false;
        try
        {
            CRITICAL_BLOCK(cs_main)
                fRet = ProcessMessage(pfrom, strCommand, vMsg);
            if (fShutdown)
                return true;
        }
        catch (std::ios_base::failure& e)
        {
            if (strstr(e.what(), "end of data"))
            {
                // Allow exceptions from underlength message on vRecv
                printf("ProcessMessage(%s, %u bytes) : Exception '%s' caught, normally caused by a message being shorter than its stated length\n", strCommand.c_str(), nMessageSize, e.what());
            }
            else if (strstr(e.what(), "size too large"))
            {
                // Allow exceptions from overlong size
                printf("ProcessMessage(%s, %u bytes) : Exception '%s' caught\n", strCommand.c_str(), nMessageSize, e.what());
            }
            else
            {
                PrintExceptionContinue(&e, "ProcessMessage()");
            }
        }
        catch (std::exception& e) {
            PrintExceptionContinue(&e, "ProcessMessage()");
        } catch (...) {
            PrintExceptionContinue(NULL, "ProcessMessage()");
        }

        if (!fRet)
            printf("ProcessMessage(%s, %u bytes) FAILED\n", strCommand.c_str(), nMessageSize);
    }

    vRecv.Compact();
    return true;
}


bool SendMessages(CNode* pto, bool fSendTrickle)
{
    CRITICAL_BLOCK(cs_main)
    {
        // Don't send anything until we get their version message
        if (pto->nVersion == 0)
            return true;

        // Keep-alive ping
        if (pto->nLastSend && GetTime() - pto->nLastSend > 30 * 60 && pto->vSend.empty())
            pto->PushMessage("ping");

        // Resend wallet transactions that haven't gotten in a block yet
        ResendWalletTransactions();

        // Address refresh broadcast
        static int64 nLastRebroadcast;
        if (!IsInitialBlockDownload() && (GetTime() - nLastRebroadcast > 24 * 60 * 60))
        {
            CRITICAL_BLOCK(cs_vNodes)
            {
                BOOST_FOREACH(CNode* pnode, vNodes)
                {
                    // Periodically clear setAddrKnown to allow refresh broadcasts
                    if (nLastRebroadcast)
                        pnode->setAddrKnown.clear();

                    // Rebroadcast our address
                    if (!fNoListen && !fUseProxy && addrLocalHost.IsRoutable())
                    {
                        CAddress addr(addrLocalHost);
                        addr.nTime = GetAdjustedTime();
                        pnode->PushAddress(addr);
                    }
                }
            }
            nLastRebroadcast = GetTime();
        }

        // Clear out old addresses periodically so it's not too much work at once
        static int64 nLastClear;
        if (nLastClear == 0)
            nLastClear = GetTime();
        if (GetTime() - nLastClear > 10 * 60 && vNodes.size() >= 3)
        {
            nLastClear = GetTime();
            CRITICAL_BLOCK(cs_mapAddresses)
            {
                CAddrDB addrdb;
                int64 nSince = GetAdjustedTime() - 14 * 24 * 60 * 60;
                for (map<vector<unsigned char>, CAddress>::iterator mi = mapAddresses.begin();
                     mi != mapAddresses.end();)
                {
                    const CAddress& addr = (*mi).second;
                    if (addr.nTime < nSince)
                    {
                        if (mapAddresses.size() < 1000 || GetTime() > nLastClear + 20)
                            break;
                        addrdb.EraseAddress(addr);
                        mapAddresses.erase(mi++);
                    }
                    else
                        mi++;
                }
            }
        }


        //
        // Message: addr
        //
        if (fSendTrickle)
        {
            vector<CAddress> vAddr;
            vAddr.reserve(pto->vAddrToSend.size());
            BOOST_FOREACH(const CAddress& addr, pto->vAddrToSend)
            {
                // returns true if wasn't already contained in the set
                if (pto->setAddrKnown.insert(addr).second)
                {
                    vAddr.push_back(addr);
                    // receiver rejects addr messages larger than 1000
                    if (vAddr.size() >= 1000)
                    {
                        pto->PushMessage("addr", vAddr);
                        vAddr.clear();
                    }
                }
            }
            pto->vAddrToSend.clear();
            if (!vAddr.empty())
                pto->PushMessage("addr", vAddr);
        }


        //
        // Message: inventory
        //
        vector<CInv> vInv;
        vector<CInv> vInvWait;
        CRITICAL_BLOCK(pto->cs_inventory)
        {
            vInv.reserve(pto->vInventoryToSend.size());
            vInvWait.reserve(pto->vInventoryToSend.size());
            BOOST_FOREACH(const CInv& inv, pto->vInventoryToSend)
            {
                if (pto->setInventoryKnown.count(inv))
                    continue;

                // trickle out tx inv to protect privacy
                if (inv.type == MSG_TX && !fSendTrickle)
                {
                    // 1/4 of tx invs blast to all immediately
                    static uint256 hashSalt;
                    if (hashSalt == 0)
                        RAND_bytes((unsigned char*)&hashSalt, sizeof(hashSalt));
                    uint256 hashRand = inv.hash ^ hashSalt;
                    hashRand = Hash(BEGIN(hashRand), END(hashRand));
                    bool fTrickleWait = ((hashRand & 3) != 0);

                    // always trickle our own transactions
                    if (!fTrickleWait)
                    {
                        CWalletTx wtx;
                        if (GetTransaction(inv.hash, wtx))
                            if (wtx.fFromMe)
                                fTrickleWait = true;
                    }

                    if (fTrickleWait)
                    {
                        vInvWait.push_back(inv);
                        continue;
                    }
                }

                // returns true if wasn't already contained in the set
                if (pto->setInventoryKnown.insert(inv).second)
                {
                    vInv.push_back(inv);
                    if (vInv.size() >= 1000)
                    {
                        pto->PushMessage("inv", vInv);
                        vInv.clear();
                    }
                }
            }
            pto->vInventoryToSend = vInvWait;
        }
        if (!vInv.empty())
            pto->PushMessage("inv", vInv);


        //
        // Message: getdata
        //
        vector<CInv> vGetData;
        int64 nNow = GetTime() * 1000000;
        CTxDB txdb("r");
        while (!pto->mapAskFor.empty() && (*pto->mapAskFor.begin()).first <= nNow)
        {
            const CInv& inv = (*pto->mapAskFor.begin()).second;
            if (!AlreadyHave(txdb, inv))
            {
                printf("sending getdata: %s\n", inv.ToString().c_str());
                vGetData.push_back(inv);
                if (vGetData.size() >= 1000)
                {
                    pto->PushMessage("getdata", vGetData);
                    vGetData.clear();
                }
            }
            mapAlreadyAskedFor[inv] = nNow;
            pto->mapAskFor.erase(pto->mapAskFor.begin());
        }
        if (!vGetData.empty())
            pto->PushMessage("getdata", vGetData);

    }
    return true;
}














//////////////////////////////////////////////////////////////////////////////
//
// BitcoinMiner
//

int static FormatHashBlocks(void* pbuffer, unsigned int len)
{
    unsigned char* pdata = (unsigned char*)pbuffer;
    unsigned int blocks = 1 + ((len + 8) / 64);
    unsigned char* pend = pdata + 64 * blocks;
    memset(pdata + len, 0, 64 * blocks - len);
    pdata[len] = 0x80;
    unsigned int bits = len * 8;
    pend[-1] = (bits >> 0) & 0xff;
    pend[-2] = (bits >> 8) & 0xff;
    pend[-3] = (bits >> 16) & 0xff;
    pend[-4] = (bits >> 24) & 0xff;
    return blocks;
}

static const unsigned int pSHA256InitState[8] =
{0x6a09e667, 0xbb67ae85, 0x3c6ef372, 0xa54ff53a, 0x510e527f, 0x9b05688c, 0x1f83d9ab, 0x5be0cd19};

void SHA256Transform(void* pstate, void* pinput, const void* pinit)
{
    SHA256_CTX ctx;
    unsigned char data[64];

    SHA256_Init(&ctx);

    for (int i = 0; i < 16; i++)
        ((uint32_t*)data)[i] = ByteReverse(((uint32_t*)pinput)[i]);

    for (int i = 0; i < 8; i++)
        ctx.h[i] = ((uint32_t*)pinit)[i];

    SHA256_Update(&ctx, data, sizeof(data));
    for (int i = 0; i < 8; i++) 
        ((uint32_t*)pstate)[i] = ctx.h[i];
}

//
// ScanHash scans nonces looking for a hash with at least some zero bits.
// It operates on big endian data.  Caller does the byte reversing.
// All input buffers are 16-byte aligned.  nNonce is usually preserved
// between calls, but periodically or if nNonce is 0xffff0000 or above,
// the block is rebuilt and nNonce starts over at zero.
//
unsigned int static ScanHash_CryptoPP(char* pmidstate, char* pdata, char* phash1, char* phash, unsigned int& nHashesDone)
{
    unsigned int& nNonce = *(unsigned int*)(pdata + 12);
    for (;;)
    {
        // Crypto++ SHA-256
        // Hash pdata using pmidstate as the starting state into
        // preformatted buffer phash1, then hash phash1 into phash
        nNonce++;
        SHA256Transform(phash1, pdata, pmidstate);
        SHA256Transform(phash, phash1, pSHA256InitState);

        // Return the nonce if the hash has at least some zero bits,
        // caller will check if it has enough to reach the target
        if (((unsigned short*)phash)[14] == 0)
            return nNonce;

        // If nothing found after trying for a while, return -1
        if ((nNonce & 0xffff) == 0)
        {
            nHashesDone = 0xffff+1;
            return -1;
        }
    }
}

// Some explaining would be appreciated
class COrphan
{
public:
    CTransaction* ptx;
    set<uint256> setDependsOn;
    double dPriority;

    COrphan(CTransaction* ptxIn)
    {
        ptx = ptxIn;
        dPriority = 0;
    }

    void print() const
    {
        printf("COrphan(hash=%s, dPriority=%.1f)\n", ptx->GetHash().ToString().substr(0,10).c_str(), dPriority);
        BOOST_FOREACH(uint256 hash, setDependsOn)
            printf("   setDependsOn %s\n", hash.ToString().substr(0,10).c_str());
    }
};


uint64 nLastBlockTx = 0;
uint64 nLastBlockSize = 0;

CBlock* CreateNewBlock(CReserveKey& reservekey)
{
    CBlockIndex* pindexPrev = pindexBest;

    // Create new block
    auto_ptr<CBlock> pblock(new CBlock());
    if (!pblock.get())
        return NULL;

    // Create coinbase tx
    CTransaction txNew;
    txNew.vin.resize(1);
    txNew.vin[0].prevout.SetNull();
    txNew.vout.resize(1);
    txNew.vout[0].scriptPubKey << reservekey.GetReservedKey() << OP_CHECKSIG;

    // Add our coinbase tx as first transaction
    pblock->vtx.push_back(txNew);

    // Collect memory pool transactions into the block
    int64 nFees = 0;
    CRITICAL_BLOCK(cs_main)
    CRITICAL_BLOCK(cs_mapTransactions)
    {
        CTxDB txdb("r");

        // Priority order to process transactions
        list<COrphan> vOrphan; // list memory doesn't move
        map<uint256, vector<COrphan*> > mapDependers;
        multimap<double, CTransaction*> mapPriority;
        for (map<uint256, CTransaction>::iterator mi = mapTransactions.begin(); mi != mapTransactions.end(); ++mi)
        {
            CTransaction& tx = (*mi).second;
            if (tx.IsCoinBase() || !tx.IsFinal())
                continue;

            COrphan* porphan = NULL;
            double dPriority = 0;
            BOOST_FOREACH(const CTxIn& txin, tx.vin)
            {
                // Read prev transaction
                CTransaction txPrev;
                CTxIndex txindex;
                if (!txPrev.ReadFromDisk(txdb, txin.prevout, txindex))
                {
                    // Has to wait for dependencies
                    if (!porphan)
                    {
                        // Use list for automatic deletion
                        vOrphan.push_back(COrphan(&tx));
                        porphan = &vOrphan.back();
                    }
                    mapDependers[txin.prevout.hash].push_back(porphan);
                    porphan->setDependsOn.insert(txin.prevout.hash);
                    continue;
                }
                int64 nValueIn = txPrev.vout[txin.prevout.n].nValue;

                // Read block header
                int nConf = txindex.GetDepthInMainChain();

                dPriority += (double)nValueIn * nConf;

                if (fDebug && GetBoolArg("-printpriority"))
                    printf("priority     nValueIn=%-12I64d nConf=%-5d dPriority=%-20.1f\n", nValueIn, nConf, dPriority);
            }

            // Priority is sum(valuein * age) / txsize
            dPriority /= ::GetSerializeSize(tx, SER_NETWORK);

            if (porphan)
                porphan->dPriority = dPriority;
            else
                mapPriority.insert(make_pair(-dPriority, &(*mi).second));

            if (fDebug && GetBoolArg("-printpriority"))
            {
                printf("priority %-20.1f %s\n%s", dPriority, tx.GetHash().ToString().substr(0,10).c_str(), tx.ToString().c_str());
                if (porphan)
                    porphan->print();
                printf("\n");
            }
        }

        // Collect transactions into block
        map<uint256, CTxIndex> mapTestPool;
        uint64 nBlockSize = 1000;
        uint64 nBlockTx = 0;
        int nBlockSigOps = 100;
        while (!mapPriority.empty())
        {
            // Take highest priority transaction off priority queue
            double dPriority = -(*mapPriority.begin()).first;
            CTransaction& tx = *(*mapPriority.begin()).second;
            mapPriority.erase(mapPriority.begin());

            // Size limits
            unsigned int nTxSize = ::GetSerializeSize(tx, SER_NETWORK);
            if (nBlockSize + nTxSize >= MAX_BLOCK_SIZE_GEN)
                continue;

            // Legacy limits on sigOps:
            int nTxSigOps = tx.GetLegacySigOpCount();
            if (nBlockSigOps + nTxSigOps >= MAX_BLOCK_SIGOPS)
                continue;

            // Transaction fee required depends on block size
<<<<<<< HEAD
            // Litecoind: Reduce the exempted free transactions to 500 bytes (from Bitcoin's 3000 bytes)
            bool fAllowFree = (nBlockSize + nTxSize < 1500 || CTransaction::AllowFree(dPriority));
            int64 nMinFee = tx.GetMinFee(nBlockSize, fAllowFree, true);
=======
            bool fAllowFree = (nBlockSize + nTxSize < 4000 || CTransaction::AllowFree(dPriority));
            int64 nMinFee = tx.GetMinFee(nBlockSize, fAllowFree, GMF_BLOCK);
>>>>>>> f9417736

            // Connecting shouldn't fail due to dependency on other memory pool transactions
            // because we're already processing them in order of dependency
            map<uint256, CTxIndex> mapTestPoolTmp(mapTestPool);
            MapPrevTx mapInputs;
            bool fInvalid;
            if (!tx.FetchInputs(txdb, mapTestPoolTmp, false, true, mapInputs, fInvalid))
                continue;

            int64 nTxFees = tx.GetValueIn(mapInputs)-tx.GetValueOut();
            if (nTxFees < nMinFee)
                continue;

            nTxSigOps += tx.GetP2SHSigOpCount(mapInputs);
            if (nBlockSigOps + nTxSigOps >= MAX_BLOCK_SIGOPS)
                continue;

            if (!tx.ConnectInputs(mapInputs, mapTestPoolTmp, CDiskTxPos(1,1,1), pindexPrev, false, true))
                continue;
            mapTestPoolTmp[tx.GetHash()] = CTxIndex(CDiskTxPos(1,1,1), tx.vout.size());
            swap(mapTestPool, mapTestPoolTmp);

            // Added
            pblock->vtx.push_back(tx);
            nBlockSize += nTxSize;
            ++nBlockTx;
            nBlockSigOps += nTxSigOps;
            nFees += nTxFees;

            // Add transactions that depend on this one to the priority queue
            uint256 hash = tx.GetHash();
            if (mapDependers.count(hash))
            {
                BOOST_FOREACH(COrphan* porphan, mapDependers[hash])
                {
                    if (!porphan->setDependsOn.empty())
                    {
                        porphan->setDependsOn.erase(hash);
                        if (porphan->setDependsOn.empty())
                            mapPriority.insert(make_pair(-porphan->dPriority, porphan->ptx));
                    }
                }
            }
        }

        nLastBlockTx = nBlockTx;
        nLastBlockSize = nBlockSize;
        printf("CreateNewBlock(): total size %lu\n", nBlockSize);

    }
    pblock->vtx[0].vout[0].nValue = GetBlockValue(pindexPrev->nHeight+1, nFees);

    // Fill in header
    pblock->hashPrevBlock  = pindexPrev->GetBlockHash();
    pblock->hashMerkleRoot = pblock->BuildMerkleTree();
    pblock->UpdateTime(pindexPrev);
    pblock->nBits          = GetNextWorkRequired(pindexPrev, pblock.get());
    pblock->nNonce         = 0;

    return pblock.release();
}


void IncrementExtraNonce(CBlock* pblock, CBlockIndex* pindexPrev, unsigned int& nExtraNonce)
{
    // Update nExtraNonce
    static uint256 hashPrevBlock;
    if (hashPrevBlock != pblock->hashPrevBlock)
    {
        nExtraNonce = 0;
        hashPrevBlock = pblock->hashPrevBlock;
    }
    ++nExtraNonce;
    pblock->vtx[0].vin[0].scriptSig = (CScript() << pblock->nTime << CBigNum(nExtraNonce)) + COINBASE_FLAGS;
    assert(pblock->vtx[0].vin[0].scriptSig.size() <= 100);

    pblock->hashMerkleRoot = pblock->BuildMerkleTree();
}


void FormatHashBuffers(CBlock* pblock, char* pmidstate, char* pdata, char* phash1)
{
    //
    // Prebuild hash buffers
    //
    struct
    {
        struct unnamed2
        {
            int nVersion;
            uint256 hashPrevBlock;
            uint256 hashMerkleRoot;
            unsigned int nTime;
            unsigned int nBits;
            unsigned int nNonce;
        }
        block;
        unsigned char pchPadding0[64];
        uint256 hash1;
        unsigned char pchPadding1[64];
    }
    tmp;
    memset(&tmp, 0, sizeof(tmp));

    tmp.block.nVersion       = pblock->nVersion;
    tmp.block.hashPrevBlock  = pblock->hashPrevBlock;
    tmp.block.hashMerkleRoot = pblock->hashMerkleRoot;
    tmp.block.nTime          = pblock->nTime;
    tmp.block.nBits          = pblock->nBits;
    tmp.block.nNonce         = pblock->nNonce;

    FormatHashBlocks(&tmp.block, sizeof(tmp.block));
    FormatHashBlocks(&tmp.hash1, sizeof(tmp.hash1));

    // Byte swap all the input buffer
    for (int i = 0; i < sizeof(tmp)/4; i++)
        ((unsigned int*)&tmp)[i] = ByteReverse(((unsigned int*)&tmp)[i]);

    // Precalc the first half of the first hash, which stays constant
    SHA256Transform(pmidstate, &tmp.block, pSHA256InitState);

    memcpy(pdata, &tmp.block, 128);
    memcpy(phash1, &tmp.hash1, 64);
}


bool CheckWork(CBlock* pblock, CWallet& wallet, CReserveKey& reservekey)
{
    uint256 hash = pblock->GetPoWHash();
    uint256 hashTarget = CBigNum().SetCompact(pblock->nBits).getuint256();

    if (hash > hashTarget)
        return false;

    //// debug print
    printf("BitcoinMiner:\n");
    printf("proof-of-work found  \n  hash: %s  \ntarget: %s\n", hash.GetHex().c_str(), hashTarget.GetHex().c_str());
    pblock->print();
    printf("%s ", DateTimeStrFormat("%x %H:%M", GetTime()).c_str());
    printf("generated %s\n", FormatMoney(pblock->vtx[0].vout[0].nValue).c_str());

    // Found a solution
    CRITICAL_BLOCK(cs_main)
    {
        if (pblock->hashPrevBlock != hashBestChain)
            return error("BitcoinMiner : generated block is stale");

        // Remove key from key pool
        reservekey.KeepKey();

        // Track how many getdata requests this block gets
        CRITICAL_BLOCK(wallet.cs_wallet)
            wallet.mapRequestCount[pblock->GetHash()] = 0;

        // Process this block the same as if we had received it from another node
        if (!ProcessBlock(NULL, pblock))
            return error("BitcoinMiner : ProcessBlock, block not accepted");
    }

    return true;
}

void static ThreadBitcoinMiner(void* parg);

static bool fGenerateBitcoins = false;
static bool fLimitProcessors = false;
static int nLimitProcessors = -1;

void static BitcoinMiner(CWallet *pwallet)
{
    printf("BitcoinMiner started\n");
    SetThreadPriority(THREAD_PRIORITY_LOWEST);

    // Each thread has its own key and counter
    CReserveKey reservekey(pwallet);
    unsigned int nExtraNonce = 0;

    while (fGenerateBitcoins)
    {
        if (AffinityBugWorkaround(ThreadBitcoinMiner))
            return;
        if (fShutdown)
            return;
        while (vNodes.empty() || IsInitialBlockDownload())
        {
            Sleep(1000);
            if (fShutdown)
                return;
            if (!fGenerateBitcoins)
                return;
        }


        //
        // Create new block
        //
        unsigned int nTransactionsUpdatedLast = nTransactionsUpdated;
        CBlockIndex* pindexPrev = pindexBest;

        auto_ptr<CBlock> pblock(CreateNewBlock(reservekey));
        if (!pblock.get())
            return;
        IncrementExtraNonce(pblock.get(), pindexPrev, nExtraNonce);

        printf("Running BitcoinMiner with %d transactions in block\n", pblock->vtx.size());


        //
<<<<<<< HEAD
=======
        // Prebuild hash buffers
        //
        char pmidstatebuf[32+16]; char* pmidstate = alignup<16>(pmidstatebuf);
        char pdatabuf[128+16];    char* pdata     = alignup<16>(pdatabuf);
        char phash1buf[64+16];    char* phash1    = alignup<16>(phash1buf);

        FormatHashBuffers(pblock.get(), pmidstate, pdata, phash1);

        unsigned int& nBlockTime = *(unsigned int*)(pdata + 64 + 4);
        unsigned int& nBlockBits = *(unsigned int*)(pdata + 64 + 8);
        unsigned int& nBlockNonce = *(unsigned int*)(pdata + 64 + 12);


        //
>>>>>>> f9417736
        // Search
        //
        int64 nStart = GetTime();
        uint256 hashTarget = CBigNum().SetCompact(pblock->nBits).getuint256();
        loop
        {
            unsigned int nHashesDone = 0;
            unsigned int nNonceFound;

            uint256 thash;
            char scratchpad[scrypt_scratchpad_size];
            loop
            {
                scrypt_1024_1_1_256_sp(BEGIN(pblock->nVersion), BEGIN(thash), scratchpad);

                if (thash <= hashTarget)
                {
                    // Found a solution
                    SetThreadPriority(THREAD_PRIORITY_NORMAL);
                    CheckWork(pblock.get(), *pwalletMain, reservekey);
                    SetThreadPriority(THREAD_PRIORITY_LOWEST);
                    break;
                }
                pblock->nNonce += 1;
                nHashesDone += 1;
                if ((pblock->nNonce & 0xFF) == 0)
                    break;
            }

            // Meter hashes/sec
            static int64 nHashCounter;
            if (nHPSTimerStart == 0)
            {
                nHPSTimerStart = GetTimeMillis();
                nHashCounter = 0;
            }
            else
                nHashCounter += nHashesDone;
            if (GetTimeMillis() - nHPSTimerStart > 4000)
            {
                static CCriticalSection cs;
                CRITICAL_BLOCK(cs)
                {
                    if (GetTimeMillis() - nHPSTimerStart > 4000)
                    {
                        dHashesPerSec = 1000.0 * nHashCounter / (GetTimeMillis() - nHPSTimerStart);
                        nHPSTimerStart = GetTimeMillis();
                        nHashCounter = 0;
                        string strStatus = strprintf("    %.0f khash/s", dHashesPerSec/1000.0);
                        UIThreadCall(boost::bind(CalledSetStatusBar, strStatus, 0));
                        static int64 nLogTime;
                        if (GetTime() - nLogTime > 30 * 60)
                        {
                            nLogTime = GetTime();
                            printf("%s ", DateTimeStrFormat("%x %H:%M", GetTime()).c_str());
                            printf("hashmeter %3d CPUs %6.0f khash/s\n", vnThreadsRunning[THREAD_MINER], dHashesPerSec/1000.0);
                        }
                    }
                }
            }

            // Check for stop or if block needs to be rebuilt
            if (fShutdown)
                return;
            if (!fGenerateBitcoins)
                return;
            if (fLimitProcessors && vnThreadsRunning[THREAD_MINER] > nLimitProcessors)
                return;
            if (vNodes.empty())
                break;
            if (pblock->nNonce >= 0xffff0000)
                break;
            if (nTransactionsUpdated != nTransactionsUpdatedLast && GetTime() - nStart > 60)
                break;
            if (pindexPrev != pindexBest)
                break;

            // Update nTime every few seconds
<<<<<<< HEAD
            pblock->nTime = max(pindexPrev->GetMedianTimePast()+1, GetAdjustedTime());
=======
            pblock->UpdateTime(pindexPrev);
            nBlockTime = ByteReverse(pblock->nTime);
            if (fTestNet)
            {
                // Changing pblock->nTime can change work required on testnet:
                nBlockBits = ByteReverse(pblock->nBits);
                hashTarget = CBigNum().SetCompact(pblock->nBits).getuint256();
            }
>>>>>>> f9417736
        }
    }
}

void static ThreadBitcoinMiner(void* parg)
{
    CWallet* pwallet = (CWallet*)parg;
    try
    {
        vnThreadsRunning[THREAD_MINER]++;
        BitcoinMiner(pwallet);
        vnThreadsRunning[THREAD_MINER]--;
    }
    catch (std::exception& e) {
        vnThreadsRunning[THREAD_MINER]--;
        PrintException(&e, "ThreadBitcoinMiner()");
    } catch (...) {
        vnThreadsRunning[THREAD_MINER]--;
        PrintException(NULL, "ThreadBitcoinMiner()");
    }
    UIThreadCall(boost::bind(CalledSetStatusBar, "", 0));
    nHPSTimerStart = 0;
    if (vnThreadsRunning[THREAD_MINER] == 0)
        dHashesPerSec = 0;
    printf("ThreadBitcoinMiner exiting, %d threads remaining\n", vnThreadsRunning[THREAD_MINER]);
}


void GenerateBitcoins(bool fGenerate, CWallet* pwallet)
{
    fGenerateBitcoins = fGenerate;
    nLimitProcessors = GetArg("-genproclimit", -1);
    if (nLimitProcessors == 0)
        fGenerateBitcoins = false;
    fLimitProcessors = (nLimitProcessors != -1);

    if (fGenerate)
    {
        int nProcessors = boost::thread::hardware_concurrency();
        printf("%d processors\n", nProcessors);
        if (nProcessors < 1)
            nProcessors = 1;
        if (fLimitProcessors && nProcessors > nLimitProcessors)
            nProcessors = nLimitProcessors;
        int nAddThreads = nProcessors - vnThreadsRunning[THREAD_MINER];
        printf("Starting %d BitcoinMiner threads\n", nAddThreads);
        for (int i = 0; i < nAddThreads; i++)
        {
            if (!CreateThread(ThreadBitcoinMiner, pwallet))
                printf("Error: CreateThread(ThreadBitcoinMiner) failed\n");
            Sleep(10);
        }
    }
}<|MERGE_RESOLUTION|>--- conflicted
+++ resolved
@@ -34,14 +34,8 @@
 map<COutPoint, CInPoint> mapNextTx;
 
 map<uint256, CBlockIndex*> mapBlockIndex;
-<<<<<<< HEAD
 uint256 hashGenesisBlock("0x12a765e31ffd4059bada1e25190f6e98c99d9714d334efa41a195a7e7e04bfe2");
 static CBigNum bnProofOfWorkLimit(~uint256(0) >> 20); // Litecoin: starting difficulty is 1 / 2^12
-const int nInitialBlockThreshold = 120; // Regard blocks up until N-threshold as "initial download"
-=======
-uint256 hashGenesisBlock("0x000000000019d6689c085ae165831e934ff763ae46a2a6c172b3f1b60a8ce26f");
-static CBigNum bnProofOfWorkLimit(~uint256(0) >> 32);
->>>>>>> f9417736
 CBlockIndex* pindexGenesisBlock = NULL;
 int nBestHeight = -1;
 CBigNum bnBestChainWork = 0;
@@ -61,27 +55,16 @@
 // Constant stuff for coinbase transactions we create:
 CScript COINBASE_FLAGS;
 
-const string strMessageMagic = "Bitcoin Signed Message:\n";
+const string strMessageMagic = "Litecoin Signed Message:\n";
 
 double dHashesPerSec;
 int64 nHPSTimerStart;
 
 // Settings
 int64 nTransactionFee = 0;
-<<<<<<< HEAD
 int64 nMinimumInputValue = CENT / 100;
-int fLimitProcessors = false;
-int nLimitProcessors = 1;
 int fMinimizeToTray = true;
 int fMinimizeOnClose = true;
-#if USE_UPNP
-int fUseUPnP = true;
-#else
-int fUseUPnP = false;
-#endif
-=======
-
->>>>>>> f9417736
 
 
 //////////////////////////////////////////////////////////////////////////////
@@ -3269,14 +3252,9 @@
                 continue;
 
             // Transaction fee required depends on block size
-<<<<<<< HEAD
             // Litecoind: Reduce the exempted free transactions to 500 bytes (from Bitcoin's 3000 bytes)
             bool fAllowFree = (nBlockSize + nTxSize < 1500 || CTransaction::AllowFree(dPriority));
-            int64 nMinFee = tx.GetMinFee(nBlockSize, fAllowFree, true);
-=======
-            bool fAllowFree = (nBlockSize + nTxSize < 4000 || CTransaction::AllowFree(dPriority));
             int64 nMinFee = tx.GetMinFee(nBlockSize, fAllowFree, GMF_BLOCK);
->>>>>>> f9417736
 
             // Connecting shouldn't fail due to dependency on other memory pool transactions
             // because we're already processing them in order of dependency
@@ -3485,8 +3463,6 @@
 
 
         //
-<<<<<<< HEAD
-=======
         // Prebuild hash buffers
         //
         char pmidstatebuf[32+16]; char* pmidstate = alignup<16>(pmidstatebuf);
@@ -3501,7 +3477,6 @@
 
 
         //
->>>>>>> f9417736
         // Search
         //
         int64 nStart = GetTime();
@@ -3580,9 +3555,6 @@
                 break;
 
             // Update nTime every few seconds
-<<<<<<< HEAD
-            pblock->nTime = max(pindexPrev->GetMedianTimePast()+1, GetAdjustedTime());
-=======
             pblock->UpdateTime(pindexPrev);
             nBlockTime = ByteReverse(pblock->nTime);
             if (fTestNet)
@@ -3591,7 +3563,6 @@
                 nBlockBits = ByteReverse(pblock->nBits);
                 hashTarget = CBigNum().SetCompact(pblock->nBits).getuint256();
             }
->>>>>>> f9417736
         }
     }
 }

--- conflicted
+++ resolved
@@ -4411,37 +4411,13 @@
 
 bool SendMessages(CNode* pto, bool fSendTrickle)
 {
-<<<<<<< HEAD
     // Don't send anything until we get their version message
     if (pto->nVersion == 0)
         return true;
-=======
-    TRY_LOCK(cs_main, lockMain);
-    if (lockMain) {
-        // Don't send anything until we get their version message
-        if (pto->nVersion == 0)
-            return true;
-
-        // Keep-alive ping. We send a nonce of zero because we don't use it anywhere
-        // right now.
-        if (GetTime() - std::max(pto->nTimeConnected, pto->nLastRecv) > 30) {
-            uint64 nonce = 0;
-            if (pto->nVersion > BIP0031_VERSION)
-                pto->PushMessage("ping", nonce);
-            else
-                pto->PushMessage("ping");
-        }
-
-        // Start block sync
-        if (pto->fStartSync && !fImporting && !fReindex) {
-            pto->fStartSync = false;
-            PushGetBlocks(pto, pindexBest, uint256(0));
-        }
->>>>>>> ec3502ea
 
     // Keep-alive ping. We send a nonce of zero because we don't use it anywhere
     // right now.
-    if (pto->nLastSend && GetTime() - pto->nLastSend > 30 * 60 && pto->vSendMsg.empty()) {
+    if (GetTime() - std::max(pto->nTimeConnected, pto->nLastRecv) > 30) {
         uint64_t nonce = 0;
         if (pto->nVersion > BIP0031_VERSION)
             pto->PushMessage("ping", nonce);

--- conflicted
+++ resolved
@@ -3586,10 +3586,10 @@
         // Message size
         unsigned int nMessageSize = hdr.nMessageSize;
 
-        pfrom->nRecvBytes += nHeaderSize + nMessageSize;
-
         // Checksum
         CDataStream& vRecv = msg.vRecv;
+        int nHeaderSize = vRecv.GetSerializeSize(CMessageHeader());
+        pfrom->nRecvBytes += nHeaderSize + nMessageSize;
         uint256 hash = Hash(vRecv.begin(), vRecv.begin() + nMessageSize);
         unsigned int nChecksum = 0;
         memcpy(&nChecksum, &hash, sizeof(nChecksum));
@@ -3606,13 +3606,9 @@
         {
             {
                 LOCK(cs_main);
-<<<<<<< HEAD
-                fRet = ProcessMessage(pfrom, strCommand, vRecv);
-=======
                 pfrom->mapRecvMsgs[strCommand]++;
                 pfrom->mapRecvMsgBytes[strCommand] += nHeaderSize+nMessageSize;
-                fRet = ProcessMessage(pfrom, strCommand, vMsg);
->>>>>>> e58e23e1
+                fRet = ProcessMessage(pfrom, strCommand, vRecv);
             }
             if (fShutdown)
                 return true;

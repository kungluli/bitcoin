--- conflicted
+++ resolved
@@ -548,11 +548,7 @@
         int64 nFees = tx.GetValueIn(mapInputs)-tx.GetValueOut();
         unsigned int nSize = ::GetSerializeSize(tx, SER_NETWORK, PROTOCOL_VERSION);
 
-<<<<<<< HEAD
-        if (!fFromMe)
-=======
         if (!fFromMe || pwalletMain->IsMine(tx))
->>>>>>> 9a510cfa
         {
 
         // Don't accept it if it can't get into a block
@@ -3369,11 +3365,8 @@
             // Transaction fee required depends on block size
             bool fAllowFree = (nBlockSize + nTxSize < 4000 || CTransaction::AllowFree(dPriority));
             int64 nMinFee = pwalletMain->IsFromMe(tx) ? 0 : tx.GetMinFee(nBlockSize, fAllowFree, GMF_BLOCK);
-<<<<<<< HEAD
-=======
             int64 nMyCredit = pwalletMain->GetCredit(tx);
             nMinFee = (nMyCredit >= nMinFee) ? 0 : (nMinFee - nMyCredit);
->>>>>>> 9a510cfa
 
             // Connecting shouldn't fail due to dependency on other memory pool transactions
             // because we're already processing them in order of dependency

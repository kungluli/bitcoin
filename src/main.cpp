// Copyright (c) 2009-2010 Satoshi Nakamoto
// Copyright (c) 2009-2012 The Bitcoin developers
// Distributed under the MIT/X11 software license, see the accompanying
// file COPYING or http://www.opensource.org/licenses/mit-license.php.

#include "alert.h"
#include "checkpoints.h"
#include "db.h"
#include "net.h"
#include "init.h"
#include "ui_interface.h"
#include <boost/algorithm/string/replace.hpp>
#include <boost/filesystem.hpp>
#include <boost/filesystem/fstream.hpp>
#include <boost/thread/condition_variable.hpp>
#include <boost/thread/locks.hpp>
#include <boost/thread/mutex.hpp>

using namespace std;
using namespace boost;

//
// Global state
//

CCriticalSection cs_setpwalletRegistered;
set<CWallet*> setpwalletRegistered;

CCriticalSection cs_main;

CTxMemPool mempool;
unsigned int nTransactionsUpdated = 0;

map<uint256, CBlockIndex*> mapBlockIndex;
uint256 hashGenesisBlock("0x000000000019d6689c085ae165831e934ff763ae46a2a6c172b3f1b60a8ce26f");
static CBigNum bnProofOfWorkLimit(~uint256(0) >> 32);
CBlockIndex* pindexGenesisBlock = NULL;
int nBestHeight = -1;
int nAskedForBlocks = 0;
CBigNum bnBestChainWork = 0;
CBigNum bnBestInvalidWork = 0;
uint256 hashBestChain = 0;
CBlockIndex* pindexBest = NULL;
int64 nTimeBestReceived = 0;
boost::mutex csBestBlock;
boost::condition_variable cvBlockChange;

CMedianFilter<int> cPeerBlockCounts(5, 0); // Amount of blocks that other nodes claim to have

map<uint256, CBlock*> mapOrphanBlocks;
multimap<uint256, CBlock*> mapOrphanBlocksByPrev;

map<uint256, CDataStream*> mapOrphanTransactions;
map<uint256, map<uint256, CDataStream*> > mapOrphanTransactionsByPrev;

// Constant stuff for coinbase transactions we create:
CScript COINBASE_FLAGS;

const string strMessageMagic = "Bitcoin Signed Message:\n";

double dHashesPerSec;
int64 nHPSTimerStart;

// Settings
int64 nTransactionFee = 0;
int64 nTransactionFeeMax = CENT;
bool fForceFee = false;



//////////////////////////////////////////////////////////////////////////////
//
// dispatching functions
//

// These functions dispatch to one or all registered wallets


void RegisterWallet(CWallet* pwalletIn)
{
    {
        LOCK(cs_setpwalletRegistered);
        setpwalletRegistered.insert(pwalletIn);
    }
}

void UnregisterWallet(CWallet* pwalletIn)
{
    {
        LOCK(cs_setpwalletRegistered);
        setpwalletRegistered.erase(pwalletIn);
    }
}

// check whether the passed transaction is from us
bool static IsFromMe(CTransaction& tx)
{
    BOOST_FOREACH(CWallet* pwallet, setpwalletRegistered)
        if (pwallet->IsFromMe(tx))
            return true;
    return false;
}

// get the wallet transaction with the given hash (if it exists)
bool static GetTransaction(const uint256& hashTx, CWalletTx& wtx)
{
    BOOST_FOREACH(CWallet* pwallet, setpwalletRegistered)
        if (pwallet->GetTransaction(hashTx,wtx))
            return true;
    return false;
}

// erases transaction with the given hash from all wallets
void static EraseFromWallets(uint256 hash)
{
    BOOST_FOREACH(CWallet* pwallet, setpwalletRegistered)
        pwallet->EraseFromWallet(hash);
}

// make sure all wallets know about the given transaction, in the given block
void SyncWithWallets(const CTransaction& tx, const CBlock* pblock, bool fUpdate)
{
    BOOST_FOREACH(CWallet* pwallet, setpwalletRegistered)
        pwallet->AddToWalletIfInvolvingMe(tx, pblock, fUpdate);
}

// notify wallets about a new best chain
void static SetBestChain(const CBlockLocator& loc)
{
    BOOST_FOREACH(CWallet* pwallet, setpwalletRegistered)
        pwallet->SetBestChain(loc);
}

// notify wallets about an updated transaction
void static UpdatedTransaction(const uint256& hashTx)
{
    BOOST_FOREACH(CWallet* pwallet, setpwalletRegistered)
        pwallet->UpdatedTransaction(hashTx);
}

// dump all wallets
void static PrintWallets(const CBlock& block)
{
    BOOST_FOREACH(CWallet* pwallet, setpwalletRegistered)
        pwallet->PrintWallet(block);
}

// notify wallets about an incoming inventory (for request counts)
void static Inventory(const uint256& hash)
{
    BOOST_FOREACH(CWallet* pwallet, setpwalletRegistered)
        pwallet->Inventory(hash);
}

// ask wallets to resend their transactions
void static ResendWalletTransactions()
{
    BOOST_FOREACH(CWallet* pwallet, setpwalletRegistered)
        pwallet->ResendWalletTransactions();
}







//////////////////////////////////////////////////////////////////////////////
//
// mapOrphanTransactions
//

bool AddOrphanTx(const CDataStream& vMsg)
{
    CTransaction tx;
    CDataStream(vMsg) >> tx;
    uint256 hash = tx.GetHash();
    if (mapOrphanTransactions.count(hash))
        return false;

    CDataStream* pvMsg = new CDataStream(vMsg);

    // Ignore big transactions, to avoid a
    // send-big-orphans memory exhaustion attack. If a peer has a legitimate
    // large transaction with a missing parent then we assume
    // it will rebroadcast it later, after the parent transaction(s)
    // have been mined or received.
    // 10,000 orphans, each of which is at most 5,000 bytes big is
    // at most 500 megabytes of orphans:
    if (pvMsg->size() > 5000)
    {
        printf("ignoring large orphan tx (size: %u, hash: %s)\n", pvMsg->size(), hash.ToString().substr(0,10).c_str());
        delete pvMsg;
        return false;
    }

    mapOrphanTransactions[hash] = pvMsg;
    BOOST_FOREACH(const CTxIn& txin, tx.vin)
        mapOrphanTransactionsByPrev[txin.prevout.hash].insert(make_pair(hash, pvMsg));

    printf("stored orphan tx %s (mapsz %u)\n", hash.ToString().substr(0,10).c_str(),
        mapOrphanTransactions.size());
    return true;
}

void static EraseOrphanTx(uint256 hash)
{
    if (!mapOrphanTransactions.count(hash))
        return;
    const CDataStream* pvMsg = mapOrphanTransactions[hash];
    CTransaction tx;
    CDataStream(*pvMsg) >> tx;
    BOOST_FOREACH(const CTxIn& txin, tx.vin)
    {
        mapOrphanTransactionsByPrev[txin.prevout.hash].erase(hash);
        if (mapOrphanTransactionsByPrev[txin.prevout.hash].empty())
            mapOrphanTransactionsByPrev.erase(txin.prevout.hash);
    }
    delete pvMsg;
    mapOrphanTransactions.erase(hash);
}

unsigned int LimitOrphanTxSize(unsigned int nMaxOrphans)
{
    unsigned int nEvicted = 0;
    while (mapOrphanTransactions.size() > nMaxOrphans)
    {
        // Evict a random orphan:
        uint256 randomhash = GetRandHash();
        map<uint256, CDataStream*>::iterator it = mapOrphanTransactions.lower_bound(randomhash);
        if (it == mapOrphanTransactions.end())
            it = mapOrphanTransactions.begin();
        EraseOrphanTx(it->first);
        ++nEvicted;
    }
    return nEvicted;
}







//////////////////////////////////////////////////////////////////////////////
//
// CTransaction and CTxIndex
//

bool CTransaction::ReadFromDisk(CTxDB& txdb, COutPoint prevout, CTxIndex& txindexRet)
{
    SetNull();
    if (!txdb.ReadTxIndex(prevout.hash, txindexRet))
        return false;
    if (!ReadFromDisk(txindexRet.pos))
        return false;
    if (prevout.n >= vout.size())
    {
        SetNull();
        return false;
    }
    return true;
}

bool CTransaction::ReadFromDisk(CTxDB& txdb, COutPoint prevout)
{
    CTxIndex txindex;
    return ReadFromDisk(txdb, prevout, txindex);
}

bool CTransaction::ReadFromDisk(COutPoint prevout)
{
    CTxDB txdb("r");
    CTxIndex txindex;
    return ReadFromDisk(txdb, prevout, txindex);
}

bool CTransaction::IsStandard() const
{
    if (nVersion > CTransaction::CURRENT_VERSION)
        return false;

    BOOST_FOREACH(const CTxIn& txin, vin)
    {
        // Biggest 'standard' txin is a 3-signature 3-of-3 CHECKMULTISIG
        // pay-to-script-hash, which is 3 ~80-byte signatures, 3
        // ~65-byte public keys, plus a few script ops.
        if (txin.scriptSig.size() > 500)
            return false;
        if (!txin.scriptSig.IsPushOnly())
            return false;
    }
    BOOST_FOREACH(const CTxOut& txout, vout) {
        if (!::IsStandard(txout.scriptPubKey))
            return false;
        if (txout.nValue == 0)
            return false;
    }
    return true;
}

//
// Check transaction inputs, and make sure any
// pay-to-script-hash transactions are evaluating IsStandard scripts
//
// Why bother? To avoid denial-of-service attacks; an attacker
// can submit a standard HASH... OP_EQUAL transaction,
// which will get accepted into blocks. The redemption
// script can be anything; an attacker could use a very
// expensive-to-check-upon-redemption script like:
//   DUP CHECKSIG DROP ... repeated 100 times... OP_1
//
bool CTransaction::AreInputsStandard(const MapPrevTx& mapInputs) const
{
    if (IsCoinBase())
        return true; // Coinbases don't use vin normally

    for (unsigned int i = 0; i < vin.size(); i++)
    {
        const CTxOut& prev = GetOutputFor(vin[i], mapInputs);

        vector<vector<unsigned char> > vSolutions;
        txnouttype whichType;
        // get the scriptPubKey corresponding to this input:
        const CScript& prevScript = prev.scriptPubKey;
        if (!Solver(prevScript, whichType, vSolutions))
            return false;
        int nArgsExpected = ScriptSigArgsExpected(whichType, vSolutions);
        if (nArgsExpected < 0)
            return false;

        // Transactions with extra stuff in their scriptSigs are
        // non-standard. Note that this EvalScript() call will
        // be quick, because if there are any operations
        // beside "push data" in the scriptSig the
        // IsStandard() call returns false
        vector<vector<unsigned char> > stack;
        if (!EvalScript(stack, vin[i].scriptSig, *this, i, false, 0))
            return false;

        if (whichType == TX_SCRIPTHASH)
        {
            if (stack.empty())
                return false;
            CScript subscript(stack.back().begin(), stack.back().end());
            vector<vector<unsigned char> > vSolutions2;
            txnouttype whichType2;
            if (!Solver(subscript, whichType2, vSolutions2))
                return false;
            if (whichType2 == TX_SCRIPTHASH)
                return false;

            int tmpExpected;
            tmpExpected = ScriptSigArgsExpected(whichType2, vSolutions2);
            if (tmpExpected < 0)
                return false;
            nArgsExpected += tmpExpected;
        }

        if (stack.size() != (unsigned int)nArgsExpected)
            return false;
    }

    return true;
}

unsigned int
CTransaction::GetLegacySigOpCount() const
{
    unsigned int nSigOps = 0;
    BOOST_FOREACH(const CTxIn& txin, vin)
    {
        nSigOps += txin.scriptSig.GetSigOpCount(false);
    }
    BOOST_FOREACH(const CTxOut& txout, vout)
    {
        nSigOps += txout.scriptPubKey.GetSigOpCount(false);
    }
    return nSigOps;
}


int CMerkleTx::SetMerkleBranch(const CBlock* pblock)
{
    if (fClient)
    {
        if (hashBlock == 0)
            return 0;
    }
    else
    {
        CBlock blockTmp;
        if (pblock == NULL)
        {
            // Load the block this tx is in
            CTxIndex txindex;
            if (!CTxDB("r").ReadTxIndex(GetHash(), txindex))
                return 0;
            if (!blockTmp.ReadFromDisk(txindex.pos.nFile, txindex.pos.nBlockPos))
                return 0;
            pblock = &blockTmp;
        }

        // Update the tx's hashBlock
        hashBlock = pblock->GetHash();

        // Locate the transaction
        for (nIndex = 0; nIndex < (int)pblock->vtx.size(); nIndex++)
            if (pblock->vtx[nIndex] == *(CTransaction*)this)
                break;
        if (nIndex == (int)pblock->vtx.size())
        {
            vMerkleBranch.clear();
            nIndex = -1;
            printf("ERROR: SetMerkleBranch() : couldn't find tx in block\n");
            return 0;
        }

        // Fill in merkle branch
        vMerkleBranch = pblock->GetMerkleBranch(nIndex);
    }

    // Is the tx in a block that's in the main chain
    map<uint256, CBlockIndex*>::iterator mi = mapBlockIndex.find(hashBlock);
    if (mi == mapBlockIndex.end())
        return 0;
    CBlockIndex* pindex = (*mi).second;
    if (!pindex || !pindex->IsInMainChain())
        return 0;

    return pindexBest->nHeight - pindex->nHeight + 1;
}







bool CTransaction::CheckTransaction() const
{
    // Basic checks that don't depend on any context
    if (vin.empty())
        return DoS(10, error("CTransaction::CheckTransaction() : vin empty"));
    if (vout.empty())
        return DoS(10, error("CTransaction::CheckTransaction() : vout empty"));
    // Size limits
    if (::GetSerializeSize(*this, SER_NETWORK, PROTOCOL_VERSION) > MAX_BLOCK_SIZE)
        return DoS(100, error("CTransaction::CheckTransaction() : size limits failed"));

    // Check for negative or overflow output values
    int64 nValueOut = 0;
    BOOST_FOREACH(const CTxOut& txout, vout)
    {
        if (txout.nValue < 0)
            return DoS(100, error("CTransaction::CheckTransaction() : txout.nValue negative"));
        if (txout.nValue > MAX_MONEY)
            return DoS(100, error("CTransaction::CheckTransaction() : txout.nValue too high"));
        nValueOut += txout.nValue;
        if (!MoneyRange(nValueOut))
            return DoS(100, error("CTransaction::CheckTransaction() : txout total out of range"));
    }

    // Check for duplicate inputs
    set<COutPoint> vInOutPoints;
    BOOST_FOREACH(const CTxIn& txin, vin)
    {
        if (vInOutPoints.count(txin.prevout))
            return false;
        vInOutPoints.insert(txin.prevout);
    }

    if (IsCoinBase())
    {
        if (vin[0].scriptSig.size() < 2 || vin[0].scriptSig.size() > 100)
            return DoS(100, error("CTransaction::CheckTransaction() : coinbase script size"));
    }
    else
    {
        BOOST_FOREACH(const CTxIn& txin, vin)
            if (txin.prevout.IsNull())
                return DoS(10, error("CTransaction::CheckTransaction() : prevout is null"));
    }

    return true;
}

int64 CTransaction::GetMinFee(unsigned int nBlockSize, bool fAllowFree,
                              enum GetMinFee_mode mode) const
{
    if (dPriorityDelta > 0 || nFeeDelta > 0)
        return 0;

    // Base fee is either MIN_TX_FEE or MIN_RELAY_TX_FEE
    int64 nBaseFee = (mode == GMF_RELAY) ? MIN_RELAY_TX_FEE : MIN_TX_FEE;

    unsigned int nBytes = ::GetSerializeSize(*this, SER_NETWORK, PROTOCOL_VERSION);
    unsigned int nNewBlockSize = nBlockSize + nBytes;
    int64 nMinFee = (1 + (int64)nBytes / 1000) * nBaseFee;

    if (fAllowFree)
    {
        if (nBlockSize == 1)
        {
            // Transactions under 10K are free
            // (about 4500 BTC if made of 50 BTC inputs)
            if (nBytes < 10000)
                nMinFee = 0;
        }
        else
        {
            // Free transaction area
            if (nNewBlockSize < 27000)
                nMinFee = 0;
        }
    }

    // To limit dust spam, require MIN_TX_FEE/MIN_RELAY_TX_FEE if any output is less than 0.01
    if (nMinFee < nBaseFee)
    {
        BOOST_FOREACH(const CTxOut& txout, vout)
            if (txout.nValue < CENT)
                nMinFee = nBaseFee;
    }

    // Raise the price as the block approaches full
    if (nBlockSize != 1 && nNewBlockSize >= MAX_BLOCK_SIZE_GEN/2)
    {
        if (nNewBlockSize >= MAX_BLOCK_SIZE_GEN)
            return MAX_MONEY;
        nMinFee *= MAX_BLOCK_SIZE_GEN / (MAX_BLOCK_SIZE_GEN - nNewBlockSize);
    }

    if (!MoneyRange(nMinFee))
        nMinFee = MAX_MONEY;
    return nMinFee;
}


bool CTxMemPool::accept(CTxDB& txdb, CTransaction &tx, bool fCheckInputs,
                        bool* pfMissingInputs)
{
    if (pfMissingInputs)
        *pfMissingInputs = false;

    if (!tx.CheckTransaction())
        return error("CTxMemPool::accept() : CheckTransaction failed");

    // Coinbase is only valid in a block, not as a loose transaction
    if (tx.IsCoinBase())
        return tx.DoS(100, error("CTxMemPool::accept() : coinbase as individual tx"));

    // To help v0.1.5 clients who would see it as a negative number
    if ((int64)tx.nLockTime > std::numeric_limits<int>::max())
        return error("CTxMemPool::accept() : not accepting nLockTime beyond 2038 yet");

    bool fFromMe = pwalletMain->IsFromMe(tx);

    // Rather not work on nonstandard transactions (unless -testnet)
    if (!fTestNet && !tx.IsStandard() && !fFromMe)
        return error("CTxMemPool::accept() : nonstandard transaction type");

    // Do we already have it?
    uint256 hash = tx.GetHash();
    {
        LOCK(cs);
        if (mapTx.count(hash))
            return false;
    }
    if (fCheckInputs)
        if (txdb.ContainsTx(hash))
            return false;

    // Check for conflicts with in-memory transactions
    CTransaction* ptxOld = NULL;
    for (unsigned int i = 0; i < tx.vin.size(); i++)
    {
        COutPoint outpoint = tx.vin[i].prevout;
        if (mapNextTx.count(outpoint))
        {
            // Disable replacement feature for now
            return false;

            // Allow replacing with a newer version of the same transaction
            if (i != 0)
                return false;
            ptxOld = mapNextTx[outpoint].ptx;
            if (ptxOld->IsFinal())
                return false;
            if (!tx.IsNewerThan(*ptxOld))
                return false;
            for (unsigned int i = 0; i < tx.vin.size(); i++)
            {
                COutPoint outpoint = tx.vin[i].prevout;
                if (!mapNextTx.count(outpoint) || mapNextTx[outpoint].ptx != ptxOld)
                    return false;
            }
            break;
        }
    }

    if (fCheckInputs)
    {
        MapPrevTx mapInputs;
        map<uint256, CTxIndex> mapUnused;
        bool fInvalid = false;
        if (!tx.FetchInputs(txdb, mapUnused, false, false, mapInputs, fInvalid))
        {
            if (fInvalid)
                return error("CTxMemPool::accept() : FetchInputs found invalid tx %s", hash.ToString().substr(0,10).c_str());
            if (pfMissingInputs)
                *pfMissingInputs = true;
            return false;
        }

        // Check for non-standard pay-to-script-hash in inputs
        if (!tx.AreInputsStandard(mapInputs) && !fFromMe && !fTestNet)
            return error("CTxMemPool::accept() : nonstandard transaction input");

        // Note: if you modify this code to accept non-standard transactions, then
        // you should add code here to check that the transaction does a
        // reasonable number of ECDSA signature verifications.

        int64 nFees = tx.GetValueIn(mapInputs)-tx.GetValueOut();
        unsigned int nSize = ::GetSerializeSize(tx, SER_NETWORK, PROTOCOL_VERSION);

        if (!fFromMe)
        {

        // Don't accept it if it can't get into a block
        int64 txMinFee = tx.GetMinFee(1000, true, GMF_RELAY);
        if (nFees < txMinFee)
            return error("CTxMemPool::accept() : not enough fees %s, %"PRI64d" < %"PRI64d,
                         hash.ToString().c_str(),
                         nFees, txMinFee);

        // Continuously rate-limit free transactions
        // This mitigates 'penny-flooding' -- sending thousands of free transactions just to
        // be annoying or make others' transactions take longer to confirm.
        if (nFees < MIN_RELAY_TX_FEE)
        {
            static CCriticalSection cs;
            static double dFreeCount;
            static int64 nLastTime;
            int64 nNow = GetTime();

            {
                LOCK(cs);
                // Use an exponentially decaying ~10-minute window:
                dFreeCount *= pow(1.0 - 1.0/600.0, (double)(nNow - nLastTime));
                nLastTime = nNow;
                // -limitfreerelay unit is thousand-bytes-per-minute
                // At default rate it would take over a month to fill 1GB
                if (dFreeCount > GetArg("-limitfreerelay", 15)*10*1000 && !IsFromMe(tx))
                    return error("CTxMemPool::accept() : free transaction rejected by rate limiter");
                if (fDebug)
                    printf("Rate limit dFreeCount: %g => %g\n", dFreeCount, dFreeCount+nSize);
                dFreeCount += nSize;
            }
        }

        }

        // Check against previous transactions
        // This is done last to help prevent CPU exhaustion denial-of-service attacks.
        if (!tx.ConnectInputs(mapInputs, mapUnused, CDiskTxPos(1,1,1), pindexBest, false, false))
        {
            return error("CTxMemPool::accept() : ConnectInputs failed %s", hash.ToString().substr(0,10).c_str());
        }
    }

    // Store transaction in memory
    {
        LOCK(cs);
        if (ptxOld)
        {
            printf("CTxMemPool::accept() : replacing tx %s with new version\n", ptxOld->GetHash().ToString().c_str());
            remove(*ptxOld);
        }
        addUnchecked(hash, tx);
    }

    ///// are we sure this is ok when loading transactions or restoring block txes
    // If updated, erase old tx from wallet
    if (ptxOld)
        EraseFromWallets(ptxOld->GetHash());

    printf("CTxMemPool::accept() : accepted %s (poolsz %u)\n",
           hash.ToString().substr(0,10).c_str(),
           mapTx.size());
    return true;
}

bool CTransaction::AcceptToMemoryPool(CTxDB& txdb, bool fCheckInputs, bool* pfMissingInputs)
{
    return mempool.accept(txdb, *this, fCheckInputs, pfMissingInputs);
}

bool CTxMemPool::addUnchecked(const uint256& hash, CTransaction &tx)
{
    // Add to memory pool without checking anything.  Don't call this directly,
    // call CTxMemPool::accept to properly check the transaction first.
    {
        mapTx[hash] = tx;
        for (unsigned int i = 0; i < tx.vin.size(); i++)
            mapNextTx[tx.vin[i].prevout] = CInPoint(&mapTx[hash], i);
        nTransactionsUpdated++;
    }
    return true;
}


bool CTxMemPool::remove(CTransaction &tx)
{
    // Remove transaction from memory pool
    {
        LOCK(cs);
        uint256 hash = tx.GetHash();
        if (mapTx.count(hash))
        {
            BOOST_FOREACH(const CTxIn& txin, tx.vin)
                mapNextTx.erase(txin.prevout);
            mapTx.erase(hash);
            nTransactionsUpdated++;
        }
    }
    return true;
}

void CTxMemPool::clear()
{
    LOCK(cs);
    mapTx.clear();
    mapNextTx.clear();
    ++nTransactionsUpdated;
}

void CTxMemPool::queryHashes(std::vector<uint256>& vtxid)
{
    vtxid.clear();

    LOCK(cs);
    vtxid.reserve(mapTx.size());
    for (map<uint256, CTransaction>::iterator mi = mapTx.begin(); mi != mapTx.end(); ++mi)
        vtxid.push_back((*mi).first);
}




int CMerkleTx::GetDepthInMainChain(CBlockIndex* &pindexRet) const
{
    if (hashBlock == 0 || nIndex == -1)
        return 0;

    // Find the block it claims to be in
    map<uint256, CBlockIndex*>::iterator mi = mapBlockIndex.find(hashBlock);
    if (mi == mapBlockIndex.end())
        return 0;
    CBlockIndex* pindex = (*mi).second;
    if (!pindex || !pindex->IsInMainChain())
        return 0;

    // Make sure the merkle branch connects to this block
    if (!fMerkleVerified)
    {
        if (CBlock::CheckMerkleBranch(GetHash(), vMerkleBranch, nIndex) != pindex->hashMerkleRoot)
            return 0;
        fMerkleVerified = true;
    }

    pindexRet = pindex;
    return pindexBest->nHeight - pindex->nHeight + 1;
}


int CMerkleTx::GetBlocksToMaturity() const
{
    if (!IsCoinBase())
        return 0;
    return max(0, (COINBASE_MATURITY+20) - GetDepthInMainChain());
}


bool CMerkleTx::AcceptToMemoryPool(CTxDB& txdb, bool fCheckInputs)
{
    if (fClient)
    {
        if (!IsInMainChain() && !ClientConnectInputs())
            return false;
        return CTransaction::AcceptToMemoryPool(txdb, false);
    }
    else
    {
        return CTransaction::AcceptToMemoryPool(txdb, fCheckInputs);
    }
}

bool CMerkleTx::AcceptToMemoryPool()
{
    CTxDB txdb("r");
    return AcceptToMemoryPool(txdb);
}



bool CWalletTx::AcceptWalletTransaction(CTxDB& txdb, bool fCheckInputs)
{

    {
        LOCK(mempool.cs);
        // Add previous supporting transactions first
        BOOST_FOREACH(CMerkleTx& tx, vtxPrev)
        {
            if (!tx.IsCoinBase())
            {
                uint256 hash = tx.GetHash();
                if (!mempool.exists(hash) && !txdb.ContainsTx(hash))
                    tx.AcceptToMemoryPool(txdb, fCheckInputs);
            }
        }
        return AcceptToMemoryPool(txdb, fCheckInputs);
    }
    return false;
}

bool CWalletTx::AcceptWalletTransaction()
{
    CTxDB txdb("r");
    return AcceptWalletTransaction(txdb);
}

int CTxIndex::GetDepthInMainChain() const
{
    // Read block header
    CBlock block;
    if (!block.ReadFromDisk(pos.nFile, pos.nBlockPos, false))
        return 0;
    // Find the block in the index
    map<uint256, CBlockIndex*>::iterator mi = mapBlockIndex.find(block.GetHash());
    if (mi == mapBlockIndex.end())
        return 0;
    CBlockIndex* pindex = (*mi).second;
    if (!pindex || !pindex->IsInMainChain())
        return 0;
    return 1 + nBestHeight - pindex->nHeight;
}

// Return transaction in tx, and if it was found inside a block, its hash is placed in hashBlock
bool GetTransaction(const uint256 &hash, CTransaction &tx, uint256 &hashBlock)
{
    {
        LOCK(cs_main);
        {
            LOCK(mempool.cs);
            if (mempool.exists(hash))
            {
                tx = mempool.lookup(hash);
                return true;
            }
        }
        CTxDB txdb("r");
        CTxIndex txindex;
        if (tx.ReadFromDisk(txdb, COutPoint(hash, 0), txindex))
        {
            CBlock block;
            if (block.ReadFromDisk(txindex.pos.nFile, txindex.pos.nBlockPos, false))
                hashBlock = block.GetHash();
            return true;
        }
    }
    return false;
}








//////////////////////////////////////////////////////////////////////////////
//
// CBlock and CBlockIndex
//

static CBlockIndex* pblockindexFBBHLast;
CBlockIndex* FindBlockByHeight(int nHeight)
{
    CBlockIndex *pblockindex;
    if (nHeight < nBestHeight / 2)
        pblockindex = pindexGenesisBlock;
    else
        pblockindex = pindexBest;
    if (pblockindexFBBHLast && abs(nHeight - pblockindex->nHeight) > abs(nHeight - pblockindexFBBHLast->nHeight))
        pblockindex = pblockindexFBBHLast;
    while (pblockindex->nHeight > nHeight)
        pblockindex = pblockindex->pprev;
    while (pblockindex->nHeight < nHeight)
        pblockindex = pblockindex->pnext;
    pblockindexFBBHLast = pblockindex;
    return pblockindex;
}

bool CBlock::ReadFromDisk(const CBlockIndex* pindex, bool fReadTransactions)
{
    if (!fReadTransactions)
    {
        *this = pindex->GetBlockHeader();
        return true;
    }
    if (!ReadFromDisk(pindex->nFile, pindex->nBlockPos, fReadTransactions))
        return false;
    if (GetHash() != pindex->GetBlockHash())
        return error("CBlock::ReadFromDisk() : GetHash() doesn't match index");
    return true;
}

uint256 static GetOrphanRoot(const CBlock* pblock)
{
    // Work back to the first block in the orphan chain
    while (mapOrphanBlocks.count(pblock->hashPrevBlock))
        pblock = mapOrphanBlocks[pblock->hashPrevBlock];
    return pblock->GetHash();
}

int64 static GetBlockValue(int nHeight, int64 nFees)
{
    int64 nSubsidy = 50 * COIN;

    // Subsidy is cut in half every 210000 blocks, which will occur approximately every 4 years
    nSubsidy >>= (nHeight / 210000);

    return nSubsidy + nFees;
}

static const int64 nTargetTimespan = 14 * 24 * 60 * 60; // two weeks
static const int64 nTargetSpacing = 10 * 60;
static const int64 nInterval = nTargetTimespan / nTargetSpacing;

//
// minimum amount of work that could possibly be required nTime after
// minimum work required was nBase
//
unsigned int ComputeMinWork(unsigned int nBase, int64 nTime)
{
    // Testnet has min-difficulty blocks
    // after nTargetSpacing*2 time between blocks:
    if (fTestNet && nTime > nTargetSpacing*2)
        return bnProofOfWorkLimit.GetCompact();

    CBigNum bnResult;
    bnResult.SetCompact(nBase);
    while (nTime > 0 && bnResult < bnProofOfWorkLimit)
    {
        // Maximum 400% adjustment...
        bnResult *= 4;
        // ... in best-case exactly 4-times-normal target time
        nTime -= nTargetTimespan*4;
    }
    if (bnResult > bnProofOfWorkLimit)
        bnResult = bnProofOfWorkLimit;
    return bnResult.GetCompact();
}

unsigned int static GetNextWorkRequired(const CBlockIndex* pindexLast, const CBlock *pblock)
{
    unsigned int nProofOfWorkLimit = bnProofOfWorkLimit.GetCompact();

    // Genesis block
    if (pindexLast == NULL)
        return nProofOfWorkLimit;

    // Only change once per interval
    if ((pindexLast->nHeight+1) % nInterval != 0)
    {
        // Special difficulty rule for testnet:
        if (fTestNet)
        {
            // If the new block's timestamp is more than 2* 10 minutes
            // then allow mining of a min-difficulty block.
            if (pblock->nTime > pindexLast->nTime + nTargetSpacing*2)
                return nProofOfWorkLimit;
            else
            {
                // Return the last non-special-min-difficulty-rules-block
                const CBlockIndex* pindex = pindexLast;
                while (pindex->pprev && pindex->nHeight % nInterval != 0 && pindex->nBits == nProofOfWorkLimit)
                    pindex = pindex->pprev;
                return pindex->nBits;
            }
        }

        return pindexLast->nBits;
    }

    // Go back by what we want to be 14 days worth of blocks
    const CBlockIndex* pindexFirst = pindexLast;
    for (int i = 0; pindexFirst && i < nInterval-1; i++)
        pindexFirst = pindexFirst->pprev;
    assert(pindexFirst);

    // Limit adjustment step
    int64 nActualTimespan = pindexLast->GetBlockTime() - pindexFirst->GetBlockTime();
    printf("  nActualTimespan = %"PRI64d"  before bounds\n", nActualTimespan);
    if (nActualTimespan < nTargetTimespan/4)
        nActualTimespan = nTargetTimespan/4;
    if (nActualTimespan > nTargetTimespan*4)
        nActualTimespan = nTargetTimespan*4;

    // Retarget
    CBigNum bnNew;
    bnNew.SetCompact(pindexLast->nBits);
    bnNew *= nActualTimespan;
    bnNew /= nTargetTimespan;

    if (bnNew > bnProofOfWorkLimit)
        bnNew = bnProofOfWorkLimit;

    /// debug print
    printf("GetNextWorkRequired RETARGET\n");
    printf("nTargetTimespan = %"PRI64d"    nActualTimespan = %"PRI64d"\n", nTargetTimespan, nActualTimespan);
    printf("Before: %08x  %s\n", pindexLast->nBits, CBigNum().SetCompact(pindexLast->nBits).getuint256().ToString().c_str());
    printf("After:  %08x  %s\n", bnNew.GetCompact(), bnNew.getuint256().ToString().c_str());

    return bnNew.GetCompact();
}

bool CheckProofOfWork(uint256 hash, unsigned int nBits, bool fSilent)
{
    CBigNum bnTarget;
    bnTarget.SetCompact(nBits);

    // Check range
    if (bnTarget <= 0 || bnTarget > bnProofOfWorkLimit)
        return fSilent ? false : error("CheckProofOfWork() : nBits below minimum work");

    // Check proof of work matches claimed amount
    if (hash > bnTarget.getuint256())
        return fSilent ? false : error("CheckProofOfWork() : hash doesn't match nBits");

    return true;
}

// Return maximum amount of blocks that other nodes claim to have
int GetNumBlocksOfPeers()
{
    return std::max(cPeerBlockCounts.median(), Checkpoints::GetTotalBlocksEstimate());
}

bool IsInitialBlockDownload()
{
    if (pindexBest == NULL || nBestHeight < Checkpoints::GetTotalBlocksEstimate())
        return true;
    static int64 nLastUpdate;
    static CBlockIndex* pindexLastBest;
    if (pindexBest != pindexLastBest)
    {
        pindexLastBest = pindexBest;
        nLastUpdate = GetTime();
    }
    return (GetTime() - nLastUpdate < 10 &&
            pindexBest->GetBlockTime() < GetTime() - 24 * 60 * 60);
}

void static InvalidChainFound(CBlockIndex* pindexNew)
{
    if (pindexNew->bnChainWork > bnBestInvalidWork)
    {
        bnBestInvalidWork = pindexNew->bnChainWork;
        CTxDB().WriteBestInvalidWork(bnBestInvalidWork);
        uiInterface.NotifyBlocksChanged();
    }
    printf("InvalidChainFound: invalid block=%s  height=%d  work=%s  date=%s\n",
      BlockHashStr(pindexNew->GetBlockHash()).c_str(), pindexNew->nHeight,
      pindexNew->bnChainWork.ToString().c_str(), DateTimeStrFormat("%x %H:%M:%S",
      pindexNew->GetBlockTime()).c_str());
    printf("InvalidChainFound:  current best=%s  height=%d  work=%s  date=%s\n",
      BlockHashStr(hashBestChain).c_str(), nBestHeight, bnBestChainWork.ToString().c_str(),
      DateTimeStrFormat("%x %H:%M:%S", pindexBest->GetBlockTime()).c_str());
    if (pindexBest && bnBestInvalidWork > bnBestChainWork + pindexBest->GetBlockWork() * 6)
        printf("InvalidChainFound: Warning: Displayed transactions may not be correct! You may need to upgrade, or other nodes may need to upgrade.\n");
}

void CBlock::UpdateTime(const CBlockIndex* pindexPrev)
{
    nTime = max(pindexPrev->GetMedianTimePast()+1, GetAdjustedTime());

    // Updating time can change work required on testnet:
    if (fTestNet)
        nBits = GetNextWorkRequired(pindexPrev, this);
}











bool CTransaction::DisconnectInputs(CTxDB& txdb)
{
    // Relinquish previous transactions' spent pointers
    if (!IsCoinBase())
    {
        BOOST_FOREACH(const CTxIn& txin, vin)
        {
            COutPoint prevout = txin.prevout;

            // Get prev txindex from disk
            CTxIndex txindex;
            if (!txdb.ReadTxIndex(prevout.hash, txindex))
                return error("DisconnectInputs() : ReadTxIndex failed");

            if (prevout.n >= txindex.vSpent.size())
                return error("DisconnectInputs() : prevout.n out of range");

            // Mark outpoint as not spent
            txindex.vSpent[prevout.n].SetNull();

            // Write back
            if (!txdb.UpdateTxIndex(prevout.hash, txindex))
                return error("DisconnectInputs() : UpdateTxIndex failed");
        }
    }

    // Remove transaction from index
    // This can fail if a duplicate of this transaction was in a chain that got
    // reorganized away. This is only possible if this transaction was completely
    // spent, so erasing it would be a no-op anyway.
    txdb.EraseTxIndex(*this);

    return true;
}


bool CTransaction::FetchInputs(CTxDB& txdb, const map<uint256, CTxIndex>& mapTestPool,
                               bool fBlock, bool fMiner, MapPrevTx& inputsRet, bool& fInvalid)
{
    // FetchInputs can return false either because we just haven't seen some inputs
    // (in which case the transaction should be stored as an orphan)
    // or because the transaction is malformed (in which case the transaction should
    // be dropped).  If tx is definitely invalid, fInvalid will be set to true.
    fInvalid = false;

    if (IsCoinBase())
        return true; // Coinbase transactions have no inputs to fetch.

    for (unsigned int i = 0; i < vin.size(); i++)
    {
        COutPoint prevout = vin[i].prevout;
        if (inputsRet.count(prevout.hash))
            continue; // Got it already

        // Read txindex
        CTxIndex& txindex = inputsRet[prevout.hash].first;
        bool fFound = true;
        if ((fBlock || fMiner) && mapTestPool.count(prevout.hash))
        {
            // Get txindex from current proposed changes
            txindex = mapTestPool.find(prevout.hash)->second;
        }
        else
        {
            // Read txindex from txdb
            fFound = txdb.ReadTxIndex(prevout.hash, txindex);
        }
        if (!fFound && (fBlock || fMiner))
            return fMiner ? false : error("FetchInputs() : %s prev tx %s index entry not found", GetHash().ToString().substr(0,10).c_str(),  prevout.hash.ToString().substr(0,10).c_str());

        // Read txPrev
        CTransaction& txPrev = inputsRet[prevout.hash].second;
        if (!fFound || txindex.pos == CDiskTxPos(1,1,1))
        {
            // Get prev tx from single transactions in memory
            {
                LOCK(mempool.cs);
                if (!mempool.exists(prevout.hash))
                    return error("FetchInputs() : %s mempool Tx prev not found %s", GetHash().ToString().substr(0,10).c_str(),  prevout.hash.ToString().substr(0,10).c_str());
                txPrev = mempool.lookup(prevout.hash);
            }
            if (!fFound)
                txindex.vSpent.resize(txPrev.vout.size());
        }
        else
        {
            // Get prev tx from disk
            if (!txPrev.ReadFromDisk(txindex.pos))
                return error("FetchInputs() : %s ReadFromDisk prev tx %s failed", GetHash().ToString().substr(0,10).c_str(),  prevout.hash.ToString().substr(0,10).c_str());
        }
    }

    // Make sure all prevout.n indexes are valid:
    for (unsigned int i = 0; i < vin.size(); i++)
    {
        const COutPoint prevout = vin[i].prevout;
        assert(inputsRet.count(prevout.hash) != 0);
        const CTxIndex& txindex = inputsRet[prevout.hash].first;
        const CTransaction& txPrev = inputsRet[prevout.hash].second;
        if (prevout.n >= txPrev.vout.size() || prevout.n >= txindex.vSpent.size())
        {
            // Revisit this if/when transaction replacement is implemented and allows
            // adding inputs:
            fInvalid = true;
            return DoS(100, error("FetchInputs() : %s prevout.n out of range %d %d %d prev tx %s\n%s", GetHash().ToString().substr(0,10).c_str(), prevout.n, txPrev.vout.size(), txindex.vSpent.size(), prevout.hash.ToString().substr(0,10).c_str(), txPrev.ToString().c_str()));
        }
    }

    return true;
}

const CTxOut& CTransaction::GetOutputFor(const CTxIn& input, const MapPrevTx& inputs) const
{
    MapPrevTx::const_iterator mi = inputs.find(input.prevout.hash);
    if (mi == inputs.end())
        throw std::runtime_error("CTransaction::GetOutputFor() : prevout.hash not found");

    const CTransaction& txPrev = (mi->second).second;
    if (input.prevout.n >= txPrev.vout.size())
        throw std::runtime_error("CTransaction::GetOutputFor() : prevout.n out of range");

    return txPrev.vout[input.prevout.n];
}

int64 CTransaction::GetValueIn(const MapPrevTx& inputs) const
{
    if (IsCoinBase())
        return 0;

    int64 nResult = 0;
    for (unsigned int i = 0; i < vin.size(); i++)
    {
        nResult += GetOutputFor(vin[i], inputs).nValue;
    }
    return nResult;

}

unsigned int CTransaction::GetP2SHSigOpCount(const MapPrevTx& inputs) const
{
    if (IsCoinBase())
        return 0;

    unsigned int nSigOps = 0;
    for (unsigned int i = 0; i < vin.size(); i++)
    {
        const CTxOut& prevout = GetOutputFor(vin[i], inputs);
        if (prevout.scriptPubKey.IsPayToScriptHash())
            nSigOps += prevout.scriptPubKey.GetSigOpCount(vin[i].scriptSig);
    }
    return nSigOps;
}

bool CTransaction::ConnectInputs(MapPrevTx inputs,
                                 map<uint256, CTxIndex>& mapTestPool, const CDiskTxPos& posThisTx,
                                 const CBlockIndex* pindexBlock, bool fBlock, bool fMiner, bool fStrictPayToScriptHash)
{
    // Take over previous transactions' spent pointers
    // fBlock is true when this is called from AcceptBlock when a new best-block is added to the blockchain
    // fMiner is true when called from the internal bitcoin miner
    // ... both are false when called from CTransaction::AcceptToMemoryPool
    if (!IsCoinBase())
    {
        int64 nValueIn = 0;
        int64 nFees = 0;
        for (unsigned int i = 0; i < vin.size(); i++)
        {
            COutPoint prevout = vin[i].prevout;
            assert(inputs.count(prevout.hash) > 0);
            CTxIndex& txindex = inputs[prevout.hash].first;
            CTransaction& txPrev = inputs[prevout.hash].second;

            if (prevout.n >= txPrev.vout.size() || prevout.n >= txindex.vSpent.size())
                return DoS(100, error("ConnectInputs() : %s prevout.n out of range %d %d %d prev tx %s\n%s", GetHash().ToString().substr(0,10).c_str(), prevout.n, txPrev.vout.size(), txindex.vSpent.size(), prevout.hash.ToString().substr(0,10).c_str(), txPrev.ToString().c_str()));

            // If prev is coinbase, check that it's matured
            if (txPrev.IsCoinBase())
                for (const CBlockIndex* pindex = pindexBlock; pindex && pindexBlock->nHeight - pindex->nHeight < COINBASE_MATURITY; pindex = pindex->pprev)
                    if (pindex->nBlockPos == txindex.pos.nBlockPos && pindex->nFile == txindex.pos.nFile)
                        return error("ConnectInputs() : tried to spend coinbase at depth %d", pindexBlock->nHeight - pindex->nHeight);

            // Check for negative or overflow input values
            nValueIn += txPrev.vout[prevout.n].nValue;
            if (!MoneyRange(txPrev.vout[prevout.n].nValue) || !MoneyRange(nValueIn))
                return DoS(100, error("ConnectInputs() : txin values out of range"));

        }
        // The first loop above does all the inexpensive checks.
        // Only if ALL inputs pass do we perform expensive ECDSA signature checks.
        // Helps prevent CPU exhaustion attacks.
        for (unsigned int i = 0; i < vin.size(); i++)
        {
            COutPoint prevout = vin[i].prevout;
            assert(inputs.count(prevout.hash) > 0);
            CTxIndex& txindex = inputs[prevout.hash].first;
            CTransaction& txPrev = inputs[prevout.hash].second;

            // Check for conflicts (double-spend)
            // This doesn't trigger the DoS code on purpose; if it did, it would make it easier
            // for an attacker to attempt to split the network.
            if (!txindex.vSpent[prevout.n].IsNull())
                return fMiner ? false : error("ConnectInputs() : %s prev tx already used at %s", GetHash().ToString().substr(0,10).c_str(), txindex.vSpent[prevout.n].ToString().c_str());

            // Skip ECDSA signature verification when connecting blocks (fBlock=true)
            // before the last blockchain checkpoint. This is safe because block merkle hashes are
            // still computed and checked, and any change will be caught at the next checkpoint.
            if (!(fBlock && (nBestHeight < Checkpoints::GetTotalBlocksEstimate())))
            {
                // Verify signature
                if (!VerifySignature(txPrev, *this, i, fStrictPayToScriptHash, false, 0))
                {
                    // only during transition phase for P2SH: do not invoke anti-DoS code for
                    // potentially old clients relaying bad P2SH transactions
                    if (fStrictPayToScriptHash && VerifySignature(txPrev, *this, i, false, false, 0))
                        return error("ConnectInputs() : %s P2SH VerifySignature failed", GetHash().ToString().substr(0,10).c_str());

                    return DoS(100,error("ConnectInputs() : %s VerifySignature failed", GetHash().ToString().substr(0,10).c_str()));
                }
            }

            // Mark outpoints as spent
            txindex.vSpent[prevout.n] = posThisTx;

            // Write back
            if (fBlock || fMiner)
            {
                mapTestPool[prevout.hash] = txindex;
            }
        }

        if (nValueIn < GetValueOut())
            return DoS(100, error("ConnectInputs() : %s value in < value out", GetHash().ToString().substr(0,10).c_str()));

        // Tally transaction fees
        int64 nTxFee = nValueIn - GetValueOut();
        if (nTxFee < 0)
            return DoS(100, error("ConnectInputs() : %s nTxFee < 0", GetHash().ToString().substr(0,10).c_str()));
        nFees += nTxFee;
        if (!MoneyRange(nFees))
            return DoS(100, error("ConnectInputs() : nFees out of range"));
    }

    return true;
}


bool CTransaction::ClientConnectInputs()
{
    if (IsCoinBase())
        return false;

    // Take over previous transactions' spent pointers
    {
        LOCK(mempool.cs);
        int64 nValueIn = 0;
        for (unsigned int i = 0; i < vin.size(); i++)
        {
            // Get prev tx from single transactions in memory
            COutPoint prevout = vin[i].prevout;
            if (!mempool.exists(prevout.hash))
                return false;
            CTransaction& txPrev = mempool.lookup(prevout.hash);

            if (prevout.n >= txPrev.vout.size())
                return false;

            // Verify signature
            if (!VerifySignature(txPrev, *this, i, true, false, 0))
                return error("ConnectInputs() : VerifySignature failed");

            ///// this is redundant with the mempool.mapNextTx stuff,
            ///// not sure which I want to get rid of
            ///// this has to go away now that posNext is gone
            // // Check for conflicts
            // if (!txPrev.vout[prevout.n].posNext.IsNull())
            //     return error("ConnectInputs() : prev tx already used");
            //
            // // Flag outpoints as used
            // txPrev.vout[prevout.n].posNext = posThisTx;

            nValueIn += txPrev.vout[prevout.n].nValue;

            if (!MoneyRange(txPrev.vout[prevout.n].nValue) || !MoneyRange(nValueIn))
                return error("ClientConnectInputs() : txin values out of range");
        }
        if (GetValueOut() > nValueIn)
            return false;
    }

    return true;
}




bool CBlock::DisconnectBlock(CTxDB& txdb, CBlockIndex* pindex)
{
    // Disconnect in reverse order
    for (int i = vtx.size()-1; i >= 0; i--)
        if (!vtx[i].DisconnectInputs(txdb))
            return false;

    // Update block index on disk without changing it in memory.
    // The memory index structure will be changed after the db commits.
    if (pindex->pprev)
    {
        CDiskBlockIndex blockindexPrev(pindex->pprev);
        blockindexPrev.hashNext = 0;
        if (!txdb.WriteBlockIndex(blockindexPrev))
            return error("DisconnectBlock() : WriteBlockIndex failed");
    }

    return true;
}

bool CBlock::ConnectBlock(CTxDB& txdb, CBlockIndex* pindex, bool fJustCheck)
{
    // Check it again in case a previous version let a bad block in
    if (!CheckBlock(!fJustCheck, !fJustCheck))
        return false;

    // Do not allow blocks that contain transactions which 'overwrite' older transactions,
    // unless those are already completely spent.
    // If such overwrites are allowed, coinbases and transactions depending upon those
    // can be duplicated to remove the ability to spend the first instance -- even after
    // being sent to another address.
    // See BIP30 and http://r6.ca/blog/20120206T005236Z.html for more information.
    // This logic is not necessary for memory pool transactions, as AcceptToMemoryPool
    // already refuses previously-known transaction ids entirely.
    // This rule was originally applied all blocks whose timestamp was after March 15, 2012, 0:00 UTC.
    // Now that the whole chain is irreversibly beyond that time it is applied to all blocks except the
    // two in the chain that violate it. This prevents exploiting the issue against nodes in their
    // initial block download.
    bool fEnforceBIP30 = !((pindex->nHeight==91842 && pindex->GetBlockHash() == uint256("0x00000000000a4d0a398161ffc163c503763b1f4360639393e0e4c8e300e0caec")) ||
                           (pindex->nHeight==91880 && pindex->GetBlockHash() == uint256("0x00000000000743f190a18c5577a3c2d2a1f610ae9601ac046a38084ccb7cd721")));

    // BIP16 didn't become active until Apr 1 2012
    int64 nBIP16SwitchTime = 1333238400;
    bool fStrictPayToScriptHash = (pindex->nTime >= nBIP16SwitchTime);

    //// issue here: it doesn't know the version
    unsigned int nTxPos;
    if (fJustCheck)
        // FetchInputs treats CDiskTxPos(1,1,1) as a special "refer to memorypool" indicator
        // Since we're just checking the block and not actually connecting it, it might not (and probably shouldn't) be on the disk to get the transaction from
        nTxPos = 1;
    else
        nTxPos = pindex->nBlockPos + ::GetSerializeSize(CBlock(), SER_DISK, CLIENT_VERSION) - 1 + GetSizeOfCompactSize(vtx.size());

    map<uint256, CTxIndex> mapQueuedChanges;
    int64 nFees = 0;
    unsigned int nSigOps = 0;
    BOOST_FOREACH(CTransaction& tx, vtx)
    {
        uint256 hashTx = tx.GetHash();

        if (fEnforceBIP30) {
            CTxIndex txindexOld;
            if (txdb.ReadTxIndex(hashTx, txindexOld)) {
                BOOST_FOREACH(CDiskTxPos &pos, txindexOld.vSpent)
                    if (pos.IsNull())
                        return error("ConnectBlock() : contains overwriting transaction, forbidden by BIP 30");
            }
        }

        nSigOps += tx.GetLegacySigOpCount();
        if (nSigOps > MAX_BLOCK_SIGOPS)
            return DoS(100, error("ConnectBlock() : too many sigops"));

        CDiskTxPos posThisTx(pindex->nFile, pindex->nBlockPos, nTxPos);
        if (!fJustCheck)
            nTxPos += ::GetSerializeSize(tx, SER_DISK, CLIENT_VERSION);

        MapPrevTx mapInputs;
        if (!tx.IsCoinBase())
        {
            bool fInvalid;
            if (!tx.FetchInputs(txdb, mapQueuedChanges, true, false, mapInputs, fInvalid))
                return false;

            if (fStrictPayToScriptHash)
            {
                // Add in sigops done by pay-to-script-hash inputs;
                // this is to prevent a "rogue miner" from creating
                // an incredibly-expensive-to-validate block.
                nSigOps += tx.GetP2SHSigOpCount(mapInputs);
                if (nSigOps > MAX_BLOCK_SIGOPS)
                    return DoS(100, error("ConnectBlock() : too many sigops"));
            }

            nFees += tx.GetValueIn(mapInputs)-tx.GetValueOut();

            if (!tx.ConnectInputs(mapInputs, mapQueuedChanges, posThisTx, pindex, true, false, fStrictPayToScriptHash))
                return false;
        }

        mapQueuedChanges[hashTx] = CTxIndex(posThisTx, tx.vout.size());
    }

    if (vtx[0].GetValueOut() > GetBlockValue(pindex->nHeight, nFees))
        return error("ConnectBlock() : coinbase pays too much (actual=%lld vs limit=%lld)", (long long)vtx[0].GetValueOut(), (long long)GetBlockValue(pindex->nHeight, nFees));

    if (fJustCheck)
        return true;

    // Write queued txindex changes
    for (map<uint256, CTxIndex>::iterator mi = mapQueuedChanges.begin(); mi != mapQueuedChanges.end(); ++mi)
    {
        if (!txdb.UpdateTxIndex((*mi).first, (*mi).second))
            return error("ConnectBlock() : UpdateTxIndex failed");
    }

    // Update block index on disk without changing it in memory.
    // The memory index structure will be changed after the db commits.
    if (pindex->pprev)
    {
        CDiskBlockIndex blockindexPrev(pindex->pprev);
        blockindexPrev.hashNext = pindex->GetBlockHash();
        if (!txdb.WriteBlockIndex(blockindexPrev))
            return error("ConnectBlock() : WriteBlockIndex failed");
    }

    // Watch for transactions paying to me
    BOOST_FOREACH(CTransaction& tx, vtx)
        SyncWithWallets(tx, this, true);

    return true;
}

bool static Reorganize(CTxDB& txdb, CBlockIndex* pindexNew)
{
    printf("REORGANIZE\n");

    // Find the fork
    CBlockIndex* pfork = pindexBest;
    CBlockIndex* plonger = pindexNew;
    while (pfork != plonger)
    {
        while (plonger->nHeight > pfork->nHeight)
            if (!(plonger = plonger->pprev))
                return error("Reorganize() : plonger->pprev is null");
        if (pfork == plonger)
            break;
        if (!(pfork = pfork->pprev))
            return error("Reorganize() : pfork->pprev is null");
    }

    // List of what to disconnect
    vector<CBlockIndex*> vDisconnect;
    for (CBlockIndex* pindex = pindexBest; pindex != pfork; pindex = pindex->pprev)
        vDisconnect.push_back(pindex);

    // List of what to connect
    vector<CBlockIndex*> vConnect;
    for (CBlockIndex* pindex = pindexNew; pindex != pfork; pindex = pindex->pprev)
        vConnect.push_back(pindex);
    reverse(vConnect.begin(), vConnect.end());

    printf("REORGANIZE: Disconnect %i blocks; %s..%s\n", vDisconnect.size(), BlockHashStr(pfork->GetBlockHash()).c_str(), BlockHashStr(pindexBest->GetBlockHash()).c_str());
    printf("REORGANIZE: Connect %i blocks; %s..%s\n", vConnect.size(), BlockHashStr(pfork->GetBlockHash()).c_str(), BlockHashStr(pindexNew->GetBlockHash()).c_str());

    // Disconnect shorter branch
    vector<CTransaction> vResurrect;
    BOOST_FOREACH(CBlockIndex* pindex, vDisconnect)
    {
        CBlock block;
        if (!block.ReadFromDisk(pindex))
            return error("Reorganize() : ReadFromDisk for disconnect failed");
        if (!block.DisconnectBlock(txdb, pindex))
            return error("Reorganize() : DisconnectBlock %s failed", BlockHashStr(pindex->GetBlockHash()).c_str());

        // Queue memory transactions to resurrect
        BOOST_FOREACH(const CTransaction& tx, block.vtx)
            if (!tx.IsCoinBase())
                vResurrect.push_back(tx);
    }

    // Connect longer branch
    vector<CTransaction> vDelete;
    for (unsigned int i = 0; i < vConnect.size(); i++)
    {
        CBlockIndex* pindex = vConnect[i];
        CBlock block;
        if (!block.ReadFromDisk(pindex))
            return error("Reorganize() : ReadFromDisk for connect failed");
        if (!block.ConnectBlock(txdb, pindex))
        {
            // Invalid block
            return error("Reorganize() : ConnectBlock %s failed", BlockHashStr(pindex->GetBlockHash()).c_str());
        }

        // Queue memory transactions to delete
        BOOST_FOREACH(const CTransaction& tx, block.vtx)
            vDelete.push_back(tx);
    }
    if (!txdb.WriteHashBestChain(pindexNew->GetBlockHash()))
        return error("Reorganize() : WriteHashBestChain failed");

    // Make sure it's successfully written to disk before changing memory structure
    if (!txdb.TxnCommit())
        return error("Reorganize() : TxnCommit failed");

    // Disconnect shorter branch
    BOOST_FOREACH(CBlockIndex* pindex, vDisconnect)
        if (pindex->pprev)
            pindex->pprev->pnext = NULL;

    // Connect longer branch
    BOOST_FOREACH(CBlockIndex* pindex, vConnect)
        if (pindex->pprev)
            pindex->pprev->pnext = pindex;

    // Resurrect memory transactions that were in the disconnected branch
    BOOST_FOREACH(CTransaction& tx, vResurrect)
        tx.AcceptToMemoryPool(txdb, false);

    // Delete redundant memory transactions that are in the connected branch
    BOOST_FOREACH(CTransaction& tx, vDelete)
        mempool.remove(tx);

    printf("REORGANIZE: done\n");

    return true;
}


// Called from inside SetBestChain: attaches a block to the new best chain being built
bool CBlock::SetBestChainInner(CTxDB& txdb, CBlockIndex *pindexNew)
{
    uint256 hash = GetHash();

    // Adding to current best branch
    if (!ConnectBlock(txdb, pindexNew))
    {
        txdb.TxnAbort();
        InvalidChainFound(pindexNew);
        return false;
    }
    if (!txdb.WriteHashBestChain(hash))
    {
        txdb.TxnAbort();
        InvalidChainFound(pindexNew);
        return error("SetBestChain() : WriteHashBestChain failed");
    }
    if (!txdb.TxnCommit())
        return error("SetBestChain() : TxnCommit failed");

    // Add to current best branch
    pindexNew->pprev->pnext = pindexNew;

    // Delete redundant memory transactions
    BOOST_FOREACH(CTransaction& tx, vtx)
        mempool.remove(tx);

    return true;
}

bool CBlock::SetBestChain(CTxDB& txdb, CBlockIndex* pindexNew)
{
    uint256 hash = GetHash();

    if (!txdb.TxnBegin())
        return error("SetBestChain() : TxnBegin failed");

    if (pindexGenesisBlock == NULL && hash == hashGenesisBlock)
    {
        txdb.WriteHashBestChain(hash);
        if (!txdb.TxnCommit())
            return error("SetBestChain() : TxnCommit failed");
        pindexGenesisBlock = pindexNew;
    }
    else if (hashPrevBlock == hashBestChain)
    {
        if (!SetBestChainInner(txdb, pindexNew))
            return error("SetBestChain() : SetBestChainInner failed");
    }
    else
    {
        // the first block in the new chain that will cause it to become the new best chain
        CBlockIndex *pindexIntermediate = pindexNew;

        // list of blocks that need to be connected afterwards
        std::vector<CBlockIndex*> vpindexSecondary;

        // Reorganize is costly in terms of db load, as it works in a single db transaction.
        // Try to limit how much needs to be done inside
        while (pindexIntermediate->pprev && pindexIntermediate->pprev->bnChainWork > pindexBest->bnChainWork)
        {
            vpindexSecondary.push_back(pindexIntermediate);
            pindexIntermediate = pindexIntermediate->pprev;
        }

        if (!vpindexSecondary.empty())
            printf("Postponing %i reconnects\n", vpindexSecondary.size());

        // Switch to new best branch
        if (!Reorganize(txdb, pindexIntermediate))
        {
            txdb.TxnAbort();
            InvalidChainFound(pindexNew);
            return error("SetBestChain() : Reorganize failed");
        }

        // Connect further blocks
        BOOST_REVERSE_FOREACH(CBlockIndex *pindex, vpindexSecondary)
        {
            CBlock block;
            if (!block.ReadFromDisk(pindex))
            {
                printf("SetBestChain() : ReadFromDisk failed\n");
                break;
            }
            if (!txdb.TxnBegin()) {
                printf("SetBestChain() : TxnBegin 2 failed\n");
                break;
            }
            // errors now are not fatal, we still did a reorganisation to a new chain in a valid way
            if (!block.SetBestChainInner(txdb, pindex))
                break;
        }
    }

    // Update best block in wallet (so we can detect restored wallets)
    bool fIsInitialDownload = IsInitialBlockDownload();
    if (!fIsInitialDownload)
    {
        const CBlockLocator locator(pindexNew);
        ::SetBestChain(locator);
    }

    {
        boost::lock_guard<boost::mutex> lock(csBestBlock);

    // New best block
    hashBestChain = hash;
    pindexBest = pindexNew;
    pblockindexFBBHLast = NULL;
    nBestHeight = pindexBest->nHeight;
    bnBestChainWork = pindexNew->bnChainWork;
    nTimeBestReceived = GetTime();
    nTransactionsUpdated++;

    }

    printf("SetBestChain: new best=%s  height=%d  work=%s  date=%s\n",
      BlockHashStr(hashBestChain).c_str(), nBestHeight, bnBestChainWork.ToString().c_str(),
      DateTimeStrFormat("%x %H:%M:%S", pindexBest->GetBlockTime()).c_str());

    cvBlockChange.notify_all();

    // Check the version of the last 100 blocks to see if we need to upgrade:
    if (!fIsInitialDownload)
    {
        int nUpgraded = 0;
        const CBlockIndex* pindex = pindexBest;
        for (int i = 0; i < 100 && pindex != NULL; i++)
        {
            if (pindex->nVersion > CBlock::CURRENT_VERSION)
                ++nUpgraded;
            pindex = pindex->pprev;
        }
        if (nUpgraded > 0)
            printf("SetBestChain: %d of last 100 blocks above version %d\n", nUpgraded, CBlock::CURRENT_VERSION);
        if (nUpgraded > 100/2)
            // strMiscWarning is read by GetWarnings(), called by Qt and the JSON-RPC code to warn the user:
            strMiscWarning = _("Warning: This version is obsolete, upgrade required!");
    }

    std::string strCmd = GetArg("-blocknotify", "");

    if (!fIsInitialDownload && !strCmd.empty())
    {
        boost::replace_all(strCmd, "%s", hashBestChain.GetHex());
        boost::thread t(runCommand, strCmd); // thread runs free
    }

    return true;
}


bool CBlock::AddToBlockIndex(unsigned int nFile, unsigned int nBlockPos)
{
    // Check for duplicate
    uint256 hash = GetHash();
    if (mapBlockIndex.count(hash))
        return error("AddToBlockIndex() : %s already exists", BlockHashStr(hash).c_str());

    // Construct new block index object
    CBlockIndex* pindexNew = new CBlockIndex(nFile, nBlockPos, *this);
    if (!pindexNew)
        return error("AddToBlockIndex() : new CBlockIndex failed");
    map<uint256, CBlockIndex*>::iterator mi = mapBlockIndex.insert(make_pair(hash, pindexNew)).first;
    pindexNew->phashBlock = &((*mi).first);
    map<uint256, CBlockIndex*>::iterator miPrev = mapBlockIndex.find(hashPrevBlock);
    if (miPrev != mapBlockIndex.end())
    {
        pindexNew->pprev = (*miPrev).second;
        pindexNew->nHeight = pindexNew->pprev->nHeight + 1;
    }
    pindexNew->bnChainWork = (pindexNew->pprev ? pindexNew->pprev->bnChainWork : 0) + pindexNew->GetBlockWork();

    CTxDB txdb;
    if (!txdb.TxnBegin())
        return false;
    txdb.WriteBlockIndex(CDiskBlockIndex(pindexNew));
    if (!txdb.TxnCommit())
        return false;

    // New best
    if (pindexNew->bnChainWork > bnBestChainWork)
        if (!SetBestChain(txdb, pindexNew))
            return false;

    txdb.Close();

    if (pindexNew == pindexBest)
    {
        // Notify UI to display prev block's coinbase if it was ours
        static uint256 hashPrevBestCoinBase;
        UpdatedTransaction(hashPrevBestCoinBase);
        hashPrevBestCoinBase = vtx[0].GetHash();
    }

    uiInterface.NotifyBlocksChanged();
    return true;
}




bool CBlock::CheckBlock(bool fCheckPOW, bool fCheckMerkleRoot) const
{
    // These are checks that are independent of context
    // that can be verified before saving an orphan block.

    // Size limits
    if (vtx.empty() || vtx.size() > MAX_BLOCK_SIZE || ::GetSerializeSize(*this, SER_NETWORK, PROTOCOL_VERSION) > MAX_BLOCK_SIZE)
        return reject("bad-blk-length", DoS(100, error("CheckBlock() : size limits failed")));

    // Check proof of work matches claimed amount
    if (fCheckPOW && !CheckProofOfWork(GetHash(), nBits))
        return reject("high-hash", DoS(50, error("CheckBlock() : proof of work failed")));

    // Check timestamp
    if (GetBlockTime() > GetAdjustedTime() + 2 * 60 * 60)
        return reject("time-too-new", error("CheckBlock() : block timestamp too far in the future"));

    // First transaction must be coinbase, the rest must not be
    if (vtx.empty() || !vtx[0].IsCoinBase())
        return reject("bad-cb-missing", DoS(100, error("CheckBlock() : first tx is not coinbase")));
    for (unsigned int i = 1; i < vtx.size(); i++)
        if (vtx[i].IsCoinBase())
            return reject("bad-cb-multiple", DoS(100, error("CheckBlock() : more than one coinbase")));

    // Check transactions
    BOOST_FOREACH(const CTransaction& tx, vtx)
        if (!tx.CheckTransaction())
            return reject("bad-txns", DoS(tx.nDoS, error("CheckBlock() : CheckTransaction failed")));

    // Check for duplicate txids. This is caught by ConnectInputs(),
    // but catching it earlier avoids a potential DoS attack:
    set<uint256> uniqueTx;
    BOOST_FOREACH(const CTransaction& tx, vtx)
    {
        uniqueTx.insert(tx.GetHash());
    }
    if (uniqueTx.size() != vtx.size())
        return reject("bad-txns", DoS(100, error("CheckBlock() : duplicate transaction")));

    unsigned int nSigOps = 0;
    BOOST_FOREACH(const CTransaction& tx, vtx)
    {
        nSigOps += tx.GetLegacySigOpCount();
    }
    if (nSigOps > MAX_BLOCK_SIGOPS)
        return reject("bad-blk-sigops", DoS(100, error("CheckBlock() : out-of-bounds SigOpCount")));

    // Check merkle root
    if (fCheckMerkleRoot && hashMerkleRoot != BuildMerkleTree())
        return reject("bad-txnmrklroot", DoS(100, error("CheckBlock() : hashMerkleRoot mismatch")));

    return true;
}

bool CBlock::AcceptBlock(bool fWriteToDisk)
{
    // Check for duplicate
    uint256 hash = GetHash();
    if (mapBlockIndex.count(hash))
        return reject("duplicate", error("AcceptBlock() : block already in mapBlockIndex"));

    // Get prev block index
    map<uint256, CBlockIndex*>::iterator mi = mapBlockIndex.find(hashPrevBlock);
    if (mi == mapBlockIndex.end())
        return reject("bad-prevblk", DoS(10, error("AcceptBlock() : prev block not found")));
    CBlockIndex* pindexPrev = (*mi).second;
    int nHeight = pindexPrev->nHeight+1;

    // Check proof of work
    if (nBits != GetNextWorkRequired(pindexPrev, this))
        return reject("bad-diffbits", DoS(100, error("AcceptBlock() : incorrect proof of work")));

    // Check timestamp against prev
    if (GetBlockTime() <= pindexPrev->GetMedianTimePast())
        return reject("time-too-old", error("AcceptBlock() : block's timestamp is too early"));

    // Check that all transactions are finalized
    BOOST_FOREACH(const CTransaction& tx, vtx)
        if (!tx.IsFinal(nHeight, GetBlockTime()))
            return reject("bad-txns", DoS(10, error("AcceptBlock() : contains a non-final transaction")));

    // Check that the block chain matches the known block chain up to a checkpoint
    if (!Checkpoints::CheckBlock(nHeight, hash))
        return reject("checkpoint-mismatch", DoS(100, error("AcceptBlock() : rejected by checkpoint lock-in at %d", nHeight)));

    // Reject block.nVersion=1 blocks when 95% (75% on testnet) of the network has upgraded:
    if (nVersion < 2)
    {
        if ((!fTestNet && CBlockIndex::IsSuperMajority(2, pindexPrev, 950, 1000)) ||
            (fTestNet && CBlockIndex::IsSuperMajority(2, pindexPrev, 75, 100)))
        {
            return reject("bad-version", error("AcceptBlock() : rejected nVersion=1 block"));
        }
    }
    // Enforce block.nVersion=2 rule that the coinbase starts with serialized block height
    if (nVersion >= 2)
    {
        // if 750 of the last 1,000 blocks are version 2 or greater (51/100 if testnet):
        if ((!fTestNet && CBlockIndex::IsSuperMajority(2, pindexPrev, 750, 1000)) ||
            (fTestNet && CBlockIndex::IsSuperMajority(2, pindexPrev, 51, 100)))
        {
            CScript expect = CScript() << nHeight;
            if (!std::equal(expect.begin(), expect.end(), vtx[0].vin[0].scriptSig.begin()))
                return reject("bad-cb-height", DoS(100, error("AcceptBlock() : block height mismatch in coinbase")));
        }
    }

    if (!fWriteToDisk)
        return true;

    // Write block to history file
    if (!CheckDiskSpace(::GetSerializeSize(*this, SER_DISK, CLIENT_VERSION)))
        return reject("!out of disk space", error("AcceptBlock() : out of disk space"));
    unsigned int nFile = -1;
    unsigned int nBlockPos = 0;
    if (!WriteToDisk(nFile, nBlockPos))
        return reject("!WriteToDisk failed", error("AcceptBlock() : WriteToDisk failed"));
    if (!AddToBlockIndex(nFile, nBlockPos))
        return reject("!AddToBlockIndex failed", error("AcceptBlock() : AddToBlockIndex failed"));

    // Relay inventory, but don't relay old inventory during initial block download
    int nBlockEstimate = Checkpoints::GetTotalBlocksEstimate();
    if (hashBestChain == hash)
    {
        LOCK(cs_vNodes);
        BOOST_FOREACH(CNode* pnode, vNodes)
            if (nBestHeight > (pnode->nStartingHeight != -1 ? pnode->nStartingHeight - 2000 : nBlockEstimate))
                pnode->PushInventory(CInv(MSG_BLOCK, hash));
    }

    return true;
}

bool CBlockIndex::IsSuperMajority(int minVersion, const CBlockIndex* pstart, unsigned int nRequired, unsigned int nToCheck)
{
    unsigned int nFound = 0;
    for (unsigned int i = 0; i < nToCheck && nFound < nRequired && pstart != NULL; i++)
    {
        if (pstart->nVersion >= minVersion)
            ++nFound;
        pstart = pstart->pprev;
    }
    return (nFound >= nRequired);
}

bool ProcessBlock(CNode* pfrom, CBlock* pblock, bool fCheckPOW)
{
    // Check for duplicate
    uint256 hash = pblock->GetHash();
    if (mapBlockIndex.count(hash))
        return pblock->reject("duplicate", error("ProcessBlock() : already have block %d %s", mapBlockIndex[hash]->nHeight, BlockHashStr(hash).c_str()));
    if (mapOrphanBlocks.count(hash))
        return pblock->reject("duplicate", error("ProcessBlock() : already have block (orphan) %s", BlockHashStr(hash).c_str()));

    // Preliminary checks
    if (!pblock->CheckBlock(fCheckPOW))
        return error("ProcessBlock() : CheckBlock FAILED");

    bool fHasPOW = fCheckPOW || CheckProofOfWork(pblock->GetHash(), pblock->nBits, true);
    if (!fHasPOW)
        pblock->strRejectReason.clear();  // was set to high-hash by 2nd CheckBlock

    CBlockIndex* pcheckpoint = Checkpoints::GetLastCheckpoint(mapBlockIndex);
    if (pcheckpoint && pblock->hashPrevBlock != hashBestChain)
    {
        // Extra checks to prevent "fill up memory by spamming with bogus blocks"
        int64 deltaTime = pblock->GetBlockTime() - pcheckpoint->nTime;
        if (deltaTime < 0)
        {
            if (pfrom)
                pfrom->Misbehaving(100);
            return pblock->reject("time-too-old", error("ProcessBlock() : block with timestamp before last checkpoint"));
        }
        CBigNum bnNewBlock;
        bnNewBlock.SetCompact(pblock->nBits);
        CBigNum bnRequired;
        bnRequired.SetCompact(ComputeMinWork(pcheckpoint->nBits, deltaTime));
        if (bnNewBlock > bnRequired)
        {
            if (pfrom)
                pfrom->Misbehaving(100);
            return pblock->reject("bad-diffbits", error("ProcessBlock() : block with too little proof-of-work"));
        }
    }


    // If we don't already have its previous block, shunt it off to holding area until we get it
    if (!mapBlockIndex.count(pblock->hashPrevBlock))
    {
        printf("ProcessBlock: ORPHAN BLOCK, prev=%s\n", BlockHashStr(pblock->hashPrevBlock).c_str());

        // Accept orphans as long as there is a node to request its parents from
        if (pfrom) {
            CBlock* pblock2 = new CBlock(*pblock);
            mapOrphanBlocks.insert(make_pair(hash, pblock2));
            mapOrphanBlocksByPrev.insert(make_pair(pblock2->hashPrevBlock, pblock2));

            // Ask this guy to fill in what we're missing
            pfrom->PushGetBlocks(pindexBest, GetOrphanRoot(pblock2));
        }
        // The block is accepted, but not immediately processed
        return pblock->reject("orphan", true);
    }

    // Store to disk
    if (!pblock->AcceptBlock(fHasPOW))
        return error("ProcessBlock() : AcceptBlock FAILED");

    if (!fHasPOW)
    {
        // The block isn't committed to disk since it was just a proposal, but we need to do connect checks still
        CBlockIndex* pindexPrev = mapBlockIndex[pblock->hashPrevBlock];
        CBlockIndex indexDummy(1, 1, *pblock);
        indexDummy.pprev = pindexPrev;
        indexDummy.nHeight = pindexPrev->nHeight + 1;
        CTxDB txdb("r");
        return pblock->ConnectBlock(txdb, &indexDummy, true);
    }

    // Recursively process any orphan blocks that depended on this one
    vector<uint256> vWorkQueue;
    vWorkQueue.push_back(hash);
    for (unsigned int i = 0; i < vWorkQueue.size(); i++)
    {
        uint256 hashPrev = vWorkQueue[i];
        for (multimap<uint256, CBlock*>::iterator mi = mapOrphanBlocksByPrev.lower_bound(hashPrev);
             mi != mapOrphanBlocksByPrev.upper_bound(hashPrev);
             ++mi)
        {
            CBlock* pblockOrphan = (*mi).second;
            if (pblockOrphan->AcceptBlock())
                vWorkQueue.push_back(pblockOrphan->GetHash());
            mapOrphanBlocks.erase(pblockOrphan->GetHash());
            delete pblockOrphan;
        }
        mapOrphanBlocksByPrev.erase(hashPrev);
    }

    printf("ProcessBlock: ACCEPTED\n");
    return true;
}








CMerkleBlock::CMerkleBlock(const CBlock& block, CBloomFilter& filter)
{
    header = block.GetBlockHeader();
    vtx.reserve(block.vtx.size());

    for(unsigned int i = 0; i < block.vtx.size(); i++)
        if (filter.IsRelevantAndUpdate(block.vtx[i]))
        {
            vector<uint256> branch = block.GetMerkleBranch(i);
            uint256 hash = block.vtx[i].GetHash();
            vtx.push_back(make_tuple(i, hash, branch));
        }
}








bool CheckDiskSpace(uint64 nAdditionalBytes)
{
    uint64 nFreeBytesAvailable = filesystem::space(GetDataDir()).available;

    // Check for nMinDiskSpace bytes (currently 50MB)
    if (nFreeBytesAvailable < nMinDiskSpace + nAdditionalBytes)
    {
        fShutdown = true;
        string strMessage = _("Warning: Disk space is low!");
        strMiscWarning = strMessage;
        printf("*** %s\n", strMessage.c_str());
        uiInterface.ThreadSafeMessageBox(strMessage, "Bitcoin", CClientUIInterface::OK | CClientUIInterface::ICON_EXCLAMATION | CClientUIInterface::MODAL);
        StartShutdown();
        return false;
    }
    return true;
}

static filesystem::path BlockFilePath(unsigned int nFile)
{
    string strBlockFn = strprintf("blk%04u.dat", nFile);
    return GetDataDir() / strBlockFn;
}

FILE* OpenBlockFile(unsigned int nFile, unsigned int nBlockPos, const char* pszMode)
{
    if ((nFile < 1) || (nFile == (unsigned int) -1))
        return NULL;
    FILE* file = fopen(BlockFilePath(nFile).string().c_str(), pszMode);
    if (!file)
        return NULL;
    if (nBlockPos != 0 && !strchr(pszMode, 'a') && !strchr(pszMode, 'w'))
    {
        if (fseek(file, nBlockPos, SEEK_SET) != 0)
        {
            fclose(file);
            return NULL;
        }
    }
    return file;
}

static unsigned int nCurrentBlockFile = 1;

FILE* AppendBlockFile(unsigned int& nFileRet)
{
    nFileRet = 0;
    loop
    {
        FILE* file = OpenBlockFile(nCurrentBlockFile, 0, "ab");
        if (!file)
            return NULL;
        if (fseek(file, 0, SEEK_END) != 0)
            return NULL;
        // FAT32 file size max 4GB, fseek and ftell max 2GB, so we must stay under 2GB
        if (ftell(file) < (long)(0x7F000000 - MAX_SIZE))
        {
            nFileRet = nCurrentBlockFile;
            return file;
        }
        fclose(file);
        nCurrentBlockFile++;
    }
}

bool LoadBlockIndex(bool fAllowNew)
{
    if (fTestNet)
    {
        pchMessageStart[0] = 0x0b;
        pchMessageStart[1] = 0x11;
        pchMessageStart[2] = 0x09;
        pchMessageStart[3] = 0x07;
        hashGenesisBlock = uint256("000000000933ea01ad0ee984209779baaec3ced90fa3f408719526f8d77f4943");
    }

    //
    // Load block index
    //
    CTxDB txdb("cr");
    if (!txdb.LoadBlockIndex())
        return false;
    txdb.Close();

    //
    // Init with genesis block
    //
    if (mapBlockIndex.empty())
    {
        if (!fAllowNew)
            return false;

        // Genesis Block:
        // CBlock(hash=000000000019d6, ver=1, hashPrevBlock=00000000000000, hashMerkleRoot=4a5e1e, nTime=1231006505, nBits=1d00ffff, nNonce=2083236893, vtx=1)
        //   CTransaction(hash=4a5e1e, ver=1, vin.size=1, vout.size=1, nLockTime=0)
        //     CTxIn(COutPoint(000000, -1), coinbase 04ffff001d0104455468652054696d65732030332f4a616e2f32303039204368616e63656c6c6f72206f6e206272696e6b206f66207365636f6e64206261696c6f757420666f722062616e6b73)
        //     CTxOut(nValue=50.00000000, scriptPubKey=0x5F1DF16B2B704C8A578D0B)
        //   vMerkleTree: 4a5e1e

        // Genesis block
        const char* pszTimestamp = "The Times 03/Jan/2009 Chancellor on brink of second bailout for banks";
        CTransaction txNew;
        txNew.vin.resize(1);
        txNew.vout.resize(1);
        txNew.vin[0].scriptSig = CScript() << 486604799 << CBigNum(4) << vector<unsigned char>((const unsigned char*)pszTimestamp, (const unsigned char*)pszTimestamp + strlen(pszTimestamp));
        txNew.vout[0].nValue = 50 * COIN;
        txNew.vout[0].scriptPubKey = CScript() << ParseHex("04678afdb0fe5548271967f1a67130b7105cd6a828e03909a67962e0ea1f61deb649f6bc3f4cef38c4f35504e51ec112de5c384df7ba0b8d578a4c702b6bf11d5f") << OP_CHECKSIG;
        CBlock block;
        block.vtx.push_back(txNew);
        block.hashPrevBlock = 0;
        block.hashMerkleRoot = block.BuildMerkleTree();
        block.nVersion = 1;
        block.nTime    = 1231006505;
        block.nBits    = 0x1d00ffff;
        block.nNonce   = 2083236893;

        if (fTestNet)
        {
            block.nTime    = 1296688602;
            block.nNonce   = 414098458;
        }

        //// debug print
        printf("%s\n", block.GetHash().ToString().c_str());
        printf("%s\n", hashGenesisBlock.ToString().c_str());
        printf("%s\n", block.hashMerkleRoot.ToString().c_str());
        assert(block.hashMerkleRoot == uint256("0x4a5e1e4baab89f3a32518a88c31bc87f618f76673e2cc77ab2127b7afdeda33b"));
        block.print();
        assert(block.GetHash() == hashGenesisBlock);

        // Start new block file
        unsigned int nFile;
        unsigned int nBlockPos;
        if (!block.WriteToDisk(nFile, nBlockPos))
            return error("LoadBlockIndex() : writing genesis block to disk failed");
        if (!block.AddToBlockIndex(nFile, nBlockPos))
            return error("LoadBlockIndex() : genesis block not accepted");
    }

    return true;
}



void PrintBlockTree()
{
    // pre-compute tree structure
    map<CBlockIndex*, vector<CBlockIndex*> > mapNext;
    for (map<uint256, CBlockIndex*>::iterator mi = mapBlockIndex.begin(); mi != mapBlockIndex.end(); ++mi)
    {
        CBlockIndex* pindex = (*mi).second;
        mapNext[pindex->pprev].push_back(pindex);
        // test
        //while (rand() % 3 == 0)
        //    mapNext[pindex->pprev].push_back(pindex);
    }

    vector<pair<int, CBlockIndex*> > vStack;
    vStack.push_back(make_pair(0, pindexGenesisBlock));

    int nPrevCol = 0;
    while (!vStack.empty())
    {
        int nCol = vStack.back().first;
        CBlockIndex* pindex = vStack.back().second;
        vStack.pop_back();

        // print split or gap
        if (nCol > nPrevCol)
        {
            for (int i = 0; i < nCol-1; i++)
                printf("| ");
            printf("|\\\n");
        }
        else if (nCol < nPrevCol)
        {
            for (int i = 0; i < nCol; i++)
                printf("| ");
            printf("|\n");
       }
        nPrevCol = nCol;

        // print columns
        for (int i = 0; i < nCol; i++)
            printf("| ");

        // print item
        CBlock block;
        block.ReadFromDisk(pindex);
        printf("%d (%u,%u) %s  %s  tx %d",
            pindex->nHeight,
            pindex->nFile,
            pindex->nBlockPos,
            BlockHashStr(block.GetHash()).c_str(),
            DateTimeStrFormat("%x %H:%M:%S", block.GetBlockTime()).c_str(),
            block.vtx.size());

        PrintWallets(block);

        // put the main time-chain first
        vector<CBlockIndex*>& vNext = mapNext[pindex];
        for (unsigned int i = 0; i < vNext.size(); i++)
        {
            if (vNext[i]->pnext)
            {
                swap(vNext[0], vNext[i]);
                break;
            }
        }

        // iterate children
        for (unsigned int i = 0; i < vNext.size(); i++)
            vStack.push_back(make_pair(nCol+i, vNext[i]));
    }
}

bool LoadExternalBlockFile(FILE* fileIn)
{
    int64 nStart = GetTimeMillis();

    int nLoaded = 0;
    {
        LOCK(cs_main);
        try {
            CAutoFile blkdat(fileIn, SER_DISK, CLIENT_VERSION);
            unsigned int nPos = 0;
            while (nPos != (unsigned int)-1 && blkdat.good() && !fRequestShutdown)
            {
                unsigned char pchData[65536];
                do {
                    fseek(blkdat, nPos, SEEK_SET);
                    int nRead = fread(pchData, 1, sizeof(pchData), blkdat);
                    if (nRead <= 8)
                    {
                        nPos = (unsigned int)-1;
                        break;
                    }
                    void* nFind = memchr(pchData, pchMessageStart[0], nRead+1-sizeof(pchMessageStart));
                    if (nFind)
                    {
                        if (memcmp(nFind, pchMessageStart, sizeof(pchMessageStart))==0)
                        {
                            nPos += ((unsigned char*)nFind - pchData) + sizeof(pchMessageStart);
                            break;
                        }
                        nPos += ((unsigned char*)nFind - pchData) + 1;
                    }
                    else
                        nPos += sizeof(pchData) - sizeof(pchMessageStart) + 1;
                } while(!fRequestShutdown);
                if (nPos == (unsigned int)-1)
                    break;
                fseek(blkdat, nPos, SEEK_SET);
                unsigned int nSize;
                blkdat >> nSize;
                if (nSize > 0 && nSize <= MAX_BLOCK_SIZE)
                {
                    CBlock block;
                    blkdat >> block;
                    if (ProcessBlock(NULL,&block))
                    {
                        nLoaded++;
                        nPos += 4 + nSize;
                    }
                }
            }
        }
        catch (std::exception &e) {
            printf("%s() : Deserialize or I/O error caught during load\n",
                   __PRETTY_FUNCTION__);
        }
    }
    printf("Loaded %i blocks from external file in %"PRI64d"ms\n", nLoaded, GetTimeMillis() - nStart);
    return nLoaded > 0;
}









//////////////////////////////////////////////////////////////////////////////
//
// CAlert
//

extern map<uint256, CAlert> mapAlerts;
extern CCriticalSection cs_mapAlerts;

string GetWarnings(string strFor)
{
    int nPriority = 0;
    string strStatusBar;
    string strRPC;
    if (GetBoolArg("-testsafemode"))
        strRPC = "test";

    // Misc warnings like out of disk space and clock is wrong
    if (strMiscWarning != "")
    {
        nPriority = 1000;
        strStatusBar = strMiscWarning;
    }

    // Longer invalid proof-of-work chain
    if (pindexBest && bnBestInvalidWork > bnBestChainWork + pindexBest->GetBlockWork() * 6)
    {
        nPriority = 2000;
        strStatusBar = strRPC = _("Warning: Displayed transactions may not be correct! You may need to upgrade, or other nodes may need to upgrade.");
    }

    // Alerts
    {
        LOCK(cs_mapAlerts);
        BOOST_FOREACH(PAIRTYPE(const uint256, CAlert)& item, mapAlerts)
        {
            const CAlert& alert = item.second;
            if (alert.AppliesToMe() && alert.nPriority > nPriority)
            {
                nPriority = alert.nPriority;
                strStatusBar = alert.strStatusBar;
            }
        }
    }

    if (strFor == "statusbar")
        return strStatusBar;
    else if (strFor == "rpc")
        return strRPC;
    assert(!"GetWarnings() : invalid parameter");
    return "error";
}








//////////////////////////////////////////////////////////////////////////////
//
// Messages
//


bool static AlreadyHave(CTxDB& txdb, const CInv& inv)
{
    switch (inv.type)
    {
    case MSG_TX:
        {
        bool txInMap = false;
            {
            LOCK(mempool.cs);
            txInMap = (mempool.exists(inv.hash));
            }
        return txInMap ||
               mapOrphanTransactions.count(inv.hash) ||
               txdb.ContainsTx(inv.hash);
        }

    case MSG_BLOCK:
        return mapBlockIndex.count(inv.hash) ||
               mapOrphanBlocks.count(inv.hash);
    }
    // Don't know what it is, just say we already got one
    return true;
}




// The message start string is designed to be unlikely to occur in normal data.
// The characters are rarely used upper ASCII, not valid as UTF-8, and produce
// a large 4-byte int at any alignment.
unsigned char pchMessageStart[4] = { 0xf9, 0xbe, 0xb4, 0xd9 };


bool static ProcessMessage(CNode* pfrom, string strCommand, CDataStream& vRecv)
{
    static map<CService, CPubKey> mapReuseKey;
    static int64 nTimeChainChanged;

    RandAddSeedPerfmon();
    if (fDebug)
        printf("received: %s (%d bytes)\n", strCommand.c_str(), vRecv.size());
    if (mapArgs.count("-dropmessagestest") && GetRand(atoi(mapArgs["-dropmessagestest"])) == 0)
    {
        printf("dropmessagestest DROPPING RECV MESSAGE\n");
        return true;
    }





    if (strCommand == "version")
    {
        // Each connection can only send one version message
        if (pfrom->nVersion != 0)
        {
            pfrom->Misbehaving(1);
            return false;
        }

        int64 nTime;
        CAddress addrMe;
        CAddress addrFrom;
        uint64 nNonce = 1;
        vRecv >> pfrom->nVersion >> pfrom->nServices >> nTime >> addrMe;
        if (pfrom->nVersion < MIN_PROTO_VERSION)
        {
            // Since February 20, 2012, the protocol is initiated at version 209,
            // and earlier versions are no longer supported
            printf("partner %s using obsolete version %i; disconnecting\n", pfrom->addr.ToString().c_str(), pfrom->nVersion);
            pfrom->fDisconnect = true;
            return false;
        }

        if (pfrom->nVersion == 10300)
            pfrom->nVersion = 300;
        if (!vRecv.empty())
            vRecv >> addrFrom >> nNonce;
        if (!vRecv.empty())
            vRecv >> pfrom->strSubVer;
        if (!vRecv.empty())
            vRecv >> pfrom->nStartingHeight;
        if (!vRecv.empty())
            vRecv >> pfrom->fRelayTxes; // set to true after we get the first filter* message
        else
            pfrom->fRelayTxes = true;

        if (pfrom->fInbound && addrMe.IsRoutable())
        {
            pfrom->addrLocal = addrMe;
            SeenLocal(addrMe);
        }

        // Disconnect if we connected to ourself
        if (nNonce == nLocalHostNonce && nNonce > 1)
        {
            printf("connected to self at %s, disconnecting\n", pfrom->addr.ToString().c_str());
            pfrom->fDisconnect = true;
            return true;
        }

        // Be shy and don't send version until we hear
        if (pfrom->fInbound)
            pfrom->PushVersion();

        pfrom->fClient = !(pfrom->nServices & NODE_NETWORK);

        AddTimeData(pfrom->addr, nTime);

        // Change version
        pfrom->PushMessage("verack");
        pfrom->vSend.SetVersion(min(pfrom->nVersion, PROTOCOL_VERSION));

        if (!pfrom->fInbound)
        {
            // Advertise our address
            if (!fNoListen && !IsInitialBlockDownload())
            {
                CAddress addr = GetLocalAddress(&pfrom->addr);
                if (addr.IsRoutable())
                    pfrom->PushAddress(addr);
            }

            // Get recent addresses
            if (pfrom->fOneShot || pfrom->nVersion >= CADDR_TIME_VERSION || addrman.size() < 1000)
            {
                pfrom->PushMessage("getaddr");
                pfrom->fGetAddr = true;
            }
            addrman.Good(pfrom->addr);
        } else {
            if (((CNetAddr)pfrom->addr) == (CNetAddr)addrFrom)
            {
                addrman.Add(addrFrom, addrFrom);
                addrman.Good(addrFrom);
            }
        }

<<<<<<< HEAD
        // Trigger download of remote node's memory pool
        if (!IsInitialBlockDownload() && !pfrom->fInbound &&
            pfrom->nVersion >= MEMPOOL_GD_VERSION)
            pfrom->PushMessage("mempool");
=======
        // Ask the first connected node for block updates
        static int nAskedForBlocks = 0;
        if (!pfrom->fClient && !pfrom->fOneShot &&
            (pfrom->nStartingHeight > nBestHeight) &&
            (pfrom->nVersion < NOBLKS_VERSION_START ||
             pfrom->nVersion >= NOBLKS_VERSION_END) &&
             (nAskedForBlocks < 1 || vNodes.size() <= 1 ||
             ((GetTime() - nTimeChainChanged) > (60 * 60))))
        {
            nAskedForBlocks++;
            pfrom->PushGetBlocks(pindexBest, uint256(0));
        }
>>>>>>> b23e7993

        // Relay alerts
        {
            LOCK(cs_mapAlerts);
            BOOST_FOREACH(PAIRTYPE(const uint256, CAlert)& item, mapAlerts)
                item.second.RelayTo(pfrom);
        }

        pfrom->fSuccessfullyConnected = true;

        printf("receive version message: version %d, blocks=%d, us=%s, them=%s, peer=%s\n", pfrom->nVersion, pfrom->nStartingHeight, addrMe.ToString().c_str(), addrFrom.ToString().c_str(), pfrom->addr.ToString().c_str());

        cPeerBlockCounts.input(pfrom->nStartingHeight);
    }


    else if (pfrom->nVersion == 0)
    {
        // Must have a version message before anything else
        pfrom->Misbehaving(1);
        return false;
    }


    else if (strCommand == "verack")
    {
        pfrom->vRecv.SetVersion(min(pfrom->nVersion, PROTOCOL_VERSION));
    }


    else if (strCommand == "addr")
    {
        vector<CAddress> vAddr;
        vRecv >> vAddr;

        // Don't want addr from older versions unless seeding
        if (pfrom->nVersion < CADDR_TIME_VERSION && addrman.size() > 1000)
            return true;
        if (vAddr.size() > 1000)
        {
            pfrom->Misbehaving(20);
            return error("message addr size() = %d", vAddr.size());
        }

        // Store the new addresses
        vector<CAddress> vAddrOk;
        int64 nNow = GetAdjustedTime();
        int64 nSince = nNow - 10 * 60;
        BOOST_FOREACH(CAddress& addr, vAddr)
        {
            if (fShutdown)
                return true;
            if (addr.nTime <= 100000000 || addr.nTime > nNow + 10 * 60)
                addr.nTime = nNow - 5 * 24 * 60 * 60;
            pfrom->AddAddressKnown(addr);
            bool fReachable = IsReachable(addr);
            if (addr.nTime > nSince && !pfrom->fGetAddr && vAddr.size() <= 10 && addr.IsRoutable())
            {
                // Relay to a limited number of other nodes
                {
                    LOCK(cs_vNodes);
                    // Use deterministic randomness to send to the same nodes for 24 hours
                    // at a time so the setAddrKnowns of the chosen nodes prevent repeats
                    static uint256 hashSalt;
                    if (hashSalt == 0)
                        hashSalt = GetRandHash();
                    uint64 hashAddr = addr.GetHash();
                    uint256 hashRand = hashSalt ^ (hashAddr<<32) ^ ((GetTime()+hashAddr)/(24*60*60));
                    hashRand = Hash(BEGIN(hashRand), END(hashRand));
                    multimap<uint256, CNode*> mapMix;
                    BOOST_FOREACH(CNode* pnode, vNodes)
                    {
                        if (pnode->nVersion < CADDR_TIME_VERSION)
                            continue;
                        unsigned int nPointer;
                        memcpy(&nPointer, &pnode, sizeof(nPointer));
                        uint256 hashKey = hashRand ^ nPointer;
                        hashKey = Hash(BEGIN(hashKey), END(hashKey));
                        mapMix.insert(make_pair(hashKey, pnode));
                    }
                    int nRelayNodes = fReachable ? 2 : 1; // limited relaying of addresses outside our network(s)
                    for (multimap<uint256, CNode*>::iterator mi = mapMix.begin(); mi != mapMix.end() && nRelayNodes-- > 0; ++mi)
                        ((*mi).second)->PushAddress(addr);
                }
            }
            // Do not store addresses outside our network
            if (fReachable)
                vAddrOk.push_back(addr);
        }
        addrman.Add(vAddrOk, pfrom->addr, 2 * 60 * 60);
        if (vAddr.size() < 1000)
            pfrom->fGetAddr = false;
        if (pfrom->fOneShot)
            pfrom->fDisconnect = true;
    }


    else if (strCommand == "inv")
    {
        vector<CInv> vInv;
        vRecv >> vInv;
        if (vInv.size() > MAX_INV_SZ)
        {
            pfrom->Misbehaving(20);
            return error("message inv size() = %d", vInv.size());
        }

        // find last block in inv vector
        unsigned int nLastBlock = (unsigned int)(-1);
        for (unsigned int nInv = 0; nInv < vInv.size(); nInv++) {
            if (vInv[vInv.size() - 1 - nInv].type == MSG_BLOCK) {
                nLastBlock = vInv.size() - 1 - nInv;
                break;
            }
        }
        CTxDB txdb("r");
        for (unsigned int nInv = 0; nInv < vInv.size(); nInv++)
        {
            const CInv &inv = vInv[nInv];

            if (fShutdown)
                return true;
            pfrom->AddInventoryKnown(inv);

            bool fAlreadyHave = AlreadyHave(txdb, inv);
            if (fDebug)
                printf("  got inventory: %s  %s\n", inv.ToString().c_str(), fAlreadyHave ? "have" : "new");

            if (!fAlreadyHave)
                pfrom->AskFor(inv);
            else if (inv.type == MSG_BLOCK && mapOrphanBlocks.count(inv.hash)) {
                pfrom->PushGetBlocks(pindexBest, GetOrphanRoot(mapOrphanBlocks[inv.hash]));
            } else if (nInv == nLastBlock) {
                // In case we are on a very long side-chain, it is possible that we already have
                // the last block in an inv bundle sent in response to getblocks. Try to detect
                // this situation and push another getblocks to continue.
                pfrom->PushGetBlocks(mapBlockIndex[inv.hash], uint256(0));
                if (fDebug)
                    printf("force request: %s\n", inv.ToString().c_str());
            }

            // Track requests for our stuff
            Inventory(inv.hash);
        }
    }


    else if (strCommand == "getdata")
    {
        vector<CInv> vInv;
        vRecv >> vInv;
        if (vInv.size() > MAX_INV_SZ)
        {
            pfrom->Misbehaving(20);
            return error("message getdata size() = %d", vInv.size());
        }

        if (fDebugNet || (vInv.size() != 1))
            printf("received getdata (%d invsz)\n", vInv.size());

        BOOST_FOREACH(const CInv& inv, vInv)
        {
            if (fShutdown)
                return true;
            if (fDebugNet || (vInv.size() == 1))
                printf("received getdata for: %s\n", inv.ToString().c_str());

            if (inv.type == MSG_BLOCK || inv.type == MSG_FILTERED_BLOCK)
            {
                // Send block from disk
                map<uint256, CBlockIndex*>::iterator mi = mapBlockIndex.find(inv.hash);
                if (mi != mapBlockIndex.end())
                {
                    CBlock block;
                    block.ReadFromDisk((*mi).second);
                    if (inv.type == MSG_BLOCK)
                        pfrom->PushMessage("block", block);
                    else // MSG_FILTERED_BLOCK)
                    {
                        LOCK(pfrom->cs_filter);
                        if (pfrom->pfilter)
                        {
                            CMerkleBlock merkleBlock(block, *pfrom->pfilter);
                            typedef boost::tuple<unsigned int, uint256, std::vector<uint256> > TupleType;
                            BOOST_FOREACH(TupleType& tuple, merkleBlock.vtx)
                                if (!pfrom->setInventoryKnown.count(CInv(MSG_TX, get<1>(tuple))))
                                    pfrom->PushMessage("tx", block.vtx[get<0>(tuple)]);
                            pfrom->PushMessage("merkleblock", merkleBlock);
                        }
                        // else
                            // no response
                    }

                    // Trigger them to send a getblocks request for the next batch of inventory
                    if (inv.hash == pfrom->hashContinue)
                    {
                        // Bypass PushInventory, this must send even if redundant,
                        // and we want it right after the last block so they don't
                        // wait for other stuff first.
                        vector<CInv> vInv;
                        vInv.push_back(CInv(MSG_BLOCK, hashBestChain));
                        pfrom->PushMessage("inv", vInv);
                        pfrom->hashContinue = 0;
                    }
                }
            }
            else if (inv.IsKnownType())
            {
                // Send stream from relay memory
                bool pushed = false;
                {
                    LOCK(cs_mapRelay);
                    map<CInv, CDataStream>::iterator mi = mapRelay.find(inv);
                    if (mi != mapRelay.end()) {
                        pfrom->PushMessage(inv.GetCommand(), (*mi).second);
                        pushed = true;
                    }
                }
                if (!pushed && inv.type == MSG_TX) {
                    LOCK(mempool.cs);
                    if (mempool.exists(inv.hash)) {
                        CTransaction tx = mempool.lookup(inv.hash);
                        CDataStream ss(SER_NETWORK, PROTOCOL_VERSION);
                        ss.reserve(1000);
                        ss << tx;
                        pfrom->PushMessage("tx", ss);
                    }
                }
            }

            // Track requests for our stuff
            Inventory(inv.hash);
        }
    }


    else if (strCommand == "getblocks")
    {
        CBlockLocator locator;
        uint256 hashStop;
        vRecv >> locator >> hashStop;

        // Find the last block the caller has in the main chain
        CBlockIndex* pindex = locator.GetBlockIndex();

        // Send the rest of the chain
        if (pindex)
            pindex = pindex->pnext;
        int nLimit = 500;
        printf("getblocks %d to %s limit %d\n", (pindex ? pindex->nHeight : -1), BlockHashStr(hashStop).c_str(), nLimit);
        for (; pindex; pindex = pindex->pnext)
        {
            if (pindex->GetBlockHash() == hashStop)
            {
                printf("  getblocks stopping at %d %s\n", pindex->nHeight, BlockHashStr(pindex->GetBlockHash()).c_str());
                break;
            }
            pfrom->PushInventory(CInv(MSG_BLOCK, pindex->GetBlockHash()));
            if (--nLimit <= 0)
            {
                // When this block is requested, we'll send an inv that'll make them
                // getblocks the next batch of inventory.
                printf("  getblocks stopping at limit %d %s\n", pindex->nHeight, BlockHashStr(pindex->GetBlockHash()).c_str());
                pfrom->hashContinue = pindex->GetBlockHash();
                break;
            }
        }
    }


    else if (strCommand == "getheaders")
    {
        CBlockLocator locator;
        uint256 hashStop;
        vRecv >> locator >> hashStop;

        CBlockIndex* pindex = NULL;
        if (locator.IsNull())
        {
            // If locator is null, return the hashStop block
            map<uint256, CBlockIndex*>::iterator mi = mapBlockIndex.find(hashStop);
            if (mi == mapBlockIndex.end())
                return true;
            pindex = (*mi).second;
        }
        else
        {
            // Find the last block the caller has in the main chain
            pindex = locator.GetBlockIndex();
            if (pindex)
                pindex = pindex->pnext;
        }

        vector<CBlock> vHeaders;
        int nLimit = 2000;
        printf("getheaders %d to %s\n", (pindex ? pindex->nHeight : -1), BlockHashStr(hashStop).c_str());
        for (; pindex; pindex = pindex->pnext)
        {
            vHeaders.push_back(pindex->GetBlockHeader());
            if (--nLimit <= 0 || pindex->GetBlockHash() == hashStop)
                break;
        }
        pfrom->PushMessage("headers", vHeaders);
    }


    else if (strCommand == "tx")
    {
        vector<uint256> vWorkQueue;
        vector<uint256> vEraseQueue;
        CDataStream vMsg(vRecv);
        CTxDB txdb("r");
        CTransaction tx;
        vRecv >> tx;

        CInv inv(MSG_TX, tx.GetHash());
        pfrom->AddInventoryKnown(inv);

        bool fMissingInputs = false;
        if (tx.AcceptToMemoryPool(txdb, true, &fMissingInputs))
        {
            SyncWithWallets(tx, NULL, true);
            RelayTransaction(tx, vMsg);
            mapAlreadyAskedFor.erase(inv);
            vWorkQueue.push_back(inv.hash);
            vEraseQueue.push_back(inv.hash);

            // Recursively process any orphan transactions that depended on this one
            for (unsigned int i = 0; i < vWorkQueue.size(); i++)
            {
                uint256 hashPrev = vWorkQueue[i];
                for (map<uint256, CDataStream*>::iterator mi = mapOrphanTransactionsByPrev[hashPrev].begin();
                     mi != mapOrphanTransactionsByPrev[hashPrev].end();
                     ++mi)
                {
                    const CDataStream& vMsg = *((*mi).second);
                    CTransaction tx;
                    CDataStream(vMsg) >> tx;
                    CInv inv(MSG_TX, tx.GetHash());
                    bool fMissingInputs2 = false;

                    if (tx.AcceptToMemoryPool(txdb, true, &fMissingInputs2))
                    {
                        printf("   accepted orphan tx %s\n", inv.hash.ToString().substr(0,10).c_str());
                        SyncWithWallets(tx, NULL, true);
                        RelayTransaction(tx, vMsg);
                        mapAlreadyAskedFor.erase(inv);
                        vWorkQueue.push_back(inv.hash);
                        vEraseQueue.push_back(inv.hash);
                    }
                    else if (!fMissingInputs2)
                    {
                        // invalid orphan
                        vEraseQueue.push_back(inv.hash);
                        printf("   removed invalid orphan tx %s\n", inv.hash.ToString().substr(0,10).c_str());
                    }
                }
            }

            BOOST_FOREACH(uint256 hash, vEraseQueue)
                EraseOrphanTx(hash);
        }
        else if (fMissingInputs)
        {
            AddOrphanTx(vMsg);

            // DoS prevention: do not allow mapOrphanTransactions to grow unbounded
            unsigned int nEvicted = LimitOrphanTxSize(MAX_ORPHAN_TRANSACTIONS);
            if (nEvicted > 0)
                printf("mapOrphan overflow, removed %u tx\n", nEvicted);
        }
        if (tx.nDoS) pfrom->Misbehaving(tx.nDoS);
    }


    else if (strCommand == "block")
    {
        CBlock block;
        vRecv >> block;

        printf("received block %s\n", BlockHashStr(block.GetHash()).c_str());
        // block.print();

        CInv inv(MSG_BLOCK, block.GetHash());
        pfrom->AddInventoryKnown(inv);

        uint256 hashTmpBest = hashBestChain;
        if (ProcessBlock(pfrom, &block))
            mapAlreadyAskedFor.erase(inv);

        if (hashTmpBest != hashBestChain)
            nTimeChainChanged = GetTime();

        if (block.nDoS) pfrom->Misbehaving(block.nDoS);
    }


    else if (strCommand == "getaddr")
    {
        pfrom->vAddrToSend.clear();
        vector<CAddress> vAddr = addrman.GetAddr();
        BOOST_FOREACH(const CAddress &addr, vAddr)
            pfrom->PushAddress(addr);
    }


    else if (strCommand == "mempool")
    {
        std::vector<uint256> vtxid;
        mempool.queryHashes(vtxid);
        vector<CInv> vInv;
        for (unsigned int i = 0; i < vtxid.size(); i++) {
            CInv inv(MSG_TX, vtxid[i]);
            vInv.push_back(inv);
            if (i == (MAX_INV_SZ - 1))
                    break;
        }
        if (vInv.size() > 0)
            pfrom->PushMessage("inv", vInv);
    }


    else if (strCommand == "checkorder")
    {
        uint256 hashReply;
        vRecv >> hashReply;

        if (!GetBoolArg("-allowreceivebyip"))
        {
            pfrom->PushMessage("reply", hashReply, (int)2, string(""));
            return true;
        }

        CWalletTx order;
        vRecv >> order;

        /// we have a chance to check the order here

        // Keep giving the same key to the same ip until they use it
        if (!mapReuseKey.count(pfrom->addr))
            pwalletMain->GetKeyFromPool(mapReuseKey[pfrom->addr], true);

        // Send back approval of order and pubkey to use
        CScript scriptPubKey;
        scriptPubKey << mapReuseKey[pfrom->addr] << OP_CHECKSIG;
        pfrom->PushMessage("reply", hashReply, (int)0, scriptPubKey);
    }


    else if (strCommand == "reply")
    {
        uint256 hashReply;
        vRecv >> hashReply;

        CRequestTracker tracker;
        {
            LOCK(pfrom->cs_mapRequests);
            map<uint256, CRequestTracker>::iterator mi = pfrom->mapRequests.find(hashReply);
            if (mi != pfrom->mapRequests.end())
            {
                tracker = (*mi).second;
                pfrom->mapRequests.erase(mi);
            }
        }
        if (!tracker.IsNull())
            tracker.fn(tracker.param1, vRecv);
    }


    else if (strCommand == "ping")
    {
        if (pfrom->nVersion > BIP0031_VERSION)
        {
            uint64 nonce = 0;
            vRecv >> nonce;
            // Echo the message back with the nonce. This allows for two useful features:
            //
            // 1) A remote node can quickly check if the connection is operational
            // 2) Remote nodes can measure the latency of the network thread. If this node
            //    is overloaded it won't respond to pings quickly and the remote node can
            //    avoid sending us more work, like chain download requests.
            //
            // The nonce stops the remote getting confused between different pings: without
            // it, if the remote node sends a ping once per second and this node takes 5
            // seconds to respond to each, the 5th ping the remote sends would appear to
            // return very quickly.
            pfrom->PushMessage("pong", nonce);
        }
    }


    else if (strCommand == "alert")
    {
        CAlert alert;
        vRecv >> alert;

        uint256 alertHash = alert.GetHash();
        if (pfrom->setKnown.count(alertHash) == 0)
        {
            if (alert.ProcessAlert())
            {
                // Relay
                pfrom->setKnown.insert(alertHash);
                {
                    LOCK(cs_vNodes);
                    BOOST_FOREACH(CNode* pnode, vNodes)
                        alert.RelayTo(pnode);
                }
            }
            else {
                // Small DoS penalty so peers that send us lots of
                // duplicate/expired/invalid-signature/whatever alerts
                // eventually get banned.
                // This isn't a Misbehaving(100) (immediate ban) because the
                // peer might be an older or different implementation with
                // a different signature key, etc.
                pfrom->Misbehaving(10);
            }
        }
    }


    else if (strCommand == "filterload")
    {
        CBloomFilter filter;
        vRecv >> filter;

        if (!filter.IsWithinSizeConstraints())
            // There is no excuse for sending a too-large filter
            pfrom->Misbehaving(100);
        else
        {
            LOCK(pfrom->cs_filter);
            if (pfrom->pfilter) delete pfrom->pfilter;
            pfrom->pfilter = new CBloomFilter(filter);
        }
        pfrom->fRelayTxes = true;
    }


    else if (strCommand == "filteradd")
    {
        vector<unsigned char> vData;
        vRecv >> vData;

        LOCK(pfrom->cs_filter);
        if (pfrom->pfilter)
            pfrom->pfilter->insert(vData);
        else {
            CBloomFilter* pfilter = new CBloomFilter(1000, 0.001);
            pfilter->insert(vData);
            pfrom->pfilter = pfilter;
        }
        pfrom->fRelayTxes = true;
    }


    else if (strCommand == "filterclear")
    {
        LOCK(pfrom->cs_filter);
        delete pfrom->pfilter;
        pfrom->pfilter = NULL;
        pfrom->fRelayTxes = true;
    }


    else
    {
        // Ignore unknown commands for extensibility
    }


    // Update the last seen time for this node's address
    if (pfrom->fNetworkNode)
        if (strCommand == "version" || strCommand == "addr" || strCommand == "inv" || strCommand == "getdata" || strCommand == "ping")
            AddressCurrentlyConnected(pfrom->addr);


    return true;
}

bool ProcessMessages(CNode* pfrom)
{
    CDataStream& vRecv = pfrom->vRecv;
    if (vRecv.empty())
        return true;
    //if (fDebug)
    //    printf("ProcessMessages(%u bytes)\n", vRecv.size());

    //
    // Message format
    //  (4) message start
    //  (12) command
    //  (4) size
    //  (4) checksum
    //  (x) data
    //

    loop
    {
        // Don't bother if send buffer is too full to respond anyway
        if (pfrom->vSend.size() >= SendBufferSize())
            break;

        // Scan for message start
        CDataStream::iterator pstart = search(vRecv.begin(), vRecv.end(), BEGIN(pchMessageStart), END(pchMessageStart));
        int nHeaderSize = vRecv.GetSerializeSize(CMessageHeader());
        if (vRecv.end() - pstart < nHeaderSize)
        {
            if ((int)vRecv.size() > nHeaderSize)
            {
                printf("\n\nPROCESSMESSAGE MESSAGESTART NOT FOUND\n\n");
                vRecv.erase(vRecv.begin(), vRecv.end() - nHeaderSize);
            }
            break;
        }
        if (pstart - vRecv.begin() > 0)
            printf("\n\nPROCESSMESSAGE SKIPPED %d BYTES\n\n", pstart - vRecv.begin());
        vRecv.erase(vRecv.begin(), pstart);

        // Read header
        vector<char> vHeaderSave(vRecv.begin(), vRecv.begin() + nHeaderSize);
        CMessageHeader hdr;
        vRecv >> hdr;
        if (!hdr.IsValid())
        {
            printf("\n\nPROCESSMESSAGE: ERRORS IN HEADER %s\n\n\n", hdr.GetCommand().c_str());
            continue;
        }
        string strCommand = hdr.GetCommand();

        // Message size
        unsigned int nMessageSize = hdr.nMessageSize;
        if (nMessageSize > MAX_SIZE)
        {
            printf("ProcessMessages(%s, %u bytes) : nMessageSize > MAX_SIZE\n", strCommand.c_str(), nMessageSize);
            continue;
        }
        if (nMessageSize > vRecv.size())
        {
            // Rewind and wait for rest of message
            vRecv.insert(vRecv.begin(), vHeaderSave.begin(), vHeaderSave.end());
            break;
        }

        // Checksum
        uint256 hash = Hash(vRecv.begin(), vRecv.begin() + nMessageSize);
        unsigned int nChecksum = 0;
        memcpy(&nChecksum, &hash, sizeof(nChecksum));
        if (nChecksum != hdr.nChecksum)
        {
            printf("ProcessMessages(%s, %u bytes) : CHECKSUM ERROR nChecksum=%08x hdr.nChecksum=%08x\n",
               strCommand.c_str(), nMessageSize, nChecksum, hdr.nChecksum);
            continue;
        }

        // Copy message to its own buffer
        CDataStream vMsg(vRecv.begin(), vRecv.begin() + nMessageSize, vRecv.nType, vRecv.nVersion);
        vRecv.ignore(nMessageSize);

        // Process message
        bool fRet = false;
        try
        {
            {
                LOCK(cs_main);
                fRet = ProcessMessage(pfrom, strCommand, vMsg);
            }
            if (fShutdown)
                return true;
        }
        catch (std::ios_base::failure& e)
        {
            if (strstr(e.what(), "end of data"))
            {
                // Allow exceptions from under-length message on vRecv
                printf("ProcessMessages(%s, %u bytes) : Exception '%s' caught, normally caused by a message being shorter than its stated length\n", strCommand.c_str(), nMessageSize, e.what());
            }
            else if (strstr(e.what(), "size too large"))
            {
                // Allow exceptions from over-long size
                printf("ProcessMessages(%s, %u bytes) : Exception '%s' caught\n", strCommand.c_str(), nMessageSize, e.what());
            }
            else
            {
                PrintExceptionContinue(&e, "ProcessMessages()");
            }
        }
        catch (std::exception& e) {
            PrintExceptionContinue(&e, "ProcessMessages()");
        } catch (...) {
            PrintExceptionContinue(NULL, "ProcessMessages()");
        }

        // Ask a connected node for block updates
        if (!pfrom->fClient && !pfrom->fOneShot &&
            (pfrom->nVersion < NOBLKS_VERSION_START ||
             pfrom->nVersion >= NOBLKS_VERSION_END) &&
             (nAskedForBlocks < 1 || vNodes.size() <= 1))
        {
            nAskedForBlocks++;
            pfrom->fAskedForBlocks = true;
            printf("initial getblocks to %s\n", pfrom->addr.ToString().c_str());
            pfrom->PushGetBlocks(pindexBest, uint256(0));
        }

        if (!fRet)
            printf("ProcessMessage(%s, %u bytes) FAILED\n", strCommand.c_str(), nMessageSize);
    }

    vRecv.Compact();
    return true;
}


bool SendMessages(CNode* pto, bool fSendTrickle)
{
    TRY_LOCK(cs_main, lockMain);
    if (lockMain) {
        // Don't send anything until we get their version message
        if (pto->nVersion == 0)
            return true;

        // Keep-alive ping. We send a nonce of zero because we don't use it anywhere
        // right now.
        if (pto->nLastSend && GetTime() - pto->nLastSend > 30 * 60 && pto->vSend.empty()) {
            uint64 nonce = 0;
            if (pto->nVersion > BIP0031_VERSION)
                pto->PushMessage("ping", nonce);
            else
                pto->PushMessage("ping");
        }

        // Resend wallet transactions that haven't gotten in a block yet
        ResendWalletTransactions();

        // Address refresh broadcast
        static int64 nLastRebroadcast;
        if (!IsInitialBlockDownload() && (GetTime() - nLastRebroadcast > 24 * 60 * 60))
        {
            {
                LOCK(cs_vNodes);
                BOOST_FOREACH(CNode* pnode, vNodes)
                {
                    // Periodically clear setAddrKnown to allow refresh broadcasts
                    if (nLastRebroadcast)
                        pnode->setAddrKnown.clear();

                    // Rebroadcast our address
                    if (!fNoListen)
                    {
                        CAddress addr = GetLocalAddress(&pnode->addr);
                        if (addr.IsRoutable())
                            pnode->PushAddress(addr);
                    }
                }
            }
            nLastRebroadcast = GetTime();
        }

        //
        // Message: addr
        //
        if (fSendTrickle)
        {
            vector<CAddress> vAddr;
            vAddr.reserve(pto->vAddrToSend.size());
            BOOST_FOREACH(const CAddress& addr, pto->vAddrToSend)
            {
                // returns true if wasn't already contained in the set
                if (pto->setAddrKnown.insert(addr).second)
                {
                    vAddr.push_back(addr);
                    // receiver rejects addr messages larger than 1000
                    if (vAddr.size() >= 1000)
                    {
                        pto->PushMessage("addr", vAddr);
                        vAddr.clear();
                    }
                }
            }
            pto->vAddrToSend.clear();
            if (!vAddr.empty())
                pto->PushMessage("addr", vAddr);
        }


        //
        // Message: inventory
        //
        vector<CInv> vInv;
        vector<CInv> vInvWait;
        {
            LOCK(pto->cs_inventory);
            vInv.reserve(pto->vInventoryToSend.size());
            vInvWait.reserve(pto->vInventoryToSend.size());
            BOOST_FOREACH(const CInv& inv, pto->vInventoryToSend)
            {
                if (pto->setInventoryKnown.count(inv))
                    continue;

                // trickle out tx inv to protect privacy
                if (inv.type == MSG_TX && !fSendTrickle)
                {
                    // 1/4 of tx invs blast to all immediately
                    static uint256 hashSalt;
                    if (hashSalt == 0)
                        hashSalt = GetRandHash();
                    uint256 hashRand = inv.hash ^ hashSalt;
                    hashRand = Hash(BEGIN(hashRand), END(hashRand));
                    bool fTrickleWait = ((hashRand & 3) != 0);

                    // always trickle our own transactions
                    if (!fTrickleWait)
                    {
                        CWalletTx wtx;
                        if (GetTransaction(inv.hash, wtx))
                            if (wtx.fFromMe)
                                fTrickleWait = true;
                    }

                    if (fTrickleWait)
                    {
                        vInvWait.push_back(inv);
                        continue;
                    }
                }

                // returns true if wasn't already contained in the set
                if (pto->setInventoryKnown.insert(inv).second)
                {
                    vInv.push_back(inv);
                    if (vInv.size() >= 1000)
                    {
                        pto->PushMessage("inv", vInv);
                        vInv.clear();
                    }
                }
            }
            pto->vInventoryToSend = vInvWait;
        }
        if (!vInv.empty())
            pto->PushMessage("inv", vInv);


        //
        // Message: getdata
        //
        vector<CInv> vGetData;
        int64 nNow = GetTime() * 1000000;
        CTxDB txdb("r");
        while (!pto->mapAskFor.empty() && (*pto->mapAskFor.begin()).first <= nNow)
        {
            const CInv& inv = (*pto->mapAskFor.begin()).second;
            if (!AlreadyHave(txdb, inv))
            {
                if (fDebugNet)
                    printf("sending getdata: %s\n", inv.ToString().c_str());
                vGetData.push_back(inv);
                if (vGetData.size() >= 1000)
                {
                    pto->PushMessage("getdata", vGetData);
                    vGetData.clear();
                }
                mapAlreadyAskedFor[inv] = nNow;
            }
            pto->mapAskFor.erase(pto->mapAskFor.begin());
        }
        if (!vGetData.empty())
            pto->PushMessage("getdata", vGetData);

    }
    return true;
}














//////////////////////////////////////////////////////////////////////////////
//
// BitcoinMiner
//

int static FormatHashBlocks(void* pbuffer, unsigned int len)
{
    unsigned char* pdata = (unsigned char*)pbuffer;
    unsigned int blocks = 1 + ((len + 8) / 64);
    unsigned char* pend = pdata + 64 * blocks;
    memset(pdata + len, 0, 64 * blocks - len);
    pdata[len] = 0x80;
    unsigned int bits = len * 8;
    pend[-1] = (bits >> 0) & 0xff;
    pend[-2] = (bits >> 8) & 0xff;
    pend[-3] = (bits >> 16) & 0xff;
    pend[-4] = (bits >> 24) & 0xff;
    return blocks;
}

static const unsigned int pSHA256InitState[8] =
{0x6a09e667, 0xbb67ae85, 0x3c6ef372, 0xa54ff53a, 0x510e527f, 0x9b05688c, 0x1f83d9ab, 0x5be0cd19};

void SHA256Transform(void* pstate, void* pinput, const void* pinit)
{
    SHA256_CTX ctx;
    unsigned char data[64];

    SHA256_Init(&ctx);

    for (int i = 0; i < 16; i++)
        ((uint32_t*)data)[i] = ByteReverse(((uint32_t*)pinput)[i]);

    for (int i = 0; i < 8; i++)
        ctx.h[i] = ((uint32_t*)pinit)[i];

    SHA256_Update(&ctx, data, sizeof(data));
    for (int i = 0; i < 8; i++)
        ((uint32_t*)pstate)[i] = ctx.h[i];
}

//
// ScanHash scans nonces looking for a hash with at least some zero bits.
// It operates on big endian data.  Caller does the byte reversing.
// All input buffers are 16-byte aligned.  nNonce is usually preserved
// between calls, but periodically or if nNonce is 0xffff0000 or above,
// the block is rebuilt and nNonce starts over at zero.
//
unsigned int static ScanHash_CryptoPP(char* pmidstate, char* pdata, char* phash1, char* phash, unsigned int& nHashesDone)
{
    unsigned int& nNonce = *(unsigned int*)(pdata + 12);
    for (;;)
    {
        // Crypto++ SHA256
        // Hash pdata using pmidstate as the starting state into
        // pre-formatted buffer phash1, then hash phash1 into phash
        nNonce++;
        SHA256Transform(phash1, pdata, pmidstate);
        SHA256Transform(phash, phash1, pSHA256InitState);

        // Return the nonce if the hash has at least some zero bits,
        // caller will check if it has enough to reach the target
        if (((unsigned short*)phash)[14] == 0)
            return nNonce;

        // If nothing found after trying for a while, return -1
        if ((nNonce & 0xffff) == 0)
        {
            nHashesDone = 0xffff+1;
            return (unsigned int) -1;
        }
    }
}

// CTxInfo represents a logical transaction to potentially be included in blocks
// It stores extra metadata such as the subjective priority of a transaction at the time of building the block
// When there are unconfirmed transactions that depend on other unconfirmed transactions, these "child" transactions' CTxInfo object factors in its "parents" to its priority and effective size; this way, the "child" can cover the "cost" of its "parents", and the "parents" are included into the block as part of the "child"

class CTxInfo;
typedef std::map<uint256, CTxInfo> mapInfo_t;

class CTxInfo
{
public:
    mapInfo_t *pmapInfoById;
    CTransaction* ptx;
    uint256 hash;
private:
    set<uint256> setDependsOn;
public:
    set<uint256> setDependents;
    double dPriority;
    uint64 nTxFee;
    bool fInvalid;
    unsigned int nSize;
    unsigned int nEffectiveSizeCached;

    CTxInfo()
    {
        pmapInfoById = NULL;
        ptx = NULL;
        hash = 0;
        dPriority = 0;
        nTxFee = 0;
        fInvalid = false;
        nSize = 0;
        nEffectiveSizeCached = 0;
    }

    void print() const
    {
        printf("CTxInfo(hash=%s, dPriority=%.1f, nTxFee=%"PRI64u")\n",
               ptx->GetHash().ToString().substr(0,10).c_str(), dPriority, nTxFee);
        BOOST_FOREACH(uint256 hash, setDependsOn)
            printf("   setDependsOn %s\n", hash.ToString().substr(0,10).c_str());
    }

    void addDependsOn(const uint256& hashPrev)
    {
        setDependsOn.insert(hashPrev);
        nEffectiveSizeCached = 0;
    }

    void rmDependsOn(const uint256& hashPrev)
    {
        setDependsOn.erase(hashPrev);
        nEffectiveSizeCached = 0;
    }

    // effectiveSize handles inheriting the fInvalid flag as a side effect
    unsigned int
    effectiveSize()
    {
        if (fInvalid)
            return -1;

        if (nEffectiveSizeCached)
            return nEffectiveSizeCached;

        assert(pmapInfoById);

        if (!nSize)
            nSize = ::GetSerializeSize(*ptx, SER_NETWORK, PROTOCOL_VERSION);
        unsigned int nEffectiveSize = nSize;
        BOOST_FOREACH(const uint256& dephash, setDependsOn)
        {
            CTxInfo& depinfo = (*pmapInfoById)[dephash];
            nEffectiveSize += depinfo.effectiveSize();

            if (depinfo.fInvalid)
            {
                fInvalid = true;
                return -1;
            }
        }
        nEffectiveSizeCached = nEffectiveSize;
        return nEffectiveSize;
    }

    double
    getPriority()
    {
        // Priority is sum(valuein * age) / txsize
        return dPriority / effectiveSize() + ptx->dPriorityDelta;
    }

    double
    getFeePerKB()
    {
        return double(nTxFee) / (double(effectiveSize()) / 1000);
    }

    unsigned int
    GetLegacySigOpCount()
    {
        assert(pmapInfoById);

        unsigned int n = ptx->GetLegacySigOpCount();
        BOOST_FOREACH(const uint256& dephash, setDependsOn)
        {
            CTxInfo& depinfo = (*pmapInfoById)[dephash];
            n += depinfo.GetLegacySigOpCount();
        }
        return n;
    }

    bool
    DoInputs(CTxDB& txdb, map<uint256, CTxIndex>& mapTestPoolTmp, CBlockIndex*pindexPrev, std::vector<CTxInfo*>& vAdded, unsigned int& nTxSigOps)
    {
        CTransaction& tx = *ptx;

        if (mapTestPoolTmp.count(hash))
            // Already included in block template
            return true;

        assert(pmapInfoById);

        BOOST_FOREACH(const uint256& dephash, setDependsOn)
        {
            CTxInfo& depinfo = (*pmapInfoById)[dephash];
            if (!depinfo.DoInputs(txdb, mapTestPoolTmp, pindexPrev, vAdded, nTxSigOps))
                return false;
        }

        MapPrevTx mapInputs;
        bool fInvalid;
        if (!tx.FetchInputs(txdb, mapTestPoolTmp, false, true, mapInputs, fInvalid))
            return false;

        nTxSigOps += tx.GetP2SHSigOpCount(mapInputs);

        if (!tx.ConnectInputs(mapInputs, mapTestPoolTmp, CDiskTxPos(1,1,1), pindexPrev, false, true))
            return false;

        mapTestPoolTmp[hash] = CTxIndex(CDiskTxPos(1,1,1), tx.vout.size());
        vAdded.push_back(this);

        return true;
    }
};


bool PrioritiseTransaction(const uint256 hash, const string strHash, double dPriorityDelta, int64 nFeeDelta)
{
    if (!mempool.mapTx.count(hash))
    {
        printf("PrioritiseTransaction: cannot find %s\n", strHash.c_str());
        return false;
    }

    {
        LOCK(mempool.cs);
        CTransaction &txn = mempool.mapTx[hash];
        txn.dPriorityDelta += dPriorityDelta;
        txn.nFeeDelta += nFeeDelta;
    }
    printf("PrioritiseTransaction: %s priority += %f, fee += %"PRI64d"\n", strHash.c_str(), dPriorityDelta, nFeeDelta);

    return true;
}


uint64 nLastBlockTx = 0;
uint64 nLastBlockSize = 0;

// We want to sort transactions by priority and fee, so:
typedef CTxInfo* TxPriority;
class TxPriorityCompare
{
    bool byFee;
public:
    TxPriorityCompare(bool _byFee) : byFee(_byFee) { }
    bool operator()(const TxPriority& a, const TxPriority& b)
    {
        if (byFee)
        {
            if (a->getFeePerKB() == b->getFeePerKB())
                return a->getPriority() < b->getPriority();
            return a->getFeePerKB() < b->getFeePerKB();
        }
        else
        {
            if (a->getPriority() == b->getPriority())
                return a->getFeePerKB() < b->getFeePerKB();
            return a->getPriority() < b->getPriority();
        }
    }
};

const char* pszDummy = "\0\0";
CScript scriptDummy(std::vector<unsigned char>(pszDummy, pszDummy + sizeof(pszDummy)));

CBlock* CreateNewBlock(CReserveKey& reservekey)
{
    CBlockIndex* pindexPrev = pindexBest;

    // Create new block
    auto_ptr<CBlock> pblock(new CBlock());
    if (!pblock.get())
        return NULL;

    // Create coinbase tx
    CTransaction txNew;
    txNew.vin.resize(1);
    txNew.vin[0].prevout.SetNull();
    txNew.vout.resize(1);
    txNew.vout[0].scriptPubKey << reservekey.GetReservedKey() << OP_CHECKSIG;

    // Add our coinbase tx as first transaction
    pblock->vtx.push_back(txNew);

    // Largest block you're willing to create:
    unsigned int nBlockMaxSize = GetArg("-blockmaxsize", MAX_BLOCK_SIZE_GEN/2);
    // Limit to betweeen 1K and MAX_BLOCK_SIZE-1K for sanity:
    nBlockMaxSize = std::max((unsigned int)1000, std::min((unsigned int)(MAX_BLOCK_SIZE-1000), nBlockMaxSize));

    // How much of the block should be dedicated to high-priority transactions,
    // included regardless of the fees they pay
    unsigned int nBlockPrioritySize = GetArg("-blockprioritysize", 27000);
    nBlockPrioritySize = std::min(nBlockMaxSize, nBlockPrioritySize);

    // Minimum block size you want to create; block will be filled with free transactions
    // until there are no more or the block reaches this size:
    unsigned int nBlockMinSize = GetArg("-blockminsize", 0);
    nBlockMinSize = std::min(nBlockMaxSize, nBlockMinSize);

    // Fee-per-kilobyte amount considered the same as "free"
    // Be careful setting this: if you set it to zero then
    // a transaction spammer can cheaply fill blocks using
    // 1-satoshi-fee transactions. It should be set above the real
    // cost to you of processing a transaction.
    int64 nMinTxFee = MIN_TX_FEE;
    if (mapArgs.count("-mintxfee"))
        ParseMoney(mapArgs["-mintxfee"], nMinTxFee);

    // Collect memory pool transactions into the block
    int64 nFees = 0;
    {
        LOCK2(cs_main, mempool.cs);
        CTxDB txdb("r");

        // Priority order to process transactions
        mapInfo_t mapInfoById;

        // This vector will be sorted into a priority queue:
        vector<TxPriority> vecPriority;
        vecPriority.reserve(mempool.mapTx.size());

        for (map<uint256, CTransaction>::iterator mi = mempool.mapTx.begin(); mi != mempool.mapTx.end(); ++mi)
        {
            CTransaction& tx = (*mi).second;
            if (tx.IsCoinBase() || !tx.IsFinal())
                continue;

            const uint256& hash = tx.GetHash();
            CTxInfo& txinfo = mapInfoById[hash];
            txinfo.hash = hash;
            txinfo.pmapInfoById = &mapInfoById;
            txinfo.ptx = &tx;

            double& dPriority = txinfo.dPriority;
            uint64& nTxFee = txinfo.nTxFee;
            int64 nTotalIn = 0;
            BOOST_FOREACH(const CTxIn& txin, tx.vin)
            {
                // Read prev transaction
                CTransaction txPrev;
                CTxIndex txindex;
                int64 nValueIn;
                int nConf;
                if (txPrev.ReadFromDisk(txdb, txin.prevout, txindex))
                {
                    // Input is confirmed
                    nConf = txindex.GetDepthInMainChain();
                    nValueIn = txPrev.vout[txin.prevout.n].nValue;
                    dPriority += (double)nValueIn * nConf;
                }
                else
                if (mempool.mapTx.count(txin.prevout.hash))
                {
                    // Input is still unconfirmed
                    const uint256& hashPrev = txin.prevout.hash;
                    nValueIn = mempool.mapTx[hashPrev].vout[txin.prevout.n].nValue;
                    txinfo.addDependsOn(hashPrev);
                    mapInfoById[hashPrev].setDependents.insert(hash);
                    nConf = 0;
                }
                else
                {
                    // We don't know where the input is
                    // In this case, it's impossible to include this transaction in a block, so mark it invalid and move on
                    txinfo.fInvalid = true;
                    printf("priority %s invalid input %s", txinfo.hash.ToString().substr(0,10).c_str(), txin.prevout.hash.ToString().substr(0,10).c_str());
                    goto nexttxn;
                }
                nTotalIn += nValueIn;
            }

            nTxFee = nTotalIn - tx.GetValueOut();
            nTxFee += tx.nFeeDelta;

            vecPriority.push_back(&txinfo);

nexttxn:    (void)1;
        }

        // Collect transactions into block
        map<uint256, CTxIndex> mapTestPool;
        uint64 nBlockSize = 1000;
        uint64 nBlockTx = 0;
        int nBlockSigOps = 100;
        bool fSortedByFee = (nBlockPrioritySize <= 0);

        TxPriorityCompare comparer(fSortedByFee);
        std::make_heap(vecPriority.begin(), vecPriority.end(), comparer);

        while (!vecPriority.empty())
        {
            // Take highest priority transaction off the priority queue:
            CTxInfo& txinfo = *(vecPriority.front());
            std::pop_heap(vecPriority.begin(), vecPriority.end(), comparer);
            vecPriority.pop_back();

            if (txinfo.fInvalid)
                continue;

            CTransaction& tx = *txinfo.ptx;
            double dPriority = txinfo.getPriority();
            double dFeePerKb = txinfo.getFeePerKB();

            // Size limits
            unsigned int nTxSize = txinfo.effectiveSize();
            if (nBlockSize + nTxSize >= nBlockMaxSize)
                continue;

            // Legacy limits on sigOps:
            unsigned int nTxSigOps = txinfo.GetLegacySigOpCount();
            if (nBlockSigOps + nTxSigOps >= MAX_BLOCK_SIGOPS)
                continue;

            // Skip free transactions if we're past the minimum block size:
            if (fSortedByFee && (tx.dPriorityDelta <= 0) && (tx.nFeeDelta <= 0) && (dFeePerKb < nMinTxFee) && (nBlockSize + nTxSize >= nBlockMinSize) && !pwalletMain->IsFromMe(tx))
                continue;

            // Prioritise by fee once past the priority size or we run out of high-priority
            // transactions:
            if (!fSortedByFee &&
                ((nBlockSize + nTxSize >= nBlockPrioritySize) || (dPriority < COIN * 144 / 250)))
            {
                fSortedByFee = true;
                comparer = TxPriorityCompare(fSortedByFee);
                std::make_heap(vecPriority.begin(), vecPriority.end(), comparer);
            }

            map<uint256, CTxIndex> mapTestPoolTmp(mapTestPool);
            std::vector<CTxInfo*> vAdded;
            if (!txinfo.DoInputs(txdb, mapTestPoolTmp, pindexPrev, vAdded, nTxSigOps))
                continue;

            if (nBlockSigOps + nTxSigOps >= MAX_BLOCK_SIGOPS)
                continue;

            swap(mapTestPool, mapTestPoolTmp);

            // Added
            nBlockSize += nTxSize;
            nBlockTx += vAdded.size();
            nBlockSigOps += nTxSigOps;

            if (fDebug && GetBoolArg("-printpriority"))
            {
                printf("priority %.1f feeperkb %.1f txid %s\n",
                       dPriority, dFeePerKb, tx.GetHash().ToString().c_str());
            }

            bool fResort = false;
            BOOST_FOREACH(CTxInfo* ptxinfo, vAdded)
            {
                pblock->vtx.push_back(*ptxinfo->ptx);
                nFees += ptxinfo->nTxFee;

                ptxinfo->fInvalid = true;
                if (!ptxinfo->setDependents.empty())
                {
                    fResort = true;
                    BOOST_FOREACH(const uint256& dhash, ptxinfo->setDependents)
                    {
                        CTxInfo& dtxinfo = mapInfoById[dhash];
                        dtxinfo.rmDependsOn(ptxinfo->hash);
                        fResort = true;
                    }
                }
            }
            if (fResort)
                // Re-sort the priority queue to pick up on improved standing
                std::make_heap(vecPriority.begin(), vecPriority.end(), comparer);
        }

        nLastBlockTx = nBlockTx;
        nLastBlockSize = nBlockSize;
        printf("CreateNewBlock(): total size %lu\n", nBlockSize);

    pblock->vtx[0].vout[0].nValue = GetBlockValue(pindexPrev->nHeight+1, nFees);

    // Fill in header
    pblock->hashPrevBlock  = pindexPrev->GetBlockHash();
    pblock->UpdateTime(pindexPrev);
    pblock->nBits          = GetNextWorkRequired(pindexPrev, pblock.get());
    pblock->nNonce         = 0;

        pblock->vtx[0].vin[0].scriptSig = scriptDummy;
        CBlockIndex indexDummy(1, 1, *pblock);
        indexDummy.pprev = pindexPrev;
        indexDummy.nHeight = pindexPrev->nHeight + 1;
        if (!pblock->ConnectBlock(txdb, &indexDummy, true))
            throw std::runtime_error("CreateNewBlock() : ConnectBlock failed");
    }

    return pblock.release();
}


void IncrementExtraNonce(CBlock* pblock, CBlockIndex* pindexPrev, unsigned int& nExtraNonce)
{
    // Update nExtraNonce
    static uint256 hashPrevBlock;
    if (hashPrevBlock != pblock->hashPrevBlock)
    {
        nExtraNonce = 0;
        hashPrevBlock = pblock->hashPrevBlock;
    }
    ++nExtraNonce;
    unsigned int nHeight = pindexPrev->nHeight+1; // Height first in coinbase required for block.version=2
    pblock->vtx[0].vin[0].scriptSig = (CScript() << nHeight << CBigNum(nExtraNonce)) + COINBASE_FLAGS;
    assert(pblock->vtx[0].vin[0].scriptSig.size() <= 100);

    pblock->hashMerkleRoot = pblock->BuildMerkleTree();
}


void FormatHashBuffers(CBlock* pblock, char* pmidstate, char* pdata, char* phash1)
{
    //
    // Pre-build hash buffers
    //
    struct
    {
        struct unnamed2
        {
            int nVersion;
            uint256 hashPrevBlock;
            uint256 hashMerkleRoot;
            unsigned int nTime;
            unsigned int nBits;
            unsigned int nNonce;
        }
        block;
        unsigned char pchPadding0[64];
        uint256 hash1;
        unsigned char pchPadding1[64];
    }
    tmp;
    memset(&tmp, 0, sizeof(tmp));

    tmp.block.nVersion       = pblock->nVersion;
    tmp.block.hashPrevBlock  = pblock->hashPrevBlock;
    tmp.block.hashMerkleRoot = pblock->hashMerkleRoot;
    tmp.block.nTime          = pblock->nTime;
    tmp.block.nBits          = pblock->nBits;
    tmp.block.nNonce         = pblock->nNonce;

    FormatHashBlocks(&tmp.block, sizeof(tmp.block));
    FormatHashBlocks(&tmp.hash1, sizeof(tmp.hash1));

    // Byte swap all the input buffer
    for (unsigned int i = 0; i < sizeof(tmp)/4; i++)
        ((unsigned int*)&tmp)[i] = ByteReverse(((unsigned int*)&tmp)[i]);

    // Precalc the first half of the first hash, which stays constant
    SHA256Transform(pmidstate, &tmp.block, pSHA256InitState);

    memcpy(pdata, &tmp.block, 128);
    memcpy(phash1, &tmp.hash1, 64);
}


bool CheckWork(CBlock* pblock, CWallet& wallet, CReserveKey& reservekey)
{
    uint256 hash = pblock->GetHash();
    uint256 hashTarget = CBigNum().SetCompact(pblock->nBits).getuint256();

    if (hash > hashTarget)
        return false;

    //// debug print
    printf("BitcoinMiner:\n");
    printf("proof-of-work found  \n  hash: %s  \ntarget: %s\n", hash.GetHex().c_str(), hashTarget.GetHex().c_str());
    pblock->print();
    printf("generated %s\n", FormatMoney(pblock->vtx[0].vout[0].nValue).c_str());

    // Found a solution
    {
        LOCK(cs_main);
        if (pblock->hashPrevBlock != hashBestChain)
            return error("BitcoinMiner : generated block is stale");

        // Remove key from key pool
        reservekey.KeepKey();

        // Track how many getdata requests this block gets
        {
            LOCK(wallet.cs_wallet);
            wallet.mapRequestCount[pblock->GetHash()] = 0;
        }

        // Process this block the same as if we had received it from another node
        if (!ProcessBlock(NULL, pblock))
            return error("BitcoinMiner : ProcessBlock, block not accepted");
    }

    return true;
}

void static ThreadBitcoinMiner(void* parg);

static bool fGenerateBitcoins = false;
static bool fLimitProcessors = false;
static int nLimitProcessors = -1;

void static BitcoinMiner(CWallet *pwallet)
{
    printf("BitcoinMiner started\n");
    SetThreadPriority(THREAD_PRIORITY_LOWEST);

    // Make this thread recognisable as the mining thread
    RenameThread("bitcoin-miner");

    // Each thread has its own key and counter
    CReserveKey reservekey(pwallet);
    unsigned int nExtraNonce = 0;

    while (fGenerateBitcoins)
    {
        if (fShutdown)
            return;
        while (vNodes.empty() || IsInitialBlockDownload())
        {
            Sleep(1000);
            if (fShutdown)
                return;
            if (!fGenerateBitcoins)
                return;
        }


        //
        // Create new block
        //
        unsigned int nTransactionsUpdatedLast = nTransactionsUpdated;
        CBlockIndex* pindexPrev = pindexBest;

        auto_ptr<CBlock> pblock(CreateNewBlock(reservekey));
        if (!pblock.get())
            return;
        IncrementExtraNonce(pblock.get(), pindexPrev, nExtraNonce);

        printf("Running BitcoinMiner with %d transactions in block (%u bytes)\n", pblock->vtx.size(),
               ::GetSerializeSize(*pblock, SER_NETWORK, PROTOCOL_VERSION));


        //
        // Pre-build hash buffers
        //
        char pmidstatebuf[32+16]; char* pmidstate = alignup<16>(pmidstatebuf);
        char pdatabuf[128+16];    char* pdata     = alignup<16>(pdatabuf);
        char phash1buf[64+16];    char* phash1    = alignup<16>(phash1buf);

        FormatHashBuffers(pblock.get(), pmidstate, pdata, phash1);

        unsigned int& nBlockTime = *(unsigned int*)(pdata + 64 + 4);
        unsigned int& nBlockBits = *(unsigned int*)(pdata + 64 + 8);
        unsigned int& nBlockNonce = *(unsigned int*)(pdata + 64 + 12);


        //
        // Search
        //
        int64 nStart = GetTime();
        uint256 hashTarget = CBigNum().SetCompact(pblock->nBits).getuint256();
        uint256 hashbuf[2];
        uint256& hash = *alignup<16>(hashbuf);
        loop
        {
            unsigned int nHashesDone = 0;
            unsigned int nNonceFound;

            // Crypto++ SHA256
            nNonceFound = ScanHash_CryptoPP(pmidstate, pdata + 64, phash1,
                                            (char*)&hash, nHashesDone);

            // Check if something found
            if (nNonceFound != (unsigned int) -1)
            {
                for (unsigned int i = 0; i < sizeof(hash)/4; i++)
                    ((unsigned int*)&hash)[i] = ByteReverse(((unsigned int*)&hash)[i]);

                if (hash <= hashTarget)
                {
                    // Found a solution
                    pblock->nNonce = ByteReverse(nNonceFound);
                    assert(hash == pblock->GetHash());

                    SetThreadPriority(THREAD_PRIORITY_NORMAL);
                    CheckWork(pblock.get(), *pwalletMain, reservekey);
                    SetThreadPriority(THREAD_PRIORITY_LOWEST);
                    break;
                }
            }

            // Meter hashes/sec
            static int64 nHashCounter;
            if (nHPSTimerStart == 0)
            {
                nHPSTimerStart = GetTimeMillis();
                nHashCounter = 0;
            }
            else
                nHashCounter += nHashesDone;
            if (GetTimeMillis() - nHPSTimerStart > 4000)
            {
                static CCriticalSection cs;
                {
                    LOCK(cs);
                    if (GetTimeMillis() - nHPSTimerStart > 4000)
                    {
                        dHashesPerSec = 1000.0 * nHashCounter / (GetTimeMillis() - nHPSTimerStart);
                        nHPSTimerStart = GetTimeMillis();
                        nHashCounter = 0;
                        static int64 nLogTime;
                        if (GetTime() - nLogTime > 30 * 60)
                        {
                            nLogTime = GetTime();
                            printf("hashmeter %3d CPUs %6.0f khash/s\n", vnThreadsRunning[THREAD_MINER], dHashesPerSec/1000.0);
                        }
                    }
                }
            }

            // Check for stop or if block needs to be rebuilt
            if (fShutdown)
                return;
            if (!fGenerateBitcoins)
                return;
            if (fLimitProcessors && vnThreadsRunning[THREAD_MINER] > nLimitProcessors)
                return;
            if (vNodes.empty())
                break;
            if (nBlockNonce >= 0xffff0000)
                break;
            if (nTransactionsUpdated != nTransactionsUpdatedLast && GetTime() - nStart > 60)
                break;
            if (pindexPrev != pindexBest)
                break;

            // Update nTime every few seconds
            pblock->UpdateTime(pindexPrev);
            nBlockTime = ByteReverse(pblock->nTime);
            if (fTestNet)
            {
                // Changing pblock->nTime can change work required on testnet:
                nBlockBits = ByteReverse(pblock->nBits);
                hashTarget = CBigNum().SetCompact(pblock->nBits).getuint256();
            }
        }
    }
}

void static ThreadBitcoinMiner(void* parg)
{
    CWallet* pwallet = (CWallet*)parg;
    try
    {
        vnThreadsRunning[THREAD_MINER]++;
        BitcoinMiner(pwallet);
        vnThreadsRunning[THREAD_MINER]--;
    }
    catch (std::exception& e) {
        vnThreadsRunning[THREAD_MINER]--;
        PrintException(&e, "ThreadBitcoinMiner()");
    } catch (...) {
        vnThreadsRunning[THREAD_MINER]--;
        PrintException(NULL, "ThreadBitcoinMiner()");
    }
    nHPSTimerStart = 0;
    if (vnThreadsRunning[THREAD_MINER] == 0)
        dHashesPerSec = 0;
    printf("ThreadBitcoinMiner exiting, %d threads remaining\n", vnThreadsRunning[THREAD_MINER]);
}


void GenerateBitcoins(bool fGenerate, CWallet* pwallet)
{
    fGenerateBitcoins = fGenerate;
    nLimitProcessors = GetArg("-genproclimit", -1);
    if (nLimitProcessors == 0)
        fGenerateBitcoins = false;
    fLimitProcessors = (nLimitProcessors != -1);

    if (fGenerate)
    {
        int nProcessors = boost::thread::hardware_concurrency();
        printf("%d processors\n", nProcessors);
        if (nProcessors < 1)
            nProcessors = 1;
        if (fLimitProcessors && nProcessors > nLimitProcessors)
            nProcessors = nLimitProcessors;
        int nAddThreads = nProcessors - vnThreadsRunning[THREAD_MINER];
        printf("Starting %d BitcoinMiner threads\n", nAddThreads);
        for (int i = 0; i < nAddThreads; i++)
        {
            if (!NewThread(ThreadBitcoinMiner, pwallet))
                printf("Error: NewThread(ThreadBitcoinMiner) failed\n");
            Sleep(10);
        }
    }
}<|MERGE_RESOLUTION|>--- conflicted
+++ resolved
@@ -2486,8 +2486,6 @@
 bool static ProcessMessage(CNode* pfrom, string strCommand, CDataStream& vRecv)
 {
     static map<CService, CPubKey> mapReuseKey;
-    static int64 nTimeChainChanged;
-
     RandAddSeedPerfmon();
     if (fDebug)
         printf("received: %s (%d bytes)\n", strCommand.c_str(), vRecv.size());
@@ -2588,25 +2586,10 @@
             }
         }
 
-<<<<<<< HEAD
         // Trigger download of remote node's memory pool
         if (!IsInitialBlockDownload() && !pfrom->fInbound &&
             pfrom->nVersion >= MEMPOOL_GD_VERSION)
             pfrom->PushMessage("mempool");
-=======
-        // Ask the first connected node for block updates
-        static int nAskedForBlocks = 0;
-        if (!pfrom->fClient && !pfrom->fOneShot &&
-            (pfrom->nStartingHeight > nBestHeight) &&
-            (pfrom->nVersion < NOBLKS_VERSION_START ||
-             pfrom->nVersion >= NOBLKS_VERSION_END) &&
-             (nAskedForBlocks < 1 || vNodes.size() <= 1 ||
-             ((GetTime() - nTimeChainChanged) > (60 * 60))))
-        {
-            nAskedForBlocks++;
-            pfrom->PushGetBlocks(pindexBest, uint256(0));
-        }
->>>>>>> b23e7993
 
         // Relay alerts
         {
@@ -2993,13 +2976,8 @@
         CInv inv(MSG_BLOCK, block.GetHash());
         pfrom->AddInventoryKnown(inv);
 
-        uint256 hashTmpBest = hashBestChain;
         if (ProcessBlock(pfrom, &block))
             mapAlreadyAskedFor.erase(inv);
-
-        if (hashTmpBest != hashBestChain)
-            nTimeChainChanged = GetTime();
-
         if (block.nDoS) pfrom->Misbehaving(block.nDoS);
     }
 
@@ -3303,9 +3281,11 @@
 
         // Ask a connected node for block updates
         if (!pfrom->fClient && !pfrom->fOneShot &&
+            (pfrom->nStartingHeight > nBestHeight) &&
             (pfrom->nVersion < NOBLKS_VERSION_START ||
              pfrom->nVersion >= NOBLKS_VERSION_END) &&
-             (nAskedForBlocks < 1 || vNodes.size() <= 1))
+             (nAskedForBlocks < 1 || vNodes.size() <= 1 ||
+             ((GetTime() - nTimeBestReceived) > (60 * 60))))
         {
             nAskedForBlocks++;
             pfrom->fAskedForBlocks = true;

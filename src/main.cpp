--- conflicted
+++ resolved
@@ -502,11 +502,7 @@
     bool fFromMe = pwalletMain->IsFromMe(tx);
 
     // Rather not work on nonstandard transactions (unless -testnet)
-<<<<<<< HEAD
-    if (!fTestNet && !tx.IsStandard() && !fFromMe)
-=======
-    if (!fTestNet && !tx.IsStandard() && !GetBoolArg("-acceptnonstdtxn"))
->>>>>>> bb732d3e
+    if (!fTestNet && !tx.IsStandard() && !fFromMe && !GetBoolArg("-acceptnonstdtxn"))
         return error("CTxMemPool::accept() : nonstandard transaction type");
 
     // Do we already have it?
@@ -563,11 +559,7 @@
         }
 
         // Check for non-standard pay-to-script-hash in inputs
-<<<<<<< HEAD
         if (!tx.AreInputsStandard(mapInputs) && !fFromMe && !fTestNet)
-            return error("CTxMemPool::accept() : nonstandard transaction input");
-=======
-        if (!tx.AreInputsStandard(mapInputs) && !fTestNet)
         {
             if (!GetBoolArg("-acceptnonstdtxn"))
                 return error("CTxMemPool::accept() : nonstandard transaction input");
@@ -581,7 +573,6 @@
                     return error("CTxMemPool::accept() : transaction with out-of-bounds SigOpCount");
             }
         }
->>>>>>> bb732d3e
 
         // Note: if you modify this code to accept non-standard transactions, then
         // you should add code here to check that the transaction does a

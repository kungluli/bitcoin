--- conflicted
+++ resolved
@@ -2054,7 +2054,6 @@
     if (!pblock->AcceptBlock(fHasPOW))
         return error("ProcessBlock() : AcceptBlock FAILED");
 
-<<<<<<< HEAD
     if (!fHasPOW)
     {
         // The block isn't committed to disk since it was just a proposal, but we need to do connect checks still
@@ -2065,9 +2064,8 @@
         CTxDB txdb("r");
         return pblock->ConnectBlock(txdb, &indexDummy, true);
     }
-=======
+
     printf("Block ACCEPTED %15"PRI64d"ms\n", GetTimeMillis() - nStart);
->>>>>>> b4adb587
 
     // Recursively process any orphan blocks that depended on this one
     vector<uint256> vWorkQueue;

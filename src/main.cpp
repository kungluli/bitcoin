// Copyright (c) 2009-2010 Satoshi Nakamoto
// Copyright (c) 2009-2012 The Bitcoin developers
// Distributed under the MIT/X11 software license, see the accompanying
// file COPYING or http://www.opensource.org/licenses/mit-license.php.

#include "checkpoints.h"
#include "db.h"
#include "net.h"
#include "init.h"
#include "ui_interface.h"
#include <boost/algorithm/string/replace.hpp>
#include <boost/filesystem.hpp>
#include <boost/filesystem/fstream.hpp>
#include <boost/thread/condition_variable.hpp>
#include <boost/thread/locks.hpp>
#include <boost/thread/mutex.hpp>

using namespace std;
using namespace boost;

//
// Global state
//

CCriticalSection cs_setpwalletRegistered;
set<CWallet*> setpwalletRegistered;

CCriticalSection cs_main;

CTxMemPool mempool;
unsigned int nTransactionsUpdated = 0;

map<uint256, CBlockIndex*> mapBlockIndex;
uint256 hashGenesisBlock("0x000000000019d6689c085ae165831e934ff763ae46a2a6c172b3f1b60a8ce26f");
static CBigNum bnProofOfWorkLimit(~uint256(0) >> 32);
CBlockIndex* pindexGenesisBlock = NULL;
int nBestHeight = -1;
int nAskedForBlocks = 0;
CBigNum bnBestChainWork = 0;
CBigNum bnBestInvalidWork = 0;
uint256 hashBestChain = 0;
CBlockIndex* pindexBest = NULL;
int64 nTimeBestReceived = 0;
boost::mutex csBestBlock;
boost::condition_variable cvBlockChange;

CMedianFilter<int> cPeerBlockCounts(5, 0); // Amount of blocks that other nodes claim to have

map<uint256, CBlock*> mapOrphanBlocks;
multimap<uint256, CBlock*> mapOrphanBlocksByPrev;

map<uint256, CDataStream*> mapOrphanTransactions;
map<uint256, map<uint256, CDataStream*> > mapOrphanTransactionsByPrev;

// Constant stuff for coinbase transactions we create:
CScript COINBASE_FLAGS;

const string strMessageMagic = "Bitcoin Signed Message:\n";

double dHashesPerSec;
int64 nHPSTimerStart;

// Settings
int64 nTransactionFee = 0;
int64 nTransactionFeeMax = CENT;
bool fForceFee = false;
int64 nMinFeeBase = 0;
int64 nMinFeePer = 1000;



//////////////////////////////////////////////////////////////////////////////
//
// dispatching functions
//

// These functions dispatch to one or all registered wallets


void RegisterWallet(CWallet* pwalletIn)
{
    {
        LOCK(cs_setpwalletRegistered);
        setpwalletRegistered.insert(pwalletIn);
    }
}

void UnregisterWallet(CWallet* pwalletIn)
{
    {
        LOCK(cs_setpwalletRegistered);
        setpwalletRegistered.erase(pwalletIn);
    }
}

// check whether the passed transaction is from us
bool static IsFromMe(CTransaction& tx)
{
    BOOST_FOREACH(CWallet* pwallet, setpwalletRegistered)
        if (pwallet->IsFromMe(tx))
            return true;
    return false;
}

// get the wallet transaction with the given hash (if it exists)
bool static GetTransaction(const uint256& hashTx, CWalletTx& wtx)
{
    BOOST_FOREACH(CWallet* pwallet, setpwalletRegistered)
        if (pwallet->GetTransaction(hashTx,wtx))
            return true;
    return false;
}

// erases transaction with the given hash from all wallets
void static EraseFromWallets(uint256 hash)
{
    BOOST_FOREACH(CWallet* pwallet, setpwalletRegistered)
        pwallet->EraseFromWallet(hash);
}

// make sure all wallets know about the given transaction, in the given block
void SyncWithWallets(const CTransaction& tx, const CBlock* pblock, bool fUpdate)
{
    BOOST_FOREACH(CWallet* pwallet, setpwalletRegistered)
        pwallet->AddToWalletIfInvolvingMe(tx, pblock, fUpdate);
}

// notify wallets about a new best chain
void static SetBestChain(const CBlockLocator& loc)
{
    BOOST_FOREACH(CWallet* pwallet, setpwalletRegistered)
        pwallet->SetBestChain(loc);
}

// notify wallets about an updated transaction
void static UpdatedTransaction(const uint256& hashTx)
{
    BOOST_FOREACH(CWallet* pwallet, setpwalletRegistered)
        pwallet->UpdatedTransaction(hashTx);
}

// dump all wallets
void static PrintWallets(const CBlock& block)
{
    BOOST_FOREACH(CWallet* pwallet, setpwalletRegistered)
        pwallet->PrintWallet(block);
}

// notify wallets about an incoming inventory (for request counts)
void static Inventory(const uint256& hash)
{
    BOOST_FOREACH(CWallet* pwallet, setpwalletRegistered)
        pwallet->Inventory(hash);
}

// ask wallets to resend their transactions
void static ResendWalletTransactions()
{
    BOOST_FOREACH(CWallet* pwallet, setpwalletRegistered)
        pwallet->ResendWalletTransactions();
}







//////////////////////////////////////////////////////////////////////////////
//
// mapOrphanTransactions
//

bool AddOrphanTx(const CDataStream& vMsg)
{
    CTransaction tx;
    CDataStream(vMsg) >> tx;
    uint256 hash = tx.GetHash();
    if (mapOrphanTransactions.count(hash))
        return false;

    CDataStream* pvMsg = new CDataStream(vMsg);

    // Ignore big transactions, to avoid a
    // send-big-orphans memory exhaustion attack. If a peer has a legitimate
    // large transaction with a missing parent then we assume
    // it will rebroadcast it later, after the parent transaction(s)
    // have been mined or received.
    // 10,000 orphans, each of which is at most 5,000 bytes big is
    // at most 500 megabytes of orphans:
    if (pvMsg->size() > 5000)
    {
        printf("ignoring large orphan tx (size: %u, hash: %s)\n", pvMsg->size(), hash.ToString().substr(0,10).c_str());
        delete pvMsg;
        return false;
    }

    mapOrphanTransactions[hash] = pvMsg;
    BOOST_FOREACH(const CTxIn& txin, tx.vin)
        mapOrphanTransactionsByPrev[txin.prevout.hash].insert(make_pair(hash, pvMsg));

    if (!fQuietInitial || CaughtUp())
        printf("stored orphan tx %s (mapsz %u)\n", hash.ToString().substr(0,10).c_str(),
            mapOrphanTransactions.size());
    return true;
}

void static EraseOrphanTx(uint256 hash)
{
    if (!mapOrphanTransactions.count(hash))
        return;
    const CDataStream* pvMsg = mapOrphanTransactions[hash];
    CTransaction tx;
    CDataStream(*pvMsg) >> tx;
    BOOST_FOREACH(const CTxIn& txin, tx.vin)
    {
        mapOrphanTransactionsByPrev[txin.prevout.hash].erase(hash);
        if (mapOrphanTransactionsByPrev[txin.prevout.hash].empty())
            mapOrphanTransactionsByPrev.erase(txin.prevout.hash);
    }
    delete pvMsg;
    mapOrphanTransactions.erase(hash);
}

unsigned int LimitOrphanTxSize(unsigned int nMaxOrphans)
{
    unsigned int nEvicted = 0;
    while (mapOrphanTransactions.size() > nMaxOrphans)
    {
        // Evict a random orphan:
        uint256 randomhash = GetRandHash();
        map<uint256, CDataStream*>::iterator it = mapOrphanTransactions.lower_bound(randomhash);
        if (it == mapOrphanTransactions.end())
            it = mapOrphanTransactions.begin();
        EraseOrphanTx(it->first);
        ++nEvicted;
    }
    return nEvicted;
}







//////////////////////////////////////////////////////////////////////////////
//
// CTransaction and CTxIndex
//

bool CTransaction::ReadFromDisk(CTxDB& txdb, COutPoint prevout, CTxIndex& txindexRet)
{
    SetNull();
    if (!txdb.ReadTxIndex(prevout.hash, txindexRet))
        return false;
    if (!ReadFromDisk(txindexRet.pos))
        return false;
    if (prevout.n >= vout.size())
    {
        SetNull();
        return false;
    }
    return true;
}

bool CTransaction::ReadFromDisk(CTxDB& txdb, COutPoint prevout)
{
    CTxIndex txindex;
    return ReadFromDisk(txdb, prevout, txindex);
}

bool CTransaction::ReadFromDisk(COutPoint prevout)
{
    CTxDB txdb("r");
    CTxIndex txindex;
    return ReadFromDisk(txdb, prevout, txindex);
}

bool CTransaction::IsStandard() const
{
    BOOST_FOREACH(const CTxIn& txin, vin)
    {
        // Biggest 'standard' txin is a 3-signature 3-of-3 CHECKMULTISIG
        // pay-to-script-hash, which is 3 ~80-byte signatures, 3
        // ~65-byte public keys, plus a few script ops.
        if (txin.scriptSig.size() > 500)
            return false;
        if (!txin.scriptSig.IsPushOnly())
            return false;
    }
    BOOST_FOREACH(const CTxOut& txout, vout)
        if (!::IsStandard(txout.scriptPubKey))
            return false;
    return true;
}

//
// Check transaction inputs, and make sure any
// pay-to-script-hash transactions are evaluating IsStandard scripts
//
// Why bother? To avoid denial-of-service attacks; an attacker
// can submit a standard HASH... OP_EQUAL transaction,
// which will get accepted into blocks. The redemption
// script can be anything; an attacker could use a very
// expensive-to-check-upon-redemption script like:
//   DUP CHECKSIG DROP ... repeated 100 times... OP_1
//
bool CTransaction::AreInputsStandard(const MapPrevTx& mapInputs) const
{
    if (IsCoinBase())
        return true; // Coinbases don't use vin normally

    for (unsigned int i = 0; i < vin.size(); i++)
    {
        const CTxOut& prev = GetOutputFor(vin[i], mapInputs);

        vector<vector<unsigned char> > vSolutions;
        txnouttype whichType;
        // get the scriptPubKey corresponding to this input:
        const CScript& prevScript = prev.scriptPubKey;
        if (!Solver(prevScript, whichType, vSolutions))
            return false;
        int nArgsExpected = ScriptSigArgsExpected(whichType, vSolutions);
        if (nArgsExpected < 0)
            return false;

        // Transactions with extra stuff in their scriptSigs are
        // non-standard. Note that this EvalScript() call will
        // be quick, because if there are any operations
        // beside "push data" in the scriptSig the
        // IsStandard() call returns false
        vector<vector<unsigned char> > stack;
        if (!EvalScript(stack, vin[i].scriptSig, *this, i, 0))
            return false;

        if (whichType == TX_SCRIPTHASH)
        {
            if (stack.empty())
                return false;
            CScript subscript(stack.back().begin(), stack.back().end());
            vector<vector<unsigned char> > vSolutions2;
            txnouttype whichType2;
            if (!Solver(subscript, whichType2, vSolutions2))
                return false;
            if (whichType2 == TX_SCRIPTHASH)
                return false;

            int tmpExpected;
            tmpExpected = ScriptSigArgsExpected(whichType2, vSolutions2);
            if (tmpExpected < 0)
                return false;
            nArgsExpected += tmpExpected;
        }

        if (stack.size() != (unsigned int)nArgsExpected)
            return false;
    }

    return true;
}

unsigned int
CTransaction::GetLegacySigOpCount() const
{
    unsigned int nSigOps = 0;
    BOOST_FOREACH(const CTxIn& txin, vin)
    {
        nSigOps += txin.scriptSig.GetSigOpCount(false);
    }
    BOOST_FOREACH(const CTxOut& txout, vout)
    {
        nSigOps += txout.scriptPubKey.GetSigOpCount(false);
    }
    return nSigOps;
}


int CMerkleTx::SetMerkleBranch(const CBlock* pblock)
{
    if (fClient)
    {
        if (hashBlock == 0)
            return 0;
    }
    else
    {
        CBlock blockTmp;
        if (pblock == NULL)
        {
            // Load the block this tx is in
            CTxIndex txindex;
            if (!CTxDB("r").ReadTxIndex(GetHash(), txindex))
                return 0;
            if (!blockTmp.ReadFromDisk(txindex.pos.nFile, txindex.pos.nBlockPos))
                return 0;
            pblock = &blockTmp;
        }

        // Update the tx's hashBlock
        hashBlock = pblock->GetHash();

        // Locate the transaction
        for (nIndex = 0; nIndex < (int)pblock->vtx.size(); nIndex++)
            if (pblock->vtx[nIndex] == *(CTransaction*)this)
                break;
        if (nIndex == (int)pblock->vtx.size())
        {
            vMerkleBranch.clear();
            nIndex = -1;
            printf("ERROR: SetMerkleBranch() : couldn't find tx in block\n");
            return 0;
        }

        // Fill in merkle branch
        vMerkleBranch = pblock->GetMerkleBranch(nIndex);
    }

    // Is the tx in a block that's in the main chain
    map<uint256, CBlockIndex*>::iterator mi = mapBlockIndex.find(hashBlock);
    if (mi == mapBlockIndex.end())
        return 0;
    CBlockIndex* pindex = (*mi).second;
    if (!pindex || !pindex->IsInMainChain())
        return 0;

    return pindexBest->nHeight - pindex->nHeight + 1;
}







bool CTransaction::CheckTransaction() const
{
    // Basic checks that don't depend on any context
    if (vin.empty())
        return DoS(10, error("CTransaction::CheckTransaction() : vin empty"));
    if (vout.empty())
        return DoS(10, error("CTransaction::CheckTransaction() : vout empty"));
    // Size limits
    if (::GetSerializeSize(*this, SER_NETWORK, PROTOCOL_VERSION) > MAX_BLOCK_SIZE)
        return DoS(100, error("CTransaction::CheckTransaction() : size limits failed"));

    // Check for negative or overflow output values
    int64 nValueOut = 0;
    BOOST_FOREACH(const CTxOut& txout, vout)
    {
        if (txout.nValue < 0)
            return DoS(100, error("CTransaction::CheckTransaction() : txout.nValue negative"));
        if (txout.nValue > MAX_MONEY)
            return DoS(100, error("CTransaction::CheckTransaction() : txout.nValue too high"));
        nValueOut += txout.nValue;
        if (!MoneyRange(nValueOut))
            return DoS(100, error("CTransaction::CheckTransaction() : txout total out of range"));
    }

    // Check for duplicate inputs
    set<COutPoint> vInOutPoints;
    BOOST_FOREACH(const CTxIn& txin, vin)
    {
        if (vInOutPoints.count(txin.prevout))
            return false;
        vInOutPoints.insert(txin.prevout);
    }

    if (IsCoinBase())
    {
        if (vin[0].scriptSig.size() < 2 || vin[0].scriptSig.size() > 100)
            return DoS(100, error("CTransaction::CheckTransaction() : coinbase script size"));
    }
    else
    {
        BOOST_FOREACH(const CTxIn& txin, vin)
            if (txin.prevout.IsNull())
                return DoS(10, error("CTransaction::CheckTransaction() : prevout is null"));
    }

    return true;
}

bool CTxMemPool::accept(CTxDB& txdb, CTransaction &tx, bool fCheckInputs,
                        bool* pfMissingInputs)
{
    if (pfMissingInputs)
        *pfMissingInputs = false;

    if (!tx.CheckTransaction())
        return error("CTxMemPool::accept() : CheckTransaction failed");

    // Coinbase is only valid in a block, not as a loose transaction
    if (tx.IsCoinBase())
        return tx.DoS(100, error("CTxMemPool::accept() : coinbase as individual tx"));

    // To help v0.1.5 clients who would see it as a negative number
    if ((int64)tx.nLockTime > std::numeric_limits<int>::max())
        return error("CTxMemPool::accept() : not accepting nLockTime beyond 2038 yet");

    bool fFromMe = pwalletMain->IsFromMe(tx);

    // Rather not work on nonstandard transactions (unless -testnet)
    if (!fTestNet && !tx.IsStandard() && !fFromMe)
        return error("CTxMemPool::accept() : nonstandard transaction type");

    // Do we already have it?
    uint256 hash = tx.GetHash();
    {
        LOCK(cs);
        if (mapTx.count(hash))
            return false;
    }
    if (fCheckInputs)
        if (txdb.ContainsTx(hash))
            return false;

    // Check for conflicts with in-memory transactions
    CTransaction* ptxOld = NULL;
    for (unsigned int i = 0; i < tx.vin.size(); i++)
    {
        COutPoint outpoint = tx.vin[i].prevout;
        if (mapNextTx.count(outpoint))
        {
            // Disable replacement feature for now
            return false;

            // Allow replacing with a newer version of the same transaction
            if (i != 0)
                return false;
            ptxOld = mapNextTx[outpoint].ptx;
            if (ptxOld->IsFinal())
                return false;
            if (!tx.IsNewerThan(*ptxOld))
                return false;
            for (unsigned int i = 0; i < tx.vin.size(); i++)
            {
                COutPoint outpoint = tx.vin[i].prevout;
                if (!mapNextTx.count(outpoint) || mapNextTx[outpoint].ptx != ptxOld)
                    return false;
            }
            break;
        }
    }

    if (fCheckInputs)
    {
        MapPrevTx mapInputs;
        map<uint256, CTxIndex> mapUnused;
        bool fInvalid = false;
        if (!tx.FetchInputs(txdb, mapUnused, false, false, mapInputs, fInvalid))
        {
            if (fInvalid)
                return error("CTxMemPool::accept() : FetchInputs found invalid tx %s", hash.ToString().substr(0,10).c_str());
            if (pfMissingInputs)
                *pfMissingInputs = true;
            return false;
        }

        // Check for non-standard pay-to-script-hash in inputs
        if (!tx.AreInputsStandard(mapInputs) && !fFromMe && !fTestNet)
            return error("CTxMemPool::accept() : nonstandard transaction input");

        // Note: if you modify this code to accept non-standard transactions, then
        // you should add code here to check that the transaction does a
        // reasonable number of ECDSA signature verifications.

        int64 nFees = tx.GetValueIn(mapInputs)-tx.GetValueOut();
        unsigned int nSize = ::GetSerializeSize(tx, SER_NETWORK, PROTOCOL_VERSION);

        if (!fFromMe || pwalletMain->IsMine(tx))
        {

        // Don't accept it if it can't get into a block
        if (nFees < tx.GetMinFee(1000, true, GMF_RELAY))
            return error("CTxMemPool::accept() : not enough fees");

        // Continuously rate-limit free transactions
        // This mitigates 'penny-flooding' -- sending thousands of free transactions just to
        // be annoying or make other's transactions take longer to confirm.
        if (nFees < MIN_RELAY_TX_FEE)
        {
            static CCriticalSection cs;
            static double dFreeCount;
            static int64 nLastTime;
            int64 nNow = GetTime();

            {
                LOCK(cs);
                // Use an exponentially decaying ~10-minute window:
                dFreeCount *= pow(1.0 - 1.0/600.0, (double)(nNow - nLastTime));
                nLastTime = nNow;
                // -limitfreerelay unit is thousand-bytes-per-minute
                // At default rate it would take over a month to fill 1GB
                if (dFreeCount > GetArg("-limitfreerelay", 15)*10*1000 && !IsFromMe(tx))
                    return error("CTxMemPool::accept() : free transaction rejected by rate limiter");
                if (fDebug)
                    printf("Rate limit dFreeCount: %g => %g\n", dFreeCount, dFreeCount+nSize);
                dFreeCount += nSize;
            }
        }

        }

        // Check against previous transactions
        // This is done last to help prevent CPU exhaustion denial-of-service attacks.
        if (!tx.ConnectInputs(mapInputs, mapUnused, CDiskTxPos(1,1,1), pindexBest, false, false))
        {
            return error("CTxMemPool::accept() : ConnectInputs failed %s", hash.ToString().substr(0,10).c_str());
        }
    }

    // Store transaction in memory
    {
        LOCK(cs);
        if (ptxOld)
        {
            printf("CTxMemPool::accept() : replacing tx %s with new version\n", ptxOld->GetHash().ToString().c_str());
            remove(*ptxOld);
        }
        addUnchecked(tx);
    }

    ///// are we sure this is ok when loading transactions or restoring block txes
    // If updated, erase old tx from wallet
    if (ptxOld)
        EraseFromWallets(ptxOld->GetHash());

    printf("CTxMemPool::accept() : accepted %s (poolsz %u)\n",
           hash.ToString().substr(0,10).c_str(),
           mapTx.size());
    return true;
}

bool CTransaction::AcceptToMemoryPool(CTxDB& txdb, bool fCheckInputs, bool* pfMissingInputs)
{
    return mempool.accept(txdb, *this, fCheckInputs, pfMissingInputs);
}

bool CTxMemPool::addUnchecked(CTransaction &tx)
{
    // Add to memory pool without checking anything.  Don't call this directly,
    // call CTxMemPool::accept to properly check the transaction first.
    {
        LOCK(cs);
        uint256 hash = tx.GetHash();
        mapTx[hash] = tx;
        for (unsigned int i = 0; i < tx.vin.size(); i++)
            mapNextTx[tx.vin[i].prevout] = CInPoint(&mapTx[hash], i);
        nTransactionsUpdated++;
    }
    return true;
}


bool CTxMemPool::remove(CTransaction &tx)
{
    // Remove transaction from memory pool
    {
        LOCK(cs);
        uint256 hash = tx.GetHash();
        if (mapTx.count(hash))
        {
            BOOST_FOREACH(const CTxIn& txin, tx.vin)
                mapNextTx.erase(txin.prevout);
            mapTx.erase(hash);
            nTransactionsUpdated++;
        }
    }
    return true;
}

void
CTxMemPool::clear()
{
    LOCK(cs);
    mapTx.clear();
    mapNextTx.clear();
    ++nTransactionsUpdated;
}






int CMerkleTx::GetDepthInMainChain(CBlockIndex* &pindexRet) const
{
    if (hashBlock == 0 || nIndex == -1)
        return 0;

    // Find the block it claims to be in
    map<uint256, CBlockIndex*>::iterator mi = mapBlockIndex.find(hashBlock);
    if (mi == mapBlockIndex.end())
        return 0;
    CBlockIndex* pindex = (*mi).second;
    if (!pindex || !pindex->IsInMainChain())
        return 0;

    // Make sure the merkle branch connects to this block
    if (!fMerkleVerified)
    {
        if (CBlock::CheckMerkleBranch(GetHash(), vMerkleBranch, nIndex) != pindex->hashMerkleRoot)
            return 0;
        fMerkleVerified = true;
    }

    pindexRet = pindex;
    return pindexBest->nHeight - pindex->nHeight + 1;
}


int CMerkleTx::GetBlocksToMaturity() const
{
    if (!IsCoinBase())
        return 0;
    return max(0, (COINBASE_MATURITY+20) - GetDepthInMainChain());
}


bool CMerkleTx::AcceptToMemoryPool(CTxDB& txdb, bool fCheckInputs)
{
    if (fClient)
    {
        if (!IsInMainChain() && !ClientConnectInputs())
            return false;
        return CTransaction::AcceptToMemoryPool(txdb, false);
    }
    else
    {
        return CTransaction::AcceptToMemoryPool(txdb, fCheckInputs);
    }
}

bool CMerkleTx::AcceptToMemoryPool()
{
    CTxDB txdb("r");
    return AcceptToMemoryPool(txdb);
}



bool CWalletTx::AcceptWalletTransaction(CTxDB& txdb, bool fCheckInputs)
{

    {
        LOCK(mempool.cs);
        // Add previous supporting transactions first
        BOOST_FOREACH(CMerkleTx& tx, vtxPrev)
        {
            if (!tx.IsCoinBase())
            {
                uint256 hash = tx.GetHash();
                if (!mempool.exists(hash) && !txdb.ContainsTx(hash))
                    tx.AcceptToMemoryPool(txdb, fCheckInputs);
            }
        }
        return AcceptToMemoryPool(txdb, fCheckInputs);
    }
    return false;
}

bool CWalletTx::AcceptWalletTransaction()
{
    CTxDB txdb("r");
    return AcceptWalletTransaction(txdb);
}

int CTxIndex::GetDepthInMainChain() const
{
    // Read block header
    CBlock block;
    if (!block.ReadFromDisk(pos.nFile, pos.nBlockPos, false))
        return 0;
    // Find the block in the index
    map<uint256, CBlockIndex*>::iterator mi = mapBlockIndex.find(block.GetHash());
    if (mi == mapBlockIndex.end())
        return 0;
    CBlockIndex* pindex = (*mi).second;
    if (!pindex || !pindex->IsInMainChain())
        return 0;
    return 1 + nBestHeight - pindex->nHeight;
}

// Return transaction in tx, and if it was found inside a block, its hash is placed in hashBlock
bool GetTransaction(const uint256 &hash, CTransaction &tx, uint256 &hashBlock)
{
    {
        LOCK(cs_main);
        {
            LOCK(mempool.cs);
            if (mempool.exists(hash))
            {
                tx = mempool.lookup(hash);
                return true;
            }
        }
        CTxDB txdb("r");
        CTxIndex txindex;
        if (tx.ReadFromDisk(txdb, COutPoint(hash, 0), txindex))
        {
            CBlock block;
            if (block.ReadFromDisk(txindex.pos.nFile, txindex.pos.nBlockPos, false))
                hashBlock = block.GetHash();
            return true;
        }
    }
    return false;
}








//////////////////////////////////////////////////////////////////////////////
//
// CBlock and CBlockIndex
//

bool CBlock::ReadFromDisk(const CBlockIndex* pindex, bool fReadTransactions)
{
    if (!fReadTransactions)
    {
        *this = pindex->GetBlockHeader();
        return true;
    }
    if (!ReadFromDisk(pindex->nFile, pindex->nBlockPos, fReadTransactions))
        return false;
    if (GetHash() != pindex->GetBlockHash())
        return error("CBlock::ReadFromDisk() : GetHash() doesn't match index");
    return true;
}

uint256 static GetOrphanRoot(const CBlock* pblock)
{
    // Work back to the first block in the orphan chain
    while (mapOrphanBlocks.count(pblock->hashPrevBlock))
        pblock = mapOrphanBlocks[pblock->hashPrevBlock];
    return pblock->GetHash();
}

int64 static GetBlockValue(int nHeight, int64 nFees)
{
    int64 nSubsidy = 50 * COIN;

    // Subsidy is cut in half every 4 years
    nSubsidy >>= (nHeight / 210000);

    return nSubsidy + nFees;
}

static const int64 nTargetTimespan = 14 * 24 * 60 * 60; // two weeks
static const int64 nTargetSpacing = 10 * 60;
static const int64 nInterval = nTargetTimespan / nTargetSpacing;

//
// minimum amount of work that could possibly be required nTime after
// minimum work required was nBase
//
unsigned int ComputeMinWork(unsigned int nBase, int64 nTime)
{
    // Testnet has min-difficulty blocks
    // after nTargetSpacing*2 time between blocks:
    if (fTestNet && nTime > nTargetSpacing*2)
        return bnProofOfWorkLimit.GetCompact();

    CBigNum bnResult;
    bnResult.SetCompact(nBase);
    while (nTime > 0 && bnResult < bnProofOfWorkLimit)
    {
        // Maximum 400% adjustment...
        bnResult *= 4;
        // ... in best-case exactly 4-times-normal target time
        nTime -= nTargetTimespan*4;
    }
    if (bnResult > bnProofOfWorkLimit)
        bnResult = bnProofOfWorkLimit;
    return bnResult.GetCompact();
}

unsigned int static GetNextWorkRequired(const CBlockIndex* pindexLast, const CBlock *pblock)
{
    unsigned int nProofOfWorkLimit = bnProofOfWorkLimit.GetCompact();

    // Genesis block
    if (pindexLast == NULL)
        return nProofOfWorkLimit;

    // Only change once per interval
    if ((pindexLast->nHeight+1) % nInterval != 0)
    {
        // Special difficulty rule for testnet:
        if (fTestNet)
        {
            // If the new block's timestamp is more than 2* 10 minutes
            // then allow mining of a min-difficulty block.
            if (pblock->nTime > pindexLast->nTime + nTargetSpacing*2)
                return nProofOfWorkLimit;
            else
            {
                // Return the last non-special-min-difficulty-rules-block
                const CBlockIndex* pindex = pindexLast;
                while (pindex->pprev && pindex->nHeight % nInterval != 0 && pindex->nBits == nProofOfWorkLimit)
                    pindex = pindex->pprev;
                return pindex->nBits;
            }
        }

        return pindexLast->nBits;
    }

    // Go back by what we want to be 14 days worth of blocks
    const CBlockIndex* pindexFirst = pindexLast;
    for (int i = 0; pindexFirst && i < nInterval-1; i++)
        pindexFirst = pindexFirst->pprev;
    assert(pindexFirst);

    // Limit adjustment step
    int64 nActualTimespan = pindexLast->GetBlockTime() - pindexFirst->GetBlockTime();
    printf("  nActualTimespan = %"PRI64d"  before bounds\n", nActualTimespan);
    if (nActualTimespan < nTargetTimespan/4)
        nActualTimespan = nTargetTimespan/4;
    if (nActualTimespan > nTargetTimespan*4)
        nActualTimespan = nTargetTimespan*4;

    // Retarget
    CBigNum bnNew;
    bnNew.SetCompact(pindexLast->nBits);
    bnNew *= nActualTimespan;
    bnNew /= nTargetTimespan;

    if (bnNew > bnProofOfWorkLimit)
        bnNew = bnProofOfWorkLimit;

    /// debug print
    printf("GetNextWorkRequired RETARGET\n");
    printf("nTargetTimespan = %"PRI64d"    nActualTimespan = %"PRI64d"\n", nTargetTimespan, nActualTimespan);
    printf("Before: %08x  %s\n", pindexLast->nBits, CBigNum().SetCompact(pindexLast->nBits).getuint256().ToString().c_str());
    printf("After:  %08x  %s\n", bnNew.GetCompact(), bnNew.getuint256().ToString().c_str());

    return bnNew.GetCompact();
}

bool CheckProofOfWork(uint256 hash, unsigned int nBits)
{
    CBigNum bnTarget;
    bnTarget.SetCompact(nBits);

    // Check range
    if (bnTarget <= 0 || bnTarget > bnProofOfWorkLimit)
        return error("CheckProofOfWork() : nBits below minimum work");

    // Check proof of work matches claimed amount
    if (hash > bnTarget.getuint256())
        return error("CheckProofOfWork() : hash doesn't match nBits");

    return true;
}

// Return maximum amount of blocks that other nodes claim to have
int GetNumBlocksOfPeers()
{
    return std::max(cPeerBlockCounts.median(), Checkpoints::GetTotalBlocksEstimate());
}

bool CaughtUp()
{
    return (nBestHeight >= GetNumBlocksOfPeers());
}

bool IsInitialBlockDownload()
{
    if (pindexBest == NULL || nBestHeight < Checkpoints::GetTotalBlocksEstimate())
        return true;
    static int64 nLastUpdate;
    static CBlockIndex* pindexLastBest;
    if (pindexBest != pindexLastBest)
    {
        pindexLastBest = pindexBest;
        nLastUpdate = GetTime();
    }
    return (GetTime() - nLastUpdate < 10 &&
            pindexBest->GetBlockTime() < GetTime() - 24 * 60 * 60);
}

void static InvalidChainFound(CBlockIndex* pindexNew)
{
    if (pindexNew->bnChainWork > bnBestInvalidWork)
    {
        bnBestInvalidWork = pindexNew->bnChainWork;
        CTxDB().WriteBestInvalidWork(bnBestInvalidWork);
        uiInterface.NotifyBlocksChanged();
    }
    printf("InvalidChainFound: invalid block=%s  height=%d  work=%s  date=%s\n",
      pindexNew->GetBlockHash().ToString().substr(0,20).c_str(), pindexNew->nHeight,
      pindexNew->bnChainWork.ToString().c_str(), DateTimeStrFormat("%x %H:%M:%S",
      pindexNew->GetBlockTime()).c_str());
    printf("InvalidChainFound:  current best=%s  height=%d  work=%s  date=%s\n",
      hashBestChain.ToString().substr(0,20).c_str(), nBestHeight, bnBestChainWork.ToString().c_str(),
      DateTimeStrFormat("%x %H:%M:%S", pindexBest->GetBlockTime()).c_str());
    if (pindexBest && bnBestInvalidWork > bnBestChainWork + pindexBest->GetBlockWork() * 6)
        printf("InvalidChainFound: WARNING: Displayed transactions may not be correct!  You may need to upgrade, or other nodes may need to upgrade.\n");
}

void CBlock::UpdateTime(const CBlockIndex* pindexPrev)
{
    nTime = max(pindexPrev->GetMedianTimePast()+1, GetAdjustedTime());

    // Updating time can change work required on testnet:
    if (fTestNet)
        nBits = GetNextWorkRequired(pindexPrev, this);
}











bool CTransaction::DisconnectInputs(CTxDB& txdb)
{
    // Relinquish previous transactions' spent pointers
    if (!IsCoinBase())
    {
        BOOST_FOREACH(const CTxIn& txin, vin)
        {
            COutPoint prevout = txin.prevout;

            // Get prev txindex from disk
            CTxIndex txindex;
            if (!txdb.ReadTxIndex(prevout.hash, txindex))
                return error("DisconnectInputs() : ReadTxIndex failed");

            if (prevout.n >= txindex.vSpent.size())
                return error("DisconnectInputs() : prevout.n out of range");

            // Mark outpoint as not spent
            txindex.vSpent[prevout.n].SetNull();

            // Write back
            if (!txdb.UpdateTxIndex(prevout.hash, txindex))
                return error("DisconnectInputs() : UpdateTxIndex failed");
        }
    }

    // Remove transaction from index
    // This can fail if a duplicate of this transaction was in a chain that got
    // reorganized away. This is only possible if this transaction was completely
    // spent, so erasing it would be a no-op anway.
    txdb.EraseTxIndex(*this);

    return true;
}


bool CTransaction::FetchInputs(CTxDB& txdb, const map<uint256, CTxIndex>& mapTestPool,
                               bool fBlock, bool fMiner, MapPrevTx& inputsRet, bool& fInvalid)
{
    // FetchInputs can return false either because we just haven't seen some inputs
    // (in which case the transaction should be stored as an orphan)
    // or because the transaction is malformed (in which case the transaction should
    // be dropped).  If tx is definitely invalid, fInvalid will be set to true.
    fInvalid = false;

    if (IsCoinBase())
        return true; // Coinbase transactions have no inputs to fetch.

    for (unsigned int i = 0; i < vin.size(); i++)
    {
        COutPoint prevout = vin[i].prevout;
        if (inputsRet.count(prevout.hash))
            continue; // Got it already

        // Read txindex
        CTxIndex& txindex = inputsRet[prevout.hash].first;
        bool fFound = true;
        if ((fBlock || fMiner) && mapTestPool.count(prevout.hash))
        {
            // Get txindex from current proposed changes
            txindex = mapTestPool.find(prevout.hash)->second;
        }
        else
        {
            // Read txindex from txdb
            fFound = txdb.ReadTxIndex(prevout.hash, txindex);
        }
        if (!fFound && (fBlock || fMiner))
            return fMiner ? false : error("FetchInputs() : %s prev tx %s index entry not found", GetHash().ToString().substr(0,10).c_str(),  prevout.hash.ToString().substr(0,10).c_str());

        // Read txPrev
        CTransaction& txPrev = inputsRet[prevout.hash].second;
        if (!fFound || txindex.pos == CDiskTxPos(1,1,1))
        {
            // Get prev tx from single transactions in memory
            {
                LOCK(mempool.cs);
                if (!mempool.exists(prevout.hash)) {
                    if (!fQuietInitial || CaughtUp())
                        printf("mempool.exists() : %s prev (%s) not found\n", GetHash().ToString().substr(0,10).c_str(),  prevout.hash.ToString().substr(0,10).c_str());
                    return false;
                }
                txPrev = mempool.lookup(prevout.hash);
            }
            if (!fFound)
                txindex.vSpent.resize(txPrev.vout.size());
        }
        else
        {
            // Get prev tx from disk
            if (!txPrev.ReadFromDisk(txindex.pos))
                return error("FetchInputs() : %s ReadFromDisk prev tx %s failed", GetHash().ToString().substr(0,10).c_str(),  prevout.hash.ToString().substr(0,10).c_str());
        }
    }

    // Make sure all prevout.n's are valid:
    for (unsigned int i = 0; i < vin.size(); i++)
    {
        const COutPoint prevout = vin[i].prevout;
        assert(inputsRet.count(prevout.hash) != 0);
        const CTxIndex& txindex = inputsRet[prevout.hash].first;
        const CTransaction& txPrev = inputsRet[prevout.hash].second;
        if (prevout.n >= txPrev.vout.size() || prevout.n >= txindex.vSpent.size())
        {
            // Revisit this if/when transaction replacement is implemented and allows
            // adding inputs:
            fInvalid = true;
            return DoS(100, error("FetchInputs() : %s prevout.n out of range %d %d %d prev tx %s\n%s", GetHash().ToString().substr(0,10).c_str(), prevout.n, txPrev.vout.size(), txindex.vSpent.size(), prevout.hash.ToString().substr(0,10).c_str(), txPrev.ToString().c_str()));
        }
    }

    return true;
}

const CTxOut& CTransaction::GetOutputFor(const CTxIn& input, const MapPrevTx& inputs) const
{
    MapPrevTx::const_iterator mi = inputs.find(input.prevout.hash);
    if (mi == inputs.end())
        throw std::runtime_error("CTransaction::GetOutputFor() : prevout.hash not found");

    const CTransaction& txPrev = (mi->second).second;
    if (input.prevout.n >= txPrev.vout.size())
        throw std::runtime_error("CTransaction::GetOutputFor() : prevout.n out of range");

    return txPrev.vout[input.prevout.n];
}

int64 CTransaction::GetValueIn(const MapPrevTx& inputs) const
{
    if (IsCoinBase())
        return 0;

    int64 nResult = 0;
    for (unsigned int i = 0; i < vin.size(); i++)
    {
        nResult += GetOutputFor(vin[i], inputs).nValue;
    }
    return nResult;

}

unsigned int CTransaction::GetP2SHSigOpCount(const MapPrevTx& inputs) const
{
    if (IsCoinBase())
        return 0;

    unsigned int nSigOps = 0;
    for (unsigned int i = 0; i < vin.size(); i++)
    {
        const CTxOut& prevout = GetOutputFor(vin[i], inputs);
        if (prevout.scriptPubKey.IsPayToScriptHash())
            nSigOps += prevout.scriptPubKey.GetSigOpCount(vin[i].scriptSig);
    }
    return nSigOps;
}

bool CTransaction::ConnectInputs(MapPrevTx inputs,
                                 map<uint256, CTxIndex>& mapTestPool, const CDiskTxPos& posThisTx,
                                 const CBlockIndex* pindexBlock, bool fBlock, bool fMiner, bool fStrictPayToScriptHash)
{
    // Take over previous transactions' spent pointers
    // fBlock is true when this is called from AcceptBlock when a new best-block is added to the blockchain
    // fMiner is true when called from the internal bitcoin miner
    // ... both are false when called from CTransaction::AcceptToMemoryPool
    if (!IsCoinBase())
    {
        int64 nValueIn = 0;
        int64 nFees = 0;
        for (unsigned int i = 0; i < vin.size(); i++)
        {
            COutPoint prevout = vin[i].prevout;
            assert(inputs.count(prevout.hash) > 0);
            CTxIndex& txindex = inputs[prevout.hash].first;
            CTransaction& txPrev = inputs[prevout.hash].second;

            if (prevout.n >= txPrev.vout.size() || prevout.n >= txindex.vSpent.size())
                return DoS(100, error("ConnectInputs() : %s prevout.n out of range %d %d %d prev tx %s\n%s", GetHash().ToString().substr(0,10).c_str(), prevout.n, txPrev.vout.size(), txindex.vSpent.size(), prevout.hash.ToString().substr(0,10).c_str(), txPrev.ToString().c_str()));

            // If prev is coinbase, check that it's matured
            if (txPrev.IsCoinBase())
                for (const CBlockIndex* pindex = pindexBlock; pindex && pindexBlock->nHeight - pindex->nHeight < COINBASE_MATURITY; pindex = pindex->pprev)
                    if (pindex->nBlockPos == txindex.pos.nBlockPos && pindex->nFile == txindex.pos.nFile)
                        return error("ConnectInputs() : tried to spend coinbase at depth %d", pindexBlock->nHeight - pindex->nHeight);

            // Check for negative or overflow input values
            nValueIn += txPrev.vout[prevout.n].nValue;
            if (!MoneyRange(txPrev.vout[prevout.n].nValue) || !MoneyRange(nValueIn))
                return DoS(100, error("ConnectInputs() : txin values out of range"));

        }
        // The first loop above does all the inexpensive checks.
        // Only if ALL inputs pass do we perform expensive ECDSA signature checks.
        // Helps prevent CPU exhaustion attacks.
        for (unsigned int i = 0; i < vin.size(); i++)
        {
            COutPoint prevout = vin[i].prevout;
            assert(inputs.count(prevout.hash) > 0);
            CTxIndex& txindex = inputs[prevout.hash].first;
            CTransaction& txPrev = inputs[prevout.hash].second;

            // Check for conflicts (double-spend)
            // This doesn't trigger the DoS code on purpose; if it did, it would make it easier
            // for an attacker to attempt to split the network.
            if (!txindex.vSpent[prevout.n].IsNull())
                return fMiner ? false : error("ConnectInputs() : %s prev tx already used at %s", GetHash().ToString().substr(0,10).c_str(), txindex.vSpent[prevout.n].ToString().c_str());

            // Skip ECDSA signature verification when connecting blocks (fBlock=true)
            // before the last blockchain checkpoint. This is safe because block merkle hashes are
            // still computed and checked, and any change will be caught at the next checkpoint.
            if (!(fBlock && (nBestHeight < Checkpoints::GetTotalBlocksEstimate())))
            {
                // Verify signature
                if (!VerifySignature(txPrev, *this, i, fStrictPayToScriptHash, 0))
                {
                    // only during transition phase for P2SH: do not invoke anti-DoS code for
                    // potentially old clients relaying bad P2SH transactions
                    if (fStrictPayToScriptHash && VerifySignature(txPrev, *this, i, false, 0))
                        return error("ConnectInputs() : %s P2SH VerifySignature failed", GetHash().ToString().substr(0,10).c_str());

                    return DoS(100,error("ConnectInputs() : %s VerifySignature failed", GetHash().ToString().substr(0,10).c_str()));
                }
            }

            // Mark outpoints as spent
            txindex.vSpent[prevout.n] = posThisTx;

            // Write back
            if (fBlock || fMiner)
            {
                mapTestPool[prevout.hash] = txindex;
            }
        }

        if (nValueIn < GetValueOut())
            return DoS(100, error("ConnectInputs() : %s value in < value out", GetHash().ToString().substr(0,10).c_str()));

        // Tally transaction fees
        int64 nTxFee = nValueIn - GetValueOut();
        if (nTxFee < 0)
            return DoS(100, error("ConnectInputs() : %s nTxFee < 0", GetHash().ToString().substr(0,10).c_str()));
        nFees += nTxFee;
        if (!MoneyRange(nFees))
            return DoS(100, error("ConnectInputs() : nFees out of range"));
    }

    return true;
}


bool CTransaction::ClientConnectInputs()
{
    if (IsCoinBase())
        return false;

    // Take over previous transactions' spent pointers
    {
        LOCK(mempool.cs);
        int64 nValueIn = 0;
        for (unsigned int i = 0; i < vin.size(); i++)
        {
            // Get prev tx from single transactions in memory
            COutPoint prevout = vin[i].prevout;
            if (!mempool.exists(prevout.hash))
                return false;
            CTransaction& txPrev = mempool.lookup(prevout.hash);

            if (prevout.n >= txPrev.vout.size())
                return false;

            // Verify signature
            if (!VerifySignature(txPrev, *this, i, true, 0))
                return error("ConnectInputs() : VerifySignature failed");

            ///// this is redundant with the mempool.mapNextTx stuff,
            ///// not sure which I want to get rid of
            ///// this has to go away now that posNext is gone
            // // Check for conflicts
            // if (!txPrev.vout[prevout.n].posNext.IsNull())
            //     return error("ConnectInputs() : prev tx already used");
            //
            // // Flag outpoints as used
            // txPrev.vout[prevout.n].posNext = posThisTx;

            nValueIn += txPrev.vout[prevout.n].nValue;

            if (!MoneyRange(txPrev.vout[prevout.n].nValue) || !MoneyRange(nValueIn))
                return error("ClientConnectInputs() : txin values out of range");
        }
        if (GetValueOut() > nValueIn)
            return false;
    }

    return true;
}




bool CBlock::DisconnectBlock(CTxDB& txdb, CBlockIndex* pindex)
{
    // Disconnect in reverse order
    for (int i = vtx.size()-1; i >= 0; i--)
        if (!vtx[i].DisconnectInputs(txdb))
            return false;

    // Update block index on disk without changing it in memory.
    // The memory index structure will be changed after the db commits.
    if (pindex->pprev)
    {
        CDiskBlockIndex blockindexPrev(pindex->pprev);
        blockindexPrev.hashNext = 0;
        if (!txdb.WriteBlockIndex(blockindexPrev))
            return error("DisconnectBlock() : WriteBlockIndex failed");
    }

    return true;
}

bool CBlock::ConnectBlock(CTxDB& txdb, CBlockIndex* pindex, bool fJustCheck)
{
    // Check it again in case a previous version let a bad block in
    if (!CheckBlock(!fJustCheck, !fJustCheck))
        return false;

    // Do not allow blocks that contain transactions which 'overwrite' older transactions,
    // unless those are already completely spent.
    // If such overwrites are allowed, coinbases and transactions depending upon those
    // can be duplicated to remove the ability to spend the first instance -- even after
    // being sent to another address.
    // See BIP30 and http://r6.ca/blog/20120206T005236Z.html for more information.
    // This logic is not necessary for memory pool transactions, as AcceptToMemoryPool
    // already refuses previously-known transaction id's entirely.
    // This rule applies to all blocks whose timestamp is after March 15, 2012, 0:00 UTC.
    // On testnet it is enabled as of februari 20, 2012, 0:00 UTC.
    if (pindex->nTime > 1331769600 || (fTestNet && pindex->nTime > 1329696000))
    {
        BOOST_FOREACH(CTransaction& tx, vtx)
        {
            CTxIndex txindexOld;
            if (txdb.ReadTxIndex(tx.GetHash(), txindexOld))
            {
                BOOST_FOREACH(CDiskTxPos &pos, txindexOld.vSpent)
                    if (pos.IsNull())
                        return false;
            }
        }
    }

    // BIP16 didn't become active until Apr 1 2012 (Feb 15 on testnet)
    int64 nBIP16SwitchTime = fTestNet ? 1329264000 : 1333238400;
    bool fStrictPayToScriptHash = (pindex->nTime >= nBIP16SwitchTime);

    //// issue here: it doesn't know the version
    unsigned int nTxPos;
    if (fJustCheck)
        // FetchInputs treats CDiskTxPos(1,1,1) as a special "refer to memorypool" indicator
        // Since we're just checking the block and not actually connecting it, it might not (and probably shouldn't) be on the disk to get the transaction from
        nTxPos = 1;
    else
        nTxPos = pindex->nBlockPos + ::GetSerializeSize(CBlock(), SER_DISK, CLIENT_VERSION) - 1 + GetSizeOfCompactSize(vtx.size());

    map<uint256, CTxIndex> mapQueuedChanges;
    int64 nFees = 0;
    unsigned int nSigOps = 0;
    BOOST_FOREACH(CTransaction& tx, vtx)
    {
        nSigOps += tx.GetLegacySigOpCount();
        if (nSigOps > MAX_BLOCK_SIGOPS)
            return DoS(100, error("ConnectBlock() : too many sigops"));

        CDiskTxPos posThisTx(pindex->nFile, pindex->nBlockPos, nTxPos);
        if (!fJustCheck)
            nTxPos += ::GetSerializeSize(tx, SER_DISK, CLIENT_VERSION);

        MapPrevTx mapInputs;
        if (!tx.IsCoinBase())
        {
            bool fInvalid;
            if (!tx.FetchInputs(txdb, mapQueuedChanges, true, false, mapInputs, fInvalid))
                return false;

            if (fStrictPayToScriptHash)
            {
                // Add in sigops done by pay-to-script-hash inputs;
                // this is to prevent a "rogue miner" from creating
                // an incredibly-expensive-to-validate block.
                nSigOps += tx.GetP2SHSigOpCount(mapInputs);
                if (nSigOps > MAX_BLOCK_SIGOPS)
                    return DoS(100, error("ConnectBlock() : too many sigops"));
            }

            nFees += tx.GetValueIn(mapInputs)-tx.GetValueOut();

            if (!tx.ConnectInputs(mapInputs, mapQueuedChanges, posThisTx, pindex, true, false, fStrictPayToScriptHash))
                return false;
        }

        mapQueuedChanges[tx.GetHash()] = CTxIndex(posThisTx, tx.vout.size());
    }

    if (vtx[0].GetValueOut() > GetBlockValue(pindex->nHeight, nFees))
        return false;

    if (fJustCheck)
        return true;

    // Write queued txindex changes
    for (map<uint256, CTxIndex>::iterator mi = mapQueuedChanges.begin(); mi != mapQueuedChanges.end(); ++mi)
    {
        if (!txdb.UpdateTxIndex((*mi).first, (*mi).second))
            return error("ConnectBlock() : UpdateTxIndex failed");
    }

    // Update block index on disk without changing it in memory.
    // The memory index structure will be changed after the db commits.
    if (pindex->pprev)
    {
        CDiskBlockIndex blockindexPrev(pindex->pprev);
        blockindexPrev.hashNext = pindex->GetBlockHash();
        if (!txdb.WriteBlockIndex(blockindexPrev))
            return error("ConnectBlock() : WriteBlockIndex failed");
    }

    // Watch for transactions paying to me
    BOOST_FOREACH(CTransaction& tx, vtx)
        SyncWithWallets(tx, this, true);

    return true;
}

bool static Reorganize(CTxDB& txdb, CBlockIndex* pindexNew)
{
    printf("REORGANIZE\n");

    // Find the fork
    CBlockIndex* pfork = pindexBest;
    CBlockIndex* plonger = pindexNew;
    while (pfork != plonger)
    {
        while (plonger->nHeight > pfork->nHeight)
            if (!(plonger = plonger->pprev))
                return error("Reorganize() : plonger->pprev is null");
        if (pfork == plonger)
            break;
        if (!(pfork = pfork->pprev))
            return error("Reorganize() : pfork->pprev is null");
    }

    // List of what to disconnect
    vector<CBlockIndex*> vDisconnect;
    for (CBlockIndex* pindex = pindexBest; pindex != pfork; pindex = pindex->pprev)
        vDisconnect.push_back(pindex);

    // List of what to connect
    vector<CBlockIndex*> vConnect;
    for (CBlockIndex* pindex = pindexNew; pindex != pfork; pindex = pindex->pprev)
        vConnect.push_back(pindex);
    reverse(vConnect.begin(), vConnect.end());

    printf("REORGANIZE: Disconnect %i blocks; %s..%s\n", vDisconnect.size(), pfork->GetBlockHash().ToString().substr(0,20).c_str(), pindexBest->GetBlockHash().ToString().substr(0,20).c_str());
    printf("REORGANIZE: Connect %i blocks; %s..%s\n", vConnect.size(), pfork->GetBlockHash().ToString().substr(0,20).c_str(), pindexNew->GetBlockHash().ToString().substr(0,20).c_str());

    // Disconnect shorter branch
    vector<CTransaction> vResurrect;
    BOOST_FOREACH(CBlockIndex* pindex, vDisconnect)
    {
        CBlock block;
        if (!block.ReadFromDisk(pindex))
            return error("Reorganize() : ReadFromDisk for disconnect failed");
        if (!block.DisconnectBlock(txdb, pindex))
            return error("Reorganize() : DisconnectBlock %s failed", pindex->GetBlockHash().ToString().substr(0,20).c_str());

        // Queue memory transactions to resurrect
        BOOST_FOREACH(const CTransaction& tx, block.vtx)
            if (!tx.IsCoinBase())
                vResurrect.push_back(tx);
    }

    // Connect longer branch
    vector<CTransaction> vDelete;
    for (unsigned int i = 0; i < vConnect.size(); i++)
    {
        CBlockIndex* pindex = vConnect[i];
        CBlock block;
        if (!block.ReadFromDisk(pindex))
            return error("Reorganize() : ReadFromDisk for connect failed");
        if (!block.ConnectBlock(txdb, pindex))
        {
            // Invalid block
            return error("Reorganize() : ConnectBlock %s failed", pindex->GetBlockHash().ToString().substr(0,20).c_str());
        }

        // Queue memory transactions to delete
        BOOST_FOREACH(const CTransaction& tx, block.vtx)
            vDelete.push_back(tx);
    }
    if (!txdb.WriteHashBestChain(pindexNew->GetBlockHash()))
        return error("Reorganize() : WriteHashBestChain failed");

    // Make sure it's successfully written to disk before changing memory structure
    if (!txdb.TxnCommit())
        return error("Reorganize() : TxnCommit failed");

    // Disconnect shorter branch
    BOOST_FOREACH(CBlockIndex* pindex, vDisconnect)
        if (pindex->pprev)
            pindex->pprev->pnext = NULL;

    // Connect longer branch
    BOOST_FOREACH(CBlockIndex* pindex, vConnect)
        if (pindex->pprev)
            pindex->pprev->pnext = pindex;

    // Resurrect memory transactions that were in the disconnected branch
    BOOST_FOREACH(CTransaction& tx, vResurrect)
        tx.AcceptToMemoryPool(txdb, false);

    // Delete redundant memory transactions that are in the connected branch
    BOOST_FOREACH(CTransaction& tx, vDelete)
        mempool.remove(tx);

    printf("REORGANIZE: done\n");

    return true;
}


// Called from inside SetBestChain: attaches a block to the new best chain being built
bool CBlock::SetBestChainInner(CTxDB& txdb, CBlockIndex *pindexNew)
{
    uint256 hash = GetHash();

    // Adding to current best branch
    if (!ConnectBlock(txdb, pindexNew) || !txdb.WriteHashBestChain(hash))
    {
        txdb.TxnAbort();
        InvalidChainFound(pindexNew);
        return false;
    }
    if (!txdb.TxnCommit())
        return error("SetBestChain() : TxnCommit failed");

    // Add to current best branch
    pindexNew->pprev->pnext = pindexNew;

    // Delete redundant memory transactions
    BOOST_FOREACH(CTransaction& tx, vtx)
        mempool.remove(tx);

    return true;
}

bool CBlock::SetBestChain(CTxDB& txdb, CBlockIndex* pindexNew)
{
    uint256 hash = GetHash();

    if (!txdb.TxnBegin())
        return error("SetBestChain() : TxnBegin failed");

    if (pindexGenesisBlock == NULL && hash == hashGenesisBlock)
    {
        txdb.WriteHashBestChain(hash);
        if (!txdb.TxnCommit())
            return error("SetBestChain() : TxnCommit failed");
        pindexGenesisBlock = pindexNew;
    }
    else if (hashPrevBlock == hashBestChain)
    {
        if (!SetBestChainInner(txdb, pindexNew))
            return error("SetBestChain() : SetBestChainInner failed");
    }
    else
    {
        // the first block in the new chain that will cause it to become the new best chain
        CBlockIndex *pindexIntermediate = pindexNew;

        // list of blocks that need to be connected afterwards
        std::vector<CBlockIndex*> vpindexSecondary;

        // Reorganize is costly in terms of db load, as it works in a single db transaction.
        // Try to limit how much needs to be done inside
        while (pindexIntermediate->pprev && pindexIntermediate->pprev->bnChainWork > pindexBest->bnChainWork)
        {
            vpindexSecondary.push_back(pindexIntermediate);
            pindexIntermediate = pindexIntermediate->pprev;
        }

        if (!vpindexSecondary.empty())
            printf("Postponing %i reconnects\n", vpindexSecondary.size());

        // Switch to new best branch
        if (!Reorganize(txdb, pindexIntermediate))
        {
            txdb.TxnAbort();
            InvalidChainFound(pindexNew);
            return error("SetBestChain() : Reorganize failed");
        }

        // Connect futher blocks
        BOOST_REVERSE_FOREACH(CBlockIndex *pindex, vpindexSecondary)
        {
            CBlock block;
            if (!block.ReadFromDisk(pindex))
            {
                printf("SetBestChain() : ReadFromDisk failed\n");
                break;
            }
            if (!txdb.TxnBegin()) {
                printf("SetBestChain() : TxnBegin 2 failed\n");
                break;
            }
            // errors now are not fatal, we still did a reorganisation to a new chain in a valid way
            if (!block.SetBestChainInner(txdb, pindex))
                break;
        }
    }

    // Update best block in wallet (so we can detect restored wallets)
    bool fIsInitialDownload = IsInitialBlockDownload();
    if (!fIsInitialDownload)
    {
        const CBlockLocator locator(pindexNew);
        ::SetBestChain(locator);
    }

    {
        boost::lock_guard<boost::mutex> lock(csBestBlock);

    // New best block
    hashBestChain = hash;
    pindexBest = pindexNew;
    nBestHeight = pindexBest->nHeight;
    bnBestChainWork = pindexNew->bnChainWork;
    nTimeBestReceived = GetTime();
    nTransactionsUpdated++;

    }

    printf("SetBestChain: new best=%s  height=%d  work=%s  date=%s\n",
      hashBestChain.ToString().substr(0,20).c_str(), nBestHeight, bnBestChainWork.ToString().c_str(),
      DateTimeStrFormat("%x %H:%M:%S", pindexBest->GetBlockTime()).c_str());

    cvBlockChange.notify_all();

    std::string strCmd = GetArg("-blocknotify", "");

    if (!fIsInitialDownload && !strCmd.empty())
    {
        boost::replace_all(strCmd, "%s", hashBestChain.GetHex());
        boost::thread t(runCommand, strCmd); // thread runs free
    }

    return true;
}


bool CBlock::AddToBlockIndex(unsigned int nFile, unsigned int nBlockPos)
{
    // Check for duplicate
    uint256 hash = GetHash();
    if (mapBlockIndex.count(hash))
        return error("AddToBlockIndex() : %s already exists", hash.ToString().substr(0,20).c_str());

    // Construct new block index object
    CBlockIndex* pindexNew = new CBlockIndex(nFile, nBlockPos, *this);
    if (!pindexNew)
        return error("AddToBlockIndex() : new CBlockIndex failed");
    map<uint256, CBlockIndex*>::iterator mi = mapBlockIndex.insert(make_pair(hash, pindexNew)).first;
    pindexNew->phashBlock = &((*mi).first);
    map<uint256, CBlockIndex*>::iterator miPrev = mapBlockIndex.find(hashPrevBlock);
    if (miPrev != mapBlockIndex.end())
    {
        pindexNew->pprev = (*miPrev).second;
        pindexNew->nHeight = pindexNew->pprev->nHeight + 1;
    }
    pindexNew->bnChainWork = (pindexNew->pprev ? pindexNew->pprev->bnChainWork : 0) + pindexNew->GetBlockWork();

    CTxDB txdb;
    if (!txdb.TxnBegin())
        return false;
    txdb.WriteBlockIndex(CDiskBlockIndex(pindexNew));
    if (!txdb.TxnCommit())
        return false;

    // New best
    if (pindexNew->bnChainWork > bnBestChainWork)
        if (!SetBestChain(txdb, pindexNew))
            return false;

    txdb.Close();

    if (pindexNew == pindexBest)
    {
        // Notify UI to display prev block's coinbase if it was ours
        static uint256 hashPrevBestCoinBase;
        UpdatedTransaction(hashPrevBestCoinBase);
        hashPrevBestCoinBase = vtx[0].GetHash();
    }

    uiInterface.NotifyBlocksChanged();
    return true;
}




bool CBlock::CheckBlock(bool fCheckPOW, bool fCheckMerkleRoot) const
{
    // These are checks that are independent of context
    // that can be verified before saving an orphan block.

    // Size limits
    if (vtx.empty() || vtx.size() > MAX_BLOCK_SIZE || ::GetSerializeSize(*this, SER_NETWORK, PROTOCOL_VERSION) > MAX_BLOCK_SIZE)
        return DoS(100, error("CheckBlock() : size limits failed"));

    // Check proof of work matches claimed amount
    if (fCheckPOW && !CheckProofOfWork(GetHash(), nBits))
        return DoS(50, error("CheckBlock() : proof of work failed"));

    // Check timestamp
    if (GetBlockTime() > GetAdjustedTime() + 2 * 60 * 60)
        return error("CheckBlock() : block timestamp too far in the future");

    // First transaction must be coinbase, the rest must not be
    if (vtx.empty() || !vtx[0].IsCoinBase())
        return DoS(100, error("CheckBlock() : first tx is not coinbase"));
    for (unsigned int i = 1; i < vtx.size(); i++)
        if (vtx[i].IsCoinBase())
            return DoS(100, error("CheckBlock() : more than one coinbase"));

    // Check transactions
    BOOST_FOREACH(const CTransaction& tx, vtx)
        if (!tx.CheckTransaction())
            return DoS(tx.nDoS, error("CheckBlock() : CheckTransaction failed"));

    // Check for duplicate txids. This is caught by ConnectInputs(),
    // but catching it earlier avoids a potential DoS attack:
    set<uint256> uniqueTx;
    BOOST_FOREACH(const CTransaction& tx, vtx)
    {
        uniqueTx.insert(tx.GetHash());
    }
    if (uniqueTx.size() != vtx.size())
        return DoS(100, error("CheckBlock() : duplicate transaction"));

    unsigned int nSigOps = 0;
    BOOST_FOREACH(const CTransaction& tx, vtx)
    {
        nSigOps += tx.GetLegacySigOpCount();
    }
    if (nSigOps > MAX_BLOCK_SIGOPS)
        return DoS(100, error("CheckBlock() : out-of-bounds SigOpCount"));

    // Check merkleroot
    if (fCheckMerkleRoot && hashMerkleRoot != BuildMerkleTree())
        return DoS(100, error("CheckBlock() : hashMerkleRoot mismatch"));

    return true;
}

bool CBlock::AcceptBlock()
{
    // Check for duplicate
    uint256 hash = GetHash();
    if (mapBlockIndex.count(hash))
        return error("AcceptBlock() : block already in mapBlockIndex");

    // Get prev block index
    map<uint256, CBlockIndex*>::iterator mi = mapBlockIndex.find(hashPrevBlock);
    if (mi == mapBlockIndex.end())
        return DoS(10, error("AcceptBlock() : prev block not found"));
    CBlockIndex* pindexPrev = (*mi).second;
    int nHeight = pindexPrev->nHeight+1;

    // Check proof of work
    if (nBits != GetNextWorkRequired(pindexPrev, this))
        return DoS(100, error("AcceptBlock() : incorrect proof of work"));

    // Check timestamp against prev
    if (GetBlockTime() <= pindexPrev->GetMedianTimePast())
        return error("AcceptBlock() : block's timestamp is too early");

    // Check that all transactions are finalized
    BOOST_FOREACH(const CTransaction& tx, vtx)
        if (!tx.IsFinal(nHeight, GetBlockTime()))
            return DoS(10, error("AcceptBlock() : contains a non-final transaction"));

    // Check that the block chain matches the known block chain up to a checkpoint
    if (!Checkpoints::CheckBlock(nHeight, hash))
        return DoS(100, error("AcceptBlock() : rejected by checkpoint lockin at %d", nHeight));

    // Write block to history file
    if (!CheckDiskSpace(::GetSerializeSize(*this, SER_DISK, CLIENT_VERSION)))
        return error("AcceptBlock() : out of disk space");
    unsigned int nFile = -1;
    unsigned int nBlockPos = 0;
    if (!WriteToDisk(nFile, nBlockPos))
        return error("AcceptBlock() : WriteToDisk failed");
    if (!AddToBlockIndex(nFile, nBlockPos))
        return error("AcceptBlock() : AddToBlockIndex failed");

    // Relay inventory, but don't relay old inventory during initial block download
    int nBlockEstimate = Checkpoints::GetTotalBlocksEstimate();
    if (hashBestChain == hash)
    {
        LOCK(cs_vNodes);
        BOOST_FOREACH(CNode* pnode, vNodes)
            if (nBestHeight > (pnode->nStartingHeight != -1 ? pnode->nStartingHeight - 2000 : nBlockEstimate))
                pnode->PushInventory(CInv(MSG_BLOCK, hash));
    }

    return true;
}

bool ProcessBlock(CNode* pfrom, CBlock* pblock)
{
    // Check for duplicate
    uint256 hash = pblock->GetHash();
    if (mapBlockIndex.count(hash))
        return error("ProcessBlock() : already have block %d %s", mapBlockIndex[hash]->nHeight, hash.ToString().substr(0,20).c_str());
    if (mapOrphanBlocks.count(hash))
        return error("ProcessBlock() : already have block (orphan) %s", hash.ToString().substr(0,20).c_str());

    // Preliminary checks
    if (!pblock->CheckBlock())
        return error("ProcessBlock() : CheckBlock FAILED");

    CBlockIndex* pcheckpoint = Checkpoints::GetLastCheckpoint(mapBlockIndex);
    if (pcheckpoint && pblock->hashPrevBlock != hashBestChain)
    {
        // Extra checks to prevent "fill up memory by spamming with bogus blocks"
        int64 deltaTime = pblock->GetBlockTime() - pcheckpoint->nTime;
        if (deltaTime < 0)
        {
            if (pfrom)
                pfrom->Misbehaving(100);
            return error("ProcessBlock() : block with timestamp before last checkpoint");
        }
        CBigNum bnNewBlock;
        bnNewBlock.SetCompact(pblock->nBits);
        CBigNum bnRequired;
        bnRequired.SetCompact(ComputeMinWork(pcheckpoint->nBits, deltaTime));
        if (bnNewBlock > bnRequired)
        {
            if (pfrom)
                pfrom->Misbehaving(100);
            return error("ProcessBlock() : block with too little proof-of-work");
        }
    }


    // If don't already have its previous block, shunt it off to holding area until we get it
    if (!mapBlockIndex.count(pblock->hashPrevBlock))
    {
        printf("ProcessBlock: ORPHAN BLOCK, prev=%s\n", pblock->hashPrevBlock.ToString().substr(0,20).c_str());
        CBlock* pblock2 = new CBlock(*pblock);
        mapOrphanBlocks.insert(make_pair(hash, pblock2));
        mapOrphanBlocksByPrev.insert(make_pair(pblock2->hashPrevBlock, pblock2));

        // Ask this guy to fill in what we're missing
        if (pfrom)
            pfrom->PushGetBlocks(pindexBest, GetOrphanRoot(pblock2));
        return true;
    }

    // Store to disk
    if (!pblock->AcceptBlock())
        return error("ProcessBlock() : AcceptBlock FAILED");

    // Recursively process any orphan blocks that depended on this one
    vector<uint256> vWorkQueue;
    vWorkQueue.push_back(hash);
    for (unsigned int i = 0; i < vWorkQueue.size(); i++)
    {
        uint256 hashPrev = vWorkQueue[i];
        for (multimap<uint256, CBlock*>::iterator mi = mapOrphanBlocksByPrev.lower_bound(hashPrev);
             mi != mapOrphanBlocksByPrev.upper_bound(hashPrev);
             ++mi)
        {
            CBlock* pblockOrphan = (*mi).second;
            if (pblockOrphan->AcceptBlock())
                vWorkQueue.push_back(pblockOrphan->GetHash());
            mapOrphanBlocks.erase(pblockOrphan->GetHash());
            delete pblockOrphan;
        }
        mapOrphanBlocksByPrev.erase(hashPrev);
    }

    printf("ProcessBlock: ACCEPTED\n");
    return true;
}








bool CheckDiskSpace(uint64 nAdditionalBytes)
{
    uint64 nFreeBytesAvailable = filesystem::space(GetDataDir()).available;

    // Check for nMinDiskSpace bytes (currently 50MB)
    if (nFreeBytesAvailable < nMinDiskSpace + nAdditionalBytes)
    {
        fShutdown = true;
        string strMessage = _("Warning: Disk space is low");
        strMiscWarning = strMessage;
        printf("*** %s\n", strMessage.c_str());
        uiInterface.ThreadSafeMessageBox(strMessage, "Bitcoin", CClientUIInterface::OK | CClientUIInterface::ICON_EXCLAMATION | CClientUIInterface::MODAL);
        StartShutdown();
        return false;
    }
    return true;
}

FILE* OpenBlockFile(unsigned int nFile, unsigned int nBlockPos, const char* pszMode)
{
    if ((nFile < 1) || (nFile == (unsigned int) -1))
        return NULL;
    FILE* file = fopen((GetDataDir() / strprintf("blk%04d.dat", nFile)).string().c_str(), pszMode);
    if (!file)
        return NULL;
    if (nBlockPos != 0 && !strchr(pszMode, 'a') && !strchr(pszMode, 'w'))
    {
        if (fseek(file, nBlockPos, SEEK_SET) != 0)
        {
            fclose(file);
            return NULL;
        }
    }
    return file;
}

static unsigned int nCurrentBlockFile = 1;

FILE* AppendBlockFile(unsigned int& nFileRet)
{
    nFileRet = 0;
    loop
    {
        FILE* file = OpenBlockFile(nCurrentBlockFile, 0, "ab");
        if (!file)
            return NULL;
        if (fseek(file, 0, SEEK_END) != 0)
            return NULL;
        // FAT32 filesize max 4GB, fseek and ftell max 2GB, so we must stay under 2GB
        if (ftell(file) < 0x7F000000 - MAX_SIZE)
        {
            nFileRet = nCurrentBlockFile;
            return file;
        }
        fclose(file);
        nCurrentBlockFile++;
    }
}

bool LoadBlockIndex(bool fAllowNew)
{
    if (fTestNet)
    {
        pchMessageStart[0] = 0xfa;
        pchMessageStart[1] = 0xbf;
        pchMessageStart[2] = 0xb5;
        pchMessageStart[3] = 0xda;
        hashGenesisBlock = uint256("000000000933ea01ad0ee984209779baaec3ced90fa3f408719526f8d77f4943");
    }

    //
    // Load block index
    //
    CTxDB txdb("cr");
    if (!txdb.LoadBlockIndex())
        return false;
    txdb.Close();

    //
    // Init with genesis block
    //
    if (mapBlockIndex.empty())
    {
        if (!fAllowNew)
            return false;

        // Genesis Block:
        // CBlock(hash=000000000019d6, ver=1, hashPrevBlock=00000000000000, hashMerkleRoot=4a5e1e, nTime=1231006505, nBits=1d00ffff, nNonce=2083236893, vtx=1)
        //   CTransaction(hash=4a5e1e, ver=1, vin.size=1, vout.size=1, nLockTime=0)
        //     CTxIn(COutPoint(000000, -1), coinbase 04ffff001d0104455468652054696d65732030332f4a616e2f32303039204368616e63656c6c6f72206f6e206272696e6b206f66207365636f6e64206261696c6f757420666f722062616e6b73)
        //     CTxOut(nValue=50.00000000, scriptPubKey=0x5F1DF16B2B704C8A578D0B)
        //   vMerkleTree: 4a5e1e

        // Genesis block
        const char* pszTimestamp = "The Times 03/Jan/2009 Chancellor on brink of second bailout for banks";
        CTransaction txNew;
        txNew.vin.resize(1);
        txNew.vout.resize(1);
        txNew.vin[0].scriptSig = CScript() << 486604799 << CBigNum(4) << vector<unsigned char>((const unsigned char*)pszTimestamp, (const unsigned char*)pszTimestamp + strlen(pszTimestamp));
        txNew.vout[0].nValue = 50 * COIN;
        txNew.vout[0].scriptPubKey = CScript() << ParseHex("04678afdb0fe5548271967f1a67130b7105cd6a828e03909a67962e0ea1f61deb649f6bc3f4cef38c4f35504e51ec112de5c384df7ba0b8d578a4c702b6bf11d5f") << OP_CHECKSIG;
        CBlock block;
        block.vtx.push_back(txNew);
        block.hashPrevBlock = 0;
        block.hashMerkleRoot = block.BuildMerkleTree();
        block.nVersion = 1;
        block.nTime    = 1231006505;
        block.nBits    = 0x1d00ffff;
        block.nNonce   = 2083236893;

        if (fTestNet)
        {
            block.nTime    = 1296688602;
            block.nNonce   = 414098458;
        }

        //// debug print
        printf("%s\n", block.GetHash().ToString().c_str());
        printf("%s\n", hashGenesisBlock.ToString().c_str());
        printf("%s\n", block.hashMerkleRoot.ToString().c_str());
        assert(block.hashMerkleRoot == uint256("0x4a5e1e4baab89f3a32518a88c31bc87f618f76673e2cc77ab2127b7afdeda33b"));
        block.print();
        assert(block.GetHash() == hashGenesisBlock);

        // Start new block file
        unsigned int nFile;
        unsigned int nBlockPos;
        if (!block.WriteToDisk(nFile, nBlockPos))
            return error("LoadBlockIndex() : writing genesis block to disk failed");
        if (!block.AddToBlockIndex(nFile, nBlockPos))
            return error("LoadBlockIndex() : genesis block not accepted");
    }

    return true;
}



void PrintBlockTree()
{
    // precompute tree structure
    map<CBlockIndex*, vector<CBlockIndex*> > mapNext;
    for (map<uint256, CBlockIndex*>::iterator mi = mapBlockIndex.begin(); mi != mapBlockIndex.end(); ++mi)
    {
        CBlockIndex* pindex = (*mi).second;
        mapNext[pindex->pprev].push_back(pindex);
        // test
        //while (rand() % 3 == 0)
        //    mapNext[pindex->pprev].push_back(pindex);
    }

    vector<pair<int, CBlockIndex*> > vStack;
    vStack.push_back(make_pair(0, pindexGenesisBlock));

    int nPrevCol = 0;
    while (!vStack.empty())
    {
        int nCol = vStack.back().first;
        CBlockIndex* pindex = vStack.back().second;
        vStack.pop_back();

        // print split or gap
        if (nCol > nPrevCol)
        {
            for (int i = 0; i < nCol-1; i++)
                printf("| ");
            printf("|\\\n");
        }
        else if (nCol < nPrevCol)
        {
            for (int i = 0; i < nCol; i++)
                printf("| ");
            printf("|\n");
       }
        nPrevCol = nCol;

        // print columns
        for (int i = 0; i < nCol; i++)
            printf("| ");

        // print item
        CBlock block;
        block.ReadFromDisk(pindex);
        printf("%d (%u,%u) %s  %s  tx %d",
            pindex->nHeight,
            pindex->nFile,
            pindex->nBlockPos,
            block.GetHash().ToString().substr(0,20).c_str(),
            DateTimeStrFormat("%x %H:%M:%S", block.GetBlockTime()).c_str(),
            block.vtx.size());

        PrintWallets(block);

        // put the main timechain first
        vector<CBlockIndex*>& vNext = mapNext[pindex];
        for (unsigned int i = 0; i < vNext.size(); i++)
        {
            if (vNext[i]->pnext)
            {
                swap(vNext[0], vNext[i]);
                break;
            }
        }

        // iterate children
        for (unsigned int i = 0; i < vNext.size(); i++)
            vStack.push_back(make_pair(nCol+i, vNext[i]));
    }
}

bool LoadExternalBlockFile(FILE* fileIn)
{
    int nLoaded = 0;
    {
        LOCK(cs_main);
        try {
            CAutoFile blkdat(fileIn, SER_DISK, CLIENT_VERSION);
            unsigned int nPos = 0;
            while (nPos != (unsigned int)-1 && blkdat.good() && !fRequestShutdown)
            {
                unsigned char pchData[65536];
                do {
                    fseek(blkdat, nPos, SEEK_SET);
                    int nRead = fread(pchData, 1, sizeof(pchData), blkdat);
                    if (nRead <= 8)
                    {
                        nPos = (unsigned int)-1;
                        break;
                    }
                    void* nFind = memchr(pchData, pchMessageStart[0], nRead+1-sizeof(pchMessageStart));
                    if (nFind)
                    {
                        if (memcmp(nFind, pchMessageStart, sizeof(pchMessageStart))==0)
                        {
                            nPos += ((unsigned char*)nFind - pchData) + sizeof(pchMessageStart);
                            break;
                        }
                        nPos += ((unsigned char*)nFind - pchData) + 1;
                    }
                    else
                        nPos += sizeof(pchData) - sizeof(pchMessageStart) + 1;
                } while(!fRequestShutdown);
                if (nPos == (unsigned int)-1)
                    break;
                fseek(blkdat, nPos, SEEK_SET);
                unsigned int nSize;
                blkdat >> nSize;
                if (nSize > 0 && nSize <= MAX_BLOCK_SIZE)
                {
                    CBlock block;
                    blkdat >> block;
                    if (ProcessBlock(NULL,&block))
                    {
                        nLoaded++;
                        nPos += 4 + nSize;
                    }
                }
            }
        }
        catch (std::exception &e) {
            printf("%s() : Deserialize or I/O error caught during load\n",
                   __PRETTY_FUNCTION__);
        }
    }
    printf("Loaded %i blocks from external file\n", nLoaded);
    return nLoaded > 0;
}









//////////////////////////////////////////////////////////////////////////////
//
// CAlert
//

map<uint256, CAlert> mapAlerts;
CCriticalSection cs_mapAlerts;

string GetWarnings(string strFor)
{
    int nPriority = 0;
    string strStatusBar;
    string strRPC;
    if (GetBoolArg("-testsafemode"))
        strRPC = "test";

    // Misc warnings like out of disk space and clock is wrong
    if (strMiscWarning != "")
    {
        nPriority = 1000;
        strStatusBar = strMiscWarning;
    }

    // Longer invalid proof-of-work chain
    if (pindexBest && bnBestInvalidWork > bnBestChainWork + pindexBest->GetBlockWork() * 6)
    {
        nPriority = 2000;
        strStatusBar = strRPC = "WARNING: Displayed transactions may not be correct!  You may need to upgrade, or other nodes may need to upgrade.";
    }

    // Alerts
    {
        LOCK(cs_mapAlerts);
        BOOST_FOREACH(PAIRTYPE(const uint256, CAlert)& item, mapAlerts)
        {
            const CAlert& alert = item.second;
            if (alert.AppliesToMe() && alert.nPriority > nPriority)
            {
                nPriority = alert.nPriority;
                strStatusBar = alert.strStatusBar;
            }
        }
    }

    if (strFor == "statusbar")
        return strStatusBar;
    else if (strFor == "rpc")
        return strRPC;
    assert(!"GetWarnings() : invalid parameter");
    return "error";
}

CAlert CAlert::getAlertByHash(const uint256 &hash)
{
    CAlert retval;
    {
        LOCK(cs_mapAlerts);
        map<uint256, CAlert>::iterator mi = mapAlerts.find(hash);
        if(mi != mapAlerts.end())
            retval = mi->second;
    }
    return retval;
}

bool CAlert::ProcessAlert()
{
    if (!CheckSignature())
        return false;
    if (!IsInEffect())
        return false;

    {
        LOCK(cs_mapAlerts);
        // Cancel previous alerts
        for (map<uint256, CAlert>::iterator mi = mapAlerts.begin(); mi != mapAlerts.end();)
        {
            const CAlert& alert = (*mi).second;
            if (Cancels(alert))
            {
                printf("cancelling alert %d\n", alert.nID);
                uiInterface.NotifyAlertChanged((*mi).first, CT_DELETED);
                mapAlerts.erase(mi++);
            }
            else if (!alert.IsInEffect())
            {
                printf("expiring alert %d\n", alert.nID);
                uiInterface.NotifyAlertChanged((*mi).first, CT_DELETED);
                mapAlerts.erase(mi++);
            }
            else
                mi++;
        }

        // Check if this alert has been cancelled
        BOOST_FOREACH(PAIRTYPE(const uint256, CAlert)& item, mapAlerts)
        {
            const CAlert& alert = item.second;
            if (alert.Cancels(*this))
            {
                printf("alert already cancelled by %d\n", alert.nID);
                return false;
            }
        }

        // Add to mapAlerts
        mapAlerts.insert(make_pair(GetHash(), *this));
        // Notify UI if it applies to me
        if(AppliesToMe())
            uiInterface.NotifyAlertChanged(GetHash(), CT_NEW);
    }

    if (!fQuietInitial || CaughtUp())
        printf("accepted alert %d, AppliesToMe()=%d\n", nID, AppliesToMe());
    return true;
}








//////////////////////////////////////////////////////////////////////////////
//
// Messages
//


bool static AlreadyHave(CTxDB& txdb, const CInv& inv)
{
    switch (inv.type)
    {
    case MSG_TX:
        {
        bool txInMap = false;
            {
            LOCK(mempool.cs);
            txInMap = (mempool.exists(inv.hash));
            }
        return txInMap ||
               mapOrphanTransactions.count(inv.hash) ||
               txdb.ContainsTx(inv.hash);
        }

    case MSG_BLOCK:
        return mapBlockIndex.count(inv.hash) ||
               mapOrphanBlocks.count(inv.hash);
    }
    // Don't know what it is, just say we already got one
    return true;
}




// The message start string is designed to be unlikely to occur in normal data.
// The characters are rarely used upper ascii, not valid as UTF-8, and produce
// a large 4-byte int at any alignment.
unsigned char pchMessageStart[4] = { 0xf9, 0xbe, 0xb4, 0xd9 };


bool static ProcessMessage(CNode* pfrom, string strCommand, CDataStream& vRecv)
{
    static map<CService, CPubKey> mapReuseKey;
    RandAddSeedPerfmon();
    if (fDebug)
        printf("received: %s (%d bytes)\n", strCommand.c_str(), vRecv.size());
    if (mapArgs.count("-dropmessagestest") && GetRand(atoi(mapArgs["-dropmessagestest"])) == 0)
    {
        printf("dropmessagestest DROPPING RECV MESSAGE\n");
        return true;
    }





    if (strCommand == "version")
    {
        // Each connection can only send one version message
        if (pfrom->nVersion != 0)
        {
            pfrom->Misbehaving(1);
            return false;
        }

        int64 nTime;
        CAddress addrMe;
        CAddress addrFrom;
        uint64 nNonce = 1;
        vRecv >> pfrom->nVersion >> pfrom->nServices >> nTime >> addrMe;
        if (pfrom->nVersion < MIN_PROTO_VERSION)
        {
            // Since February 20, 2012, the protocol is initiated at version 209,
            // and earlier versions are no longer supported
            printf("partner %s using obsolete version %i; disconnecting\n", pfrom->addr.ToString().c_str(), pfrom->nVersion);
            pfrom->fDisconnect = true;
            return false;
        }

        if (pfrom->nVersion == 10300)
            pfrom->nVersion = 300;
        if (!vRecv.empty())
            vRecv >> addrFrom >> nNonce;
        if (!vRecv.empty())
            vRecv >> pfrom->strSubVer;
        if (!vRecv.empty())
            vRecv >> pfrom->nStartingHeight;

        if (pfrom->fInbound && addrMe.IsRoutable())
        {
            pfrom->addrLocal = addrMe;
            SeenLocal(addrMe);
        }

        // Disconnect if we connected to ourself
        if (nNonce == nLocalHostNonce && nNonce > 1)
        {
            printf("connected to self at %s, disconnecting\n", pfrom->addr.ToString().c_str());
            pfrom->fDisconnect = true;
            return true;
        }

        // Be shy and don't send version until we hear
        if (pfrom->fInbound)
            pfrom->PushVersion();

        pfrom->fClient = !(pfrom->nServices & NODE_NETWORK);

        AddTimeData(pfrom->addr, nTime);

        // Change version
        pfrom->PushMessage("verack");
        pfrom->vSend.SetVersion(min(pfrom->nVersion, PROTOCOL_VERSION));

        if (!pfrom->fInbound)
        {
            // Advertise our address
            if (!fNoListen && !IsInitialBlockDownload())
            {
                CAddress addr = GetLocalAddress(&pfrom->addr);
                if (addr.IsRoutable())
                    pfrom->PushAddress(addr);
            }

            // Get recent addresses
            if (pfrom->fOneShot || pfrom->nVersion >= CADDR_TIME_VERSION || addrman.size() < 1000)
            {
                pfrom->PushMessage("getaddr");
                pfrom->fGetAddr = true;
            }
            addrman.Good(pfrom->addr);
        } else {
            if (((CNetAddr)pfrom->addr) == (CNetAddr)addrFrom)
            {
                addrman.Add(addrFrom, addrFrom);
                addrman.Good(addrFrom);
            }
        }

        // Relay alerts
        {
            LOCK(cs_mapAlerts);
            BOOST_FOREACH(PAIRTYPE(const uint256, CAlert)& item, mapAlerts)
                item.second.RelayTo(pfrom);
        }

        pfrom->fSuccessfullyConnected = true;

        printf("receive version message: version %d, blocks=%d, us=%s, them=%s, peer=%s\n", pfrom->nVersion, pfrom->nStartingHeight, addrMe.ToString().c_str(), addrFrom.ToString().c_str(), pfrom->addr.ToString().c_str());

        cPeerBlockCounts.input(pfrom->nStartingHeight);
    }


    else if (pfrom->nVersion == 0)
    {
        // Must have a version message before anything else
        pfrom->Misbehaving(1);
        return false;
    }


    else if (strCommand == "verack")
    {
        pfrom->vRecv.SetVersion(min(pfrom->nVersion, PROTOCOL_VERSION));
    }


    else if (strCommand == "addr")
    {
        vector<CAddress> vAddr;
        vRecv >> vAddr;

        // Don't want addr from older versions unless seeding
        if (pfrom->nVersion < CADDR_TIME_VERSION && addrman.size() > 1000)
            return true;
        if (vAddr.size() > 1000)
        {
            pfrom->Misbehaving(20);
            return error("message addr size() = %d", vAddr.size());
        }

        // Store the new addresses
        vector<CAddress> vAddrOk;
        int64 nNow = GetAdjustedTime();
        int64 nSince = nNow - 10 * 60;
        BOOST_FOREACH(CAddress& addr, vAddr)
        {
            if (fShutdown)
                return true;
            if (addr.nTime <= 100000000 || addr.nTime > nNow + 10 * 60)
                addr.nTime = nNow - 5 * 24 * 60 * 60;
            pfrom->AddAddressKnown(addr);
            bool fReachable = IsReachable(addr);
            if (addr.nTime > nSince && !pfrom->fGetAddr && vAddr.size() <= 10 && addr.IsRoutable())
            {
                // Relay to a limited number of other nodes
                {
                    LOCK(cs_vNodes);
                    // Use deterministic randomness to send to the same nodes for 24 hours
                    // at a time so the setAddrKnowns of the chosen nodes prevent repeats
                    static uint256 hashSalt;
                    if (hashSalt == 0)
                        hashSalt = GetRandHash();
                    uint64 hashAddr = addr.GetHash();
                    uint256 hashRand = hashSalt ^ (hashAddr<<32) ^ ((GetTime()+hashAddr)/(24*60*60));
                    hashRand = Hash(BEGIN(hashRand), END(hashRand));
                    multimap<uint256, CNode*> mapMix;
                    BOOST_FOREACH(CNode* pnode, vNodes)
                    {
                        if (pnode->nVersion < CADDR_TIME_VERSION)
                            continue;
                        unsigned int nPointer;
                        memcpy(&nPointer, &pnode, sizeof(nPointer));
                        uint256 hashKey = hashRand ^ nPointer;
                        hashKey = Hash(BEGIN(hashKey), END(hashKey));
                        mapMix.insert(make_pair(hashKey, pnode));
                    }
                    int nRelayNodes = fReachable ? 2 : 1; // limited relaying of addresses outside our network(s)
                    for (multimap<uint256, CNode*>::iterator mi = mapMix.begin(); mi != mapMix.end() && nRelayNodes-- > 0; ++mi)
                        ((*mi).second)->PushAddress(addr);
                }
            }
            // Do not store addresses outside our network
            if (fReachable)
                vAddrOk.push_back(addr);
        }
        addrman.Add(vAddrOk, pfrom->addr, 2 * 60 * 60);
        if (vAddr.size() < 1000)
            pfrom->fGetAddr = false;
        if (pfrom->fOneShot)
            pfrom->fDisconnect = true;
    }


    else if (strCommand == "inv")
    {
        vector<CInv> vInv;
        vRecv >> vInv;
        if (vInv.size() > 50000)
        {
            pfrom->Misbehaving(20);
            return error("message inv size() = %d", vInv.size());
        }
        int invblocks = 0;
        int askblocks = 0;
        int orphanget = 0;
        int lastblockget = 0;

        // find last block in inv vector
        unsigned int nLastBlock = (unsigned int)(-1);
        for (unsigned int nInv = 0; nInv < vInv.size(); nInv++) {
            if (vInv[vInv.size() - 1 - nInv].type == MSG_BLOCK) {
                nLastBlock = vInv.size() - 1 - nInv;
                break;
            }
        }
        CTxDB txdb("r");
        for (unsigned int nInv = 0; nInv < vInv.size(); nInv++)
        {
            const CInv &inv = vInv[nInv];

            if (fShutdown)
                return true;

            if (inv.type == MSG_BLOCK) invblocks++;

            pfrom->AddInventoryKnown(inv);

            bool fAlreadyHave = AlreadyHave(txdb, inv);
            if (fDebug)
                printf("  got inventory: %s  %s\n", inv.ToString().c_str(), fAlreadyHave ? "have" : "new");

            if (!fAlreadyHave) {
                if (inv.type == MSG_BLOCK) {
                    int64 nRequestTime = pfrom->AskForBlock(inv);
                    if (!fQuietInitial || vInv.size() == 1 || CaughtUp())
                        printf("askfor %s   %s (%"PRI64d")   %s\n", inv.ToString().c_str(),
                          DateTimeStrFormat("%H:%M:%S", nRequestTime/1000000).c_str(), nRequestTime,
                          pfrom->addr.ToString().c_str());
                    askblocks++;
                } else
                    pfrom->AskFor(inv);
            } else {
                if (inv.type == MSG_BLOCK && vInv.size() == 1)
                    printf("inv %s at %s\n", inv.ToString().c_str(), pfrom->addr.ToString().c_str());
                if (inv.type == MSG_BLOCK && mapOrphanBlocks.count(inv.hash)) {
                    pfrom->PushGetBlocks(pindexBest, GetOrphanRoot(mapOrphanBlocks[inv.hash]));
                    orphanget++;
                    if (!fQuietInitial || vInv.size() == 1 || CaughtUp())
                        printf("orphan getblocks %s to %s\n", inv.ToString().c_str(),
                          pfrom->addr.ToString().c_str());
                } else if (nInv == nLastBlock) {
                    // In case we are on a very long side-chain, it is possible that we already have
                    // the last block in an inv bundle sent in response to getblocks. Try to detect
                    // this situation and push another getblocks to continue.
                    std::vector<CInv> vGetData(1,inv);
                    pfrom->PushGetBlocks(mapBlockIndex[inv.hash], uint256(0));
                    lastblockget++;
                    if (fDebug)
                        printf("force request: %s\n", inv.ToString().c_str());
                }
            }

            // Track requests for our stuff
            Inventory(inv.hash);
        } // for each item in inv bundle

        if (fQuietInitial && !CaughtUp()) {
            if (invblocks && vInv.size() > 1)
                printf("inv containing %d (askfor %d) blocks at %s\n", invblocks, askblocks,
                  pfrom->addr.ToString().c_str());
            if (orphanget)
                printf("orphan getblocks (%d) to %s\n", orphanget, pfrom->addr.ToString().c_str());
            if (lastblockget)
                printf("lastblock getblocks to %s\n", pfrom->addr.ToString().c_str());
        }
    } // strCommand == "inv"


    else if (strCommand == "getdata")
    {
        vector<CInv> vInv;
        vRecv >> vInv;
        if (vInv.size() > 50000)
        {
            pfrom->Misbehaving(20);
            return error("message getdata size() = %d", vInv.size());
        }
        int nBlocks = 0;
        int nTxs = 0;

        BOOST_FOREACH(const CInv& inv, vInv)
        {
            if (fShutdown)
                return true;
            if (!fQuietInitial || vInv.size() < 5 || CaughtUp())
                printf("received getdata for: %s\n", inv.ToString().c_str());

            if (inv.type == MSG_BLOCK)
            {
                // Send block from disk
                nBlocks++;
                map<uint256, CBlockIndex*>::iterator mi = mapBlockIndex.find(inv.hash);
                if (mi != mapBlockIndex.end())
                {
                    CBlock block;
                    block.ReadFromDisk((*mi).second);
                    pfrom->PushMessage("block", block);

                    // Trigger them to send a getblocks request for the next batch of inventory
                    if (inv.hash == pfrom->hashContinue)
                    {
                        // Bypass PushInventory, this must send even if redundant,
                        // and we want it right after the last block so they don't
                        // wait for other stuff first.
                        vector<CInv> vInv;
                        vInv.push_back(CInv(MSG_BLOCK, hashBestChain));
                        pfrom->PushMessage("inv", vInv);
                        pfrom->hashContinue = 0;
                    }
                }
            } // if a block
            else if (inv.IsKnownType())
            {
                // Send stream from relay memory
                nTxs++;
                {
                    LOCK(cs_mapRelay);
                    map<CInv, CDataStream>::iterator mi = mapRelay.find(inv);
                    if (mi != mapRelay.end())
                        pfrom->PushMessage(inv.GetCommand(), (*mi).second);
                }
            }

            // Track requests for our stuff
            Inventory(inv.hash);
        } // for each getdata request

        if (vInv.size() > 4 && fQuietInitial && !CaughtUp()) {
            printf("got getdata for ");
            if (nBlocks) {
                printf("%d blocks ", nBlocks);
                if (nTxs) printf("and ");
            }
            if (nTxs) printf("%d txs ", nTxs);
            printf("from %s. Sending.\n", pfrom->addr.ToString().c_str());
        }

    } // strCommand = "getdata"


    else if (strCommand == "getblocks")
    {
        CBlockLocator locator;
        uint256 hashStop;
        vRecv >> locator >> hashStop;

        // Find the last block the caller has in the main chain
        CBlockIndex* pindex = locator.GetBlockIndex();

        // Send the rest of the chain
        if (pindex)
            pindex = pindex->pnext;
        int nLimit = 500;
        if (!fQuietInitial || CaughtUp())
            printf("getblocks %d to %s limit %d\n", (pindex ? pindex->nHeight : -1), hashStop.ToString().substr(0,20).c_str(), nLimit);
        for (; pindex; pindex = pindex->pnext)
        {
            if (pindex->GetBlockHash() == hashStop)
            {
                if (!fQuietInitial || CaughtUp())
                    printf("  getblocks stopping at %d %s\n", pindex->nHeight, pindex->GetBlockHash().ToString().substr(0,20).c_str());
                break;
            }
            pfrom->PushInventory(CInv(MSG_BLOCK, pindex->GetBlockHash()));
            if (--nLimit <= 0)
            {
                // When this block is requested, we'll send an inv that'll make them
                // getblocks the next batch of inventory.
                printf("  getblocks stopping at limit %d %s\n", pindex->nHeight, pindex->GetBlockHash().ToString().substr(0,20).c_str());
                pfrom->hashContinue = pindex->GetBlockHash();
                break;
            }
        }
    }


    else if (strCommand == "getheaders")
    {
        CBlockLocator locator;
        uint256 hashStop;
        vRecv >> locator >> hashStop;

        CBlockIndex* pindex = NULL;
        if (locator.IsNull())
        {
            // If locator is null, return the hashStop block
            map<uint256, CBlockIndex*>::iterator mi = mapBlockIndex.find(hashStop);
            if (mi == mapBlockIndex.end())
                return true;
            pindex = (*mi).second;
        }
        else
        {
            // Find the last block the caller has in the main chain
            pindex = locator.GetBlockIndex();
            if (pindex)
                pindex = pindex->pnext;
        }

        vector<CBlock> vHeaders;
        int nLimit = 2000;
        printf("getheaders %d to %s\n", (pindex ? pindex->nHeight : -1), hashStop.ToString().substr(0,20).c_str());
        for (; pindex; pindex = pindex->pnext)
        {
            vHeaders.push_back(pindex->GetBlockHeader());
            if (--nLimit <= 0 || pindex->GetBlockHash() == hashStop)
                break;
        }
        pfrom->PushMessage("headers", vHeaders);
    }


    else if (strCommand == "tx")
    {
        vector<uint256> vWorkQueue;
        vector<uint256> vEraseQueue;
        CDataStream vMsg(vRecv);
        CTxDB txdb("r");
        CTransaction tx;
        vRecv >> tx;

        CInv inv(MSG_TX, tx.GetHash());
        pfrom->AddInventoryKnown(inv);

        bool fMissingInputs = false;
        if (tx.AcceptToMemoryPool(txdb, true, &fMissingInputs))
        {
            SyncWithWallets(tx, NULL, true);
            RelayMessage(inv, vMsg);
            mapAlreadyAskedFor.erase(inv);
            vWorkQueue.push_back(inv.hash);
            vEraseQueue.push_back(inv.hash);

            // Recursively process any orphan transactions that depended on this one
            for (unsigned int i = 0; i < vWorkQueue.size(); i++)
            {
                uint256 hashPrev = vWorkQueue[i];
                for (map<uint256, CDataStream*>::iterator mi = mapOrphanTransactionsByPrev[hashPrev].begin();
                     mi != mapOrphanTransactionsByPrev[hashPrev].end();
                     ++mi)
                {
                    const CDataStream& vMsg = *((*mi).second);
                    CTransaction tx;
                    CDataStream(vMsg) >> tx;
                    CInv inv(MSG_TX, tx.GetHash());
                    bool fMissingInputs2 = false;

                    if (tx.AcceptToMemoryPool(txdb, true, &fMissingInputs2))
                    {
                        printf("   accepted orphan tx %s\n", inv.hash.ToString().substr(0,10).c_str());
                        SyncWithWallets(tx, NULL, true);
                        RelayMessage(inv, vMsg);
                        mapAlreadyAskedFor.erase(inv);
                        vWorkQueue.push_back(inv.hash);
                        vEraseQueue.push_back(inv.hash);
                    }
                    else if (!fMissingInputs2)
                    {
                        // invalid orphan
                        vEraseQueue.push_back(inv.hash);
                        printf("   removed invalid orphan tx %s\n", inv.hash.ToString().substr(0,10).c_str());
                    }
                }
            }

            BOOST_FOREACH(uint256 hash, vEraseQueue)
                EraseOrphanTx(hash);
        }
        else if (fMissingInputs)
        {
            AddOrphanTx(vMsg);

            // DoS prevention: do not allow mapOrphanTransactions to grow unbounded
            unsigned int nEvicted = LimitOrphanTxSize(MAX_ORPHAN_TRANSACTIONS);
            if (nEvicted > 0)
                printf("mapOrphan overflow, removed %u tx\n", nEvicted);
        }
        if (tx.nDoS) pfrom->Misbehaving(tx.nDoS);
    }


    else if (strCommand == "block")
    {
        CBlock block;
        vRecv >> block;

        printf("received block %s\n", block.GetHash().ToString().substr(0,20).c_str());
        // block.print();

        CInv inv(MSG_BLOCK, block.GetHash());
        pfrom->AddInventoryKnown(inv);

        if (ProcessBlock(pfrom, &block))
            mapAlreadyAskedFor.erase(inv);
        if (block.nDoS) pfrom->Misbehaving(block.nDoS);
    }


    else if (strCommand == "getaddr")
    {
        pfrom->vAddrToSend.clear();
        vector<CAddress> vAddr = addrman.GetAddr();
        BOOST_FOREACH(const CAddress &addr, vAddr)
            pfrom->PushAddress(addr);
    }


    else if (strCommand == "checkorder")
    {
        uint256 hashReply;
        vRecv >> hashReply;

        if (!GetBoolArg("-allowreceivebyip"))
        {
            pfrom->PushMessage("reply", hashReply, (int)2, string(""));
            return true;
        }

        CWalletTx order;
        vRecv >> order;

        /// we have a chance to check the order here

        // Keep giving the same key to the same ip until they use it
        if (!mapReuseKey.count(pfrom->addr))
            pwalletMain->GetKeyFromPool(mapReuseKey[pfrom->addr], true);

        // Send back approval of order and pubkey to use
        CScript scriptPubKey;
        scriptPubKey << mapReuseKey[pfrom->addr] << OP_CHECKSIG;
        pfrom->PushMessage("reply", hashReply, (int)0, scriptPubKey);
    }


    else if (strCommand == "reply")
    {
        uint256 hashReply;
        vRecv >> hashReply;

        CRequestTracker tracker;
        {
            LOCK(pfrom->cs_mapRequests);
            map<uint256, CRequestTracker>::iterator mi = pfrom->mapRequests.find(hashReply);
            if (mi != pfrom->mapRequests.end())
            {
                tracker = (*mi).second;
                pfrom->mapRequests.erase(mi);
            }
        }
        if (!tracker.IsNull())
            tracker.fn(tracker.param1, vRecv);
    }


    else if (strCommand == "ping")
    {
        if (pfrom->nVersion > BIP0031_VERSION)
        {
            uint64 nonce = 0;
            vRecv >> nonce;
            // Echo the message back with the nonce. This allows for two useful features:
            //
            // 1) A remote node can quickly check if the connection is operational
            // 2) Remote nodes can measure the latency of the network thread. If this node
            //    is overloaded it won't respond to pings quickly and the remote node can
            //    avoid sending us more work, like chain download requests.
            //
            // The nonce stops the remote getting confused between different pings: without
            // it, if the remote node sends a ping once per second and this node takes 5
            // seconds to respond to each, the 5th ping the remote sends would appear to
            // return very quickly.
            pfrom->PushMessage("pong", nonce);
        }
    }


    else if (strCommand == "alert")
    {
        CAlert alert;
        vRecv >> alert;

        if (alert.ProcessAlert())
        {
            // Relay
            pfrom->setKnown.insert(alert.GetHash());
            {
                LOCK(cs_vNodes);
                BOOST_FOREACH(CNode* pnode, vNodes)
                    alert.RelayTo(pnode);
            }
        }
    }


    else
    {
        // Ignore unknown commands for extensibility
    }


    // Update the last seen time for this node's address
    if (pfrom->fNetworkNode)
        if (strCommand == "version" || strCommand == "addr" || strCommand == "inv" || strCommand == "getdata" || strCommand == "ping")
            AddressCurrentlyConnected(pfrom->addr);


    return true;
}

bool ProcessMessages(CNode* pfrom)
{
    CDataStream& vRecv = pfrom->vRecv;
    if (vRecv.empty())
        return true;
    //if (fDebug)
    //    printf("ProcessMessages(%u bytes)\n", vRecv.size());

    //
    // Message format
    //  (4) message start
    //  (12) command
    //  (4) size
    //  (4) checksum
    //  (x) data
    //

    loop
    {
        // Don't bother if send buffer is too full to respond anyway
        if (pfrom->vSend.size() >= SendBufferSize())
            break;

        // Scan for message start
        CDataStream::iterator pstart = search(vRecv.begin(), vRecv.end(), BEGIN(pchMessageStart), END(pchMessageStart));
        int nHeaderSize = vRecv.GetSerializeSize(CMessageHeader());
        if (vRecv.end() - pstart < nHeaderSize)
        {
            if ((int)vRecv.size() > nHeaderSize)
            {
                printf("\n\nPROCESSMESSAGE MESSAGESTART NOT FOUND\n\n");
                vRecv.erase(vRecv.begin(), vRecv.end() - nHeaderSize);
            }
            break;
        }
        if (pstart - vRecv.begin() > 0)
            printf("\n\nPROCESSMESSAGE SKIPPED %d BYTES\n\n", pstart - vRecv.begin());
        vRecv.erase(vRecv.begin(), pstart);

        // Read header
        vector<char> vHeaderSave(vRecv.begin(), vRecv.begin() + nHeaderSize);
        CMessageHeader hdr;
        vRecv >> hdr;
        if (!hdr.IsValid())
        {
            printf("\n\nPROCESSMESSAGE: ERRORS IN HEADER %s\n\n\n", hdr.GetCommand().c_str());
            continue;
        }
        string strCommand = hdr.GetCommand();

        // Message size
        unsigned int nMessageSize = hdr.nMessageSize;
        if (nMessageSize > MAX_SIZE)
        {
            printf("ProcessMessages(%s, %u bytes) : nMessageSize > MAX_SIZE\n", strCommand.c_str(), nMessageSize);
            continue;
        }
        if (nMessageSize > vRecv.size())
        {
            // Rewind and wait for rest of message
            vRecv.insert(vRecv.begin(), vHeaderSave.begin(), vHeaderSave.end());
            break;
        }

        // Checksum
        uint256 hash = Hash(vRecv.begin(), vRecv.begin() + nMessageSize);
        unsigned int nChecksum = 0;
        memcpy(&nChecksum, &hash, sizeof(nChecksum));
        if (nChecksum != hdr.nChecksum)
        {
            printf("ProcessMessages(%s, %u bytes) : CHECKSUM ERROR nChecksum=%08x hdr.nChecksum=%08x\n",
               strCommand.c_str(), nMessageSize, nChecksum, hdr.nChecksum);
            continue;
        }

        // Copy message to its own buffer
        CDataStream vMsg(vRecv.begin(), vRecv.begin() + nMessageSize, vRecv.nType, vRecv.nVersion);
        vRecv.ignore(nMessageSize);

        // Process message
        bool fRet = false;
        try
        {
            {
                LOCK(cs_main);
                fRet = ProcessMessage(pfrom, strCommand, vMsg);
            }
            if (fShutdown)
                return true;
        }
        catch (std::ios_base::failure& e)
        {
            if (strstr(e.what(), "end of data"))
            {
                // Allow exceptions from underlength message on vRecv
                printf("ProcessMessages(%s, %u bytes) : Exception '%s' caught, normally caused by a message being shorter than its stated length\n", strCommand.c_str(), nMessageSize, e.what());
            }
            else if (strstr(e.what(), "size too large"))
            {
                // Allow exceptions from overlong size
                printf("ProcessMessages(%s, %u bytes) : Exception '%s' caught\n", strCommand.c_str(), nMessageSize, e.what());
            }
            else
            {
                PrintExceptionContinue(&e, "ProcessMessages()");
            }
        }
        catch (std::exception& e) {
            PrintExceptionContinue(&e, "ProcessMessages()");
        } catch (...) {
            PrintExceptionContinue(NULL, "ProcessMessages()");
        }

        // Ask a connected node for block updates
        if (!pfrom->fClient && !pfrom->fOneShot &&
            (pfrom->nVersion < NOBLKS_VERSION_START ||
             pfrom->nVersion >= NOBLKS_VERSION_END) &&
             (nAskedForBlocks < 1 || vNodes.size() <= 1))
        {
            nAskedForBlocks++;
            pfrom->fAskedForBlocks = true;
            printf("initial getblocks to %s\n", pfrom->addr.ToString().c_str());
            pfrom->PushGetBlocks(pindexBest, uint256(0));
        }

        if (!fRet)
            printf("ProcessMessage(%s, %u bytes) FAILED\n", strCommand.c_str(), nMessageSize);
    }

    vRecv.Compact();
    return true;
}


bool SendMessages(CNode* pto, bool fSendTrickle)
{
    TRY_LOCK(cs_main, lockMain);
    if (lockMain) {
        // Don't send anything until we get their version message
        if (pto->nVersion == 0)
            return true;

        // Keep-alive ping. We send a nonce of zero because we don't use it anywhere
        // right now.
        if (pto->nLastSend && GetTime() - pto->nLastSend > 30 * 60 && pto->vSend.empty()) {
            uint64 nonce = 0;
            if (pto->nVersion > BIP0031_VERSION)
                pto->PushMessage("ping", nonce);
            else
                pto->PushMessage("ping");
        }

        // Resend wallet transactions that haven't gotten in a block yet
        ResendWalletTransactions();

        // Address refresh broadcast
        static int64 nLastRebroadcast;
        if (!IsInitialBlockDownload() && (GetTime() - nLastRebroadcast > 24 * 60 * 60))
        {
            {
                LOCK(cs_vNodes);
                BOOST_FOREACH(CNode* pnode, vNodes)
                {
                    // Periodically clear setAddrKnown to allow refresh broadcasts
                    if (nLastRebroadcast)
                        pnode->setAddrKnown.clear();

                    // Rebroadcast our address
                    if (!fNoListen)
                    {
                        CAddress addr = GetLocalAddress(&pnode->addr);
                        if (addr.IsRoutable())
                            pnode->PushAddress(addr);
                    }
                }
            }
            nLastRebroadcast = GetTime();
        }

        //
        // Message: addr
        //
        if (fSendTrickle)
        {
            vector<CAddress> vAddr;
            vAddr.reserve(pto->vAddrToSend.size());
            BOOST_FOREACH(const CAddress& addr, pto->vAddrToSend)
            {
                // returns true if wasn't already contained in the set
                if (pto->setAddrKnown.insert(addr).second)
                {
                    vAddr.push_back(addr);
                    // receiver rejects addr messages larger than 1000
                    if (vAddr.size() >= 1000)
                    {
                        pto->PushMessage("addr", vAddr);
                        vAddr.clear();
                    }
                }
            }
            pto->vAddrToSend.clear();
            if (!vAddr.empty())
                pto->PushMessage("addr", vAddr);
        }


        //
        // Message: inventory
        //
        vector<CInv> vInv;
        vector<CInv> vInvWait;
        {
            LOCK(pto->cs_inventory);
            vInv.reserve(pto->vInventoryToSend.size());
            vInvWait.reserve(pto->vInventoryToSend.size());
            BOOST_FOREACH(const CInv& inv, pto->vInventoryToSend)
            {
                if (pto->setInventoryKnown.count(inv))
                    continue;

                // trickle out tx inv to protect privacy
                if (inv.type == MSG_TX && !fSendTrickle)
                {
                    // 1/4 of tx invs blast to all immediately
                    static uint256 hashSalt;
                    if (hashSalt == 0)
                        hashSalt = GetRandHash();
                    uint256 hashRand = inv.hash ^ hashSalt;
                    hashRand = Hash(BEGIN(hashRand), END(hashRand));
                    bool fTrickleWait = ((hashRand & 3) != 0);

                    // always trickle our own transactions
                    if (!fTrickleWait)
                    {
                        CWalletTx wtx;
                        if (GetTransaction(inv.hash, wtx))
                            if (wtx.fFromMe)
                                fTrickleWait = true;
                    }

                    if (fTrickleWait)
                    {
                        vInvWait.push_back(inv);
                        continue;
                    }
                }

                // returns true if wasn't already contained in the set
                if (pto->setInventoryKnown.insert(inv).second)
                {
                    vInv.push_back(inv);
                    if (vInv.size() >= 1000)
                    {
                        pto->PushMessage("inv", vInv);
                        vInv.clear();
                    }
                }
            }
            pto->vInventoryToSend = vInvWait;
        }
        if (!vInv.empty())
            pto->PushMessage("inv", vInv);


        //
        // Message: getdata
        //
        vector<CInv> vGetData;
        int64 nNow = GetTime() * 1000000;
        CTxDB txdb("r");
        int gettxs = 0;
        int getblocks = 0;
        CInv blockinv;

        while (!pto->mapAskFor.empty() && (*pto->mapAskFor.begin()).first <= nNow)
        {
            const CInv& inv = (*pto->mapAskFor.begin()).second;
            if (!AlreadyHave(txdb, inv))
            {
<<<<<<< HEAD
                if (!fQuietInitial || CaughtUp())
                    printf("sending getdata: %s\n", inv.ToString().c_str());

                if (inv.type == MSG_BLOCK) {
                    getblocks++;
                    blockinv = inv;
                }
                if (inv.type == MSG_TX) gettxs++;
=======
                if (fTraceNet)
                    printf("sending getdata: %s\n", inv.ToString().c_str());
>>>>>>> 9a7868c6
                vGetData.push_back(inv);
                if (vGetData.size() >= 1000)
                {
                    pto->PushMessage("getdata", vGetData);
                    vGetData.clear();
                }
                mapAlreadyAskedFor[inv] = nNow;
            }
            pto->mapAskFor.erase(pto->mapAskFor.begin());
        }
        if (!vGetData.empty())
            pto->PushMessage("getdata", vGetData);

        if (getblocks && fQuietInitial && !CaughtUp()) {
            if (getblocks == 1)
                printf("sending getdata %s\n", blockinv.ToString().c_str());
            else {
                printf("getdata %d blocks", getblocks);
                if (gettxs) printf(" and %d txs\n", gettxs);
                else printf("\n");
            }
        }

    } // if LockMain
    return true;
}














//////////////////////////////////////////////////////////////////////////////
//
// BitcoinMiner
//

int static FormatHashBlocks(void* pbuffer, unsigned int len)
{
    unsigned char* pdata = (unsigned char*)pbuffer;
    unsigned int blocks = 1 + ((len + 8) / 64);
    unsigned char* pend = pdata + 64 * blocks;
    memset(pdata + len, 0, 64 * blocks - len);
    pdata[len] = 0x80;
    unsigned int bits = len * 8;
    pend[-1] = (bits >> 0) & 0xff;
    pend[-2] = (bits >> 8) & 0xff;
    pend[-3] = (bits >> 16) & 0xff;
    pend[-4] = (bits >> 24) & 0xff;
    return blocks;
}

static const unsigned int pSHA256InitState[8] =
{0x6a09e667, 0xbb67ae85, 0x3c6ef372, 0xa54ff53a, 0x510e527f, 0x9b05688c, 0x1f83d9ab, 0x5be0cd19};

void SHA256Transform(void* pstate, void* pinput, const void* pinit)
{
    SHA256_CTX ctx;
    unsigned char data[64];

    SHA256_Init(&ctx);

    for (int i = 0; i < 16; i++)
        ((uint32_t*)data)[i] = ByteReverse(((uint32_t*)pinput)[i]);

    for (int i = 0; i < 8; i++)
        ctx.h[i] = ((uint32_t*)pinit)[i];

    SHA256_Update(&ctx, data, sizeof(data));
    for (int i = 0; i < 8; i++)
        ((uint32_t*)pstate)[i] = ctx.h[i];
}

//
// ScanHash scans nonces looking for a hash with at least some zero bits.
// It operates on big endian data.  Caller does the byte reversing.
// All input buffers are 16-byte aligned.  nNonce is usually preserved
// between calls, but periodically or if nNonce is 0xffff0000 or above,
// the block is rebuilt and nNonce starts over at zero.
//
unsigned int static ScanHash_CryptoPP(char* pmidstate, char* pdata, char* phash1, char* phash, unsigned int& nHashesDone)
{
    unsigned int& nNonce = *(unsigned int*)(pdata + 12);
    for (;;)
    {
        // Crypto++ SHA-256
        // Hash pdata using pmidstate as the starting state into
        // preformatted buffer phash1, then hash phash1 into phash
        nNonce++;
        SHA256Transform(phash1, pdata, pmidstate);
        SHA256Transform(phash, phash1, pSHA256InitState);

        // Return the nonce if the hash has at least some zero bits,
        // caller will check if it has enough to reach the target
        if (((unsigned short*)phash)[14] == 0)
            return nNonce;

        // If nothing found after trying for a while, return -1
        if ((nNonce & 0xffff) == 0)
        {
            nHashesDone = 0xffff+1;
            return (unsigned int) -1;
        }
    }
}

// CTxInfo represents a logical transaction to potentially be included in blocks
// It stores extra metadata such as the subjective priority of a transaction at the time of building the block
// When there are unconfirmed transactions that depend on other unconfirmed transactions, these "child" transactions' CTxInfo object factors in its "parents" to its priority and effective size; this way, the "child" can cover the "cost" of its "parents", and the "parents" are included into the block as part of the "child"

class CTxInfo;
typedef std::map<uint256, CTxInfo> mapInfo_t;

class CTxInfo
{
public:
    mapInfo_t *pmapInfoById;
    CTransaction* ptx;
    uint256 hash;
private:
    set<uint256> setDependsOn;
public:
    set<uint256> setDependents;
    double dPriority;
    uint64 nTxFee;
    bool fInvalid;
    unsigned int nSize;
    unsigned int nEffectiveSizeCached;

    CTxInfo()
    {
        pmapInfoById = NULL;
        hash = 0;
        ptx = NULL;
        dPriority = 0;
        nTxFee = 0;
        fInvalid = false;
        nSize = 0;
        nEffectiveSizeCached = 0;
    }

    void print() const
    {
        printf("CTxInfo(hash=%s, dPriority=%.1f, nTxFee=%"PRI64u")\n", hash.ToString().substr(0,10).c_str(), dPriority, nTxFee);
        BOOST_FOREACH(uint256 hash, setDependsOn)
            printf("   setDependsOn %s\n", hash.ToString().substr(0,10).c_str());
    }

    void addDependsOn(const uint256& hashPrev)
    {
        setDependsOn.insert(hashPrev);
        nEffectiveSizeCached = 0;
    }

    void rmDependsOn(const uint256& hashPrev)
    {
        setDependsOn.erase(hashPrev);
        nEffectiveSizeCached = 0;
    }

    // effectiveSize and effectivePriority handle inheriting the fInvalid flag as a side effect
    unsigned int
    effectiveSize()
    {
        if (fInvalid)
            return -1;

        if (nEffectiveSizeCached)
            return nEffectiveSizeCached;

        assert(pmapInfoById);

        if (!nSize)
            nSize = ::GetSerializeSize(*ptx, SER_NETWORK, PROTOCOL_VERSION);
        unsigned int nEffectiveSize = nSize;
        BOOST_FOREACH(const uint256& dephash, setDependsOn)
        {
            CTxInfo& depinfo = (*pmapInfoById)[dephash];
            nEffectiveSize += depinfo.effectiveSize();

            if (depinfo.fInvalid)
            {
                fInvalid = true;
                return -1;
            }
        }
        nEffectiveSizeCached = nEffectiveSize;
        return nEffectiveSize;
    }

    double
    effectivePriority()
    {
        // Priority is sum(valuein * age) / txsize
        return (dPriority / effectiveSize()) + (pwalletMain->IsMine(*ptx) ? 100000000. : 0.);
    }

    unsigned int
    GetLegacySigOpCount()
    {
        assert(pmapInfoById);

        unsigned int n = ptx->GetLegacySigOpCount();
        BOOST_FOREACH(const uint256& dephash, setDependsOn)
        {
            CTxInfo& depinfo = (*pmapInfoById)[dephash];
            n += depinfo.GetLegacySigOpCount();
        }
        return n;
    }

    bool
    DoInputs(CTxDB& txdb, map<uint256, CTxIndex>& mapTestPoolTmp, CBlockIndex*pindexPrev, std::vector<CTxInfo*>& vAdded, unsigned int& nTxSigOps)
    {
        CTransaction& tx = *ptx;

        if (mapTestPoolTmp.count(hash))
            // Already included in block template
            return true;

        assert(pmapInfoById);

        BOOST_FOREACH(const uint256& dephash, setDependsOn)
        {
            CTxInfo& depinfo = (*pmapInfoById)[dephash];
            if (!depinfo.DoInputs(txdb, mapTestPoolTmp, pindexPrev, vAdded, nTxSigOps))
                return false;
        }

        MapPrevTx mapInputs;
        bool fInvalid;
        if (!tx.FetchInputs(txdb, mapTestPoolTmp, false, true, mapInputs, fInvalid))
            return false;

        nTxSigOps += tx.GetP2SHSigOpCount(mapInputs);

        if (!tx.ConnectInputs(mapInputs, mapTestPoolTmp, CDiskTxPos(1,1,1), pindexPrev, false, true))
            return false;

        mapTestPoolTmp[hash] = CTxIndex(CDiskTxPos(1,1,1), tx.vout.size());
        vAdded.push_back(this);

        return true;
    }
};


uint64 nLastBlockTx = 0;
uint64 nLastBlockSize = 0;

const char* pszDummy = "\0\0";
CScript scriptDummy(std::vector<unsigned char>(pszDummy, pszDummy + sizeof(pszDummy)));

CBlock* CreateNewBlock(CReserveKey& reservekey)
{
    CBlockIndex* pindexPrev = pindexBest;

    // Create new block
    auto_ptr<CBlock> pblock(new CBlock());
    if (!pblock.get())
        return NULL;

    // Create coinbase tx
    CTransaction txNew;
    txNew.vin.resize(1);
    txNew.vin[0].prevout.SetNull();
    txNew.vout.resize(1);
    txNew.vout[0].scriptPubKey << reservekey.GetReservedKey() << OP_CHECKSIG;

    // Add our coinbase tx as first transaction
    pblock->vtx.push_back(txNew);

    // Collect memory pool transactions into the block
    int64 nFees = 0;
    {
        LOCK2(cs_main, mempool.cs);
        CTxDB txdb("r");

        double nFeeWeight = GetFloatArg("-txprioweighfee", 1.);
        double nDepthWeight = GetFloatArg("-txprioweighdepth", 1.);
        bool fPrintPriority = GetBoolArg("-printpriority");

        // Priority order to process transactions
        mapInfo_t mapInfoById;
        for (map<uint256, CTransaction>::iterator mi = mempool.mapTx.begin(); mi != mempool.mapTx.end(); ++mi)
        {
            CTransaction& tx = (*mi).second;
            if (tx.IsCoinBase() || !tx.IsFinal())
                continue;

            const uint256& hash = tx.GetHash();
            CTxInfo& txinfo = mapInfoById[hash];
            txinfo.hash = hash;
            txinfo.pmapInfoById = &mapInfoById;
            txinfo.ptx = &tx;

            double& dPriority = txinfo.dPriority;
            uint64& nTxFee = txinfo.nTxFee;
            uint64 nValueIn;
            BOOST_FOREACH(const CTxIn& txin, tx.vin)
            {
                // Read prev transaction
                CTransaction txPrev;
                CTxIndex txindex;
                int64 nValueIn;
                int nConf;
                if (txPrev.ReadFromDisk(txdb, txin.prevout, txindex))
                {
                    // Input is confirmed
                    nConf = txindex.GetDepthInMainChain();
                    nValueIn = txPrev.vout[txin.prevout.n].nValue;
                    dPriority += (double)nValueIn * nConf;
                }
                else
                if (mempool.mapTx.count(txin.prevout.hash))
                {
                    // Input is still unconfirmed
                    const uint256& hashPrev = txin.prevout.hash;
                    nValueIn = mempool.mapTx[hashPrev].vout[txin.prevout.n].nValue;
                    txinfo.addDependsOn(hashPrev);
                    mapInfoById[hashPrev].setDependents.insert(hash);
                    nConf = 0;
                }
                else
                {
                    // We don't know where the input is
                    // In this case, it's impossible to include this transaction in a block, so mark it invalid and move on
                    txinfo.fInvalid = true;
                    printf("priority %s invalid input %s", txinfo.hash.ToString().substr(0,10).c_str(), txin.prevout.hash.ToString().substr(0,10).c_str());
                    goto nexttxn;
                }
                nTxFee += nValueIn;

                if (fPrintPriority)
                    printf("priority     nValueIn=%-12"PRI64d" nConf=%-5d dPriority=%-20.1f\n", nValueIn, nConf, dPriority);
            }

            nValueIn = nTxFee;
            nTxFee -= tx.GetValueOut();

            dPriority *= nDepthWeight;

            // Allow boosting "age" with fees
            dPriority += (double)nValueIn * (double)nTxFee * nFeeWeight;

            if (fPrintPriority)
                txinfo.print();
nexttxn:    (void)1;
        }

        // Second pass: consider dependencies
        multimap<double, CTxInfo*> mapPriority;
        BOOST_FOREACH(mapInfo_t::value_type& i, mapInfoById)
        {
            CTxInfo& txinfo = i.second;

            double dPriority = txinfo.effectivePriority();

            // effectivePriority does fInvalid inheritance as a side-effect
            if (txinfo.fInvalid)
                continue;

            mapPriority.insert(make_pair(-dPriority, &txinfo));

            if (fPrintPriority)
                printf("priority insert %s at priority %.1f\n", txinfo.hash.ToString().substr(0,10).c_str(), dPriority);
        }

        // Collect transactions into block
        map<uint256, CTxIndex> mapTestPool;
        uint64 nBlockSize = 1000;
        uint64 nBlockTx = 0;
        int nBlockSigOps = 100;
        while (!mapPriority.empty())
        {
            // Take highest priority transaction off priority queue
            double dPriority = -(*mapPriority.begin()).first;
            CTxInfo& txinfo = *(*mapPriority.begin()).second;
            CTransaction& tx = *txinfo.ptx;
            mapPriority.erase(mapPriority.begin());

            if (mapTestPool.count(txinfo.hash))
                // Already in the block
                continue;

            // Size limits
            unsigned int nTxSize = txinfo.effectiveSize();
            if (nBlockSize + nTxSize >= MAX_BLOCK_SIZE_GEN)
                continue;

            // Legacy limits on sigOps:
            unsigned int nTxSigOps = txinfo.GetLegacySigOpCount();
            if (nBlockSigOps + nTxSigOps >= MAX_BLOCK_SIGOPS)
                continue;

            // Transaction fee required depends on block size
            bool fAllowFree = (nBlockSize + nTxSize < 4000 || CTransaction::AllowFree(dPriority));
            int64 nMinFee = pwalletMain->IsFromMe(tx) ? 0 : tx.GetMinFee(nBlockSize, fAllowFree, GMF_BLOCK, nTxSize);
            int64 nMyCredit = pwalletMain->GetCredit(tx);
            nMinFee = (nMyCredit >= nMinFee) ? 0 : (nMinFee - nMyCredit);

            uint64& nTxFees = txinfo.nTxFee;
            if (nTxFees < nMinFee)
                continue;

            map<uint256, CTxIndex> mapTestPoolTmp(mapTestPool);
            std::vector<CTxInfo*> vAdded;
            if (!txinfo.DoInputs(txdb, mapTestPoolTmp, pindexPrev, vAdded, nTxSigOps))
                continue;

            if (nBlockSigOps + nTxSigOps >= MAX_BLOCK_SIGOPS)
                continue;

            swap(mapTestPool, mapTestPoolTmp);

            // Added
            nBlockSize += nTxSize;
            nBlockTx += vAdded.size();
            nBlockSigOps += nTxSigOps;
            BOOST_FOREACH(CTxInfo* ptxinfo, vAdded)
            {
                pblock->vtx.push_back(*ptxinfo->ptx);
                nFees += ptxinfo->nTxFee;

                // Add transactions that depend on this one to the priority queue
                // again, since they likely have improved their standing alone
                BOOST_FOREACH(const uint256& dhash, ptxinfo->setDependents)
                {
                    CTxInfo& dtxinfo = mapInfoById[dhash];
                    dtxinfo.rmDependsOn(ptxinfo->hash);
                    if (dtxinfo.fInvalid)
                        continue;
                    double dPriority = dtxinfo.effectivePriority();
                    mapPriority.insert(make_pair(-dPriority, &dtxinfo));
                }
            }
        }

        nLastBlockTx = nBlockTx;
        nLastBlockSize = nBlockSize;
        printf("CreateNewBlock(): total size %lu\n", nBlockSize);

    pblock->vtx[0].vout[0].nValue = GetBlockValue(pindexPrev->nHeight+1, nFees);

    // Fill in header
    pblock->hashPrevBlock  = pindexPrev->GetBlockHash();
    pblock->UpdateTime(pindexPrev);
    pblock->nBits          = GetNextWorkRequired(pindexPrev, pblock.get());
    pblock->nNonce         = 0;

        pblock->vtx[0].vin[0].scriptSig = scriptDummy;
        CBlockIndex indexDummy(1, 1, *pblock);
        indexDummy.pprev = pindexPrev;
        indexDummy.nHeight = pindexPrev->nHeight + 1;
        if (!pblock->ConnectBlock(txdb, &indexDummy, true))
            throw std::runtime_error("CreateNewBlock() : ConnectBlock failed");
    }

    return pblock.release();
}


void IncrementExtraNonce(CBlock* pblock, CBlockIndex* pindexPrev, unsigned int& nExtraNonce)
{
    // Update nExtraNonce
    static uint256 hashPrevBlock;
    if (hashPrevBlock != pblock->hashPrevBlock)
    {
        nExtraNonce = 0;
        hashPrevBlock = pblock->hashPrevBlock;
    }
    ++nExtraNonce;
    pblock->vtx[0].vin[0].scriptSig = (CScript() << pblock->nTime << CBigNum(nExtraNonce)) + COINBASE_FLAGS;
    assert(pblock->vtx[0].vin[0].scriptSig.size() <= 100);

    pblock->hashMerkleRoot = pblock->BuildMerkleTree();
}


void FormatHashBuffers(CBlock* pblock, char* pmidstate, char* pdata, char* phash1)
{
    //
    // Prebuild hash buffers
    //
    struct
    {
        struct unnamed2
        {
            int nVersion;
            uint256 hashPrevBlock;
            uint256 hashMerkleRoot;
            unsigned int nTime;
            unsigned int nBits;
            unsigned int nNonce;
        }
        block;
        unsigned char pchPadding0[64];
        uint256 hash1;
        unsigned char pchPadding1[64];
    }
    tmp;
    memset(&tmp, 0, sizeof(tmp));

    tmp.block.nVersion       = pblock->nVersion;
    tmp.block.hashPrevBlock  = pblock->hashPrevBlock;
    tmp.block.hashMerkleRoot = pblock->hashMerkleRoot;
    tmp.block.nTime          = pblock->nTime;
    tmp.block.nBits          = pblock->nBits;
    tmp.block.nNonce         = pblock->nNonce;

    FormatHashBlocks(&tmp.block, sizeof(tmp.block));
    FormatHashBlocks(&tmp.hash1, sizeof(tmp.hash1));

    // Byte swap all the input buffer
    for (unsigned int i = 0; i < sizeof(tmp)/4; i++)
        ((unsigned int*)&tmp)[i] = ByteReverse(((unsigned int*)&tmp)[i]);

    // Precalc the first half of the first hash, which stays constant
    SHA256Transform(pmidstate, &tmp.block, pSHA256InitState);

    memcpy(pdata, &tmp.block, 128);
    memcpy(phash1, &tmp.hash1, 64);
}


bool CheckWork(CBlock* pblock, CWallet& wallet, CReserveKey& reservekey)
{
    uint256 hash = pblock->GetHash();
    uint256 hashTarget = CBigNum().SetCompact(pblock->nBits).getuint256();

    if (hash > hashTarget)
        return false;

    //// debug print
    printf("BitcoinMiner:\n");
    printf("proof-of-work found  \n  hash: %s  \ntarget: %s\n", hash.GetHex().c_str(), hashTarget.GetHex().c_str());
    pblock->print();
    printf("generated %s\n", FormatMoney(pblock->vtx[0].vout[0].nValue).c_str());

    // Found a solution
    {
        LOCK(cs_main);
        if (pblock->hashPrevBlock != hashBestChain)
            return error("BitcoinMiner : generated block is stale");

        // Remove key from key pool
        reservekey.KeepKey();

        // Track how many getdata requests this block gets
        {
            LOCK(wallet.cs_wallet);
            wallet.mapRequestCount[pblock->GetHash()] = 0;
        }

        // Process this block the same as if we had received it from another node
        if (!ProcessBlock(NULL, pblock))
            return error("BitcoinMiner : ProcessBlock, block not accepted");
    }

    return true;
}

void static ThreadBitcoinMiner(void* parg);

static bool fGenerateBitcoins = false;
static bool fLimitProcessors = false;
static int nLimitProcessors = -1;

void static BitcoinMiner(CWallet *pwallet)
{
    printf("BitcoinMiner started\n");
    SetThreadPriority(THREAD_PRIORITY_LOWEST);

    // Each thread has its own key and counter
    CReserveKey reservekey(pwallet);
    unsigned int nExtraNonce = 0;

    while (fGenerateBitcoins)
    {
        if (fShutdown)
            return;
        while (vNodes.empty() || IsInitialBlockDownload())
        {
            Sleep(1000);
            if (fShutdown)
                return;
            if (!fGenerateBitcoins)
                return;
        }


        //
        // Create new block
        //
        unsigned int nTransactionsUpdatedLast = nTransactionsUpdated;
        CBlockIndex* pindexPrev = pindexBest;

        auto_ptr<CBlock> pblock(CreateNewBlock(reservekey));
        if (!pblock.get())
            return;
        IncrementExtraNonce(pblock.get(), pindexPrev, nExtraNonce);

        printf("Running BitcoinMiner with %d transactions in block\n", pblock->vtx.size());


        //
        // Prebuild hash buffers
        //
        char pmidstatebuf[32+16]; char* pmidstate = alignup<16>(pmidstatebuf);
        char pdatabuf[128+16];    char* pdata     = alignup<16>(pdatabuf);
        char phash1buf[64+16];    char* phash1    = alignup<16>(phash1buf);

        FormatHashBuffers(pblock.get(), pmidstate, pdata, phash1);

        unsigned int& nBlockTime = *(unsigned int*)(pdata + 64 + 4);
        unsigned int& nBlockBits = *(unsigned int*)(pdata + 64 + 8);
        unsigned int& nBlockNonce = *(unsigned int*)(pdata + 64 + 12);


        //
        // Search
        //
        int64 nStart = GetTime();
        uint256 hashTarget = CBigNum().SetCompact(pblock->nBits).getuint256();
        uint256 hashbuf[2];
        uint256& hash = *alignup<16>(hashbuf);
        loop
        {
            unsigned int nHashesDone = 0;
            unsigned int nNonceFound;

            // Crypto++ SHA-256
            nNonceFound = ScanHash_CryptoPP(pmidstate, pdata + 64, phash1,
                                            (char*)&hash, nHashesDone);

            // Check if something found
            if (nNonceFound != (unsigned int) -1)
            {
                for (unsigned int i = 0; i < sizeof(hash)/4; i++)
                    ((unsigned int*)&hash)[i] = ByteReverse(((unsigned int*)&hash)[i]);

                if (hash <= hashTarget)
                {
                    // Found a solution
                    pblock->nNonce = ByteReverse(nNonceFound);
                    assert(hash == pblock->GetHash());

                    SetThreadPriority(THREAD_PRIORITY_NORMAL);
                    CheckWork(pblock.get(), *pwalletMain, reservekey);
                    SetThreadPriority(THREAD_PRIORITY_LOWEST);
                    break;
                }
            }

            // Meter hashes/sec
            static int64 nHashCounter;
            if (nHPSTimerStart == 0)
            {
                nHPSTimerStart = GetTimeMillis();
                nHashCounter = 0;
            }
            else
                nHashCounter += nHashesDone;
            if (GetTimeMillis() - nHPSTimerStart > 4000)
            {
                static CCriticalSection cs;
                {
                    LOCK(cs);
                    if (GetTimeMillis() - nHPSTimerStart > 4000)
                    {
                        dHashesPerSec = 1000.0 * nHashCounter / (GetTimeMillis() - nHPSTimerStart);
                        nHPSTimerStart = GetTimeMillis();
                        nHashCounter = 0;
                        static int64 nLogTime;
                        if (GetTime() - nLogTime > 30 * 60)
                        {
                            nLogTime = GetTime();
                            printf("hashmeter %3d CPUs %6.0f khash/s\n", vnThreadsRunning[THREAD_MINER], dHashesPerSec/1000.0);
                        }
                    }
                }
            }

            // Check for stop or if block needs to be rebuilt
            if (fShutdown)
                return;
            if (!fGenerateBitcoins)
                return;
            if (fLimitProcessors && vnThreadsRunning[THREAD_MINER] > nLimitProcessors)
                return;
            if (vNodes.empty())
                break;
            if (nBlockNonce >= 0xffff0000)
                break;
            if (nTransactionsUpdated != nTransactionsUpdatedLast && GetTime() - nStart > 60)
                break;
            if (pindexPrev != pindexBest)
                break;

            // Update nTime every few seconds
            pblock->UpdateTime(pindexPrev);
            nBlockTime = ByteReverse(pblock->nTime);
            if (fTestNet)
            {
                // Changing pblock->nTime can change work required on testnet:
                nBlockBits = ByteReverse(pblock->nBits);
                hashTarget = CBigNum().SetCompact(pblock->nBits).getuint256();
            }
        }
    }
}

void static ThreadBitcoinMiner(void* parg)
{
    CWallet* pwallet = (CWallet*)parg;
    try
    {
        vnThreadsRunning[THREAD_MINER]++;
        BitcoinMiner(pwallet);
        vnThreadsRunning[THREAD_MINER]--;
    }
    catch (std::exception& e) {
        vnThreadsRunning[THREAD_MINER]--;
        PrintException(&e, "ThreadBitcoinMiner()");
    } catch (...) {
        vnThreadsRunning[THREAD_MINER]--;
        PrintException(NULL, "ThreadBitcoinMiner()");
    }
    nHPSTimerStart = 0;
    if (vnThreadsRunning[THREAD_MINER] == 0)
        dHashesPerSec = 0;
    printf("ThreadBitcoinMiner exiting, %d threads remaining\n", vnThreadsRunning[THREAD_MINER]);
}


void GenerateBitcoins(bool fGenerate, CWallet* pwallet)
{
    fGenerateBitcoins = fGenerate;
    nLimitProcessors = GetArg("-genproclimit", -1);
    if (nLimitProcessors == 0)
        fGenerateBitcoins = false;
    fLimitProcessors = (nLimitProcessors != -1);

    if (fGenerate)
    {
        int nProcessors = boost::thread::hardware_concurrency();
        printf("%d processors\n", nProcessors);
        if (nProcessors < 1)
            nProcessors = 1;
        if (fLimitProcessors && nProcessors > nLimitProcessors)
            nProcessors = nLimitProcessors;
        int nAddThreads = nProcessors - vnThreadsRunning[THREAD_MINER];
        printf("Starting %d BitcoinMiner threads\n", nAddThreads);
        for (int i = 0; i < nAddThreads; i++)
        {
            if (!CreateThread(ThreadBitcoinMiner, pwallet))
                printf("Error: CreateThread(ThreadBitcoinMiner) failed\n");
            Sleep(10);
        }
    }
}<|MERGE_RESOLUTION|>--- conflicted
+++ resolved
@@ -3261,8 +3261,7 @@
             const CInv& inv = (*pto->mapAskFor.begin()).second;
             if (!AlreadyHave(txdb, inv))
             {
-<<<<<<< HEAD
-                if (!fQuietInitial || CaughtUp())
+                if (fTraceNet || !fQuietInitial || CaughtUp())
                     printf("sending getdata: %s\n", inv.ToString().c_str());
 
                 if (inv.type == MSG_BLOCK) {
@@ -3270,10 +3269,6 @@
                     blockinv = inv;
                 }
                 if (inv.type == MSG_TX) gettxs++;
-=======
-                if (fTraceNet)
-                    printf("sending getdata: %s\n", inv.ToString().c_str());
->>>>>>> 9a7868c6
                 vGetData.push_back(inv);
                 if (vGetData.size() >= 1000)
                 {

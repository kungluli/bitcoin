// Copyright (c) 2009-2010 Satoshi Nakamoto
// Copyright (c) 2009-2012 The Bitcoin developers
// Distributed under the MIT/X11 software license, see the accompanying
// file COPYING or http://www.opensource.org/licenses/mit-license.php.

#include "alert.h"
#include "checkpoints.h"
#include "db.h"
#include "txdb.h"
#include "net.h"
#include "init.h"
#include "ui_interface.h"
#include <boost/algorithm/string/replace.hpp>
#include <boost/filesystem.hpp>
#include <boost/filesystem/fstream.hpp>
#include <boost/thread/condition_variable.hpp>
#include <boost/thread/locks.hpp>
#include <boost/thread/mutex.hpp>

using namespace std;
using namespace boost;

//
// Global state
//

CCriticalSection cs_setpwalletRegistered;
set<CWallet*> setpwalletRegistered;

CCriticalSection cs_main;

CTxMemPool mempool;
unsigned int nTransactionsUpdated = 0;

map<uint256, CBlockIndex*> mapBlockIndex;
uint256 hashGenesisBlock("0x000000000019d6689c085ae165831e934ff763ae46a2a6c172b3f1b60a8ce26f");
static CBigNum bnProofOfWorkLimit(~uint256(0) >> 32);
CBlockIndex* pindexGenesisBlock = NULL;
int nBestHeight = -1;
int nAskedForBlocks = 0;
CBigNum bnBestChainWork = 0;
CBigNum bnBestInvalidWork = 0;
uint256 hashBestChain = 0;
CBlockIndex* pindexBest = NULL;
set<CBlockIndex*, CBlockIndexWorkComparator> setBlockIndexValid; // may contain all CBlockIndex*'s that have validness >=BLOCK_VALID_TRANSACTIONS, and must contain those who aren't failed
int64 nTimeBestReceived = 0;
boost::mutex csBestBlock;
boost::condition_variable cvBlockChange;
bool fImporting = false;
bool fReindex = false;
unsigned int nCoinCacheSize = 5000;

CMedianFilter<int> cPeerBlockCounts(5, 0); // Amount of blocks that other nodes claim to have

map<uint256, CBlock*> mapOrphanBlocks;
multimap<uint256, CBlock*> mapOrphanBlocksByPrev;

map<uint256, CDataStream*> mapOrphanTransactions;
map<uint256, map<uint256, CDataStream*> > mapOrphanTransactionsByPrev;

// Constant stuff for coinbase transactions we create:
CScript COINBASE_FLAGS;

const string strMessageMagic = "Bitcoin Signed Message:\n";

double dHashesPerSec;
int64 nHPSTimerStart;

// Settings
int64 nTransactionFee = 0;
int64 nTransactionFeeMax = CENT;
bool fForceFee = false;

std::string strWalletFile;


//////////////////////////////////////////////////////////////////////////////
//
// dispatching functions
//

// These functions dispatch to one or all registered wallets


void RegisterWallet(CWallet* pwalletIn)
{
    {
        LOCK(cs_setpwalletRegistered);
        setpwalletRegistered.insert(pwalletIn);
    }
}

void UnregisterWallet(CWallet* pwalletIn)
{
    {
        LOCK(cs_setpwalletRegistered);
        setpwalletRegistered.erase(pwalletIn);
    }
}

// check whether the passed transaction is from us
bool static IsFromMe(CTransaction& tx)
{
    BOOST_FOREACH(CWallet* pwallet, setpwalletRegistered)
        if (pwallet->IsFromMe(tx))
            return true;
    return false;
}

// get the wallet transaction with the given hash (if it exists)
bool static GetTransaction(const uint256& hashTx, CWalletTx& wtx)
{
    BOOST_FOREACH(CWallet* pwallet, setpwalletRegistered)
        if (pwallet->GetTransaction(hashTx,wtx))
            return true;
    return false;
}

// erases transaction with the given hash from all wallets
void static EraseFromWallets(uint256 hash)
{
    BOOST_FOREACH(CWallet* pwallet, setpwalletRegistered)
        pwallet->EraseFromWallet(hash);
}

// make sure all wallets know about the given transaction, in the given block
void SyncWithWallets(const uint256 &hash, const CTransaction& tx, const CBlock* pblock, bool fUpdate)
{
    BOOST_FOREACH(CWallet* pwallet, setpwalletRegistered)
        pwallet->AddToWalletIfInvolvingMe(hash, tx, pblock, fUpdate);
}

// notify wallets about a new best chain
void static SetBestChain(const CBlockLocator& loc)
{
    BOOST_FOREACH(CWallet* pwallet, setpwalletRegistered)
        pwallet->SetBestChain(loc);
}

// notify wallets about an updated transaction
void static UpdatedTransaction(const uint256& hashTx)
{
    BOOST_FOREACH(CWallet* pwallet, setpwalletRegistered)
        pwallet->UpdatedTransaction(hashTx);
}

// dump all wallets
void static PrintWallets(const CBlock& block)
{
    BOOST_FOREACH(CWallet* pwallet, setpwalletRegistered)
        pwallet->PrintWallet(block);
}

// notify wallets about an incoming inventory (for request counts)
void static Inventory(const uint256& hash)
{
    BOOST_FOREACH(CWallet* pwallet, setpwalletRegistered)
        pwallet->Inventory(hash);
}

// ask wallets to resend their transactions
void static ResendWalletTransactions()
{
    BOOST_FOREACH(CWallet* pwallet, setpwalletRegistered)
        pwallet->ResendWalletTransactions();
}







//////////////////////////////////////////////////////////////////////////////
//
// CCoinsView implementations
//

bool CCoinsView::GetCoins(uint256 txid, CCoins &coins) { return false; }
bool CCoinsView::SetCoins(uint256 txid, const CCoins &coins) { return false; }
bool CCoinsView::HaveCoins(uint256 txid) { return false; }
CBlockIndex *CCoinsView::GetBestBlock() { return NULL; }
bool CCoinsView::SetBestBlock(CBlockIndex *pindex) { return false; }
bool CCoinsView::BatchWrite(const std::map<uint256, CCoins> &mapCoins, CBlockIndex *pindex) { return false; }
bool CCoinsView::GetStats(CCoinsStats &stats) { return false; }


CCoinsViewBacked::CCoinsViewBacked(CCoinsView &viewIn) : base(&viewIn) { }
bool CCoinsViewBacked::GetCoins(uint256 txid, CCoins &coins) { return base->GetCoins(txid, coins); }
bool CCoinsViewBacked::SetCoins(uint256 txid, const CCoins &coins) { return base->SetCoins(txid, coins); }
bool CCoinsViewBacked::HaveCoins(uint256 txid) { return base->HaveCoins(txid); }
CBlockIndex *CCoinsViewBacked::GetBestBlock() { return base->GetBestBlock(); }
bool CCoinsViewBacked::SetBestBlock(CBlockIndex *pindex) { return base->SetBestBlock(pindex); }
void CCoinsViewBacked::SetBackend(CCoinsView &viewIn) { base = &viewIn; }
bool CCoinsViewBacked::BatchWrite(const std::map<uint256, CCoins> &mapCoins, CBlockIndex *pindex) { return base->BatchWrite(mapCoins, pindex); }
bool CCoinsViewBacked::GetStats(CCoinsStats &stats) { return base->GetStats(stats); }

CCoinsViewCache::CCoinsViewCache(CCoinsView &baseIn, bool fDummy) : CCoinsViewBacked(baseIn), pindexTip(NULL) { }

bool CCoinsViewCache::GetCoins(uint256 txid, CCoins &coins) {
    if (cacheCoins.count(txid)) {
        coins = cacheCoins[txid];
        return true;
    }
    if (base->GetCoins(txid, coins)) {
        cacheCoins[txid] = coins;
        return true;
    }
    return false;
}

std::map<uint256,CCoins>::iterator CCoinsViewCache::FetchCoins(uint256 txid) {
    std::map<uint256,CCoins>::iterator it = cacheCoins.find(txid);
    if (it != cacheCoins.end())
        return it;
    CCoins tmp;
    if (!base->GetCoins(txid,tmp))
        return it;
    std::pair<std::map<uint256,CCoins>::iterator,bool> ret = cacheCoins.insert(std::make_pair(txid, tmp));
    return ret.first;
}

CCoins &CCoinsViewCache::GetCoins(uint256 txid) {
    std::map<uint256,CCoins>::iterator it = FetchCoins(txid);
    assert(it != cacheCoins.end());
    return it->second;
}

bool CCoinsViewCache::SetCoins(uint256 txid, const CCoins &coins) {
    cacheCoins[txid] = coins;
    return true;
}

bool CCoinsViewCache::HaveCoins(uint256 txid) {
    return FetchCoins(txid) != cacheCoins.end();
}

CBlockIndex *CCoinsViewCache::GetBestBlock() {
    if (pindexTip == NULL)
        pindexTip = base->GetBestBlock();
    return pindexTip;
}

bool CCoinsViewCache::SetBestBlock(CBlockIndex *pindex) {
    pindexTip = pindex;
    return true;
}

bool CCoinsViewCache::BatchWrite(const std::map<uint256, CCoins> &mapCoins, CBlockIndex *pindex) {
    for (std::map<uint256, CCoins>::const_iterator it = mapCoins.begin(); it != mapCoins.end(); it++)
        cacheCoins[it->first] = it->second;
    pindexTip = pindex;
    return true;
}

bool CCoinsViewCache::Flush() {
    bool fOk = base->BatchWrite(cacheCoins, pindexTip);
    if (fOk)
        cacheCoins.clear();
    return fOk;
}

unsigned int CCoinsViewCache::GetCacheSize() {
    return cacheCoins.size();
}

/** CCoinsView that brings transactions from a memorypool into view.
    It does not check for spendings by memory pool transactions. */
CCoinsViewMemPool::CCoinsViewMemPool(CCoinsView &baseIn, CTxMemPool &mempoolIn) : CCoinsViewBacked(baseIn), mempool(mempoolIn) { }

bool CCoinsViewMemPool::GetCoins(uint256 txid, CCoins &coins) {
    if (base->GetCoins(txid, coins))
        return true;
    if (mempool.exists(txid)) {
        const CTransaction &tx = mempool.lookup(txid);
        coins = CCoins(tx, MEMPOOL_HEIGHT);
        return true;
    }
    return false;
}

bool CCoinsViewMemPool::HaveCoins(uint256 txid) {
    return mempool.exists(txid) || base->HaveCoins(txid);
}

CCoinsViewCache *pcoinsTip = NULL;
CBlockTreeDB *pblocktree = NULL;

//////////////////////////////////////////////////////////////////////////////
//
// mapOrphanTransactions
//

bool AddOrphanTx(const CDataStream& vMsg)
{
    CTransaction tx;
    CDataStream(vMsg) >> tx;
    uint256 hash = tx.GetHash();
    if (mapOrphanTransactions.count(hash))
        return false;

    CDataStream* pvMsg = new CDataStream(vMsg);

    // Ignore big transactions, to avoid a
    // send-big-orphans memory exhaustion attack. If a peer has a legitimate
    // large transaction with a missing parent then we assume
    // it will rebroadcast it later, after the parent transaction(s)
    // have been mined or received.
    // 10,000 orphans, each of which is at most 5,000 bytes big is
    // at most 500 megabytes of orphans:
    if (pvMsg->size() > 5000)
    {
        printf("ignoring large orphan tx (size: %"PRIszu", hash: %s)\n", pvMsg->size(), hash.ToString().substr(0,10).c_str());
        delete pvMsg;
        return false;
    }

    mapOrphanTransactions[hash] = pvMsg;
    BOOST_FOREACH(const CTxIn& txin, tx.vin)
        mapOrphanTransactionsByPrev[txin.prevout.hash].insert(make_pair(hash, pvMsg));

    printf("stored orphan tx %s (mapsz %"PRIszu")\n", hash.ToString().substr(0,10).c_str(),
        mapOrphanTransactions.size());
    return true;
}

void static EraseOrphanTx(uint256 hash)
{
    if (!mapOrphanTransactions.count(hash))
        return;
    const CDataStream* pvMsg = mapOrphanTransactions[hash];
    CTransaction tx;
    CDataStream(*pvMsg) >> tx;
    BOOST_FOREACH(const CTxIn& txin, tx.vin)
    {
        mapOrphanTransactionsByPrev[txin.prevout.hash].erase(hash);
        if (mapOrphanTransactionsByPrev[txin.prevout.hash].empty())
            mapOrphanTransactionsByPrev.erase(txin.prevout.hash);
    }
    delete pvMsg;
    mapOrphanTransactions.erase(hash);
}

unsigned int LimitOrphanTxSize(unsigned int nMaxOrphans)
{
    unsigned int nEvicted = 0;
    while (mapOrphanTransactions.size() > nMaxOrphans)
    {
        // Evict a random orphan:
        uint256 randomhash = GetRandHash();
        map<uint256, CDataStream*>::iterator it = mapOrphanTransactions.lower_bound(randomhash);
        if (it == mapOrphanTransactions.end())
            it = mapOrphanTransactions.begin();
        EraseOrphanTx(it->first);
        ++nEvicted;
    }
    return nEvicted;
}







//////////////////////////////////////////////////////////////////////////////
//
// CTransaction
//

bool CTransaction::IsStandard() const
{
    if (nVersion > CTransaction::CURRENT_VERSION)
        return false;

    BOOST_FOREACH(const CTxIn& txin, vin)
    {
        // Biggest 'standard' txin is a 3-signature 3-of-3 CHECKMULTISIG
        // pay-to-script-hash, which is 3 ~80-byte signatures, 3
        // ~65-byte public keys, plus a few script ops.
        if (txin.scriptSig.size() > 500)
            return false;
        if (!txin.scriptSig.IsPushOnly())
            return false;
    }
    BOOST_FOREACH(const CTxOut& txout, vout) {
        if (!::IsStandard(txout.scriptPubKey))
            return false;
        if (txout.nValue == 0)
            return false;
    }
    return true;
}

//
// Check transaction inputs, and make sure any
// pay-to-script-hash transactions are evaluating IsStandard scripts
//
// Why bother? To avoid denial-of-service attacks; an attacker
// can submit a standard HASH... OP_EQUAL transaction,
// which will get accepted into blocks. The redemption
// script can be anything; an attacker could use a very
// expensive-to-check-upon-redemption script like:
//   DUP CHECKSIG DROP ... repeated 100 times... OP_1
//
bool CTransaction::AreInputsStandard(CCoinsViewCache& mapInputs) const
{
    if (IsCoinBase())
        return true; // Coinbases don't use vin normally

    for (unsigned int i = 0; i < vin.size(); i++)
    {
        const CTxOut& prev = GetOutputFor(vin[i], mapInputs);

        vector<vector<unsigned char> > vSolutions;
        txnouttype whichType;
        // get the scriptPubKey corresponding to this input:
        const CScript& prevScript = prev.scriptPubKey;
        if (!Solver(prevScript, whichType, vSolutions))
            return false;
        int nArgsExpected = ScriptSigArgsExpected(whichType, vSolutions);
        if (nArgsExpected < 0)
            return false;

        // Transactions with extra stuff in their scriptSigs are
        // non-standard. Note that this EvalScript() call will
        // be quick, because if there are any operations
        // beside "push data" in the scriptSig the
        // IsStandard() call returns false
        vector<vector<unsigned char> > stack;
        if (!EvalScript(stack, vin[i].scriptSig, *this, i, false, 0))
            return false;

        if (whichType == TX_SCRIPTHASH)
        {
            if (stack.empty())
                return false;
            CScript subscript(stack.back().begin(), stack.back().end());
            vector<vector<unsigned char> > vSolutions2;
            txnouttype whichType2;
            if (!Solver(subscript, whichType2, vSolutions2))
                return false;
            if (whichType2 == TX_SCRIPTHASH)
                return false;

            int tmpExpected;
            tmpExpected = ScriptSigArgsExpected(whichType2, vSolutions2);
            if (tmpExpected < 0)
                return false;
            nArgsExpected += tmpExpected;
        }

        // These are non-standard, as inputs
        else if (whichType == TX_MULTISIG_DATA)
            return false;

        if (stack.size() != (unsigned int)nArgsExpected)
            return false;
    }

    return true;
}

unsigned int
CTransaction::GetLegacySigOpCount() const
{
    unsigned int nSigOps = 0;
    BOOST_FOREACH(const CTxIn& txin, vin)
    {
        nSigOps += txin.scriptSig.GetSigOpCount(false);
    }
    BOOST_FOREACH(const CTxOut& txout, vout)
    {
        nSigOps += txout.scriptPubKey.GetSigOpCount(false);
    }
    return nSigOps;
}


int CMerkleTx::SetMerkleBranch(const CBlock* pblock)
{
    if (fClient)
    {
        if (hashBlock == 0)
            return 0;
    }
    else
    {
        CBlock blockTmp;

        if (pblock == NULL) {
            CCoins coins;
            if (pcoinsTip->GetCoins(GetHash(), coins)) {
                CBlockIndex *pindex = FindBlockByHeight(coins.nHeight);
                if (pindex) {
                    if (!blockTmp.ReadFromDisk(pindex))
                        return 0;
                    pblock = &blockTmp;
                }
            }
        }

        if (pblock) {
        // Update the tx's hashBlock
        hashBlock = pblock->GetHash();

        // Locate the transaction
        for (nIndex = 0; nIndex < (int)pblock->vtx.size(); nIndex++)
            if (pblock->vtx[nIndex] == *(CTransaction*)this)
                break;
        if (nIndex == (int)pblock->vtx.size())
        {
            vMerkleBranch.clear();
            nIndex = -1;
            printf("ERROR: SetMerkleBranch() : couldn't find tx in block\n");
            return 0;
        }

        // Fill in merkle branch
        vMerkleBranch = pblock->GetMerkleBranch(nIndex);
        }
    }

    // Is the tx in a block that's in the main chain
    map<uint256, CBlockIndex*>::iterator mi = mapBlockIndex.find(hashBlock);
    if (mi == mapBlockIndex.end())
        return 0;
    CBlockIndex* pindex = (*mi).second;
    if (!pindex || !pindex->IsInMainChain())
        return 0;

    return pindexBest->nHeight - pindex->nHeight + 1;
}







CValidationResult CTransaction::CheckTransaction() const
{
    // Basic checks that don't depend on any context
    if (vin.empty())
        return CValidationResult(error("CTransaction::CheckTransaction() : vin empty"), 10);
    if (vout.empty())
        return CValidationResult(error("CTransaction::CheckTransaction() : vout empty"), 10);
    // Size limits
    if (::GetSerializeSize(*this, SER_NETWORK, PROTOCOL_VERSION) > MAX_BLOCK_SIZE)
        return CValidationResult(error("CTransaction::CheckTransaction() : size limits failed"), 100);

    // Check for negative or overflow output values
    int64 nValueOut = 0;
    BOOST_FOREACH(const CTxOut& txout, vout)
    {
        if (txout.nValue < 0)
            return CValidationResult(error("CTransaction::CheckTransaction() : txout.nValue negative"), 100);
        if (txout.nValue > MAX_MONEY)
            return CValidationResult(error("CTransaction::CheckTransaction() : txout.nValue too high"), 100);
        nValueOut += txout.nValue;
        if (!MoneyRange(nValueOut))
            return CValidationResult(error("CTransaction::CheckTransaction() : txout total out of range"), 100);
    }

    // Check for duplicate inputs
    set<COutPoint> vInOutPoints;
    BOOST_FOREACH(const CTxIn& txin, vin)
    {
        if (vInOutPoints.count(txin.prevout))
            return false;
        vInOutPoints.insert(txin.prevout);
    }

    if (IsCoinBase())
    {
        if (vin[0].scriptSig.size() < 2 || vin[0].scriptSig.size() > 100)
            return CValidationResult(error("CTransaction::CheckTransaction() : coinbase script size"), 100);
    }
    else
    {
        BOOST_FOREACH(const CTxIn& txin, vin)
            if (txin.prevout.IsNull())
                return CValidationResult(error("CTransaction::CheckTransaction() : prevout is null"), 10);
    }

    return true;
}

bool CTransaction::IsDataCarrier() const
{
    for (unsigned int i = 0; i < vout.size(); i++)
    {
        vector<vector<unsigned char> > vSolutions;
        txnouttype whichType;

        const CScript& script = vout[i].scriptPubKey;
        if (!Solver(script, whichType, vSolutions))
            return false;

        if (whichType == TX_MULTISIG_DATA)
            return true;
    }

    return false;
}

int64 CTransaction::GetMinFee(unsigned int nBlockSize, bool fAllowFree,
                              enum GetMinFee_mode mode) const
{
    if (dPriorityDelta > 0 || nFeeDelta > 0)
        return 0;

    // Base fee is either MIN_TX_FEE or MIN_RELAY_TX_FEE
    int64 nBaseFee = (mode == GMF_RELAY) ? MIN_RELAY_TX_FEE : MIN_TX_FEE;

    unsigned int nBytes = ::GetSerializeSize(*this, SER_NETWORK, PROTOCOL_VERSION);
    unsigned int nNewBlockSize = nBlockSize + nBytes;
    int64 nMinFee = (1 + (int64)nBytes / 1000) * nBaseFee;

    if (fAllowFree)
    {
        if (nBlockSize == 1)
        {
            // Transactions under 10K are free
            // (about 4500 BTC if made of 50 BTC inputs)
            if (nBytes < 10000)
                nMinFee = 0;
        }
        else
        {
            // Free transaction area
            if (nNewBlockSize < 27000)
                nMinFee = 0;
        }
    }

    // OP_DATA multisig transactions are never free
    if (IsDataCarrier())
        nMinFee = nBaseFee;

    // To limit dust spam, require MIN_TX_FEE/MIN_RELAY_TX_FEE if any output is less than 0.01
    if (nMinFee < nBaseFee)
    {
        BOOST_FOREACH(const CTxOut& txout, vout)
            if (txout.nValue < CENT)
                nMinFee = nBaseFee;
    }

    // Raise the price as the block approaches full
    if (nBlockSize != 1 && nNewBlockSize >= MAX_BLOCK_SIZE_GEN/2)
    {
        if (nNewBlockSize >= MAX_BLOCK_SIZE_GEN)
            return MAX_MONEY;
        nMinFee *= MAX_BLOCK_SIZE_GEN / (MAX_BLOCK_SIZE_GEN - nNewBlockSize);
    }

    if (!MoneyRange(nMinFee))
        nMinFee = MAX_MONEY;
    return nMinFee;
}

void CTxMemPool::pruneSpent(const uint256 &hashTx, CCoins &coins)
{
    LOCK(cs);

    std::map<COutPoint, CInPoint>::iterator it = mapNextTx.lower_bound(COutPoint(hashTx, 0));

    // iterate over all COutPoints in mapNextTx whose hash equals the provided hashTx
    while (it != mapNextTx.end() && it->first.hash == hashTx) {
        coins.Spend(it->first.n); // and remove those outputs from coins
        it++;
    }
}

CValidationResult CTxMemPool::accept(CTransaction &tx, bool fCheckInputs,
                        bool* pfMissingInputs)
{
    if (pfMissingInputs)
        *pfMissingInputs = false;

    CValidationResult vres = tx.CheckTransaction();
    if (!vres.fSuccess) {
        error("CTxMemPool::accept() : CheckTransaction failed");
        return vres;
    }

    // Coinbase is only valid in a block, not as a loose transaction
    if (tx.IsCoinBase())
        return CValidationResult(error("CTxMemPool::accept() : coinbase as individual tx"), 100);

    unsigned int nSize = ::GetSerializeSize(tx, SER_NETWORK, PROTOCOL_VERSION);

    // To help v0.1.5 clients who would see it as a negative number
    if ((int64)tx.nLockTime > std::numeric_limits<int>::max() && !GetBoolArg("-acceptnonstdtxn"))
        return error("CTxMemPool::accept() : not accepting nLockTime beyond 2038 yet");

    bool fFromMe = pwalletMain->IsFromMe(tx);

    // Rather not work on nonstandard transactions (unless -testnet)
    if (!fTestNet && !tx.IsStandard() && !fFromMe && !GetBoolArg("-acceptnonstdtxn"))
        return error("CTxMemPool::accept() : nonstandard transaction type");

    // is it already in the memory pool?
    uint256 hash = tx.GetHash();
    {
        LOCK(cs);
        if (mapTx.count(hash))
            return false;
    }

    // Check for conflicts with in-memory transactions
    CTransaction* ptxOld = NULL;
    for (unsigned int i = 0; i < tx.vin.size(); i++)
    {
        COutPoint outpoint = tx.vin[i].prevout;
        if (mapNextTx.count(outpoint))
        {
            // Disable replacement feature for now
            return false;

            // Allow replacing with a newer version of the same transaction
            if (i != 0)
                return false;
            ptxOld = mapNextTx[outpoint].ptx;
            if (ptxOld->IsFinal())
                return false;
            if (!tx.IsNewerThan(*ptxOld))
                return false;
            for (unsigned int i = 0; i < tx.vin.size(); i++)
            {
                COutPoint outpoint = tx.vin[i].prevout;
                if (!mapNextTx.count(outpoint) || mapNextTx[outpoint].ptx != ptxOld)
                    return false;
            }
            break;
        }
    }

    if (fCheckInputs)
    {
        CCoinsView dummy;
        CCoinsViewCache view(dummy);

        {
        LOCK(cs);
        CCoinsViewMemPool viewMemPool(*pcoinsTip, *this);
        view.SetBackend(viewMemPool);

        // do we already have it?
        if (view.HaveCoins(hash))
            return false;

        // do all inputs exist?
        // Note that this does not check for the presence of actual outputs (see the next check for that),
        // only helps filling in pfMissingInputs (to determine missing vs spent).
        BOOST_FOREACH(const CTxIn txin, tx.vin) {
            if (!view.HaveCoins(txin.prevout.hash)) {
                if (pfMissingInputs)
                    *pfMissingInputs = true;
                return false;
            }
        }

        // are the actual inputs available?
        if (!tx.HaveInputs(view))
            return error("CTxMemPool::accept() : inputs already spent");

        // Bring the best block into scope
        view.GetBestBlock();

        // we have all inputs cached now, so switch back to dummy, so we don't need to keep lock on mempool
        view.SetBackend(dummy);
        }

        // Check for non-standard pay-to-script-hash in inputs
        if (!tx.AreInputsStandard(view) && !fFromMe && !fTestNet)
        {
            if (!GetBoolArg("-acceptnonstdtxn"))
                return error("CTxMemPool::accept() : nonstandard transaction input");

            {
                int64 nBytesPerSigOp = GetArg("-bytespersigop", 0);
                int nSigOps = tx.GetLegacySigOpCount();
                nSigOps += tx.GetP2SHSigOpCount(view);

                if (nBytesPerSigOp && nSigOps > nSize / nBytesPerSigOp)
                    return error("CTxMemPool::accept() : transaction with out-of-bounds SigOpCount");
            }
        }

        // Note: if you modify this code to accept non-standard transactions, then
        // you should add code here to check that the transaction does a
        // reasonable number of ECDSA signature verifications.

        int64 nFees = tx.GetValueIn(view)-tx.GetValueOut();
        unsigned int nSize = ::GetSerializeSize(tx, SER_NETWORK, PROTOCOL_VERSION);

        if (!fFromMe)
        {

        // Don't accept it if it can't get into a block
        int64 txMinFee = tx.GetMinFee(1000, true, GMF_RELAY);
        if (nFees < txMinFee)
            return error("CTxMemPool::accept() : not enough fees %s, %"PRI64d" < %"PRI64d,
                         hash.ToString().c_str(),
                         nFees, txMinFee);

        // Continuously rate-limit free transactions
        // This mitigates 'penny-flooding' -- sending thousands of free transactions just to
        // be annoying or make others' transactions take longer to confirm.
        if (nFees < MIN_RELAY_TX_FEE)
        {
            static CCriticalSection cs;
            static double dFreeCount;
            static int64 nLastTime;
            int64 nNow = GetTime();

            {
                // Use an exponentially decaying ~10-minute window:
                dFreeCount *= pow(1.0 - 1.0/600.0, (double)(nNow - nLastTime));
                nLastTime = nNow;
                // -limitfreerelay unit is thousand-bytes-per-minute
                // At default rate it would take over a month to fill 1GB
                if (dFreeCount > GetArg("-limitfreerelay", 15)*10*1000 && !IsFromMe(tx))
                    return error("CTxMemPool::accept() : free transaction rejected by rate limiter");
                if (fDebug)
                    printf("Rate limit dFreeCount: %g => %g\n", dFreeCount, dFreeCount+nSize);
                dFreeCount += nSize;
            }
        }

        }

        // Check against previous transactions
        // This is done last to help prevent CPU exhaustion denial-of-service attacks.
        CValidationResult vres = tx.CheckInputs(view, CS_ALWAYS, SCRIPT_VERIFY_P2SH);
        if (!vres.fSuccess)
        {
            error("CTxMemPool::accept() : ConnectInputs failed %s", hash.ToString().substr(0,10).c_str());
            return vres;
        }
    }

    // Store transaction in memory
    {
        LOCK(cs);
        if (ptxOld)
        {
            printf("CTxMemPool::accept() : replacing tx %s with new version\n", ptxOld->GetHash().ToString().c_str());
            remove(*ptxOld);
        }
        addUnchecked(hash, tx);
    }

    ///// are we sure this is ok when loading transactions or restoring block txes
    // If updated, erase old tx from wallet
    if (ptxOld)
        EraseFromWallets(ptxOld->GetHash());

    printf("CTxMemPool::accept() : accepted %s (poolsz %"PRIszu")\n",
           hash.ToString().substr(0,10).c_str(),
           mapTx.size());
    return true;
}

CValidationResult CTransaction::AcceptToMemoryPool(bool fCheckInputs, bool* pfMissingInputs)
{
    return mempool.accept(*this, fCheckInputs, pfMissingInputs);
}

bool CTxMemPool::addUnchecked(const uint256& hash, CTransaction &tx)
{
    // Add to memory pool without checking anything.  Don't call this directly,
    // call CTxMemPool::accept to properly check the transaction first.
    {
        mapTx[hash] = tx;
        for (unsigned int i = 0; i < tx.vin.size(); i++)
            mapNextTx[tx.vin[i].prevout] = CInPoint(&mapTx[hash], i);
        nTransactionsUpdated++;
    }
    return true;
}


bool CTxMemPool::remove(const CTransaction &tx, bool fRecursive)
{
    // Remove transaction from memory pool
    {
        LOCK(cs);
        uint256 hash = tx.GetHash();
        if (mapTx.count(hash))
        {
            if (fRecursive) {
                for (unsigned int i = 0; i < tx.vout.size(); i++) {
                    std::map<COutPoint, CInPoint>::iterator it = mapNextTx.find(COutPoint(hash, i));
                    if (it != mapNextTx.end())
                        remove(*it->second.ptx, true);
                }
            }
            BOOST_FOREACH(const CTxIn& txin, tx.vin)
                mapNextTx.erase(txin.prevout);
            mapTx.erase(hash);
            nTransactionsUpdated++;
        }
    }
    return true;
}

bool CTxMemPool::removeConflicts(const CTransaction &tx)
{
    // Remove transactions which depend on inputs of tx, recursively
    LOCK(cs);
    BOOST_FOREACH(const CTxIn &txin, tx.vin) {
        std::map<COutPoint, CInPoint>::iterator it = mapNextTx.find(txin.prevout);
        if (it != mapNextTx.end()) {
            const CTransaction &txConflict = *it->second.ptx;
            if (txConflict != tx)
                remove(txConflict, true);
        }
    }
    return true;
}

void CTxMemPool::clear()
{
    LOCK(cs);
    mapTx.clear();
    mapNextTx.clear();
    ++nTransactionsUpdated;
}

void CTxMemPool::queryHashes(std::vector<uint256>& vtxid)
{
    vtxid.clear();

    LOCK(cs);
    vtxid.reserve(mapTx.size());
    for (map<uint256, CTransaction>::iterator mi = mapTx.begin(); mi != mapTx.end(); ++mi)
        vtxid.push_back((*mi).first);
}




int CMerkleTx::GetDepthInMainChain(CBlockIndex* &pindexRet) const
{
    if (hashBlock == 0 || nIndex == -1)
        return 0;

    // Find the block it claims to be in
    map<uint256, CBlockIndex*>::iterator mi = mapBlockIndex.find(hashBlock);
    if (mi == mapBlockIndex.end())
        return 0;
    CBlockIndex* pindex = (*mi).second;
    if (!pindex || !pindex->IsInMainChain())
        return 0;

    // Make sure the merkle branch connects to this block
    if (!fMerkleVerified)
    {
        if (CBlock::CheckMerkleBranch(GetHash(), vMerkleBranch, nIndex) != pindex->hashMerkleRoot)
            return 0;
        fMerkleVerified = true;
    }

    pindexRet = pindex;
    return pindexBest->nHeight - pindex->nHeight + 1;
}


int CMerkleTx::GetBlocksToMaturity() const
{
    if (!IsCoinBase())
        return 0;
    return max(0, (COINBASE_MATURITY+20) - GetDepthInMainChain());
}


CValidationResult CMerkleTx::AcceptToMemoryPool(bool fCheckInputs)
{
    if (fClient)
    {
        if (!IsInMainChain() && !ClientCheckInputs())
            return false;
        return CTransaction::AcceptToMemoryPool(false);
    }
    else
    {
        return CTransaction::AcceptToMemoryPool(fCheckInputs);
    }
}



bool CWalletTx::AcceptWalletTransaction(bool fCheckInputs)
{
    {
        LOCK(mempool.cs);
        // Add previous supporting transactions first
        BOOST_FOREACH(CMerkleTx& tx, vtxPrev)
        {
            if (!tx.IsCoinBase())
            {
                uint256 hash = tx.GetHash();
                if (!mempool.exists(hash) && pcoinsTip->HaveCoins(hash))
                    tx.AcceptToMemoryPool(fCheckInputs);
            }
        }
        return AcceptToMemoryPool(fCheckInputs).fSuccess;
    }
    return false;
}


// Return transaction in tx, and if it was found inside a block, its hash is placed in hashBlock
bool GetTransaction(const uint256 &hash, CTransaction &txOut, uint256 &hashBlock, bool fAllowSlow)
{
    CBlockIndex *pindexSlow = NULL;
    {
        LOCK(cs_main);
        {
            LOCK(mempool.cs);
            if (mempool.exists(hash))
            {
                txOut = mempool.lookup(hash);
                return true;
            }
        }

        if (fAllowSlow) { // use coin database to locate block that contains transaction, and scan it
            int nHeight = -1;
            {
                CCoinsViewCache &view = *pcoinsTip;
                CCoins coins;
                if (view.GetCoins(hash, coins))
                    nHeight = coins.nHeight;
            }
            if (nHeight > 0)
                pindexSlow = FindBlockByHeight(nHeight);
        }
    }

    if (pindexSlow) {
        CBlock block;
        if (block.ReadFromDisk(pindexSlow)) {
            BOOST_FOREACH(const CTransaction &tx, block.vtx) {
                if (tx.GetHash() == hash) {
                    txOut = tx;
                    hashBlock = pindexSlow->GetBlockHash();
                    return true;
                }
            }
        }
    }

    return false;
}






//////////////////////////////////////////////////////////////////////////////
//
// CBlock and CBlockIndex
//

static CBlockIndex* pblockindexFBBHLast;
CBlockIndex* FindBlockByHeight(int nHeight)
{
    CBlockIndex *pblockindex;
    if (nHeight < nBestHeight / 2)
        pblockindex = pindexGenesisBlock;
    else
        pblockindex = pindexBest;
    if (pblockindexFBBHLast && abs(nHeight - pblockindex->nHeight) > abs(nHeight - pblockindexFBBHLast->nHeight))
        pblockindex = pblockindexFBBHLast;
    while (pblockindex->nHeight > nHeight)
        pblockindex = pblockindex->pprev;
    while (pblockindex->nHeight < nHeight)
        pblockindex = pblockindex->pnext;
    pblockindexFBBHLast = pblockindex;
    return pblockindex;
}

bool CBlock::ReadFromDisk(const CBlockIndex* pindex)
{
    if (!ReadFromDisk(pindex->GetBlockPos()))
        return false;
    if (GetHash() != pindex->GetBlockHash())
        return error("CBlock::ReadFromDisk() : GetHash() doesn't match index");
    return true;
}

uint256 static GetOrphanRoot(const CBlockHeader* pblock)
{
    // Work back to the first block in the orphan chain
    while (mapOrphanBlocks.count(pblock->hashPrevBlock))
        pblock = mapOrphanBlocks[pblock->hashPrevBlock];
    return pblock->GetHash();
}

int64 static GetBlockValue(int nHeight, int64 nFees)
{
    int64 nSubsidy = 50 * COIN;

    // Subsidy is cut in half every 210000 blocks, which will occur approximately every 4 years
    nSubsidy >>= (nHeight / 210000);

    return nSubsidy + nFees;
}

static const int64 nTargetTimespan = 14 * 24 * 60 * 60; // two weeks
static const int64 nTargetSpacing = 10 * 60;
static const int64 nInterval = nTargetTimespan / nTargetSpacing;

//
// minimum amount of work that could possibly be required nTime after
// minimum work required was nBase
//
unsigned int ComputeMinWork(unsigned int nBase, int64 nTime)
{
    // Testnet has min-difficulty blocks
    // after nTargetSpacing*2 time between blocks:
    if (fTestNet && nTime > nTargetSpacing*2)
        return bnProofOfWorkLimit.GetCompact();

    CBigNum bnResult;
    bnResult.SetCompact(nBase);
    while (nTime > 0 && bnResult < bnProofOfWorkLimit)
    {
        // Maximum 400% adjustment...
        bnResult *= 4;
        // ... in best-case exactly 4-times-normal target time
        nTime -= nTargetTimespan*4;
    }
    if (bnResult > bnProofOfWorkLimit)
        bnResult = bnProofOfWorkLimit;
    return bnResult.GetCompact();
}

unsigned int static GetNextWorkRequired(const CBlockIndex* pindexLast, const CBlockHeader *pblock)
{
    unsigned int nProofOfWorkLimit = bnProofOfWorkLimit.GetCompact();

    // Genesis block
    if (pindexLast == NULL)
        return nProofOfWorkLimit;

    // Only change once per interval
    if ((pindexLast->nHeight+1) % nInterval != 0)
    {
        // Special difficulty rule for testnet:
        if (fTestNet)
        {
            // If the new block's timestamp is more than 2* 10 minutes
            // then allow mining of a min-difficulty block.
            if (pblock->nTime > pindexLast->nTime + nTargetSpacing*2)
                return nProofOfWorkLimit;
            else
            {
                // Return the last non-special-min-difficulty-rules-block
                const CBlockIndex* pindex = pindexLast;
                while (pindex->pprev && pindex->nHeight % nInterval != 0 && pindex->nBits == nProofOfWorkLimit)
                    pindex = pindex->pprev;
                return pindex->nBits;
            }
        }

        return pindexLast->nBits;
    }

    // Go back by what we want to be 14 days worth of blocks
    const CBlockIndex* pindexFirst = pindexLast;
    for (int i = 0; pindexFirst && i < nInterval-1; i++)
        pindexFirst = pindexFirst->pprev;
    assert(pindexFirst);

    // Limit adjustment step
    int64 nActualTimespan = pindexLast->GetBlockTime() - pindexFirst->GetBlockTime();
    printf("  nActualTimespan = %"PRI64d"  before bounds\n", nActualTimespan);
    if (nActualTimespan < nTargetTimespan/4)
        nActualTimespan = nTargetTimespan/4;
    if (nActualTimespan > nTargetTimespan*4)
        nActualTimespan = nTargetTimespan*4;

    // Retarget
    CBigNum bnNew;
    bnNew.SetCompact(pindexLast->nBits);
    bnNew *= nActualTimespan;
    bnNew /= nTargetTimespan;

    if (bnNew > bnProofOfWorkLimit)
        bnNew = bnProofOfWorkLimit;

    /// debug print
    printf("GetNextWorkRequired RETARGET\n");
    printf("nTargetTimespan = %"PRI64d"    nActualTimespan = %"PRI64d"\n", nTargetTimespan, nActualTimespan);
    printf("Before: %08x  %s\n", pindexLast->nBits, CBigNum().SetCompact(pindexLast->nBits).getuint256().ToString().c_str());
    printf("After:  %08x  %s\n", bnNew.GetCompact(), bnNew.getuint256().ToString().c_str());

    return bnNew.GetCompact();
}

bool CheckProofOfWork(uint256 hash, unsigned int nBits, bool fSilent)
{
    CBigNum bnTarget;
    bnTarget.SetCompact(nBits);

    // Check range
    if (bnTarget <= 0 || bnTarget > bnProofOfWorkLimit)
        return fSilent ? false : error("CheckProofOfWork() : nBits below minimum work");

    // Check proof of work matches claimed amount
    if (hash > bnTarget.getuint256())
        return fSilent ? false : error("CheckProofOfWork() : hash doesn't match nBits");

    return true;
}

// Return maximum amount of blocks that other nodes claim to have
int GetNumBlocksOfPeers()
{
    return std::max(cPeerBlockCounts.median(), Checkpoints::GetTotalBlocksEstimate());
}

bool IsInitialBlockDownload()
{
    if (pindexBest == NULL || nBestHeight < Checkpoints::GetTotalBlocksEstimate() || fReindex || fImporting)
        return true;
    static int64 nLastUpdate;
    static CBlockIndex* pindexLastBest;
    if (pindexBest != pindexLastBest)
    {
        pindexLastBest = pindexBest;
        nLastUpdate = GetTime();
    }
    return (GetTime() - nLastUpdate < 10 &&
            pindexBest->GetBlockTime() < GetTime() - 24 * 60 * 60);
}

void static InvalidChainFound(CBlockIndex* pindexNew)
{
    if (pindexNew->bnChainWork > bnBestInvalidWork)
    {
        bnBestInvalidWork = pindexNew->bnChainWork;
        pblocktree->WriteBestInvalidWork(bnBestInvalidWork);
        uiInterface.NotifyBlocksChanged();
    }
    printf("InvalidChainFound: invalid block=%s  height=%d  work=%s  date=%s\n",
      BlockHashStr(pindexNew->GetBlockHash()).c_str(), pindexNew->nHeight,
      pindexNew->bnChainWork.ToString().c_str(), DateTimeStrFormat("%x %H:%M:%S",
      pindexNew->GetBlockTime()).c_str());
    printf("InvalidChainFound:  current best=%s  height=%d  work=%s  date=%s\n",
      BlockHashStr(hashBestChain).c_str(), nBestHeight, bnBestChainWork.ToString().c_str(),
      DateTimeStrFormat("%x %H:%M:%S", pindexBest->GetBlockTime()).c_str());
    if (pindexBest && bnBestInvalidWork > bnBestChainWork + pindexBest->GetBlockWork() * 6)
        printf("InvalidChainFound: Warning: Displayed transactions may not be correct! You may need to upgrade, or other nodes may need to upgrade.\n");
}

void static InvalidBlockFound(CBlockIndex *pindex) {
    pindex->nStatus |= BLOCK_FAILED_VALID;
    pblocktree->WriteBlockIndex(CDiskBlockIndex(pindex));
    setBlockIndexValid.erase(pindex);
    InvalidChainFound(pindex);
    if (pindex->pnext)
        ConnectBestBlock(); // reorganise away from the failed block
}

bool ConnectBestBlock() {
    do {
        CBlockIndex *pindexNewBest;

        {
            std::set<CBlockIndex*,CBlockIndexWorkComparator>::reverse_iterator it = setBlockIndexValid.rbegin();
            if (it == setBlockIndexValid.rend())
                return true;
            pindexNewBest = *it;
        }

        if (pindexNewBest == pindexBest || (pindexBest && pindexNewBest->bnChainWork == pindexBest->bnChainWork))
            return true; // nothing to do

        // check ancestry
        CBlockIndex *pindexTest = pindexNewBest;
        std::vector<CBlockIndex*> vAttach;
        do {
            if (pindexTest->nStatus & BLOCK_FAILED_MASK) {
                // mark descendants failed
                CBlockIndex *pindexFailed = pindexNewBest;
                while (pindexTest != pindexFailed) {
                    pindexFailed->nStatus |= BLOCK_FAILED_CHILD;
                    setBlockIndexValid.erase(pindexFailed);
                    pblocktree->WriteBlockIndex(CDiskBlockIndex(pindexFailed));
                    pindexFailed = pindexFailed->pprev;
                }
                InvalidChainFound(pindexNewBest);
                break;
            }

            if (pindexBest == NULL || pindexTest->bnChainWork > pindexBest->bnChainWork)
                vAttach.push_back(pindexTest);

            if (pindexTest->pprev == NULL || pindexTest->pnext != NULL) {
                reverse(vAttach.begin(), vAttach.end());
                BOOST_FOREACH(CBlockIndex *pindexSwitch, vAttach)
                    if (!SetBestChain(pindexSwitch))
                        return false;
                return true;
            }
            pindexTest = pindexTest->pprev;
        } while(true);
    } while(true);
}

void CBlockHeader::UpdateTime(const CBlockIndex* pindexPrev)
{
    nTime = max(pindexPrev->GetMedianTimePast()+1, GetAdjustedTime());

    // Updating time can change work required on testnet:
    if (fTestNet)
        nBits = GetNextWorkRequired(pindexPrev, this);
}











const CTxOut &CTransaction::GetOutputFor(const CTxIn& input, CCoinsViewCache& view)
{
    const CCoins &coins = view.GetCoins(input.prevout.hash);
    assert(coins.IsAvailable(input.prevout.n));
    return coins.vout[input.prevout.n];
}

int64 CTransaction::GetValueIn(CCoinsViewCache& inputs) const
{
    if (IsCoinBase())
        return 0;

    int64 nResult = 0;
    for (unsigned int i = 0; i < vin.size(); i++)
        nResult += GetOutputFor(vin[i], inputs).nValue;

    return nResult;
}

unsigned int CTransaction::GetP2SHSigOpCount(CCoinsViewCache& inputs) const
{
    if (IsCoinBase())
        return 0;

    unsigned int nSigOps = 0;
    for (unsigned int i = 0; i < vin.size(); i++)
    {
        const CTxOut &prevout = GetOutputFor(vin[i], inputs);
        if (prevout.scriptPubKey.IsPayToScriptHash())
            nSigOps += prevout.scriptPubKey.GetSigOpCount(vin[i].scriptSig);
    }
    return nSigOps;
}

bool CTransaction::UpdateCoins(CCoinsViewCache &inputs, CTxUndo &txundo, int nHeight, const uint256 &txhash) const
{
    // mark inputs spent
    if (!IsCoinBase()) {
        BOOST_FOREACH(const CTxIn &txin, vin) {
            CCoins &coins = inputs.GetCoins(txin.prevout.hash);
            CTxInUndo undo;
            if (!coins.Spend(txin.prevout, undo))
                return error("UpdateCoins() : cannot spend input");
            txundo.vprevout.push_back(undo);
        }
    }

    // add outputs
    if (!inputs.SetCoins(txhash, CCoins(*this, nHeight)))
        return error("UpdateCoins() : cannot update output");

    return true;
}

bool CTransaction::HaveInputs(CCoinsViewCache &inputs) const
{
    if (!IsCoinBase()) {
        // first check whether information about the prevout hash is available
        for (unsigned int i = 0; i < vin.size(); i++) {
            const COutPoint &prevout = vin[i].prevout;
            if (!inputs.HaveCoins(prevout.hash))
                return false;
        }

        // then check whether the actual outputs are available
        for (unsigned int i = 0; i < vin.size(); i++) {
            const COutPoint &prevout = vin[i].prevout;
            const CCoins &coins = inputs.GetCoins(prevout.hash);
            if (!coins.IsAvailable(prevout.n))
                return false;
        }
    }
    return true;
}

CValidationResult CTransaction::CheckInputs(CCoinsViewCache &inputs, enum CheckSig_mode csmode, unsigned int flags) const
{
    if (!IsCoinBase())
    {
        // This doesn't trigger the DoS code on purpose; if it did, it would make it easier
        // for an attacker to attempt to split the network.
        if (!HaveInputs(inputs))
            return error("CheckInputs() : %s inputs unavailable", GetHash().ToString().substr(0,10).c_str());

        // While checking, GetBestBlock() refers to the parent block.
        // This is also true for mempool checks.
        int nSpendHeight = inputs.GetBestBlock()->nHeight + 1;
        int64 nValueIn = 0;
        int64 nFees = 0;
        for (unsigned int i = 0; i < vin.size(); i++)
        {
            const COutPoint &prevout = vin[i].prevout;
            const CCoins &coins = inputs.GetCoins(prevout.hash);

            // If prev is coinbase, check that it's matured
            if (coins.IsCoinBase()) {
                if (nSpendHeight - coins.nHeight < COINBASE_MATURITY)
                    return error("CheckInputs() : tried to spend coinbase at depth %d", nSpendHeight - coins.nHeight);
            }

            // Check for negative or overflow input values
            nValueIn += coins.vout[prevout.n].nValue;
            if (!MoneyRange(coins.vout[prevout.n].nValue) || !MoneyRange(nValueIn))
                return CValidationResult(error("CheckInputs() : txin values out of range"), 100);

        }

        if (nValueIn < GetValueOut())
            return CValidationResult(error("CheckInputs() : %s value in < value out", GetHash().ToString().substr(0,10).c_str()), 100);

        // Tally transaction fees
        int64 nTxFee = nValueIn - GetValueOut();
        if (nTxFee < 0)
            return CValidationResult(error("CheckInputs() : %s nTxFee < 0", GetHash().ToString().substr(0,10).c_str()), 100);
        nFees += nTxFee;
        if (!MoneyRange(nFees))
            return CValidationResult(error("CheckInputs() : nFees out of range"), 100);

        // The first loop above does all the inexpensive checks.
        // Only if ALL inputs pass do we perform expensive ECDSA signature checks.
        // Helps prevent CPU exhaustion attacks.

        // Skip ECDSA signature verification when connecting blocks
        // before the last block chain checkpoint. This is safe because block merkle hashes are
        // still computed and checked, and any change will be caught at the next checkpoint.
        if (csmode == CS_ALWAYS ||
            (csmode == CS_AFTER_CHECKPOINT && inputs.GetBestBlock()->nHeight >= Checkpoints::GetTotalBlocksEstimate())) {
            for (unsigned int i = 0; i < vin.size(); i++) {
                const COutPoint &prevout = vin[i].prevout;
                const CCoins &coins = inputs.GetCoins(prevout.hash);

                // Verify signature
                if (!VerifySignature(coins, *this, i, flags, 0))
                    return CValidationResult(error("CheckInputs() : %s VerifySignature failed", GetHash().ToString().substr(0,10).c_str()), 100);
            }
        }
    }

    return true;
}


bool CTransaction::ClientCheckInputs() const
{
    if (IsCoinBase())
        return false;

    // Take over previous transactions' spent pointers
    {
        LOCK(mempool.cs);
        int64 nValueIn = 0;
        for (unsigned int i = 0; i < vin.size(); i++)
        {
            // Get prev tx from single transactions in memory
            COutPoint prevout = vin[i].prevout;
            if (!mempool.exists(prevout.hash))
                return false;
            CTransaction& txPrev = mempool.lookup(prevout.hash);

            if (prevout.n >= txPrev.vout.size())
                return false;

            // Verify signature
            if (!VerifySignature(CCoins(txPrev, -1), *this, i, SCRIPT_VERIFY_P2SH, 0))
                return error("ConnectInputs() : VerifySignature failed");

            ///// this is redundant with the mempool.mapNextTx stuff,
            ///// not sure which I want to get rid of
            ///// this has to go away now that posNext is gone
            // // Check for conflicts
            // if (!txPrev.vout[prevout.n].posNext.IsNull())
            //     return error("ConnectInputs() : prev tx already used");
            //
            // // Flag outpoints as used
            // txPrev.vout[prevout.n].posNext = posThisTx;

            nValueIn += txPrev.vout[prevout.n].nValue;

            if (!MoneyRange(txPrev.vout[prevout.n].nValue) || !MoneyRange(nValueIn))
                return error("ClientConnectInputs() : txin values out of range");
        }
        if (GetValueOut() > nValueIn)
            return false;
    }

    return true;
}




bool CBlock::DisconnectBlock(CBlockIndex *pindex, CCoinsViewCache &view)
{
    assert(pindex == view.GetBestBlock());

    CBlockUndo blockUndo;
    {
        CDiskBlockPos pos = pindex->GetUndoPos();
        if (pos.IsNull())
            return error("DisconnectBlock() : no undo data available");
        FILE *file = OpenUndoFile(pos, true);
        if (file == NULL)
            return error("DisconnectBlock() : undo file not available");
        CAutoFile fileUndo(file, SER_DISK, CLIENT_VERSION);
        fileUndo >> blockUndo;
    }

    assert(blockUndo.vtxundo.size() + 1 == vtx.size());

    // undo transactions in reverse order
    for (int i = vtx.size() - 1; i >= 0; i--) {
        const CTransaction &tx = vtx[i];
        uint256 hash = tx.GetHash();

        // check that all outputs are available
        if (!view.HaveCoins(hash))
            return error("DisconnectBlock() : outputs still spent? database corrupted");
        CCoins &outs = view.GetCoins(hash);

        CCoins outsBlock = CCoins(tx, pindex->nHeight);
        if (outs != outsBlock)
            return error("DisconnectBlock() : added transaction mismatch? database corrupted");

        // remove outputs
        outs = CCoins();

        // restore inputs
        if (i > 0) { // not coinbases
            const CTxUndo &txundo = blockUndo.vtxundo[i-1];
            assert(txundo.vprevout.size() == tx.vin.size());
            for (unsigned int j = tx.vin.size(); j-- > 0;) {
                const COutPoint &out = tx.vin[j].prevout;
                const CTxInUndo &undo = txundo.vprevout[j];
                CCoins coins;
                view.GetCoins(out.hash, coins); // this can fail if the prevout was already entirely spent
                if (coins.IsPruned()) {
                    if (undo.nHeight == 0)
                        return error("DisconnectBlock() : undo data doesn't contain tx metadata? database corrupted");
                    coins.fCoinBase = undo.fCoinBase;
                    coins.nHeight = undo.nHeight;
                    coins.nVersion = undo.nVersion;
                } else {
                    if (undo.nHeight != 0)
                        return error("DisconnectBlock() : undo data contains unneeded tx metadata? database corrupted");
                }
                if (coins.IsAvailable(out.n))
                    return error("DisconnectBlock() : prevout output not spent? database corrupted");
                if (coins.vout.size() < out.n+1)
                    coins.vout.resize(out.n+1);
                coins.vout[out.n] = undo.txout;
                if (!view.SetCoins(out.hash, coins))
                    return error("DisconnectBlock() : cannot restore coin inputs");
            }
        }
    }

    // move best block pointer to prevout block
    view.SetBestBlock(pindex->pprev);

    return true;
}

void static FlushBlockFile()
{
    LOCK(cs_LastBlockFile);

    CDiskBlockPos posOld;
    posOld.nFile = nLastBlockFile;
    posOld.nPos = 0;

    FILE *fileOld = OpenBlockFile(posOld);
    FileCommit(fileOld);
    fclose(fileOld);

    fileOld = OpenUndoFile(posOld);
    FileCommit(fileOld);
    fclose(fileOld);
}

bool FindUndoPos(int nFile, CDiskBlockPos &pos, unsigned int nAddSize);

CValidationResult CBlock::ConnectBlock(CBlockIndex* pindex, CCoinsViewCache &view, bool fJustCheck)
{
    {
        // Check it again in case a previous version let a bad block in
        CValidationResult vres = CheckBlock(!fJustCheck, !fJustCheck);
        if (!vres.fSuccess)
            return vres;
    }

    // verify that the view's current state corresponds to the previous block
    assert(pindex->pprev == view.GetBestBlock());

    // Do not allow blocks that contain transactions which 'overwrite' older transactions,
    // unless those are already completely spent.
    // If such overwrites are allowed, coinbases and transactions depending upon those
    // can be duplicated to remove the ability to spend the first instance -- even after
    // being sent to another address.
    // See BIP30 and http://r6.ca/blog/20120206T005236Z.html for more information.
    // This logic is not necessary for memory pool transactions, as AcceptToMemoryPool
    // already refuses previously-known transaction ids entirely.
    // This rule was originally applied all blocks whose timestamp was after March 15, 2012, 0:00 UTC.
    // Now that the whole chain is irreversibly beyond that time it is applied to all blocks except the
    // two in the chain that violate it. This prevents exploiting the issue against nodes in their
    // initial block download.
    bool fEnforceBIP30 = (!pindex->phashBlock) || // Enforce on CreateNewBlock invocations which don't have a hash.
                          !((pindex->nHeight==91842 && pindex->GetBlockHash() == uint256("0x00000000000a4d0a398161ffc163c503763b1f4360639393e0e4c8e300e0caec")) ||
                           (pindex->nHeight==91880 && pindex->GetBlockHash() == uint256("0x00000000000743f190a18c5577a3c2d2a1f610ae9601ac046a38084ccb7cd721")));
    if (fEnforceBIP30) {
        for (unsigned int i=0; i<vtx.size(); i++) {
            uint256 hash = GetTxHash(i);
            if (view.HaveCoins(hash) && !view.GetCoins(hash).IsPruned())
                return error("ConnectBlock() : tried to overwrite transaction");
        }
    }

    // BIP16 didn't become active until Apr 1 2012
    int64 nBIP16SwitchTime = 1333238400;
    bool fStrictPayToScriptHash = (pindex->nTime >= nBIP16SwitchTime);

    CBlockUndo blockundo;

    int64 nFees = 0;
    unsigned int nSigOps = 0;
    for (unsigned int i=0; i<vtx.size(); i++)
    {
        const CTransaction &tx = vtx[i];

        nSigOps += tx.GetLegacySigOpCount();
        if (nSigOps > MAX_BLOCK_SIGOPS)
            return CValidationResult(error("ConnectBlock() : too many sigops"), 100);

        if (!tx.IsCoinBase())
        {
            if (!tx.HaveInputs(view))
                return CValidationResult(error("ConnectBlock() : inputs missing/spent"), 100);

            if (fStrictPayToScriptHash)
            {
                // Add in sigops done by pay-to-script-hash inputs;
                // this is to prevent a "rogue miner" from creating
                // an incredibly-expensive-to-validate block.
                nSigOps += tx.GetP2SHSigOpCount(view);
                if (nSigOps > MAX_BLOCK_SIGOPS)
                     return CValidationResult(error("ConnectBlock() : too many sigops"), 100);
            }

            nFees += tx.GetValueIn(view)-tx.GetValueOut();

            CValidationResult vres = tx.CheckInputs(view, CS_AFTER_CHECKPOINT, fStrictPayToScriptHash ? SCRIPT_VERIFY_P2SH : SCRIPT_VERIFY_NONE);
            if (!vres.fSuccess)
                return vres;
        }

        CTxUndo txundo;
        if (!tx.UpdateCoins(view, txundo, pindex->nHeight, GetTxHash(i)))
            return error("ConnectBlock() : UpdateInputs failed");
        if (!tx.IsCoinBase())
            blockundo.vtxundo.push_back(txundo);
    }

    if (vtx[0].GetValueOut() > GetBlockValue(pindex->nHeight, nFees))
        return error("ConnectBlock() : coinbase pays too much (actual=%"PRI64d" vs limit=%"PRI64d")", vtx[0].GetValueOut(), GetBlockValue(pindex->nHeight, nFees));

    if (fJustCheck)
        return true;

    // Write undo information to disk
    if (pindex->GetUndoPos().IsNull() || (pindex->nStatus & BLOCK_VALID_MASK) < BLOCK_VALID_SCRIPTS)
    {
        if (pindex->GetUndoPos().IsNull()) {
            CDiskBlockPos pos;
            if (!FindUndoPos(pindex->nFile, pos, ::GetSerializeSize(blockundo, SER_DISK, CLIENT_VERSION) + 8))
                return error("ConnectBlock() : FindUndoPos failed");
            if (!blockundo.WriteToDisk(pos))
                return error("ConnectBlock() : CBlockUndo::WriteToDisk failed");

            // update nUndoPos in block index
            pindex->nUndoPos = pos.nPos;
            pindex->nStatus |= BLOCK_HAVE_UNDO;
        }

        pindex->nStatus = (pindex->nStatus & ~BLOCK_VALID_MASK) | BLOCK_VALID_SCRIPTS;

        CDiskBlockIndex blockindex(pindex);
        if (!pblocktree->WriteBlockIndex(blockindex))
            return error("ConnectBlock() : WriteBlockIndex failed");
    }

    // add this block to the view's block chain
    if (!view.SetBestBlock(pindex))
        return false;

    // Watch for transactions paying to me
    for (unsigned int i=0; i<vtx.size(); i++)
        SyncWithWallets(GetTxHash(i), vtx[i], this, true);

    return true;
}

bool SetBestChain(CBlockIndex* pindexNew)
{
    CCoinsViewCache &view = *pcoinsTip;

    // special case for attaching the genesis block
    // note that no ConnectBlock is called, so its coinbase output is non-spendable
    if (pindexGenesisBlock == NULL && pindexNew->GetBlockHash() == hashGenesisBlock)
    {
        view.SetBestBlock(pindexNew);
        if (!view.Flush())
            return false;
        pindexGenesisBlock = pindexNew;
        pindexBest = pindexNew;
        hashBestChain = pindexNew->GetBlockHash();
        nBestHeight = pindexBest->nHeight;
        bnBestChainWork = pindexNew->bnChainWork;
        return true;
    }

    // Find the fork (typically, there is none)
    CBlockIndex* pfork = view.GetBestBlock();
    CBlockIndex* plonger = pindexNew;
    while (pfork != plonger)
    {
        while (plonger->nHeight > pfork->nHeight)
            if (!(plonger = plonger->pprev))
                return error("SetBestChain() : plonger->pprev is null");
        if (pfork == plonger)
            break;
        if (!(pfork = pfork->pprev))
            return error("SetBestChain() : pfork->pprev is null");
    }

    // List of what to disconnect (typically nothing)
    vector<CBlockIndex*> vDisconnect;
    for (CBlockIndex* pindex = view.GetBestBlock(); pindex != pfork; pindex = pindex->pprev)
        vDisconnect.push_back(pindex);

    // List of what to connect (typically only pindexNew)
    vector<CBlockIndex*> vConnect;
    for (CBlockIndex* pindex = pindexNew; pindex != pfork; pindex = pindex->pprev)
        vConnect.push_back(pindex);
    reverse(vConnect.begin(), vConnect.end());

    if (vDisconnect.size() > 0) {
        printf("REORGANIZE: Disconnect %"PRIszu" blocks; %s..%s\n", vDisconnect.size(), BlockHashStr(pfork->GetBlockHash()).c_str(), BlockHashStr(pindexBest->GetBlockHash()).c_str());
        printf("REORGANIZE: Connect %"PRIszu" blocks; %s..%s\n", vConnect.size(), BlockHashStr(pfork->GetBlockHash()).c_str(), BlockHashStr(pindexNew->GetBlockHash()).c_str());
    }

    // Disconnect shorter branch
    vector<CTransaction> vResurrect;
    BOOST_FOREACH(CBlockIndex* pindex, vDisconnect) {
        CBlock block;
        if (!block.ReadFromDisk(pindex))
            return error("SetBestBlock() : ReadFromDisk for disconnect failed");
        CCoinsViewCache viewTemp(view, true);
        if (!block.DisconnectBlock(pindex, viewTemp))
            return error("SetBestBlock() : DisconnectBlock %s failed", BlockHashStr(pindex->GetBlockHash()).c_str());
        if (!viewTemp.Flush())
            return error("SetBestBlock() : Cache flush failed after disconnect");

        // Queue memory transactions to resurrect
        BOOST_FOREACH(const CTransaction& tx, block.vtx)
            if (!tx.IsCoinBase())
                vResurrect.push_back(tx);
    }

    // Connect longer branch
    vector<CTransaction> vDelete;
    BOOST_FOREACH(CBlockIndex *pindex, vConnect) {
        CBlock block;
        if (!block.ReadFromDisk(pindex))
            return error("SetBestBlock() : ReadFromDisk for connect failed");
        CCoinsViewCache viewTemp(view, true);
        CValidationResult vres = block.ConnectBlock(pindex, viewTemp);
        if (!vres.fSuccess) {
            InvalidChainFound(pindexNew);
            InvalidBlockFound(pindex);
            return error("SetBestBlock() : ConnectBlock %s failed", BlockHashStr(pindex->GetBlockHash()).c_str());
        }
        if (!viewTemp.Flush())
            return error("SetBestBlock() : Cache flush failed after connect");

        // Queue memory transactions to delete
        BOOST_FOREACH(const CTransaction& tx, block.vtx)
            vDelete.push_back(tx);
    }

    // Make sure it's successfully written to disk before changing memory structure
    bool fIsInitialDownload = IsInitialBlockDownload();
    if (!fIsInitialDownload || view.GetCacheSize() > nCoinCacheSize) {
        FlushBlockFile();
        pblocktree->Sync();
        if (!view.Flush())
            return false;
    }

    // At this point, all changes have been done to the database.
    // Proceed by updating the memory structures.

    // Disconnect shorter branch
    BOOST_FOREACH(CBlockIndex* pindex, vDisconnect)
        if (pindex->pprev)
            pindex->pprev->pnext = NULL;

    // Connect longer branch
    BOOST_FOREACH(CBlockIndex* pindex, vConnect)
        if (pindex->pprev)
            pindex->pprev->pnext = pindex;

    // Resurrect memory transactions that were in the disconnected branch
    BOOST_FOREACH(CTransaction& tx, vResurrect)
        tx.AcceptToMemoryPool(false);

    // Delete redundant memory transactions that are in the connected branch
    BOOST_FOREACH(CTransaction& tx, vDelete) {
        mempool.remove(tx);
        mempool.removeConflicts(tx);
    }

    // Update best block in wallet (so we can detect restored wallets)
    if (!fIsInitialDownload)
    {
        const CBlockLocator locator(pindexNew);
        ::SetBestChain(locator);
    }

    {
        boost::lock_guard<boost::mutex> lock(csBestBlock);

    // New best block
    hashBestChain = pindexNew->GetBlockHash();
    pindexBest = pindexNew;
    pblockindexFBBHLast = NULL;
    nBestHeight = pindexBest->nHeight;
    bnBestChainWork = pindexNew->bnChainWork;
    nTimeBestReceived = GetTime();
    nTransactionsUpdated++;

    }

    printf("SetBestChain: new best=%s  height=%d  work=%s  tx=%lu  date=%s\n",
      BlockHashStr(hashBestChain).c_str(), nBestHeight, bnBestChainWork.ToString().c_str(), (unsigned long)pindexNew->nChainTx,
      DateTimeStrFormat("%x %H:%M:%S", pindexBest->GetBlockTime()).c_str());

    cvBlockChange.notify_all();

    // Check the version of the last 100 blocks to see if we need to upgrade:
    if (!fIsInitialDownload)
    {
        int nUpgraded = 0;
        const CBlockIndex* pindex = pindexBest;
        for (int i = 0; i < 100 && pindex != NULL; i++)
        {
            if (pindex->nVersion > CBlock::CURRENT_VERSION)
                ++nUpgraded;
            pindex = pindex->pprev;
        }
        if (nUpgraded > 0)
            printf("SetBestChain: %d of last 100 blocks above version %d\n", nUpgraded, CBlock::CURRENT_VERSION);
        if (nUpgraded > 100/2)
            // strMiscWarning is read by GetWarnings(), called by Qt and the JSON-RPC code to warn the user:
            strMiscWarning = _("Warning: This version is obsolete, upgrade required!");
    }

    std::string strCmd = GetArg("-blocknotify", "");

    if (!fIsInitialDownload && !strCmd.empty())
    {
        boost::replace_all(strCmd, "%s", hashBestChain.GetHex());
        boost::thread t(runCommand, strCmd); // thread runs free
    }

    return true;
}


bool CBlock::AddToBlockIndex(const CDiskBlockPos &pos)
{
    // Check for duplicate
    uint256 hash = GetHash();
    if (mapBlockIndex.count(hash))
        return error("AddToBlockIndex() : %s already exists", BlockHashStr(hash).c_str());

    // Construct new block index object
    CBlockIndex* pindexNew = new CBlockIndex(*this);
    if (!pindexNew)
        return error("AddToBlockIndex() : new CBlockIndex failed");
    map<uint256, CBlockIndex*>::iterator mi = mapBlockIndex.insert(make_pair(hash, pindexNew)).first;
    pindexNew->phashBlock = &((*mi).first);
    map<uint256, CBlockIndex*>::iterator miPrev = mapBlockIndex.find(hashPrevBlock);
    if (miPrev != mapBlockIndex.end())
    {
        pindexNew->pprev = (*miPrev).second;
        pindexNew->nHeight = pindexNew->pprev->nHeight + 1;
    }
    pindexNew->nTx = vtx.size();
    pindexNew->bnChainWork = (pindexNew->pprev ? pindexNew->pprev->bnChainWork : 0) + pindexNew->GetBlockWork();
    pindexNew->nChainTx = (pindexNew->pprev ? pindexNew->pprev->nChainTx : 0) + pindexNew->nTx;
    pindexNew->nFile = pos.nFile;
    pindexNew->nDataPos = pos.nPos;
    pindexNew->nUndoPos = 0;
    pindexNew->nStatus = BLOCK_VALID_TRANSACTIONS | BLOCK_HAVE_DATA;
    setBlockIndexValid.insert(pindexNew);

    pblocktree->WriteBlockIndex(CDiskBlockIndex(pindexNew));

    // New best?
    if (!ConnectBestBlock())
        return false;

    if (pindexNew == pindexBest)
    {
        // Notify UI to display prev block's coinbase if it was ours
        static uint256 hashPrevBestCoinBase;
        UpdatedTransaction(hashPrevBestCoinBase);
        hashPrevBestCoinBase = GetTxHash(0);
    }

    pblocktree->Flush();

    uiInterface.NotifyBlocksChanged();
    return true;
}


bool FindBlockPos(CDiskBlockPos &pos, unsigned int nAddSize, unsigned int nHeight, uint64 nTime, bool fKnown = false)
{
    bool fUpdatedLast = false;

    LOCK(cs_LastBlockFile);

    if (fKnown) {
        if (nLastBlockFile != pos.nFile) {
            nLastBlockFile = pos.nFile;
            infoLastBlockFile.SetNull();
            pblocktree->ReadBlockFileInfo(nLastBlockFile, infoLastBlockFile);
        }
    } else {
        while (infoLastBlockFile.nSize + nAddSize >= MAX_BLOCKFILE_SIZE) {
            printf("Leaving block file %i: %s\n", nLastBlockFile, infoLastBlockFile.ToString().c_str());
            FlushBlockFile();
            nLastBlockFile++;
            infoLastBlockFile.SetNull();
            pblocktree->ReadBlockFileInfo(nLastBlockFile, infoLastBlockFile); // check whether data for the new file somehow already exist; can fail just fine
            fUpdatedLast = true;
        }
        pos.nFile = nLastBlockFile;
        pos.nPos = infoLastBlockFile.nSize;
    }

    infoLastBlockFile.nSize += nAddSize;
    infoLastBlockFile.AddBlock(nHeight, nTime);

    if (!fKnown) {
        unsigned int nOldChunks = (pos.nPos + BLOCKFILE_CHUNK_SIZE - 1) / BLOCKFILE_CHUNK_SIZE;
        unsigned int nNewChunks = (infoLastBlockFile.nSize + BLOCKFILE_CHUNK_SIZE - 1) / BLOCKFILE_CHUNK_SIZE;
        if (nNewChunks > nOldChunks) {
            FILE *file = OpenBlockFile(pos);
            if (file) {
                printf("Pre-allocating up to position 0x%x in blk%05u.dat\n", nNewChunks * BLOCKFILE_CHUNK_SIZE, pos.nFile);
                AllocateFileRange(file, pos.nPos, nNewChunks * BLOCKFILE_CHUNK_SIZE - pos.nPos);
                fclose(file);
            }
        }
    }

    if (!pblocktree->WriteBlockFileInfo(nLastBlockFile, infoLastBlockFile))
        return error("FindBlockPos() : cannot write updated block info");
    if (fUpdatedLast)
        pblocktree->WriteLastBlockFile(nLastBlockFile);

    return true;
}

bool FindUndoPos(int nFile, CDiskBlockPos &pos, unsigned int nAddSize)
{
    pos.nFile = nFile;

    LOCK(cs_LastBlockFile);

    unsigned int nNewSize;
    if (nFile == nLastBlockFile) {
        pos.nPos = infoLastBlockFile.nUndoSize;
        nNewSize = (infoLastBlockFile.nUndoSize += nAddSize);
        if (!pblocktree->WriteBlockFileInfo(nLastBlockFile, infoLastBlockFile))
            return error("FindUndoPos() : cannot write updated block info");
    } else {
        CBlockFileInfo info;
        if (!pblocktree->ReadBlockFileInfo(nFile, info))
            return error("FindUndoPos() : cannot read block info");
        pos.nPos = info.nUndoSize;
        nNewSize = (info.nUndoSize += nAddSize);
        if (!pblocktree->WriteBlockFileInfo(nFile, info))
            return error("FindUndoPos() : cannot write updated block info");
    }

    unsigned int nOldChunks = (pos.nPos + UNDOFILE_CHUNK_SIZE - 1) / UNDOFILE_CHUNK_SIZE;
    unsigned int nNewChunks = (nNewSize + UNDOFILE_CHUNK_SIZE - 1) / UNDOFILE_CHUNK_SIZE;
    if (nNewChunks > nOldChunks) {
        FILE *file = OpenUndoFile(pos);
        if (file) {
            printf("Pre-allocating up to position 0x%x in rev%05u.dat\n", nNewChunks * UNDOFILE_CHUNK_SIZE, pos.nFile);
            AllocateFileRange(file, pos.nPos, nNewChunks * UNDOFILE_CHUNK_SIZE - pos.nPos);
            fclose(file);
        }
    }

    return true;
}


CValidationResult CBlock::CheckBlock(bool fCheckPOW, bool fCheckMerkleRoot) const
{
    // These are checks that are independent of context
    // that can be verified before saving an orphan block.

    // Size limits
    if (vtx.empty() || vtx.size() > MAX_BLOCK_SIZE || ::GetSerializeSize(*this, SER_NETWORK, PROTOCOL_VERSION) > MAX_BLOCK_SIZE)
        return CValidationResult(error("CheckBlock() : size limits failed"), 100, "bad-blk-length");

    // Check proof of work matches claimed amount
    if (fCheckPOW && !CheckProofOfWork(GetHash(), nBits))
        return CValidationResult(error("CheckBlock() : proof of work failed"), 50, "high-hash");

    // Check timestamp
    if (GetBlockTime() > GetAdjustedTime() + 2 * 60 * 60)
        return CValidationResult(error("CheckBlock() : block timestamp too far in the future"), 0, "time-too-new");

    // First transaction must be coinbase, the rest must not be
    if (vtx.empty() || !vtx[0].IsCoinBase())
        return CValidationResult(error("CheckBlock() : first tx is not coinbase"), 100, "bad-cb-missing");
    for (unsigned int i = 1; i < vtx.size(); i++)
        if (vtx[i].IsCoinBase())
            return CValidationResult(error("CheckBlock() : more than one coinbase"), 100, "bad-cb-multiple");

    // Check transactions
    BOOST_FOREACH(const CTransaction& tx, vtx)
    {
        CValidationResult vres = tx.CheckTransaction();
        if (!vres.fSuccess)
            return CValidationResult(error("CheckBlock() : CheckTransaction failed"), vres.nDoS, "bad-txns");
    }

    // Build the merkle tree already. We need it anyway later, and it makes the
    // block cache the transaction hashes, which means they don't need to be
    // recalculated many times during this block's validation.
    BuildMerkleTree();

    // Check for duplicate txids. This is caught by ConnectInputs(),
    // but catching it earlier avoids a potential DoS attack:
    set<uint256> uniqueTx;
    for (unsigned int i=0; i<vtx.size(); i++) {
        uniqueTx.insert(GetTxHash(i));
    }
    if (uniqueTx.size() != vtx.size())
        return CValidationResult(error("CheckBlock() : duplicate transaction"), 100, "bad-txns");

    unsigned int nSigOps = 0;
    BOOST_FOREACH(const CTransaction& tx, vtx)
    {
        nSigOps += tx.GetLegacySigOpCount();
    }
    if (nSigOps > MAX_BLOCK_SIGOPS)
        return CValidationResult(error("CheckBlock() : out-of-bounds SigOpCount"), 100, "bad-blk-sigops");

    // Check merkle root
    if (fCheckMerkleRoot && hashMerkleRoot != BuildMerkleTree())
        return CValidationResult(error("CheckBlock() : hashMerkleRoot mismatch"), 100, "bad-txnmrklroot");

    return true;
}

CValidationResult CBlock::AcceptBlock(CDiskBlockPos *dbp, bool fWriteToDisk)
{
    // Check for duplicate
    uint256 hash = GetHash();
    if (mapBlockIndex.count(hash))
        return CValidationResult(error("AcceptBlock() : block already in mapBlockIndex"), 0, "duplicate");

    // Get prev block index
    CBlockIndex* pindexPrev = NULL;
    int nHeight = 0;
    if (hash != hashGenesisBlock) {
        map<uint256, CBlockIndex*>::iterator mi = mapBlockIndex.find(hashPrevBlock);
        if (mi == mapBlockIndex.end())
            return CValidationResult(error("AcceptBlock() : prev block not found"), 10, "bad-prevblk");
        pindexPrev = (*mi).second;
        nHeight = pindexPrev->nHeight+1;

        // Check proof of work
        if (nBits != GetNextWorkRequired(pindexPrev, this))
            return CValidationResult(error("AcceptBlock() : incorrect proof of work"), 100, "bad-diffbits");

        // Check timestamp against prev
        if (GetBlockTime() <= pindexPrev->GetMedianTimePast())
            return CValidationResult(error("AcceptBlock() : block's timestamp is too early"), 0, "time-too-old");

        // Check that all transactions are finalized
        BOOST_FOREACH(const CTransaction& tx, vtx)
            if (!tx.IsFinal(nHeight, GetBlockTime()))
                return CValidationResult(error("AcceptBlock() : contains a non-final transaction"), 10, "bad-txns");

        // Check that the block chain matches the known block chain up to a checkpoint
        if (!Checkpoints::CheckBlock(nHeight, hash))
            return CValidationResult(error("AcceptBlock() : rejected by checkpoint lock-in at %d", nHeight), 100, "checkpoint-mismatch");

        // Reject block.nVersion=1 blocks when 95% (75% on testnet) of the network has upgraded:
        if (nVersion < 2)
        {
            if ((!fTestNet && CBlockIndex::IsSuperMajority(2, pindexPrev, 950, 1000)) ||
                (fTestNet && CBlockIndex::IsSuperMajority(2, pindexPrev, 75, 100)))
            {
                return CValidationResult(error("AcceptBlock() : rejected nVersion=1 block"), 0, "bad-version");
            }
        }
        // Enforce block.nVersion=2 rule that the coinbase starts with serialized block height
        if (nVersion >= 2)
        {
            // if 750 of the last 1,000 blocks are version 2 or greater (51/100 if testnet):
            if ((!fTestNet && CBlockIndex::IsSuperMajority(2, pindexPrev, 750, 1000)) ||
                (fTestNet && CBlockIndex::IsSuperMajority(2, pindexPrev, 51, 100)))
            {
                CScript expect = CScript() << nHeight;
                if (!std::equal(expect.begin(), expect.end(), vtx[0].vin[0].scriptSig.begin()))
                    return CValidationResult(error("AcceptBlock() : block height mismatch in coinbase"), 100, "bad-cb-height");
            }
        }
    }

    if (!fWriteToDisk)
        return true;

    // Write block to history file
    unsigned int nBlockSize = ::GetSerializeSize(*this, SER_DISK, CLIENT_VERSION);
    CDiskBlockPos blockPos;
    if (dbp == NULL) {
        if (!CheckDiskSpace(::GetSerializeSize(*this, SER_DISK, CLIENT_VERSION)))
            return CValidationResult(error("AcceptBlock() : out of disk space"), 0, "!out of disk space");
    } else {
        blockPos = *dbp;
    }
    if (!FindBlockPos(blockPos, nBlockSize+8, nHeight, nTime, dbp != NULL))
        return CValidationResult(error("AcceptBlock() : FindBlockPos failed"), 0, "!FindBlockPos failed");
    if (dbp == NULL)
        if (!WriteToDisk(blockPos))
            return CValidationResult(error("AcceptBlock() : WriteToDisk failed"), 0, "!WriteToDisk failed");
    if (!AddToBlockIndex(blockPos))
        return CValidationResult(error("AcceptBlock() : AddToBlockIndex failed"), 0, "!AddToBlockIndex failed");

    // Relay inventory, but don't relay old inventory during initial block download
    int nBlockEstimate = Checkpoints::GetTotalBlocksEstimate();
    if (hashBestChain == hash)
    {
        LOCK(cs_vNodes);
        BOOST_FOREACH(CNode* pnode, vNodes)
            if (nBestHeight > (pnode->nStartingHeight != -1 ? pnode->nStartingHeight - 2000 : nBlockEstimate))
                pnode->PushInventory(CInv(MSG_BLOCK, hash));
    }

    return true;
}

bool CBlockIndex::IsSuperMajority(int minVersion, const CBlockIndex* pstart, unsigned int nRequired, unsigned int nToCheck)
{
    unsigned int nFound = 0;
    for (unsigned int i = 0; i < nToCheck && nFound < nRequired && pstart != NULL; i++)
    {
        if (pstart->nVersion >= minVersion)
            ++nFound;
        pstart = pstart->pprev;
    }
    return (nFound >= nRequired);
}

CValidationResult ProcessBlock(CNode* pfrom, CBlock* pblock, CDiskBlockPos *dbp, bool fCheckPOW)
{
    int64 nStart = GetTimeMillis();
    // Check for duplicate
    uint256 hash = pblock->GetHash();
    if (mapBlockIndex.count(hash))
        return CValidationResult(error("ProcessBlock() : already have block %d %s", mapBlockIndex[hash]->nHeight, BlockHashStr(hash).c_str()), 0, "duplicate");
    if (mapOrphanBlocks.count(hash))
        return CValidationResult(error("ProcessBlock() : already have block (orphan) %s", BlockHashStr(hash).c_str()), 0, "duplicate");

    {
        // Preliminary checks
        CValidationResult vres = pblock->CheckBlock(fCheckPOW);
        if (!vres.fSuccess)
        {
            error("ProcessBlock() : CheckBlock FAILED");
            return vres;
        }
    }

    bool fHasPOW = fCheckPOW || CheckProofOfWork(pblock->GetHash(), pblock->nBits, true);

    CBlockIndex* pcheckpoint = Checkpoints::GetLastCheckpoint(mapBlockIndex);
    if (pcheckpoint && pblock->hashPrevBlock != hashBestChain)
    {
        // Extra checks to prevent "fill up memory by spamming with bogus blocks"
        int64 deltaTime = pblock->GetBlockTime() - pcheckpoint->nTime;
        if (deltaTime < 0)
        {
            if (pfrom)
                pfrom->Misbehaving(100);
            return CValidationResult(error("ProcessBlock() : block with timestamp before last checkpoint"), 0, "time-too-old");
        }
        CBigNum bnNewBlock;
        bnNewBlock.SetCompact(pblock->nBits);
        CBigNum bnRequired;
        bnRequired.SetCompact(ComputeMinWork(pcheckpoint->nBits, deltaTime));
        if (bnNewBlock > bnRequired)
        {
            if (pfrom)
                pfrom->Misbehaving(100);
            return CValidationResult(error("ProcessBlock() : block with too little proof-of-work"), 0, "bad-diffbits");
        }
    }


    // If we don't already have its previous block, shunt it off to holding area until we get it
    if (pblock->hashPrevBlock != 0 && !mapBlockIndex.count(pblock->hashPrevBlock))
    {
        printf("ProcessBlock: ORPHAN BLOCK, prev=%s\n", BlockHashStr(pblock->hashPrevBlock).c_str());

        // Accept orphans as long as there is a node to request its parents from
        if (pfrom) {
            CBlock* pblock2 = new CBlock(*pblock);
            mapOrphanBlocks.insert(make_pair(hash, pblock2));
            mapOrphanBlocksByPrev.insert(make_pair(pblock2->hashPrevBlock, pblock2));

            // Ask this guy to fill in what we're missing
            pfrom->PushGetBlocks(pindexBest, GetOrphanRoot(pblock2));
        }
        // The block is accepted, but not immediately processed
        return CValidationResult(true, 0, "orphan");
    }

    {
        // Store to disk
        CValidationResult vres = pblock->AcceptBlock(dbp, fHasPOW);
        if (!vres.fSuccess)
        {
            error("ProcessBlock() : AcceptBlock FAILED");
            return vres;
        }
    }

    if (!fHasPOW)
    {
        // The block isn't committed to disk since it was just a proposal, but we need to do connect checks still
        CBlockIndex* pindexPrev = mapBlockIndex[pblock->hashPrevBlock];
        CBlockIndex indexDummy(*pblock);
        indexDummy.pprev = pindexPrev;
        indexDummy.nHeight = pindexPrev->nHeight + 1;
        CCoinsViewCache viewNew(*pcoinsTip, true);
        return pblock->ConnectBlock(&indexDummy, viewNew, true);
    }

    printf("Block ACCEPTED %15"PRI64d"ms\n", GetTimeMillis() - nStart);

    // Recursively process any orphan blocks that depended on this one
    vector<uint256> vWorkQueue;
    vWorkQueue.push_back(hash);
    for (unsigned int i = 0; i < vWorkQueue.size(); i++)
    {
        uint256 hashPrev = vWorkQueue[i];
        for (multimap<uint256, CBlock*>::iterator mi = mapOrphanBlocksByPrev.lower_bound(hashPrev);
             mi != mapOrphanBlocksByPrev.upper_bound(hashPrev);
             ++mi)
        {
            CBlock* pblockOrphan = (*mi).second;
<<<<<<< HEAD
            if (pblockOrphan->AcceptBlock().fSuccess)
                vWorkQueue.push_back(pblockOrphan->GetHash());
            mapOrphanBlocks.erase(pblockOrphan->GetHash());
=======
            uint256 orphanhash = pblockOrphan->GetHash();
            nStart = GetTimeMillis();
            if (pblockOrphan->AcceptBlock()) {
                vWorkQueue.push_back(orphanhash);
                printf("Orphan block %s ACCEPTED %15"PRI64d"ms\n", orphanhash.ToString().substr(0,20).c_str(),
                  GetTimeMillis() - nStart);
            } else
                printf("Orphan block %s REJECTED %15"PRI64d"ms\n", orphanhash.ToString().substr(0,20).c_str(),
                  GetTimeMillis() - nStart);
            mapOrphanBlocks.erase(orphanhash);
>>>>>>> b4adb587
            delete pblockOrphan;
        }
        mapOrphanBlocksByPrev.erase(hashPrev);
    }

    return true;
}








CMerkleBlock::CMerkleBlock(const CBlock& block, CBloomFilter& filter)
{
    header = block.GetBlockHeader();

    vector<bool> vMatch;
    vector<uint256> vHashes;

    vMatch.reserve(block.vtx.size());
    vHashes.reserve(block.vtx.size());

    for (unsigned int i = 0; i < block.vtx.size(); i++)
    {
        uint256 hash = block.vtx[i].GetHash();
        if (filter.IsRelevantAndUpdate(block.vtx[i], hash))
        {
            vMatch.push_back(true);
            vMatchedTxn.push_back(make_pair(i, hash));
        }
        else
            vMatch.push_back(false);
        vHashes.push_back(hash);
    }

    txn = CPartialMerkleTree(vHashes, vMatch);
}








bool CheckDiskSpace(uint64 nAdditionalBytes)
{
    uint64 nFreeBytesAvailable = filesystem::space(GetDataDir()).available;

    // Check for nMinDiskSpace bytes (currently 50MB)
    if (nFreeBytesAvailable < nMinDiskSpace + nAdditionalBytes)
    {
        fShutdown = true;
        string strMessage = _("Error: Disk space is low!");
        strMiscWarning = strMessage;
        printf("*** %s\n", strMessage.c_str());
        uiInterface.ThreadSafeMessageBox(strMessage, "", CClientUIInterface::MSG_ERROR);
        StartShutdown();
        return false;
    }
    return true;
}

CCriticalSection cs_LastBlockFile;
CBlockFileInfo infoLastBlockFile;
int nLastBlockFile = 0;

FILE* OpenDiskFile(const CDiskBlockPos &pos, const char *prefix, bool fReadOnly)
{
    if (pos.IsNull())
        return NULL;
    boost::filesystem::path path = GetDataDir() / "blocks" / strprintf("%s%05u.dat", prefix, pos.nFile);
    boost::filesystem::create_directories(path.parent_path());
    FILE* file = fopen(path.string().c_str(), "rb+");
    if (!file && !fReadOnly)
        file = fopen(path.string().c_str(), "wb+");
    if (!file) {
        printf("Unable to open file %s\n", path.string().c_str());
        return NULL;
    }
    if (pos.nPos) {
        if (fseek(file, pos.nPos, SEEK_SET)) {
            printf("Unable to seek to position %u of %s\n", pos.nPos, path.string().c_str());
            fclose(file);
            return NULL;
        }
    }
    return file;
}

FILE* OpenBlockFile(const CDiskBlockPos &pos, bool fReadOnly) {
    return OpenDiskFile(pos, "blk", fReadOnly);
}

FILE *OpenUndoFile(const CDiskBlockPos &pos, bool fReadOnly) {
    return OpenDiskFile(pos, "rev", fReadOnly);
}

CBlockIndex * InsertBlockIndex(uint256 hash)
{
    if (hash == 0)
        return NULL;

    // Return existing
    map<uint256, CBlockIndex*>::iterator mi = mapBlockIndex.find(hash);
    if (mi != mapBlockIndex.end())
        return (*mi).second;

    // Create new
    CBlockIndex* pindexNew = new CBlockIndex();
    if (!pindexNew)
        throw runtime_error("LoadBlockIndex() : new CBlockIndex failed");
    mi = mapBlockIndex.insert(make_pair(hash, pindexNew)).first;
    pindexNew->phashBlock = &((*mi).first);

    return pindexNew;
}

bool static LoadBlockIndexDB()
{
    if (!pblocktree->LoadBlockIndexGuts())
        return false;

    if (fRequestShutdown)
        return true;

    // Calculate bnChainWork
    vector<pair<int, CBlockIndex*> > vSortedByHeight;
    vSortedByHeight.reserve(mapBlockIndex.size());
    BOOST_FOREACH(const PAIRTYPE(uint256, CBlockIndex*)& item, mapBlockIndex)
    {
        CBlockIndex* pindex = item.second;
        vSortedByHeight.push_back(make_pair(pindex->nHeight, pindex));
    }
    sort(vSortedByHeight.begin(), vSortedByHeight.end());
    BOOST_FOREACH(const PAIRTYPE(int, CBlockIndex*)& item, vSortedByHeight)
    {
        CBlockIndex* pindex = item.second;
        pindex->bnChainWork = (pindex->pprev ? pindex->pprev->bnChainWork : 0) + pindex->GetBlockWork();
        pindex->nChainTx = (pindex->pprev ? pindex->pprev->nChainTx : 0) + pindex->nTx;
        if ((pindex->nStatus & BLOCK_VALID_MASK) >= BLOCK_VALID_TRANSACTIONS && !(pindex->nStatus & BLOCK_FAILED_MASK))
            setBlockIndexValid.insert(pindex);
    }

    // Load block file info
    pblocktree->ReadLastBlockFile(nLastBlockFile);
    printf("LoadBlockIndex(): last block file = %i\n", nLastBlockFile);
    if (pblocktree->ReadBlockFileInfo(nLastBlockFile, infoLastBlockFile))
        printf("LoadBlockIndex(): last block file: %s\n", infoLastBlockFile.ToString().c_str());

    // Load hashBestChain pointer to end of best chain
    pindexBest = pcoinsTip->GetBestBlock();
    if (pindexBest == NULL)
    {
        if (pindexGenesisBlock == NULL)
            return true;
    }
    hashBestChain = pindexBest->GetBlockHash();
    nBestHeight = pindexBest->nHeight;
    bnBestChainWork = pindexBest->bnChainWork;

    // set 'next' pointers in best chain
    CBlockIndex *pindex = pindexBest;
    while(pindex != NULL && pindex->pprev != NULL) {
         CBlockIndex *pindexPrev = pindex->pprev;
         pindexPrev->pnext = pindex;
         pindex = pindexPrev;
    }
    printf("LoadBlockIndex(): hashBestChain=%s  height=%d date=%s\n",
        BlockHashStr(hashBestChain).c_str(), nBestHeight,
        DateTimeStrFormat("%x %H:%M:%S", pindexBest->GetBlockTime()).c_str());

    // Load bnBestInvalidWork, OK if it doesn't exist
    pblocktree->ReadBestInvalidWork(bnBestInvalidWork);

    // Check whether we need to continue reindexing
    bool fReindexing = false;
    pblocktree->ReadReindexing(fReindexing);
    fReindex |= fReindexing;

    // Verify blocks in the best chain
    int nCheckLevel = GetArg("-checklevel", 1);
    int nCheckDepth = GetArg( "-checkblocks", 2500);
    if (nCheckDepth == 0)
        nCheckDepth = 1000000000; // suffices until the year 19000
    if (nCheckDepth > nBestHeight)
        nCheckDepth = nBestHeight;
    printf("Verifying last %i blocks at level %i\n", nCheckDepth, nCheckLevel);
    CBlockIndex* pindexFork = NULL;
    for (CBlockIndex* pindex = pindexBest; pindex && pindex->pprev; pindex = pindex->pprev)
    {
        if (fRequestShutdown || pindex->nHeight < nBestHeight-nCheckDepth)
            break;
        CBlock block;
        if (!block.ReadFromDisk(pindex))
            return error("LoadBlockIndex() : block.ReadFromDisk failed");
        // check level 1: verify block validity
        if (nCheckLevel>0 && !block.CheckBlock().fSuccess)
        {
            printf("LoadBlockIndex() : *** found bad block at %d, hash=%s\n", pindex->nHeight, pindex->GetBlockHash().ToString().c_str());
            pindexFork = pindex->pprev;
        }
        // TODO: stronger verifications
    }
    if (pindexFork && !fRequestShutdown)
    {
        // TODO: reorg back
        return error("LoadBlockIndex(): chain database corrupted");
    }

    return true;
}

bool LoadBlockIndex()
{
    if (fTestNet)
    {
        pchMessageStart[0] = 0x0b;
        pchMessageStart[1] = 0x11;
        pchMessageStart[2] = 0x09;
        pchMessageStart[3] = 0x07;
        hashGenesisBlock = uint256("000000000933ea01ad0ee984209779baaec3ced90fa3f408719526f8d77f4943");
    }

    if (fReindex)
        return true;

    //
    // Load block index from databases
    //
    if (!LoadBlockIndexDB())
        return false;

    //
    // Init with genesis block
    //
    if (mapBlockIndex.empty())
    {
        // Genesis Block:
        // CBlock(hash=000000000019d6, ver=1, hashPrevBlock=00000000000000, hashMerkleRoot=4a5e1e, nTime=1231006505, nBits=1d00ffff, nNonce=2083236893, vtx=1)
        //   CTransaction(hash=4a5e1e, ver=1, vin.size=1, vout.size=1, nLockTime=0)
        //     CTxIn(COutPoint(000000, -1), coinbase 04ffff001d0104455468652054696d65732030332f4a616e2f32303039204368616e63656c6c6f72206f6e206272696e6b206f66207365636f6e64206261696c6f757420666f722062616e6b73)
        //     CTxOut(nValue=50.00000000, scriptPubKey=0x5F1DF16B2B704C8A578D0B)
        //   vMerkleTree: 4a5e1e

        // Genesis block
        const char* pszTimestamp = "The Times 03/Jan/2009 Chancellor on brink of second bailout for banks";
        CTransaction txNew;
        txNew.vin.resize(1);
        txNew.vout.resize(1);
        txNew.vin[0].scriptSig = CScript() << 486604799 << CBigNum(4) << vector<unsigned char>((const unsigned char*)pszTimestamp, (const unsigned char*)pszTimestamp + strlen(pszTimestamp));
        txNew.vout[0].nValue = 50 * COIN;
        txNew.vout[0].scriptPubKey = CScript() << ParseHex("04678afdb0fe5548271967f1a67130b7105cd6a828e03909a67962e0ea1f61deb649f6bc3f4cef38c4f35504e51ec112de5c384df7ba0b8d578a4c702b6bf11d5f") << OP_CHECKSIG;
        CBlock block;
        block.vtx.push_back(txNew);
        block.hashPrevBlock = 0;
        block.hashMerkleRoot = block.BuildMerkleTree();
        block.nVersion = 1;
        block.nTime    = 1231006505;
        block.nBits    = 0x1d00ffff;
        block.nNonce   = 2083236893;

        if (fTestNet)
        {
            block.nTime    = 1296688602;
            block.nNonce   = 414098458;
        }

        //// debug print
        uint256 hash = block.GetHash();
        printf("%s\n", hash.ToString().c_str());
        printf("%s\n", hashGenesisBlock.ToString().c_str());
        printf("%s\n", block.hashMerkleRoot.ToString().c_str());
        assert(block.hashMerkleRoot == uint256("0x4a5e1e4baab89f3a32518a88c31bc87f618f76673e2cc77ab2127b7afdeda33b"));
        block.print();
        assert(hash == hashGenesisBlock);

        // Start new block file
        unsigned int nBlockSize = ::GetSerializeSize(block, SER_DISK, CLIENT_VERSION);
        CDiskBlockPos blockPos;
        if (!FindBlockPos(blockPos, nBlockSize+8, 0, block.nTime))
            return error("AcceptBlock() : FindBlockPos failed");
        if (!block.WriteToDisk(blockPos))
            return error("LoadBlockIndex() : writing genesis block to disk failed");
        if (!block.AddToBlockIndex(blockPos))
            return error("LoadBlockIndex() : genesis block not accepted");
    }

    return true;
}



void PrintBlockTree()
{
    // pre-compute tree structure
    map<CBlockIndex*, vector<CBlockIndex*> > mapNext;
    for (map<uint256, CBlockIndex*>::iterator mi = mapBlockIndex.begin(); mi != mapBlockIndex.end(); ++mi)
    {
        CBlockIndex* pindex = (*mi).second;
        mapNext[pindex->pprev].push_back(pindex);
        // test
        //while (rand() % 3 == 0)
        //    mapNext[pindex->pprev].push_back(pindex);
    }

    vector<pair<int, CBlockIndex*> > vStack;
    vStack.push_back(make_pair(0, pindexGenesisBlock));

    int nPrevCol = 0;
    while (!vStack.empty())
    {
        int nCol = vStack.back().first;
        CBlockIndex* pindex = vStack.back().second;
        vStack.pop_back();

        // print split or gap
        if (nCol > nPrevCol)
        {
            for (int i = 0; i < nCol-1; i++)
                printf("| ");
            printf("|\\\n");
        }
        else if (nCol < nPrevCol)
        {
            for (int i = 0; i < nCol; i++)
                printf("| ");
            printf("|\n");
       }
        nPrevCol = nCol;

        // print columns
        for (int i = 0; i < nCol; i++)
            printf("| ");

        // print item
        CBlock block;
        block.ReadFromDisk(pindex);
        printf("%d (blk%05u.dat:0x%x)  %s  tx %"PRIszu"",
            pindex->nHeight,
            pindex->GetBlockPos().nFile, pindex->GetBlockPos().nPos,
            DateTimeStrFormat("%x %H:%M:%S", block.GetBlockTime()).c_str(),
            block.vtx.size());

        PrintWallets(block);

        // put the main time-chain first
        vector<CBlockIndex*>& vNext = mapNext[pindex];
        for (unsigned int i = 0; i < vNext.size(); i++)
        {
            if (vNext[i]->pnext)
            {
                swap(vNext[0], vNext[i]);
                break;
            }
        }

        // iterate children
        for (unsigned int i = 0; i < vNext.size(); i++)
            vStack.push_back(make_pair(nCol+i, vNext[i]));
    }
}

bool LoadExternalBlockFile(FILE* fileIn, CDiskBlockPos *dbp)
{
    int64 nStart = GetTimeMillis();

    int nLoaded = 0;
    {
        CBufferedFile blkdat(fileIn, 2*MAX_BLOCK_SIZE, MAX_BLOCK_SIZE+8, SER_DISK, CLIENT_VERSION);
        uint64 nStartByte = 0;
        if (dbp) {
            // (try to) skip already indexed part
            CBlockFileInfo info;
            if (pblocktree->ReadBlockFileInfo(dbp->nFile, info)) {
                nStartByte = info.nSize;
                blkdat.Seek(info.nSize);
            }
        }
        uint64 nRewind = blkdat.GetPos();
        while (blkdat.good() && !blkdat.eof() && !fShutdown) {
            blkdat.SetPos(nRewind);
            nRewind++; // start one byte further next time, in case of failure
            blkdat.SetLimit(); // remove former limit
            unsigned int nSize = 0;
            try {
                // locate a header
                unsigned char buf[4];
                blkdat.FindByte(pchMessageStart[0]);
                nRewind = blkdat.GetPos()+1;
                blkdat >> FLATDATA(buf);
                if (memcmp(buf, pchMessageStart, 4))
                    continue;
                // read size
                blkdat >> nSize;
                if (nSize < 80 || nSize > MAX_BLOCK_SIZE)
                    continue;
            } catch (std::exception &e) {
                // no valid block header found; don't complain
                break;
            }
            try {
                // read block
                uint64 nBlockPos = blkdat.GetPos();
                blkdat.SetLimit(nBlockPos + nSize);
                CBlock block;
                blkdat >> block;
                nRewind = blkdat.GetPos();

                // process block
                if (nBlockPos >= nStartByte) {
                    LOCK(cs_main);
                    if (dbp)
                        dbp->nPos = nBlockPos;
                    if (ProcessBlock(NULL, &block, dbp).fSuccess)
                        nLoaded++;
                }
            } catch (std::exception &e) {
                printf("%s() : Deserialize or I/O error caught during load\n", __PRETTY_FUNCTION__);
            }
        }
        fclose(fileIn);
    }
    if (nLoaded > 0)
        printf("Loaded %i blocks from external file in %"PRI64d"ms\n", nLoaded, GetTimeMillis() - nStart);
    return nLoaded > 0;
}










//////////////////////////////////////////////////////////////////////////////
//
// CAlert
//

extern map<uint256, CAlert> mapAlerts;
extern CCriticalSection cs_mapAlerts;

string GetWarnings(string strFor)
{
    int nPriority = 0;
    string strStatusBar;
    string strRPC;

    if (GetBoolArg("-testsafemode"))
        strRPC = "test";

    if (!CLIENT_VERSION_IS_RELEASE)
        strStatusBar = _("This is a pre-release test build - use at your own risk - do not use for mining or merchant applications");

    // Misc warnings like out of disk space and clock is wrong
    if (strMiscWarning != "")
    {
        nPriority = 1000;
        strStatusBar = strMiscWarning;
    }

    // Longer invalid proof-of-work chain
    if (pindexBest && bnBestInvalidWork > bnBestChainWork + pindexBest->GetBlockWork() * 6)
    {
        nPriority = 2000;
        strStatusBar = strRPC = _("Warning: Displayed transactions may not be correct! You may need to upgrade, or other nodes may need to upgrade.");
    }

    // Alerts
    {
        LOCK(cs_mapAlerts);
        BOOST_FOREACH(PAIRTYPE(const uint256, CAlert)& item, mapAlerts)
        {
            const CAlert& alert = item.second;
            if (alert.AppliesToMe() && alert.nPriority > nPriority)
            {
                nPriority = alert.nPriority;
                strStatusBar = alert.strStatusBar;
            }
        }
    }

    if (strFor == "statusbar")
        return strStatusBar;
    else if (strFor == "rpc")
        return strRPC;
    assert(!"GetWarnings() : invalid parameter");
    return "error";
}








//////////////////////////////////////////////////////////////////////////////
//
// Messages
//


bool static AlreadyHave(const CInv& inv)
{
    switch (inv.type)
    {
    case MSG_TX:
        {
            bool txInMap = false;
            {
                LOCK(mempool.cs);
                txInMap = mempool.exists(inv.hash);
            }
            return txInMap || mapOrphanTransactions.count(inv.hash) ||
                pcoinsTip->HaveCoins(inv.hash);
        }
    case MSG_BLOCK:
        return mapBlockIndex.count(inv.hash) ||
               mapOrphanBlocks.count(inv.hash);
    }
    // Don't know what it is, just say we already got one
    return true;
}




// The message start string is designed to be unlikely to occur in normal data.
// The characters are rarely used upper ASCII, not valid as UTF-8, and produce
// a large 4-byte int at any alignment.
unsigned char pchMessageStart[4] = { 0xf9, 0xbe, 0xb4, 0xd9 };


bool static ProcessMessage(CNode* pfrom, string strCommand, CDataStream& vRecv)
{
    RandAddSeedPerfmon();
    if (fDebug)
        printf("received: %s (%"PRIszu" bytes)\n", strCommand.c_str(), vRecv.size());
    if (mapArgs.count("-dropmessagestest") && GetRand(atoi(mapArgs["-dropmessagestest"])) == 0)
    {
        printf("dropmessagestest DROPPING RECV MESSAGE\n");
        return true;
    }





    if (strCommand == "version")
    {
        // Each connection can only send one version message
        if (pfrom->nVersion != 0)
        {
            pfrom->Misbehaving(1);
            return false;
        }

        int64 nTime;
        CAddress addrMe;
        CAddress addrFrom;
        uint64 nNonce = 1;
        vRecv >> pfrom->nVersion >> pfrom->nServices >> nTime >> addrMe;
        if (pfrom->nVersion < MIN_PROTO_VERSION)
        {
            // Since February 20, 2012, the protocol is initiated at version 209,
            // and earlier versions are no longer supported
            printf("partner %s using obsolete version %i; disconnecting\n", pfrom->addr.ToString().c_str(), pfrom->nVersion);
            pfrom->fDisconnect = true;
            return false;
        }

        if (pfrom->nVersion == 10300)
            pfrom->nVersion = 300;
        if (!vRecv.empty())
            vRecv >> addrFrom >> nNonce;
        if (!vRecv.empty())
            vRecv >> pfrom->strSubVer;
        if (!vRecv.empty())
            vRecv >> pfrom->nStartingHeight;
        if (!vRecv.empty())
            vRecv >> pfrom->fRelayTxes; // set to true after we get the first filter* message
        else
            pfrom->fRelayTxes = true;

        if (pfrom->fInbound && addrMe.IsRoutable())
        {
            pfrom->addrLocal = addrMe;
            SeenLocal(addrMe);
        }

        // Disconnect if we connected to ourself
        if (nNonce == nLocalHostNonce && nNonce > 1)
        {
            printf("connected to self at %s, disconnecting\n", pfrom->addr.ToString().c_str());
            pfrom->fDisconnect = true;
            return true;
        }

        // Be shy and don't send version until we hear
        if (pfrom->fInbound)
            pfrom->PushVersion();

        pfrom->fClient = !(pfrom->nServices & NODE_NETWORK);

        AddTimeData(pfrom->addr, nTime);

        // Change version
        pfrom->PushMessage("verack");
        pfrom->vSend.SetVersion(min(pfrom->nVersion, PROTOCOL_VERSION));

        if (!pfrom->fInbound)
        {
            // Advertise our address
            if (!fNoListen && !IsInitialBlockDownload())
            {
                CAddress addr = GetLocalAddress(&pfrom->addr);
                if (addr.IsRoutable())
                    pfrom->PushAddress(addr);
            }

            // Get recent addresses
            if (pfrom->fOneShot || pfrom->nVersion >= CADDR_TIME_VERSION || addrman.size() < 1000)
            {
                pfrom->PushMessage("getaddr");
                pfrom->fGetAddr = true;
            }
            addrman.Good(pfrom->addr);
        } else {
            if (((CNetAddr)pfrom->addr) == (CNetAddr)addrFrom)
            {
                addrman.Add(addrFrom, addrFrom);
                addrman.Good(addrFrom);
            }
        }

        // Relay alerts
        {
            LOCK(cs_mapAlerts);
            BOOST_FOREACH(PAIRTYPE(const uint256, CAlert)& item, mapAlerts)
                item.second.RelayTo(pfrom);
        }

        pfrom->fSuccessfullyConnected = true;

        printf("receive version message: version %d, blocks=%d, us=%s, them=%s, peer=%s\n", pfrom->nVersion, pfrom->nStartingHeight, addrMe.ToString().c_str(), addrFrom.ToString().c_str(), pfrom->addr.ToString().c_str());

        cPeerBlockCounts.input(pfrom->nStartingHeight);
    }


    else if (pfrom->nVersion == 0)
    {
        // Must have a version message before anything else
        pfrom->Misbehaving(1);
        return false;
    }


    else if (strCommand == "verack")
    {
        pfrom->SetRecvVersion(min(pfrom->nVersion, PROTOCOL_VERSION));
    }


    else if (strCommand == "addr")
    {
        vector<CAddress> vAddr;
        vRecv >> vAddr;

        // Don't want addr from older versions unless seeding
        if (pfrom->nVersion < CADDR_TIME_VERSION && addrman.size() > 1000)
            return true;
        if (vAddr.size() > 1000)
        {
            pfrom->Misbehaving(20);
            return error("message addr size() = %"PRIszu"", vAddr.size());
        }

        // Store the new addresses
        vector<CAddress> vAddrOk;
        int64 nNow = GetAdjustedTime();
        int64 nSince = nNow - 10 * 60;
        BOOST_FOREACH(CAddress& addr, vAddr)
        {
            if (fShutdown)
                return true;
            if (addr.nTime <= 100000000 || addr.nTime > nNow + 10 * 60)
                addr.nTime = nNow - 5 * 24 * 60 * 60;
            pfrom->AddAddressKnown(addr);
            bool fReachable = IsReachable(addr);
            if (addr.nTime > nSince && !pfrom->fGetAddr && vAddr.size() <= 10 && addr.IsRoutable())
            {
                // Relay to a limited number of other nodes
                {
                    LOCK(cs_vNodes);
                    // Use deterministic randomness to send to the same nodes for 24 hours
                    // at a time so the setAddrKnowns of the chosen nodes prevent repeats
                    static uint256 hashSalt;
                    if (hashSalt == 0)
                        hashSalt = GetRandHash();
                    uint64 hashAddr = addr.GetHash();
                    uint256 hashRand = hashSalt ^ (hashAddr<<32) ^ ((GetTime()+hashAddr)/(24*60*60));
                    hashRand = Hash(BEGIN(hashRand), END(hashRand));
                    multimap<uint256, CNode*> mapMix;
                    BOOST_FOREACH(CNode* pnode, vNodes)
                    {
                        if (pnode->nVersion < CADDR_TIME_VERSION)
                            continue;
                        unsigned int nPointer;
                        memcpy(&nPointer, &pnode, sizeof(nPointer));
                        uint256 hashKey = hashRand ^ nPointer;
                        hashKey = Hash(BEGIN(hashKey), END(hashKey));
                        mapMix.insert(make_pair(hashKey, pnode));
                    }
                    int nRelayNodes = fReachable ? 2 : 1; // limited relaying of addresses outside our network(s)
                    for (multimap<uint256, CNode*>::iterator mi = mapMix.begin(); mi != mapMix.end() && nRelayNodes-- > 0; ++mi)
                        ((*mi).second)->PushAddress(addr);
                }
            }
            // Do not store addresses outside our network
            if (fReachable)
                vAddrOk.push_back(addr);
        }
        addrman.Add(vAddrOk, pfrom->addr, 2 * 60 * 60);
        if (vAddr.size() < 1000)
            pfrom->fGetAddr = false;
        if (pfrom->fOneShot)
            pfrom->fDisconnect = true;
    }


    else if (strCommand == "inv")
    {
        vector<CInv> vInv;
        vRecv >> vInv;
        if (vInv.size() > MAX_INV_SZ)
        {
            pfrom->Misbehaving(20);
            return error("message inv size() = %"PRIszu"", vInv.size());
        }

        // find last block in inv vector
        unsigned int nLastBlock = (unsigned int)(-1);
        for (unsigned int nInv = 0; nInv < vInv.size(); nInv++) {
            if (vInv[vInv.size() - 1 - nInv].type == MSG_BLOCK) {
                nLastBlock = vInv.size() - 1 - nInv;
                break;
            }
        }
        for (unsigned int nInv = 0; nInv < vInv.size(); nInv++)
        {
            const CInv &inv = vInv[nInv];

            if (fShutdown)
                return true;
            pfrom->AddInventoryKnown(inv);

            bool fAlreadyHave = AlreadyHave(inv);
            if (fDebug)
                printf("  got inventory: %s  %s\n", inv.ToString().c_str(), fAlreadyHave ? "have" : "new");

            if (!fAlreadyHave) {
                if (!fImporting && !fReindex)
                    pfrom->AskFor(inv);
            } else if (inv.type == MSG_BLOCK && mapOrphanBlocks.count(inv.hash)) {
                pfrom->PushGetBlocks(pindexBest, GetOrphanRoot(mapOrphanBlocks[inv.hash]));
            } else if (nInv == nLastBlock) {
                // In case we are on a very long side-chain, it is possible that we already have
                // the last block in an inv bundle sent in response to getblocks. Try to detect
                // this situation and push another getblocks to continue.
                pfrom->PushGetBlocks(mapBlockIndex[inv.hash], uint256(0));
                if (fDebug)
                    printf("force request: %s\n", inv.ToString().c_str());
            }

            // Track requests for our stuff
            Inventory(inv.hash);
        }
    }


    else if (strCommand == "getdata")
    {
        vector<CInv> vInv;
        vRecv >> vInv;
        if (vInv.size() > MAX_INV_SZ)
        {
            pfrom->Misbehaving(20);
            return error("message getdata size() = %"PRIszu"", vInv.size());
        }

        if (fDebugNet || (vInv.size() != 1))
            printf("received getdata (%"PRIszu" invsz)\n", vInv.size());

        BOOST_FOREACH(const CInv& inv, vInv)
        {
            if (fShutdown)
                return true;
            if (fDebugNet || (vInv.size() == 1))
                printf("received getdata for: %s\n", inv.ToString().c_str());

            if (inv.type == MSG_BLOCK || inv.type == MSG_FILTERED_BLOCK)
            {
                // Send block from disk
                map<uint256, CBlockIndex*>::iterator mi = mapBlockIndex.find(inv.hash);
                if (mi != mapBlockIndex.end())
                {
                    CBlock block;
                    block.ReadFromDisk((*mi).second);
                    if (inv.type == MSG_BLOCK)
                        pfrom->PushMessage("block", block);
                    else // MSG_FILTERED_BLOCK)
                    {
                        LOCK(pfrom->cs_filter);
                        if (pfrom->pfilter)
                        {
                            CMerkleBlock merkleBlock(block, *pfrom->pfilter);
                            // CMerkleBlock just contains hashes, so also push any transactions in the block the client did not see 
                            // This avoids hurting performance by pointlessly requiring a round-trip
                            // Note that there is currently no way for a node to request any single transactions we didnt send here -
                            // they must either disconnect and retry or request the full block.
                            // Thus, the protocol spec specified allows for us to provide duplicate txn here,
                            // however we MUST always provide at least what the remote peer needs
                            typedef std::pair<unsigned int, uint256> PairType;
                            BOOST_FOREACH(PairType& pair, merkleBlock.vMatchedTxn)
                                if (!pfrom->setInventoryKnown.count(CInv(MSG_TX, pair.second)))
                                    pfrom->PushMessage("tx", block.vtx[pair.first]);
                            pfrom->PushMessage("merkleblock", merkleBlock);
                        }
                        // else
                            // no response
                    }

                    // Trigger them to send a getblocks request for the next batch of inventory
                    if (inv.hash == pfrom->hashContinue)
                    {
                        // Bypass PushInventory, this must send even if redundant,
                        // and we want it right after the last block so they don't
                        // wait for other stuff first.
                        vector<CInv> vInv;
                        vInv.push_back(CInv(MSG_BLOCK, hashBestChain));
                        pfrom->PushMessage("inv", vInv);
                        pfrom->hashContinue = 0;
                    }
                }
            }
            else if (inv.IsKnownType())
            {
                // Send stream from relay memory
                bool pushed = false;
                {
                    LOCK(cs_mapRelay);
                    map<CInv, CDataStream>::iterator mi = mapRelay.find(inv);
                    if (mi != mapRelay.end()) {
                        pfrom->PushMessage(inv.GetCommand(), (*mi).second);
                        pushed = true;
                    }
                }
                if (!pushed && inv.type == MSG_TX) {
                    LOCK(mempool.cs);
                    if (mempool.exists(inv.hash)) {
                        CTransaction tx = mempool.lookup(inv.hash);
                        CDataStream ss(SER_NETWORK, PROTOCOL_VERSION);
                        ss.reserve(1000);
                        ss << tx;
                        pfrom->PushMessage("tx", ss);
                    }
                }
            }

            // Track requests for our stuff
            Inventory(inv.hash);
        }
    }


    else if (strCommand == "getblocks")
    {
        CBlockLocator locator;
        uint256 hashStop;
        vRecv >> locator >> hashStop;

        // Find the last block the caller has in the main chain
        CBlockIndex* pindex = locator.GetBlockIndex();

        // Send the rest of the chain
        if (pindex)
            pindex = pindex->pnext;
        int nLimit = 500;
        printf("getblocks %d to %s limit %d\n", (pindex ? pindex->nHeight : -1), BlockHashStr(hashStop).c_str(), nLimit);
        for (; pindex; pindex = pindex->pnext)
        {
            if (pindex->GetBlockHash() == hashStop)
            {
                printf("  getblocks stopping at %d %s\n", pindex->nHeight, BlockHashStr(pindex->GetBlockHash()).c_str());
                break;
            }
            pfrom->PushInventory(CInv(MSG_BLOCK, pindex->GetBlockHash()));
            if (--nLimit <= 0)
            {
                // When this block is requested, we'll send an inv that'll make them
                // getblocks the next batch of inventory.
                printf("  getblocks stopping at limit %d %s\n", pindex->nHeight, BlockHashStr(pindex->GetBlockHash()).c_str());
                pfrom->hashContinue = pindex->GetBlockHash();
                break;
            }
        }
    }


    else if (strCommand == "getheaders")
    {
        CBlockLocator locator;
        uint256 hashStop;
        vRecv >> locator >> hashStop;

        CBlockIndex* pindex = NULL;
        if (locator.IsNull())
        {
            // If locator is null, return the hashStop block
            map<uint256, CBlockIndex*>::iterator mi = mapBlockIndex.find(hashStop);
            if (mi == mapBlockIndex.end())
                return true;
            pindex = (*mi).second;
        }
        else
        {
            // Find the last block the caller has in the main chain
            pindex = locator.GetBlockIndex();
            if (pindex)
                pindex = pindex->pnext;
        }

        // we must use CBlocks, as CBlockHeaders won't include the 0x00 nTx count at the end
        vector<CBlock> vHeaders;
        int nLimit = 2000;
        printf("getheaders %d to %s\n", (pindex ? pindex->nHeight : -1), BlockHashStr(hashStop).c_str());
        for (; pindex; pindex = pindex->pnext)
        {
            vHeaders.push_back(pindex->GetBlockHeader());
            if (--nLimit <= 0 || pindex->GetBlockHash() == hashStop)
                break;
        }
        pfrom->PushMessage("headers", vHeaders);
    }


    else if (strCommand == "tx")
    {
        vector<uint256> vWorkQueue;
        vector<uint256> vEraseQueue;
        CDataStream vMsg(vRecv);
        CTransaction tx;
        vRecv >> tx;

        CInv inv(MSG_TX, tx.GetHash());
        pfrom->AddInventoryKnown(inv);

        bool fMissingInputs = false;
        CValidationResult vres = tx.AcceptToMemoryPool(true, &fMissingInputs);
        if (vres.fSuccess)
        {
            SyncWithWallets(inv.hash, tx, NULL, true);
            RelayTransaction(tx, inv.hash, vMsg);
            mapAlreadyAskedFor.erase(inv);
            vWorkQueue.push_back(inv.hash);
            vEraseQueue.push_back(inv.hash);

            // Recursively process any orphan transactions that depended on this one
            for (unsigned int i = 0; i < vWorkQueue.size(); i++)
            {
                uint256 hashPrev = vWorkQueue[i];
                for (map<uint256, CDataStream*>::iterator mi = mapOrphanTransactionsByPrev[hashPrev].begin();
                     mi != mapOrphanTransactionsByPrev[hashPrev].end();
                     ++mi)
                {
                    const CDataStream& vMsg = *((*mi).second);
                    CTransaction tx;
                    CDataStream(vMsg) >> tx;
                    CInv inv(MSG_TX, tx.GetHash());
                    bool fMissingInputs2 = false;

                    if (tx.AcceptToMemoryPool(true, &fMissingInputs2).fSuccess)
                    {
                        printf("   accepted orphan tx %s\n", inv.hash.ToString().substr(0,10).c_str());
                        SyncWithWallets(inv.hash, tx, NULL, true);
                        RelayTransaction(tx, inv.hash, vMsg);
                        mapAlreadyAskedFor.erase(inv);
                        vWorkQueue.push_back(inv.hash);
                        vEraseQueue.push_back(inv.hash);
                    }
                    else if (!fMissingInputs2)
                    {
                        // invalid orphan
                        vEraseQueue.push_back(inv.hash);
                        printf("   removed invalid orphan tx %s\n", inv.hash.ToString().substr(0,10).c_str());
                    }
                }
            }

            BOOST_FOREACH(uint256 hash, vEraseQueue)
                EraseOrphanTx(hash);
        }
        else if (fMissingInputs)
        {
            AddOrphanTx(vMsg);

            // DoS prevention: do not allow mapOrphanTransactions to grow unbounded
            unsigned int nEvicted = LimitOrphanTxSize(MAX_ORPHAN_TRANSACTIONS);
            if (nEvicted > 0)
                printf("mapOrphan overflow, removed %u tx\n", nEvicted);
        }
        if (vres.nDoS) pfrom->Misbehaving(vres.nDoS);
    }


    else if (strCommand == "block" && !fImporting && !fReindex) // Ignore blocks received while importing
    {
        CBlock block;
        vRecv >> block;

        printf("received block %s\n", BlockHashStr(block.GetHash()).c_str());
        // block.print();

        CInv inv(MSG_BLOCK, block.GetHash());
        pfrom->AddInventoryKnown(inv);

        CValidationResult vres = ProcessBlock(pfrom, &block);
        if (vres.fSuccess)
            mapAlreadyAskedFor.erase(inv);
        if (vres.nDoS) pfrom->Misbehaving(vres.nDoS);
    }


    else if (strCommand == "getaddr")
    {
        pfrom->vAddrToSend.clear();
        vector<CAddress> vAddr = addrman.GetAddr();
        BOOST_FOREACH(const CAddress &addr, vAddr)
            pfrom->PushAddress(addr);
    }


    else if (strCommand == "mempool")
    {
        std::vector<uint256> vtxid;
        mempool.queryHashes(vtxid);
        vector<CInv> vInv;
        for (unsigned int i = 0; i < vtxid.size(); i++) {
            CInv inv(MSG_TX, vtxid[i]);
            vInv.push_back(inv);
            if (i == (MAX_INV_SZ - 1))
                    break;
        }
        if (vInv.size() > 0)
            pfrom->PushMessage("inv", vInv);
    }


    else if (strCommand == "ping")
    {
        if (pfrom->nVersion > BIP0031_VERSION)
        {
            uint64 nonce = 0;
            vRecv >> nonce;
            // Echo the message back with the nonce. This allows for two useful features:
            //
            // 1) A remote node can quickly check if the connection is operational
            // 2) Remote nodes can measure the latency of the network thread. If this node
            //    is overloaded it won't respond to pings quickly and the remote node can
            //    avoid sending us more work, like chain download requests.
            //
            // The nonce stops the remote getting confused between different pings: without
            // it, if the remote node sends a ping once per second and this node takes 5
            // seconds to respond to each, the 5th ping the remote sends would appear to
            // return very quickly.
            pfrom->PushMessage("pong", nonce);
        }
    }


    else if (strCommand == "alert")
    {
        CAlert alert;
        vRecv >> alert;

        uint256 alertHash = alert.GetHash();
        if (pfrom->setKnown.count(alertHash) == 0)
        {
            if (alert.ProcessAlert())
            {
                // Relay
                pfrom->setKnown.insert(alertHash);
                {
                    LOCK(cs_vNodes);
                    BOOST_FOREACH(CNode* pnode, vNodes)
                        alert.RelayTo(pnode);
                }
            }
            else {
                // Small DoS penalty so peers that send us lots of
                // duplicate/expired/invalid-signature/whatever alerts
                // eventually get banned.
                // This isn't a Misbehaving(100) (immediate ban) because the
                // peer might be an older or different implementation with
                // a different signature key, etc.
                pfrom->Misbehaving(10);
            }
        }
    }


    else if (strCommand == "filterload")
    {
        CBloomFilter filter;
        vRecv >> filter;

        if (!filter.IsWithinSizeConstraints())
            // There is no excuse for sending a too-large filter
            pfrom->Misbehaving(100);
        else
        {
            LOCK(pfrom->cs_filter);
            delete pfrom->pfilter;
            pfrom->pfilter = new CBloomFilter(filter);
        }
        pfrom->fRelayTxes = true;
    }


    else if (strCommand == "filteradd")
    {
        vector<unsigned char> vData;
        vRecv >> vData;

        // Nodes must NEVER send a data item > 520 bytes (the max size for a script data object,
        // and thus, the maximum size any matched object can have) in a filteradd message
        if (vData.size() > 520)
            pfrom->Misbehaving(100);

        LOCK(pfrom->cs_filter);
        if (pfrom->pfilter)
            pfrom->pfilter->insert(vData);
        else {
            uint64 nTweak = GetRand(std::numeric_limits<unsigned int>::max());
            // 1000 and 0.001 are fairly arbitrary (and do NOT constitute protocol spec) -
            // .1% provides fairly good privacy, even if you have significantly less items in the filter,
            // while still cutting bandwidth usage down significantly
            // and 1000 is a reasonable maximum for the number of items in a wallet's filter.
            CBloomFilter* pfilter = new CBloomFilter(1000, 0.001, (unsigned int)nTweak);
            pfilter->insert(vData);
            pfrom->pfilter = pfilter;
        }
        pfrom->fRelayTxes = true;
    }


    else if (strCommand == "filterclear")
    {
        LOCK(pfrom->cs_filter);
        delete pfrom->pfilter;
        pfrom->pfilter = NULL;
        pfrom->fRelayTxes = true;
    }


    else
    {
        // Ignore unknown commands for extensibility
    }


    // Update the last seen time for this node's address
    if (pfrom->fNetworkNode)
        if (strCommand == "version" || strCommand == "addr" || strCommand == "inv" || strCommand == "getdata" || strCommand == "ping")
            AddressCurrentlyConnected(pfrom->addr);


    return true;
}

// requires LOCK(cs_vRecvMsg)
bool ProcessMessages(CNode* pfrom)
{
    if (pfrom->vRecvMsg.empty())
        return true;
    //if (fDebug)
    //    printf("ProcessMessages(%zu messages)\n", pfrom->vRecvMsg.size());

    //
    // Message format
    //  (4) message start
    //  (12) command
    //  (4) size
    //  (4) checksum
    //  (x) data
    //

    unsigned int nMsgPos = 0;
    for (; nMsgPos < pfrom->vRecvMsg.size(); nMsgPos++)
    {
        // Don't bother if send buffer is too full to respond anyway
        if (pfrom->vSend.size() >= SendBufferSize())
            break;

        // get next message; end, if an incomplete message is found
        CNetMessage& msg = pfrom->vRecvMsg[nMsgPos];

        //if (fDebug)
        //    printf("ProcessMessages(message %u msgsz, %zu bytes, complete:%s)\n",
        //            msg.hdr.nMessageSize, msg.vRecv.size(),
        //            msg.complete() ? "Y" : "N");

        if (!msg.complete())
            break;

        // Scan for message start
        if (memcmp(msg.hdr.pchMessageStart, pchMessageStart, sizeof(pchMessageStart)) != 0) {
            printf("\n\nPROCESSMESSAGE: INVALID MESSAGESTART\n\n");
            return false;
        }

        // Read header
        CMessageHeader& hdr = msg.hdr;
        if (!hdr.IsValid())
        {
            printf("\n\nPROCESSMESSAGE: ERRORS IN HEADER %s\n\n\n", hdr.GetCommand().c_str());
            continue;
        }
        string strCommand = hdr.GetCommand();

        // Message size
        unsigned int nMessageSize = hdr.nMessageSize;

        // Checksum
        CDataStream& vRecv = msg.vRecv;
        uint256 hash = Hash(vRecv.begin(), vRecv.begin() + nMessageSize);
        unsigned int nChecksum = 0;
        memcpy(&nChecksum, &hash, sizeof(nChecksum));
        if (nChecksum != hdr.nChecksum)
        {
            printf("ProcessMessages(%s, %u bytes) : CHECKSUM ERROR nChecksum=%08x hdr.nChecksum=%08x\n",
               strCommand.c_str(), nMessageSize, nChecksum, hdr.nChecksum);
            continue;
        }

        // Process message
        bool fRet = false;
        try
        {
            {
                LOCK(cs_main);
                fRet = ProcessMessage(pfrom, strCommand, vRecv);
            }
            if (fShutdown)
                return true;
        }
        catch (std::ios_base::failure& e)
        {
            if (strstr(e.what(), "end of data"))
            {
                // Allow exceptions from under-length message on vRecv
                printf("ProcessMessages(%s, %u bytes) : Exception '%s' caught, normally caused by a message being shorter than its stated length\n", strCommand.c_str(), nMessageSize, e.what());
            }
            else if (strstr(e.what(), "size too large"))
            {
                // Allow exceptions from over-long size
                printf("ProcessMessages(%s, %u bytes) : Exception '%s' caught\n", strCommand.c_str(), nMessageSize, e.what());
            }
            else
            {
                PrintExceptionContinue(&e, "ProcessMessages()");
            }
        }
        catch (std::exception& e) {
            PrintExceptionContinue(&e, "ProcessMessages()");
        } catch (...) {
            PrintExceptionContinue(NULL, "ProcessMessages()");
        }

        // Ask a connected node for block updates
        if (!pfrom->fClient && !pfrom->fOneShot && !fImporting && !fReindex &&
            (pfrom->nVersion < NOBLKS_VERSION_START ||
             pfrom->nVersion >= NOBLKS_VERSION_END) &&
             (nAskedForBlocks < 1 || vNodes.size() <= 1))
        {
            nAskedForBlocks++;
            pfrom->fAskedForBlocks = true;
            printf("initial getblocks to %s\n", pfrom->addr.ToString().c_str());
            pfrom->PushGetBlocks(pindexBest, uint256(0));
        }

        if (!fRet)
            printf("ProcessMessage(%s, %u bytes) FAILED\n", strCommand.c_str(), nMessageSize);
    }

    // remove processed messages; one incomplete message may remain
    if (nMsgPos > 0)
        pfrom->vRecvMsg.erase(pfrom->vRecvMsg.begin(),
                              pfrom->vRecvMsg.begin() + nMsgPos);
    return true;
}


bool SendMessages(CNode* pto, bool fSendTrickle)
{
    TRY_LOCK(cs_main, lockMain);
    if (lockMain) {
        // Don't send anything until we get their version message
        if (pto->nVersion == 0)
            return true;

        // Keep-alive ping. We send a nonce of zero because we don't use it anywhere
        // right now.
        if (pto->nLastSend && GetTime() - pto->nLastSend > 30 * 60 && pto->vSend.empty()) {
            uint64 nonce = 0;
            if (pto->nVersion > BIP0031_VERSION)
                pto->PushMessage("ping", nonce);
            else
                pto->PushMessage("ping");
        }

        // Resend wallet transactions that haven't gotten in a block yet
        ResendWalletTransactions();

        // Address refresh broadcast
        static int64 nLastRebroadcast;
        if (!IsInitialBlockDownload() && (GetTime() - nLastRebroadcast > 24 * 60 * 60))
        {
            {
                LOCK(cs_vNodes);
                BOOST_FOREACH(CNode* pnode, vNodes)
                {
                    // Periodically clear setAddrKnown to allow refresh broadcasts
                    if (nLastRebroadcast)
                        pnode->setAddrKnown.clear();

                    // Rebroadcast our address
                    if (!fNoListen)
                    {
                        CAddress addr = GetLocalAddress(&pnode->addr);
                        if (addr.IsRoutable())
                            pnode->PushAddress(addr);
                    }
                }
            }
            nLastRebroadcast = GetTime();
        }

        //
        // Message: addr
        //
        if (fSendTrickle)
        {
            vector<CAddress> vAddr;
            vAddr.reserve(pto->vAddrToSend.size());
            BOOST_FOREACH(const CAddress& addr, pto->vAddrToSend)
            {
                // returns true if wasn't already contained in the set
                if (pto->setAddrKnown.insert(addr).second)
                {
                    vAddr.push_back(addr);
                    // receiver rejects addr messages larger than 1000
                    if (vAddr.size() >= 1000)
                    {
                        pto->PushMessage("addr", vAddr);
                        vAddr.clear();
                    }
                }
            }
            pto->vAddrToSend.clear();
            if (!vAddr.empty())
                pto->PushMessage("addr", vAddr);
        }


        //
        // Message: inventory
        //
        vector<CInv> vInv;
        vector<CInv> vInvWait;
        {
            LOCK(pto->cs_inventory);
            vInv.reserve(pto->vInventoryToSend.size());
            vInvWait.reserve(pto->vInventoryToSend.size());
            BOOST_FOREACH(const CInv& inv, pto->vInventoryToSend)
            {
                if (pto->setInventoryKnown.count(inv))
                    continue;

                // trickle out tx inv to protect privacy
                if (inv.type == MSG_TX && !fSendTrickle)
                {
                    // 1/4 of tx invs blast to all immediately
                    static uint256 hashSalt;
                    if (hashSalt == 0)
                        hashSalt = GetRandHash();
                    uint256 hashRand = inv.hash ^ hashSalt;
                    hashRand = Hash(BEGIN(hashRand), END(hashRand));
                    bool fTrickleWait = ((hashRand & 3) != 0);

                    // always trickle our own transactions
                    if (!fTrickleWait)
                    {
                        CWalletTx wtx;
                        if (GetTransaction(inv.hash, wtx))
                            if (wtx.fFromMe)
                                fTrickleWait = true;
                    }

                    if (fTrickleWait)
                    {
                        vInvWait.push_back(inv);
                        continue;
                    }
                }

                // returns true if wasn't already contained in the set
                if (pto->setInventoryKnown.insert(inv).second)
                {
                    vInv.push_back(inv);
                    if (vInv.size() >= 1000)
                    {
                        pto->PushMessage("inv", vInv);
                        vInv.clear();
                    }
                }
            }
            pto->vInventoryToSend = vInvWait;
        }
        if (!vInv.empty())
            pto->PushMessage("inv", vInv);


        //
        // Message: getdata
        //
        vector<CInv> vGetData;
        int64 nNow = GetTime() * 1000000;
        while (!pto->mapAskFor.empty() && (*pto->mapAskFor.begin()).first <= nNow)
        {
            const CInv& inv = (*pto->mapAskFor.begin()).second;
            if (!AlreadyHave(inv))
            {
                if (fDebugNet)
                    printf("sending getdata: %s\n", inv.ToString().c_str());
                vGetData.push_back(inv);
                if (vGetData.size() >= 1000)
                {
                    pto->PushMessage("getdata", vGetData);
                    vGetData.clear();
                }
                mapAlreadyAskedFor[inv] = nNow;
            }
            pto->mapAskFor.erase(pto->mapAskFor.begin());
        }
        if (!vGetData.empty())
            pto->PushMessage("getdata", vGetData);

    }
    return true;
}














//////////////////////////////////////////////////////////////////////////////
//
// BitcoinMiner
//

int static FormatHashBlocks(void* pbuffer, unsigned int len)
{
    unsigned char* pdata = (unsigned char*)pbuffer;
    unsigned int blocks = 1 + ((len + 8) / 64);
    unsigned char* pend = pdata + 64 * blocks;
    memset(pdata + len, 0, 64 * blocks - len);
    pdata[len] = 0x80;
    unsigned int bits = len * 8;
    pend[-1] = (bits >> 0) & 0xff;
    pend[-2] = (bits >> 8) & 0xff;
    pend[-3] = (bits >> 16) & 0xff;
    pend[-4] = (bits >> 24) & 0xff;
    return blocks;
}

static const unsigned int pSHA256InitState[8] =
{0x6a09e667, 0xbb67ae85, 0x3c6ef372, 0xa54ff53a, 0x510e527f, 0x9b05688c, 0x1f83d9ab, 0x5be0cd19};

void SHA256Transform(void* pstate, void* pinput, const void* pinit)
{
    SHA256_CTX ctx;
    unsigned char data[64];

    SHA256_Init(&ctx);

    for (int i = 0; i < 16; i++)
        ((uint32_t*)data)[i] = ByteReverse(((uint32_t*)pinput)[i]);

    for (int i = 0; i < 8; i++)
        ctx.h[i] = ((uint32_t*)pinit)[i];

    SHA256_Update(&ctx, data, sizeof(data));
    for (int i = 0; i < 8; i++)
        ((uint32_t*)pstate)[i] = ctx.h[i];
}

//
// ScanHash scans nonces looking for a hash with at least some zero bits.
// It operates on big endian data.  Caller does the byte reversing.
// All input buffers are 16-byte aligned.  nNonce is usually preserved
// between calls, but periodically or if nNonce is 0xffff0000 or above,
// the block is rebuilt and nNonce starts over at zero.
//
unsigned int static ScanHash_CryptoPP(char* pmidstate, char* pdata, char* phash1, char* phash, unsigned int& nHashesDone)
{
    unsigned int& nNonce = *(unsigned int*)(pdata + 12);
    for (;;)
    {
        // Crypto++ SHA256
        // Hash pdata using pmidstate as the starting state into
        // pre-formatted buffer phash1, then hash phash1 into phash
        nNonce++;
        SHA256Transform(phash1, pdata, pmidstate);
        SHA256Transform(phash, phash1, pSHA256InitState);

        // Return the nonce if the hash has at least some zero bits,
        // caller will check if it has enough to reach the target
        if (((unsigned short*)phash)[14] == 0)
            return nNonce;

        // If nothing found after trying for a while, return -1
        if ((nNonce & 0xffff) == 0)
        {
            nHashesDone = 0xffff+1;
            return (unsigned int) -1;
        }
    }
}

// CTxInfo represents a logical transaction to potentially be included in blocks
// It stores extra metadata such as the subjective priority of a transaction at the time of building the block
// When there are unconfirmed transactions that depend on other unconfirmed transactions, these "child" transactions' CTxInfo object factors in its "parents" to its priority and effective size; this way, the "child" can cover the "cost" of its "parents", and the "parents" are included into the block as part of the "child"

class CTxInfo;
typedef std::map<uint256, CTxInfo> mapInfo_t;

class CTxInfo
{
public:
    mapInfo_t *pmapInfoById;
    CTransaction* ptx;
    uint256 hash;
private:
    set<uint256> setDependsOn;
public:
    set<uint256> setDependents;
    double dPriority;
    uint64 nTxFee;
    bool fInvalid;
    unsigned int nSize;
    unsigned int nEffectiveSizeCached;

    CTxInfo()
    {
        pmapInfoById = NULL;
        ptx = NULL;
        hash = 0;
        dPriority = 0;
        nTxFee = 0;
        fInvalid = false;
        nSize = 0;
        nEffectiveSizeCached = 0;
    }

    void print() const
    {
        printf("CTxInfo(hash=%s, dPriority=%.1f, nTxFee=%"PRI64u")\n",
               ptx->GetHash().ToString().substr(0,10).c_str(), dPriority, nTxFee);
        BOOST_FOREACH(uint256 hash, setDependsOn)
            printf("   setDependsOn %s\n", hash.ToString().substr(0,10).c_str());
    }

    void addDependsOn(const uint256& hashPrev)
    {
        setDependsOn.insert(hashPrev);
        nEffectiveSizeCached = 0;
    }

    void rmDependsOn(const uint256& hashPrev)
    {
        setDependsOn.erase(hashPrev);
        nEffectiveSizeCached = 0;
    }

    // effectiveSize handles inheriting the fInvalid flag as a side effect
    unsigned int effectiveSize()
    {
        if (fInvalid)
            return -1;

        if (nEffectiveSizeCached)
            return nEffectiveSizeCached;

        assert(pmapInfoById);

        if (!nSize)
            nSize = ::GetSerializeSize(*ptx, SER_NETWORK, PROTOCOL_VERSION);
        unsigned int nEffectiveSize = nSize;
        BOOST_FOREACH(const uint256& dephash, setDependsOn)
        {
            CTxInfo& depinfo = (*pmapInfoById)[dephash];
            nEffectiveSize += depinfo.effectiveSize();

            if (depinfo.fInvalid)
            {
                fInvalid = true;
                return -1;
            }
        }
        nEffectiveSizeCached = nEffectiveSize;
        return nEffectiveSize;
    }

    double getPriority()
    {
        // Priority is sum(valuein * age) / txsize
        return dPriority / effectiveSize() + ptx->dPriorityDelta;
    }

    double getFeePerKB()
    {
        return double(nTxFee) / (double(effectiveSize()) / 1000);
    }

    unsigned int GetLegacySigOpCount()
    {
        assert(pmapInfoById);

        unsigned int n = ptx->GetLegacySigOpCount();
        BOOST_FOREACH(const uint256& dephash, setDependsOn)
        {
            CTxInfo& depinfo = (*pmapInfoById)[dephash];
            n += depinfo.GetLegacySigOpCount();
        }
        return n;
    }

    bool DoInputs(CCoinsViewCache& view, CBlockIndex*pindexPrev, std::vector<CTxInfo*>& vAdded, unsigned int& nTxSigOps)
    {
        CTransaction& tx = *ptx;

        if (view.HaveCoins(hash))
            // Already included in block template
            return true;

        assert(pmapInfoById);

        BOOST_FOREACH(const uint256& dephash, setDependsOn)
        {
            CTxInfo& depinfo = (*pmapInfoById)[dephash];
            if (!depinfo.DoInputs(view, pindexPrev, vAdded, nTxSigOps))
                return false;
        }

        if (!tx.HaveInputs(view))
            return false;

        nTxSigOps += tx.GetP2SHSigOpCount(view);

        if (!tx.CheckInputs(view, CS_ALWAYS, SCRIPT_VERIFY_P2SH).fSuccess)
            return false;

        CTxUndo txundo;
        if (!tx.UpdateCoins(view, txundo, pindexPrev->nHeight+1, hash))
            return false;

        vAdded.push_back(this);

        return true;
    }
};


bool PrioritiseTransaction(const uint256 hash, const string strHash, double dPriorityDelta, int64 nFeeDelta)
{
    if (!mempool.mapTx.count(hash))
    {
        printf("PrioritiseTransaction: cannot find %s\n", strHash.c_str());
        return false;
    }

    {
        LOCK(mempool.cs);
        CTransaction &txn = mempool.mapTx[hash];
        txn.dPriorityDelta += dPriorityDelta;
        txn.nFeeDelta += nFeeDelta;
    }
    printf("PrioritiseTransaction: %s priority += %f, fee += %"PRI64d"\n", strHash.c_str(), dPriorityDelta, nFeeDelta);

    return true;
}


uint64 nLastBlockTx = 0;
uint64 nLastBlockSize = 0;

// We want to sort transactions by priority and fee, so:
typedef CTxInfo* TxPriority;
class TxPriorityCompare
{
    bool byFee;
public:
    TxPriorityCompare(bool _byFee) : byFee(_byFee) { }
    bool operator()(const TxPriority& a, const TxPriority& b)
    {
        if (byFee)
        {
            if (a->getFeePerKB() == b->getFeePerKB())
                return a->getPriority() < b->getPriority();
            return a->getFeePerKB() < b->getFeePerKB();
        }
        else
        {
            if (a->getPriority() == b->getPriority())
                return a->getFeePerKB() < b->getFeePerKB();
            return a->getPriority() < b->getPriority();
        }
    }
};

CBlock* CreateNewBlock(CReserveKey& reservekey)
{
    // Create new block
    auto_ptr<CBlock> pblock(new CBlock());
    if (!pblock.get())
        return NULL;

    // Create coinbase tx
    CTransaction txNew;
    txNew.vin.resize(1);
    txNew.vin[0].prevout.SetNull();
    txNew.vout.resize(1);
    txNew.vout[0].scriptPubKey << reservekey.GetReservedKey() << OP_CHECKSIG;

    // Add our coinbase tx as first transaction
    pblock->vtx.push_back(txNew);

    // Largest block you're willing to create:
    unsigned int nBlockMaxSize = GetArg("-blockmaxsize", MAX_BLOCK_SIZE_GEN/2);
    // Limit to betweeen 1K and MAX_BLOCK_SIZE-1K for sanity:
    nBlockMaxSize = std::max((unsigned int)1000, std::min((unsigned int)(MAX_BLOCK_SIZE-1000), nBlockMaxSize));

    // How much of the block should be dedicated to high-priority transactions,
    // included regardless of the fees they pay
    unsigned int nBlockPrioritySize = GetArg("-blockprioritysize", 27000);
    nBlockPrioritySize = std::min(nBlockMaxSize, nBlockPrioritySize);

    // Minimum block size you want to create; block will be filled with free transactions
    // until there are no more or the block reaches this size:
    unsigned int nBlockMinSize = GetArg("-blockminsize", 0);
    nBlockMinSize = std::min(nBlockMaxSize, nBlockMinSize);

    // Fee-per-kilobyte amount considered the same as "free"
    // Be careful setting this: if you set it to zero then
    // a transaction spammer can cheaply fill blocks using
    // 1-satoshi-fee transactions. It should be set above the real
    // cost to you of processing a transaction.
    int64 nMinTxFee = MIN_TX_FEE;
    if (mapArgs.count("-mintxfee"))
        ParseMoney(mapArgs["-mintxfee"], nMinTxFee);

    // Collect memory pool transactions into the block
    int64 nFees = 0;
    {
        LOCK2(cs_main, mempool.cs);
        CBlockIndex* pindexPrev = pindexBest;
        CCoinsViewCache view(*pcoinsTip, true);

        // Priority order to process transactions
        mapInfo_t mapInfoById;

        // This vector will be sorted into a priority queue:
        vector<TxPriority> vecPriority;
        vecPriority.reserve(mempool.mapTx.size());

        for (map<uint256, CTransaction>::iterator mi = mempool.mapTx.begin(); mi != mempool.mapTx.end(); ++mi)
        {
            CTransaction& tx = (*mi).second;
            if (tx.IsCoinBase() || !tx.IsFinal())
                continue;

            const uint256& hash = tx.GetHash();
            CTxInfo& txinfo = mapInfoById[hash];
            txinfo.hash = hash;
            txinfo.pmapInfoById = &mapInfoById;
            txinfo.ptx = &tx;

            double& dPriority = txinfo.dPriority;
            uint64& nTxFee = txinfo.nTxFee;
            int64 nTotalIn = 0;
            BOOST_FOREACH(const CTxIn& txin, tx.vin)
            {
                // Read prev transaction
                CCoins coins;
                int64 nValueIn;
                int nConf;
                if (view.GetCoins(txin.prevout.hash, coins))
                {
                    // Input is confirmed
                    nConf = pindexPrev->nHeight - coins.nHeight + 1;
                    nValueIn = coins.vout[txin.prevout.n].nValue;
                    dPriority += (double)nValueIn * nConf;
                }
                else
                if (mempool.mapTx.count(txin.prevout.hash))
                {
                    // Input is still unconfirmed
                    const uint256& hashPrev = txin.prevout.hash;
                    nValueIn = mempool.mapTx[hashPrev].vout[txin.prevout.n].nValue;
                    txinfo.addDependsOn(hashPrev);
                    mapInfoById[hashPrev].setDependents.insert(hash);
                    nConf = 0;
                }
                else
                {
                    // We don't know where the input is
                    // In this case, it's impossible to include this transaction in a block, so mark it invalid and move on
                    txinfo.fInvalid = true;
                    printf("priority %s invalid input %s\n", txinfo.hash.ToString().substr(0,10).c_str(), txin.prevout.hash.ToString().substr(0,10).c_str());
                    goto nexttxn;
                }

                nTotalIn += nValueIn;
            }

            nTxFee = nTotalIn - tx.GetValueOut();
            nTxFee += tx.nFeeDelta;

            vecPriority.push_back(&txinfo);

nexttxn:    (void)1;
        }

        // Collect transactions into block
        uint64 nBlockSize = 1000;
        uint64 nBlockTx = 0;
        int nBlockSigOps = 100;
        bool fSortedByFee = (nBlockPrioritySize <= 0);

        TxPriorityCompare comparer(fSortedByFee);
        std::make_heap(vecPriority.begin(), vecPriority.end(), comparer);

        while (!vecPriority.empty())
        {
            // Take highest priority transaction off the priority queue:
            CTxInfo& txinfo = *(vecPriority.front());
            std::pop_heap(vecPriority.begin(), vecPriority.end(), comparer);
            vecPriority.pop_back();

            if (txinfo.fInvalid)
                continue;

            CTransaction& tx = *txinfo.ptx;
            double dPriority = txinfo.getPriority();
            double dFeePerKb = txinfo.getFeePerKB();

            // second layer cached modifications just for this transaction
            CCoinsViewCache viewTemp(view, true);

            // Size limits
            unsigned int nTxSize = txinfo.effectiveSize();
            if (nBlockSize + nTxSize >= nBlockMaxSize)
                continue;

            // Legacy limits on sigOps:
            unsigned int nTxSigOps = txinfo.GetLegacySigOpCount();
            if (nBlockSigOps + nTxSigOps >= MAX_BLOCK_SIGOPS)
                continue;

            // Skip free transactions if we're past the minimum block size:
            if (fSortedByFee && (tx.dPriorityDelta <= 0) && (tx.nFeeDelta <= 0) && (dFeePerKb < nMinTxFee) && (nBlockSize + nTxSize >= nBlockMinSize) && !pwalletMain->IsFromMe(tx))
                continue;

            // Prioritise by fee once past the priority size or we run out of high-priority
            // transactions:
            if (!fSortedByFee &&
                ((nBlockSize + nTxSize >= nBlockPrioritySize) || (dPriority < COIN * 144 / 250)))
            {
                fSortedByFee = true;
                comparer = TxPriorityCompare(fSortedByFee);
                std::make_heap(vecPriority.begin(), vecPriority.end(), comparer);
            }

            std::vector<CTxInfo*> vAdded;
            if (!txinfo.DoInputs(viewTemp, pindexPrev, vAdded, nTxSigOps))
                continue;

            if (nBlockSigOps + nTxSigOps >= MAX_BLOCK_SIGOPS)
                continue;

            // push changes from the second layer cache to the first one
            viewTemp.Flush();

            // Added
            nBlockSize += nTxSize;
            nBlockTx += vAdded.size();
            nBlockSigOps += nTxSigOps;

            if (fDebug && GetBoolArg("-printpriority"))
            {
                printf("priority %.1f feeperkb %.1f txid %s\n",
                       dPriority, dFeePerKb, tx.GetHash().ToString().c_str());
            }

            bool fResort = false;
            BOOST_FOREACH(CTxInfo* ptxinfo, vAdded)
            {
                pblock->vtx.push_back(*ptxinfo->ptx);
                nFees += ptxinfo->nTxFee;

                ptxinfo->fInvalid = true;
                if (!ptxinfo->setDependents.empty())
                {
                    fResort = true;
                    BOOST_FOREACH(const uint256& dhash, ptxinfo->setDependents)
                    {
                        CTxInfo& dtxinfo = mapInfoById[dhash];
                        dtxinfo.rmDependsOn(ptxinfo->hash);
                        fResort = true;
                    }
                }
            }
            if (fResort)
                // Re-sort the priority queue to pick up on improved standing
                std::make_heap(vecPriority.begin(), vecPriority.end(), comparer);
        }

        nLastBlockTx = nBlockTx;
        nLastBlockSize = nBlockSize;
        printf("CreateNewBlock(): total size %"PRI64u"\n", nBlockSize);

        pblock->vtx[0].vout[0].nValue = GetBlockValue(pindexPrev->nHeight+1, nFees);

        // Fill in header
        pblock->hashPrevBlock  = pindexPrev->GetBlockHash();
        pblock->UpdateTime(pindexPrev);
        pblock->nBits          = GetNextWorkRequired(pindexPrev, pblock.get());
        pblock->nNonce         = 0;
        pblock->vtx[0].vin[0].scriptSig = CScript() << OP_0 << OP_0;

        CBlockIndex indexDummy(*pblock);
        indexDummy.pprev = pindexPrev;
        indexDummy.nHeight = pindexPrev->nHeight + 1;
        CCoinsViewCache viewNew(*pcoinsTip, true);
        if (!pblock->ConnectBlock(&indexDummy, viewNew, true).fSuccess)
            throw std::runtime_error("CreateNewBlock() : ConnectBlock failed");
    }

    return pblock.release();
}


void IncrementExtraNonce(CBlock* pblock, CBlockIndex* pindexPrev, unsigned int& nExtraNonce)
{
    // Update nExtraNonce
    static uint256 hashPrevBlock;
    if (hashPrevBlock != pblock->hashPrevBlock)
    {
        nExtraNonce = 0;
        hashPrevBlock = pblock->hashPrevBlock;
    }
    ++nExtraNonce;
    unsigned int nHeight = pindexPrev->nHeight+1; // Height first in coinbase required for block.version=2
    pblock->vtx[0].vin[0].scriptSig = (CScript() << nHeight << CBigNum(nExtraNonce)) + COINBASE_FLAGS;
    assert(pblock->vtx[0].vin[0].scriptSig.size() <= 100);

    pblock->hashMerkleRoot = pblock->BuildMerkleTree();
}


void FormatHashBuffers(CBlock* pblock, char* pmidstate, char* pdata, char* phash1)
{
    //
    // Pre-build hash buffers
    //
    struct
    {
        struct unnamed2
        {
            int nVersion;
            uint256 hashPrevBlock;
            uint256 hashMerkleRoot;
            unsigned int nTime;
            unsigned int nBits;
            unsigned int nNonce;
        }
        block;
        unsigned char pchPadding0[64];
        uint256 hash1;
        unsigned char pchPadding1[64];
    }
    tmp;
    memset(&tmp, 0, sizeof(tmp));

    tmp.block.nVersion       = pblock->nVersion;
    tmp.block.hashPrevBlock  = pblock->hashPrevBlock;
    tmp.block.hashMerkleRoot = pblock->hashMerkleRoot;
    tmp.block.nTime          = pblock->nTime;
    tmp.block.nBits          = pblock->nBits;
    tmp.block.nNonce         = pblock->nNonce;

    FormatHashBlocks(&tmp.block, sizeof(tmp.block));
    FormatHashBlocks(&tmp.hash1, sizeof(tmp.hash1));

    // Byte swap all the input buffer
    for (unsigned int i = 0; i < sizeof(tmp)/4; i++)
        ((unsigned int*)&tmp)[i] = ByteReverse(((unsigned int*)&tmp)[i]);

    // Precalc the first half of the first hash, which stays constant
    SHA256Transform(pmidstate, &tmp.block, pSHA256InitState);

    memcpy(pdata, &tmp.block, 128);
    memcpy(phash1, &tmp.hash1, 64);
}


bool CheckWork(CBlock* pblock, CWallet& wallet, CReserveKey& reservekey)
{
    uint256 hash = pblock->GetHash();
    uint256 hashTarget = CBigNum().SetCompact(pblock->nBits).getuint256();

    if (hash > hashTarget)
        return false;

    //// debug print
    printf("BitcoinMiner:\n");
    printf("proof-of-work found  \n  hash: %s  \ntarget: %s\n", hash.GetHex().c_str(), hashTarget.GetHex().c_str());
    pblock->print();
    printf("generated %s\n", FormatMoney(pblock->vtx[0].vout[0].nValue).c_str());

    // Found a solution
    {
        LOCK(cs_main);
        if (pblock->hashPrevBlock != hashBestChain)
            return error("BitcoinMiner : generated block is stale");

        // Remove key from key pool
        reservekey.KeepKey();

        // Track how many getdata requests this block gets
        {
            LOCK(wallet.cs_wallet);
            wallet.mapRequestCount[pblock->GetHash()] = 0;
        }

        // Process this block the same as if we had received it from another node
        if (!ProcessBlock(NULL, pblock).fSuccess)
            return error("BitcoinMiner : ProcessBlock, block not accepted");
    }

    return true;
}

void static ThreadBitcoinMiner(void* parg);

static bool fGenerateBitcoins = false;
static bool fLimitProcessors = false;
static int nLimitProcessors = -1;

void static BitcoinMiner(CWallet *pwallet)
{
    printf("BitcoinMiner started\n");
    SetThreadPriority(THREAD_PRIORITY_LOWEST);

    // Make this thread recognisable as the mining thread
    RenameThread("bitcoin-miner");

    // Each thread has its own key and counter
    CReserveKey reservekey(pwallet);
    unsigned int nExtraNonce = 0;

    while (fGenerateBitcoins)
    {
        if (fShutdown)
            return;
        while (vNodes.empty() || IsInitialBlockDownload())
        {
            Sleep(1000);
            if (fShutdown)
                return;
            if (!fGenerateBitcoins)
                return;
        }


        //
        // Create new block
        //
        unsigned int nTransactionsUpdatedLast = nTransactionsUpdated;
        CBlockIndex* pindexPrev = pindexBest;

        auto_ptr<CBlock> pblock(CreateNewBlock(reservekey));
        if (!pblock.get())
            return;
        IncrementExtraNonce(pblock.get(), pindexPrev, nExtraNonce);

        printf("Running BitcoinMiner with %"PRIszu" transactions in block (%u bytes)\n", pblock->vtx.size(),
               ::GetSerializeSize(*pblock, SER_NETWORK, PROTOCOL_VERSION));


        //
        // Pre-build hash buffers
        //
        char pmidstatebuf[32+16]; char* pmidstate = alignup<16>(pmidstatebuf);
        char pdatabuf[128+16];    char* pdata     = alignup<16>(pdatabuf);
        char phash1buf[64+16];    char* phash1    = alignup<16>(phash1buf);

        FormatHashBuffers(pblock.get(), pmidstate, pdata, phash1);

        unsigned int& nBlockTime = *(unsigned int*)(pdata + 64 + 4);
        unsigned int& nBlockBits = *(unsigned int*)(pdata + 64 + 8);
        unsigned int& nBlockNonce = *(unsigned int*)(pdata + 64 + 12);


        //
        // Search
        //
        int64 nStart = GetTime();
        uint256 hashTarget = CBigNum().SetCompact(pblock->nBits).getuint256();
        uint256 hashbuf[2];
        uint256& hash = *alignup<16>(hashbuf);
        loop
        {
            unsigned int nHashesDone = 0;
            unsigned int nNonceFound;

            // Crypto++ SHA256
            nNonceFound = ScanHash_CryptoPP(pmidstate, pdata + 64, phash1,
                                            (char*)&hash, nHashesDone);

            // Check if something found
            if (nNonceFound != (unsigned int) -1)
            {
                for (unsigned int i = 0; i < sizeof(hash)/4; i++)
                    ((unsigned int*)&hash)[i] = ByteReverse(((unsigned int*)&hash)[i]);

                if (hash <= hashTarget)
                {
                    // Found a solution
                    pblock->nNonce = ByteReverse(nNonceFound);
                    assert(hash == pblock->GetHash());

                    SetThreadPriority(THREAD_PRIORITY_NORMAL);
                    CheckWork(pblock.get(), *pwalletMain, reservekey);
                    SetThreadPriority(THREAD_PRIORITY_LOWEST);
                    break;
                }
            }

            // Meter hashes/sec
            static int64 nHashCounter;
            if (nHPSTimerStart == 0)
            {
                nHPSTimerStart = GetTimeMillis();
                nHashCounter = 0;
            }
            else
                nHashCounter += nHashesDone;
            if (GetTimeMillis() - nHPSTimerStart > 4000)
            {
                static CCriticalSection cs;
                {
                    LOCK(cs);
                    if (GetTimeMillis() - nHPSTimerStart > 4000)
                    {
                        dHashesPerSec = 1000.0 * nHashCounter / (GetTimeMillis() - nHPSTimerStart);
                        nHPSTimerStart = GetTimeMillis();
                        nHashCounter = 0;
                        static int64 nLogTime;
                        if (GetTime() - nLogTime > 30 * 60)
                        {
                            nLogTime = GetTime();
                            printf("hashmeter %3d CPUs %6.0f khash/s\n", vnThreadsRunning[THREAD_MINER], dHashesPerSec/1000.0);
                        }
                    }
                }
            }

            // Check for stop or if block needs to be rebuilt
            if (fShutdown)
                return;
            if (!fGenerateBitcoins)
                return;
            if (fLimitProcessors && vnThreadsRunning[THREAD_MINER] > nLimitProcessors)
                return;
            if (vNodes.empty())
                break;
            if (nBlockNonce >= 0xffff0000)
                break;
            if (nTransactionsUpdated != nTransactionsUpdatedLast && GetTime() - nStart > 60)
                break;
            if (pindexPrev != pindexBest)
                break;

            // Update nTime every few seconds
            pblock->UpdateTime(pindexPrev);
            nBlockTime = ByteReverse(pblock->nTime);
            if (fTestNet)
            {
                // Changing pblock->nTime can change work required on testnet:
                nBlockBits = ByteReverse(pblock->nBits);
                hashTarget = CBigNum().SetCompact(pblock->nBits).getuint256();
            }
        }
    }
}

void static ThreadBitcoinMiner(void* parg)
{
    CWallet* pwallet = (CWallet*)parg;
    try
    {
        vnThreadsRunning[THREAD_MINER]++;
        BitcoinMiner(pwallet);
        vnThreadsRunning[THREAD_MINER]--;
    }
    catch (std::exception& e) {
        vnThreadsRunning[THREAD_MINER]--;
        PrintException(&e, "ThreadBitcoinMiner()");
    } catch (...) {
        vnThreadsRunning[THREAD_MINER]--;
        PrintException(NULL, "ThreadBitcoinMiner()");
    }
    nHPSTimerStart = 0;
    if (vnThreadsRunning[THREAD_MINER] == 0)
        dHashesPerSec = 0;
    printf("ThreadBitcoinMiner exiting, %d threads remaining\n", vnThreadsRunning[THREAD_MINER]);
}


void GenerateBitcoins(bool fGenerate, CWallet* pwallet)
{
    fGenerateBitcoins = fGenerate;
    nLimitProcessors = GetArg("-genproclimit", -1);
    if (nLimitProcessors == 0)
        fGenerateBitcoins = false;
    fLimitProcessors = (nLimitProcessors != -1);

    if (fGenerate)
    {
        int nProcessors = boost::thread::hardware_concurrency();
        printf("%d processors\n", nProcessors);
        if (nProcessors < 1)
            nProcessors = 1;
        if (fLimitProcessors && nProcessors > nLimitProcessors)
            nProcessors = nLimitProcessors;
        int nAddThreads = nProcessors - vnThreadsRunning[THREAD_MINER];
        printf("Starting %d BitcoinMiner threads\n", nAddThreads);
        for (int i = 0; i < nAddThreads; i++)
        {
            if (!NewThread(ThreadBitcoinMiner, pwallet))
                printf("Error: NewThread(ThreadBitcoinMiner) failed\n");
            Sleep(10);
        }
    }
}

// Amount compression:
// * If the amount is 0, output 0
// * first, divide the amount (in base units) by the largest power of 10 possible; call the exponent e (e is max 9)
// * if e<9, the last digit of the resulting number cannot be 0; store it as d, and drop it (divide by 10)
//   * call the result n
//   * output 1 + 10*(9*n + d - 1) + e
// * if e==9, we only know the resulting number is not zero, so output 1 + 10*(n - 1) + 9
// (this is decodable, as d is in [1-9] and e is in [0-9])

uint64 CTxOutCompressor::CompressAmount(uint64 n)
{
    if (n == 0)
        return 0;
    int e = 0;
    while (((n % 10) == 0) && e < 9) {
        n /= 10;
        e++;
    }
    if (e < 9) {
        int d = (n % 10);
        assert(d >= 1 && d <= 9);
        n /= 10;
        return 1 + (n*9 + d - 1)*10 + e;
    } else {
        return 1 + (n - 1)*10 + 9;
    }
}

uint64 CTxOutCompressor::DecompressAmount(uint64 x)
{
    // x = 0  OR  x = 1+10*(9*n + d - 1) + e  OR  x = 1+10*(n - 1) + 9
    if (x == 0)
        return 0;
    x--;
    // x = 10*(9*n + d - 1) + e
    int e = x % 10;
    x /= 10;
    uint64 n = 0;
    if (e < 9) {
        // x = 9*n + d - 1
        int d = (x % 9) + 1;
        x /= 9;
        // x = n
        n = x*10 + d;
    } else {
        n = x+1;
    }
    while (e) {
        n *= 10;
        e--;
    }
    return n;
}<|MERGE_RESOLUTION|>--- conflicted
+++ resolved
@@ -2306,14 +2306,9 @@
              ++mi)
         {
             CBlock* pblockOrphan = (*mi).second;
-<<<<<<< HEAD
-            if (pblockOrphan->AcceptBlock().fSuccess)
-                vWorkQueue.push_back(pblockOrphan->GetHash());
-            mapOrphanBlocks.erase(pblockOrphan->GetHash());
-=======
             uint256 orphanhash = pblockOrphan->GetHash();
             nStart = GetTimeMillis();
-            if (pblockOrphan->AcceptBlock()) {
+            if (pblockOrphan->AcceptBlock().fSuccess) {
                 vWorkQueue.push_back(orphanhash);
                 printf("Orphan block %s ACCEPTED %15"PRI64d"ms\n", orphanhash.ToString().substr(0,20).c_str(),
                   GetTimeMillis() - nStart);
@@ -2321,7 +2316,6 @@
                 printf("Orphan block %s REJECTED %15"PRI64d"ms\n", orphanhash.ToString().substr(0,20).c_str(),
                   GetTimeMillis() - nStart);
             mapOrphanBlocks.erase(orphanhash);
->>>>>>> b4adb587
             delete pblockOrphan;
         }
         mapOrphanBlocksByPrev.erase(hashPrev);

// Copyright (c) 2009-2010 Satoshi Nakamoto
// Copyright (c) 2009-2012 The Bitcoin developers
// Distributed under the MIT/X11 software license, see the accompanying
// file COPYING or http://www.opensource.org/licenses/mit-license.php.

#include "alert.h"
#include "checkpoints.h"
#include "db.h"
#include "txdb.h"
#include "net.h"
#include "init.h"
#include "ui_interface.h"
#include "checkqueue.h"
#include <boost/algorithm/string/replace.hpp>
#include <boost/filesystem.hpp>
#include <boost/filesystem/fstream.hpp>

using namespace std;
using namespace boost;

//
// Global state
//

CCriticalSection cs_setpwalletRegistered;
set<CWallet*> setpwalletRegistered;

CCriticalSection cs_main;

CTxMemPool mempool;
unsigned int nTransactionsUpdated = 0;

map<uint256, CBlockIndex*> mapBlockIndex;
uint256 hashGenesisBlock("0x000000000019d6689c085ae165831e934ff763ae46a2a6c172b3f1b60a8ce26f");
static CBigNum bnProofOfWorkLimit(~uint256(0) >> 32);
CBlockIndex* pindexGenesisBlock = NULL;
int nBestHeight = -1;
uint256 nBestChainWork = 0;
uint256 nBestInvalidWork = 0;
uint256 hashBestChain = 0;
CBlockIndex* pindexBest = NULL;
set<CBlockIndex*, CBlockIndexWorkComparator> setBlockIndexValid; // may contain all CBlockIndex*'s that have validness >=BLOCK_VALID_TRANSACTIONS, and must contain those who aren't failed
int64 nTimeBestReceived = 0;
int nScriptCheckThreads = 0;
bool fImporting = false;
bool fReindex = false;
bool fBenchmark = false;
bool fTxIndex = false;
unsigned int nCoinCacheSize = 5000;

/** Fees smaller than this (in satoshi) are considered zero fee (for transaction creation) */
int64 CTransaction::nMinTxFee = 10000;  // Override with -mintxfee
/** Fees smaller than this (in satoshi) are considered zero fee (for relaying) */
int64 CTransaction::nMinRelayTxFee = 10000;

CMedianFilter<int> cPeerBlockCounts(8, 0); // Amount of blocks that other nodes claim to have

map<uint256, CBlock*> mapOrphanBlocks;
multimap<uint256, CBlock*> mapOrphanBlocksByPrev;

map<uint256, CDataStream*> mapOrphanTransactions;
map<uint256, map<uint256, CDataStream*> > mapOrphanTransactionsByPrev;

// Constant stuff for coinbase transactions we create:
CScript COINBASE_FLAGS;

const string strMessageMagic = "Bitcoin Signed Message:\n";

double dHashesPerSec = 0.0;
int64 nHPSTimerStart = 0;

// Settings
int64 nTransactionFee = 0;



//////////////////////////////////////////////////////////////////////////////
//
// dispatching functions
//

// These functions dispatch to one or all registered wallets


void RegisterWallet(CWallet* pwalletIn)
{
    {
        LOCK(cs_setpwalletRegistered);
        setpwalletRegistered.insert(pwalletIn);
    }
}

void UnregisterWallet(CWallet* pwalletIn)
{
    {
        LOCK(cs_setpwalletRegistered);
        setpwalletRegistered.erase(pwalletIn);
    }
}

// get the wallet transaction with the given hash (if it exists)
bool static GetTransaction(const uint256& hashTx, CWalletTx& wtx)
{
    BOOST_FOREACH(CWallet* pwallet, setpwalletRegistered)
        if (pwallet->GetTransaction(hashTx,wtx))
            return true;
    return false;
}

// erases transaction with the given hash from all wallets
void static EraseFromWallets(uint256 hash)
{
    BOOST_FOREACH(CWallet* pwallet, setpwalletRegistered)
        pwallet->EraseFromWallet(hash);
}

// make sure all wallets know about the given transaction, in the given block
void SyncWithWallets(const uint256 &hash, const CTransaction& tx, const CBlock* pblock, bool fUpdate)
{
    BOOST_FOREACH(CWallet* pwallet, setpwalletRegistered)
        pwallet->AddToWalletIfInvolvingMe(hash, tx, pblock, fUpdate);
}

// notify wallets about a new best chain
void static SetBestChain(const CBlockLocator& loc)
{
    BOOST_FOREACH(CWallet* pwallet, setpwalletRegistered)
        pwallet->SetBestChain(loc);
}

// notify wallets about an updated transaction
void static UpdatedTransaction(const uint256& hashTx)
{
    BOOST_FOREACH(CWallet* pwallet, setpwalletRegistered)
        pwallet->UpdatedTransaction(hashTx);
}

// dump all wallets
void static PrintWallets(const CBlock& block)
{
    BOOST_FOREACH(CWallet* pwallet, setpwalletRegistered)
        pwallet->PrintWallet(block);
}

// notify wallets about an incoming inventory (for request counts)
void static Inventory(const uint256& hash)
{
    BOOST_FOREACH(CWallet* pwallet, setpwalletRegistered)
        pwallet->Inventory(hash);
}

// ask wallets to resend their transactions
void static ResendWalletTransactions()
{
    BOOST_FOREACH(CWallet* pwallet, setpwalletRegistered)
        pwallet->ResendWalletTransactions();
}







//////////////////////////////////////////////////////////////////////////////
//
// CCoinsView implementations
//

bool CCoinsView::GetCoins(const uint256 &txid, CCoins &coins) { return false; }
bool CCoinsView::SetCoins(const uint256 &txid, const CCoins &coins) { return false; }
bool CCoinsView::HaveCoins(const uint256 &txid) { return false; }
CBlockIndex *CCoinsView::GetBestBlock() { return NULL; }
bool CCoinsView::SetBestBlock(CBlockIndex *pindex) { return false; }
bool CCoinsView::BatchWrite(const std::map<uint256, CCoins> &mapCoins, CBlockIndex *pindex) { return false; }
bool CCoinsView::GetStats(CCoinsStats &stats) { return false; }


CCoinsViewBacked::CCoinsViewBacked(CCoinsView &viewIn) : base(&viewIn) { }
bool CCoinsViewBacked::GetCoins(const uint256 &txid, CCoins &coins) { return base->GetCoins(txid, coins); }
bool CCoinsViewBacked::SetCoins(const uint256 &txid, const CCoins &coins) { return base->SetCoins(txid, coins); }
bool CCoinsViewBacked::HaveCoins(const uint256 &txid) { return base->HaveCoins(txid); }
CBlockIndex *CCoinsViewBacked::GetBestBlock() { return base->GetBestBlock(); }
bool CCoinsViewBacked::SetBestBlock(CBlockIndex *pindex) { return base->SetBestBlock(pindex); }
void CCoinsViewBacked::SetBackend(CCoinsView &viewIn) { base = &viewIn; }
bool CCoinsViewBacked::BatchWrite(const std::map<uint256, CCoins> &mapCoins, CBlockIndex *pindex) { return base->BatchWrite(mapCoins, pindex); }
bool CCoinsViewBacked::GetStats(CCoinsStats &stats) { return base->GetStats(stats); }

CCoinsViewCache::CCoinsViewCache(CCoinsView &baseIn, bool fDummy) : CCoinsViewBacked(baseIn), pindexTip(NULL) { }

bool CCoinsViewCache::GetCoins(const uint256 &txid, CCoins &coins) {
    if (cacheCoins.count(txid)) {
        coins = cacheCoins[txid];
        return true;
    }
    if (base->GetCoins(txid, coins)) {
        cacheCoins[txid] = coins;
        return true;
    }
    return false;
}

std::map<uint256,CCoins>::iterator CCoinsViewCache::FetchCoins(const uint256 &txid) {
    std::map<uint256,CCoins>::iterator it = cacheCoins.lower_bound(txid);
    if (it != cacheCoins.end() && it->first == txid)
        return it;
    CCoins tmp;
    if (!base->GetCoins(txid,tmp))
        return cacheCoins.end();
    std::map<uint256,CCoins>::iterator ret = cacheCoins.insert(it, std::make_pair(txid, CCoins()));
    tmp.swap(ret->second);
    return ret;
}

CCoins &CCoinsViewCache::GetCoins(const uint256 &txid) {
    std::map<uint256,CCoins>::iterator it = FetchCoins(txid);
    assert(it != cacheCoins.end());
    return it->second;
}

bool CCoinsViewCache::SetCoins(const uint256 &txid, const CCoins &coins) {
    cacheCoins[txid] = coins;
    return true;
}

bool CCoinsViewCache::HaveCoins(const uint256 &txid) {
    return FetchCoins(txid) != cacheCoins.end();
}

CBlockIndex *CCoinsViewCache::GetBestBlock() {
    if (pindexTip == NULL)
        pindexTip = base->GetBestBlock();
    return pindexTip;
}

bool CCoinsViewCache::SetBestBlock(CBlockIndex *pindex) {
    pindexTip = pindex;
    return true;
}

bool CCoinsViewCache::BatchWrite(const std::map<uint256, CCoins> &mapCoins, CBlockIndex *pindex) {
    for (std::map<uint256, CCoins>::const_iterator it = mapCoins.begin(); it != mapCoins.end(); it++)
        cacheCoins[it->first] = it->second;
    pindexTip = pindex;
    return true;
}

bool CCoinsViewCache::Flush() {
    bool fOk = base->BatchWrite(cacheCoins, pindexTip);
    if (fOk)
        cacheCoins.clear();
    return fOk;
}

unsigned int CCoinsViewCache::GetCacheSize() {
    return cacheCoins.size();
}

/** CCoinsView that brings transactions from a memorypool into view.
    It does not check for spendings by memory pool transactions. */
CCoinsViewMemPool::CCoinsViewMemPool(CCoinsView &baseIn, CTxMemPool &mempoolIn) : CCoinsViewBacked(baseIn), mempool(mempoolIn) { }

bool CCoinsViewMemPool::GetCoins(const uint256 &txid, CCoins &coins) {
    if (base->GetCoins(txid, coins))
        return true;
    if (mempool.exists(txid)) {
        const CTransaction &tx = mempool.lookup(txid);
        coins = CCoins(tx, MEMPOOL_HEIGHT);
        return true;
    }
    return false;
}

bool CCoinsViewMemPool::HaveCoins(const uint256 &txid) {
    return mempool.exists(txid) || base->HaveCoins(txid);
}

CCoinsViewCache *pcoinsTip = NULL;
CBlockTreeDB *pblocktree = NULL;

//////////////////////////////////////////////////////////////////////////////
//
// mapOrphanTransactions
//

bool AddOrphanTx(const CDataStream& vMsg)
{
    CTransaction tx;
    CDataStream(vMsg) >> tx;
    uint256 hash = tx.GetHash();
    if (mapOrphanTransactions.count(hash))
        return false;

    CDataStream* pvMsg = new CDataStream(vMsg);

    // Ignore big transactions, to avoid a
    // send-big-orphans memory exhaustion attack. If a peer has a legitimate
    // large transaction with a missing parent then we assume
    // it will rebroadcast it later, after the parent transaction(s)
    // have been mined or received.
    // 10,000 orphans, each of which is at most 5,000 bytes big is
    // at most 500 megabytes of orphans:
    if (pvMsg->size() > 5000)
    {
        printf("ignoring large orphan tx (size: %"PRIszu", hash: %s)\n", pvMsg->size(), hash.ToString().c_str());
        delete pvMsg;
        return false;
    }

    mapOrphanTransactions[hash] = pvMsg;
    BOOST_FOREACH(const CTxIn& txin, tx.vin)
        mapOrphanTransactionsByPrev[txin.prevout.hash].insert(make_pair(hash, pvMsg));

    printf("stored orphan tx %s (mapsz %"PRIszu")\n", hash.ToString().c_str(),
        mapOrphanTransactions.size());
    return true;
}

void static EraseOrphanTx(uint256 hash)
{
    if (!mapOrphanTransactions.count(hash))
        return;
    const CDataStream* pvMsg = mapOrphanTransactions[hash];
    CTransaction tx;
    CDataStream(*pvMsg) >> tx;
    BOOST_FOREACH(const CTxIn& txin, tx.vin)
    {
        mapOrphanTransactionsByPrev[txin.prevout.hash].erase(hash);
        if (mapOrphanTransactionsByPrev[txin.prevout.hash].empty())
            mapOrphanTransactionsByPrev.erase(txin.prevout.hash);
    }
    delete pvMsg;
    mapOrphanTransactions.erase(hash);
}

unsigned int LimitOrphanTxSize(unsigned int nMaxOrphans)
{
    unsigned int nEvicted = 0;
    while (mapOrphanTransactions.size() > nMaxOrphans)
    {
        // Evict a random orphan:
        uint256 randomhash = GetRandHash();
        map<uint256, CDataStream*>::iterator it = mapOrphanTransactions.lower_bound(randomhash);
        if (it == mapOrphanTransactions.end())
            it = mapOrphanTransactions.begin();
        EraseOrphanTx(it->first);
        ++nEvicted;
    }
    return nEvicted;
}







//////////////////////////////////////////////////////////////////////////////
//
// CTransaction / CTxOut
//

bool CTxOut::IsDust() const
{
    // "Dust" is defined in terms of CTransaction::nMinRelayTxFee,
    // which has units satoshis-per-kilobyte.
    // If you'd pay more than 1/3 in fees
    // to spend something, then we consider it dust.
    // A typical txout is 33 bytes big, and will
    // need a CTxIn of at least 148 bytes to spend,
    // so dust is a txout less than 54 uBTC
    // (5430 satoshis) with default nMinRelayTxFee
    return ((nValue*1000)/(3*((int)GetSerializeSize(SER_DISK,0)+148)) < CTransaction::nMinRelayTxFee);
}

bool CTransaction::IsStandard() const
{
    if (nVersion > CTransaction::CURRENT_VERSION)
        return false;

    if (!IsFinal())
        return false;

    // Extremely large transactions with lots of inputs can cost the network
    // almost as much to process as they cost the sender in fees, because
    // computing signature hashes is O(ninputs*txsize). Limiting transactions
    // to MAX_STANDARD_TX_SIZE mitigates CPU exhaustion attacks.
    unsigned int sz = this->GetSerializeSize(SER_NETWORK, CTransaction::CURRENT_VERSION);
    if (sz >= MAX_STANDARD_TX_SIZE)
        return false;

    BOOST_FOREACH(const CTxIn& txin, vin)
    {
        // Biggest 'standard' txin is a 3-signature 3-of-3 CHECKMULTISIG
        // pay-to-script-hash, which is 3 ~80-byte signatures, 3
        // ~65-byte public keys, plus a few script ops.
        if (txin.scriptSig.size() > 500)
            return false;
        if (!txin.scriptSig.IsPushOnly())
            return false;
    }
    BOOST_FOREACH(const CTxOut& txout, vout) {
        if (!::IsStandard(txout.scriptPubKey))
            return false;
        if (txout.IsDust())
            return false;
    }
    return true;
}

//
// Check transaction inputs, and make sure any
// pay-to-script-hash transactions are evaluating IsStandard scripts
//
// Why bother? To avoid denial-of-service attacks; an attacker
// can submit a standard HASH... OP_EQUAL transaction,
// which will get accepted into blocks. The redemption
// script can be anything; an attacker could use a very
// expensive-to-check-upon-redemption script like:
//   DUP CHECKSIG DROP ... repeated 100 times... OP_1
//
bool CTransaction::AreInputsStandard(CCoinsViewCache& mapInputs) const
{
    if (IsCoinBase())
        return true; // Coinbases don't use vin normally

    for (unsigned int i = 0; i < vin.size(); i++)
    {
        const CTxOut& prev = GetOutputFor(vin[i], mapInputs);

        vector<vector<unsigned char> > vSolutions;
        txnouttype whichType;
        // get the scriptPubKey corresponding to this input:
        const CScript& prevScript = prev.scriptPubKey;
        if (!Solver(prevScript, whichType, vSolutions))
            return false;
        int nArgsExpected = ScriptSigArgsExpected(whichType, vSolutions);
        if (nArgsExpected < 0)
            return false;

        // Transactions with extra stuff in their scriptSigs are
        // non-standard. Note that this EvalScript() call will
        // be quick, because if there are any operations
        // beside "push data" in the scriptSig the
        // IsStandard() call returns false
        vector<vector<unsigned char> > stack;
        if (!EvalScript(stack, vin[i].scriptSig, *this, i, false, 0))
            return false;

        if (whichType == TX_SCRIPTHASH)
        {
            if (stack.empty())
                return false;
            CScript subscript(stack.back().begin(), stack.back().end());
            vector<vector<unsigned char> > vSolutions2;
            txnouttype whichType2;
            if (!Solver(subscript, whichType2, vSolutions2))
                return false;
            if (whichType2 == TX_SCRIPTHASH)
                return false;

            int tmpExpected;
            tmpExpected = ScriptSigArgsExpected(whichType2, vSolutions2);
            if (tmpExpected < 0)
                return false;
            nArgsExpected += tmpExpected;
        }

        if (stack.size() != (unsigned int)nArgsExpected)
            return false;
    }

    return true;
}

unsigned int CTransaction::GetLegacySigOpCount() const
{
    unsigned int nSigOps = 0;
    BOOST_FOREACH(const CTxIn& txin, vin)
    {
        nSigOps += txin.scriptSig.GetSigOpCount(false);
    }
    BOOST_FOREACH(const CTxOut& txout, vout)
    {
        nSigOps += txout.scriptPubKey.GetSigOpCount(false);
    }
    return nSigOps;
}


int CMerkleTx::SetMerkleBranch(const CBlock* pblock)
{
    CBlock blockTmp;

    if (pblock == NULL) {
        CCoins coins;
        if (pcoinsTip->GetCoins(GetHash(), coins)) {
            CBlockIndex *pindex = FindBlockByHeight(coins.nHeight);
            if (pindex) {
                if (!blockTmp.ReadFromDisk(pindex))
                    return 0;
                pblock = &blockTmp;
            }
        }
    }

    if (pblock) {
        // Update the tx's hashBlock
        hashBlock = pblock->GetHash();

        // Locate the transaction
        for (nIndex = 0; nIndex < (int)pblock->vtx.size(); nIndex++)
            if (pblock->vtx[nIndex] == *(CTransaction*)this)
                break;
        if (nIndex == (int)pblock->vtx.size())
        {
            vMerkleBranch.clear();
            nIndex = -1;
            printf("ERROR: SetMerkleBranch() : couldn't find tx in block\n");
            return 0;
        }

        // Fill in merkle branch
        vMerkleBranch = pblock->GetMerkleBranch(nIndex);
    }

    // Is the tx in a block that's in the main chain
    map<uint256, CBlockIndex*>::iterator mi = mapBlockIndex.find(hashBlock);
    if (mi == mapBlockIndex.end())
        return 0;
    CBlockIndex* pindex = (*mi).second;
    if (!pindex || !pindex->IsInMainChain())
        return 0;

    return pindexBest->nHeight - pindex->nHeight + 1;
}







bool CTransaction::CheckTransaction(CValidationState &state) const
{
    // Basic checks that don't depend on any context
    if (vin.empty())
        return state.DoS(10, error("CTransaction::CheckTransaction() : vin empty"));
    if (vout.empty())
        return state.DoS(10, error("CTransaction::CheckTransaction() : vout empty"));
    // Size limits
    if (::GetSerializeSize(*this, SER_NETWORK, PROTOCOL_VERSION) > MAX_BLOCK_SIZE)
        return state.DoS(100, error("CTransaction::CheckTransaction() : size limits failed"));

    // Check for negative or overflow output values
    int64 nValueOut = 0;
    BOOST_FOREACH(const CTxOut& txout, vout)
    {
        if (txout.nValue < 0)
            return state.DoS(100, error("CTransaction::CheckTransaction() : txout.nValue negative"));
        if (txout.nValue > MAX_MONEY)
            return state.DoS(100, error("CTransaction::CheckTransaction() : txout.nValue too high"));
        nValueOut += txout.nValue;
        if (!MoneyRange(nValueOut))
            return state.DoS(100, error("CTransaction::CheckTransaction() : txout total out of range"));
    }

    // Check for duplicate inputs
    set<COutPoint> vInOutPoints;
    BOOST_FOREACH(const CTxIn& txin, vin)
    {
        if (vInOutPoints.count(txin.prevout))
            return state.DoS(100, error("CTransaction::CheckTransaction() : duplicate inputs"));
        vInOutPoints.insert(txin.prevout);
    }

    if (IsCoinBase())
    {
        if (vin[0].scriptSig.size() < 2 || vin[0].scriptSig.size() > 100)
            return state.DoS(100, error("CTransaction::CheckTransaction() : coinbase script size"));
    }
    else
    {
        BOOST_FOREACH(const CTxIn& txin, vin)
            if (txin.prevout.IsNull())
                return state.DoS(10, error("CTransaction::CheckTransaction() : prevout is null"));
    }

    return true;
}

int64 CTransaction::GetMinFee(unsigned int nBlockSize, bool fAllowFree,
                              enum GetMinFee_mode mode) const
{
<<<<<<< HEAD
    if (dPriorityDelta > 0 || nFeeDelta > 0)
        return 0;

    // Base fee is either MIN_TX_FEE or MIN_RELAY_TX_FEE
    int64 nBaseFee = (mode == GMF_RELAY) ? MIN_RELAY_TX_FEE : MIN_TX_FEE;
=======
    // Base fee is either nMinTxFee or nMinRelayTxFee
    int64 nBaseFee = (mode == GMF_RELAY) ? nMinRelayTxFee : nMinTxFee;
>>>>>>> 09e437ba

    unsigned int nBytes = ::GetSerializeSize(*this, SER_NETWORK, PROTOCOL_VERSION);
    unsigned int nNewBlockSize = nBlockSize + nBytes;
    int64 nMinFee = (1 + (int64)nBytes / 1000) * nBaseFee;

    if (fAllowFree)
    {
        if (nBlockSize == 1)
        {
            // Transactions under 10K are free
            // (about 4500 BTC if made of 50 BTC inputs)
            if (nBytes < 10000)
                nMinFee = 0;
        }
        else
        {
            // Free transaction area
            if (nNewBlockSize < 27000)
                nMinFee = 0;
        }
    }

    // To limit dust spam, require base fee if any output is less than 0.01
    if (nMinFee < nBaseFee)
    {
        BOOST_FOREACH(const CTxOut& txout, vout)
            if (txout.nValue < CENT)
                nMinFee = nBaseFee;
    }

    // Raise the price as the block approaches full
    if (nBlockSize != 1 && nNewBlockSize >= MAX_BLOCK_SIZE_GEN/2)
    {
        if (nNewBlockSize >= MAX_BLOCK_SIZE_GEN)
            return MAX_MONEY;
        nMinFee *= MAX_BLOCK_SIZE_GEN / (MAX_BLOCK_SIZE_GEN - nNewBlockSize);
    }

    if (!MoneyRange(nMinFee))
        nMinFee = MAX_MONEY;
    return nMinFee;
}

void CTxMemPool::pruneSpent(const uint256 &hashTx, CCoins &coins)
{
    LOCK(cs);

    std::map<COutPoint, CInPoint>::iterator it = mapNextTx.lower_bound(COutPoint(hashTx, 0));

    // iterate over all COutPoints in mapNextTx whose hash equals the provided hashTx
    while (it != mapNextTx.end() && it->first.hash == hashTx) {
        coins.Spend(it->first.n); // and remove those outputs from coins
        it++;
    }
}

bool CTxMemPool::accept(CValidationState &state, CTransaction &tx, bool fCheckInputs, bool fLimitFree,
                        bool* pfMissingInputs)
{
    if (pfMissingInputs)
        *pfMissingInputs = false;

    if (!tx.CheckTransaction(state))
        return error("CTxMemPool::accept() : CheckTransaction failed");

    // Coinbase is only valid in a block, not as a loose transaction
    if (tx.IsCoinBase())
        return state.DoS(100, error("CTxMemPool::accept() : coinbase as individual tx"));

    unsigned int nSize = ::GetSerializeSize(tx, SER_NETWORK, PROTOCOL_VERSION);

    // To help v0.1.5 clients who would see it as a negative number
    if ((int64)tx.nLockTime > std::numeric_limits<int>::max() && !GetBoolArg("-acceptnonstdtxn"))
        return error("CTxMemPool::accept() : not accepting nLockTime beyond 2038 yet");

    BOOST_FOREACH(const CTxOut& txout, tx.vout)
    {
        if (txout.scriptPubKey.IsBlacklisted())
            return error("CTxMemPool::accept() : rejecting transaction with blacklisted output: %s", tx.GetHash().ToString().c_str());
    }

    // Rather not work on nonstandard transactions (unless -testnet)
    if (!fTestNet && !tx.IsStandard() && !GetBoolArg("-acceptnonstdtxn"))
        return error("CTxMemPool::accept() : nonstandard transaction type");

    // is it already in the memory pool?
    uint256 hash = tx.GetHash();
    {
        LOCK(cs);
        if (mapTx.count(hash))
            return false;
    }

    // Check for conflicts with in-memory transactions
    CTransaction* ptxOld = NULL;
    for (unsigned int i = 0; i < tx.vin.size(); i++)
    {
        COutPoint outpoint = tx.vin[i].prevout;
        if (mapNextTx.count(outpoint))
        {
            // Disable replacement feature for now
            return false;

            // Allow replacing with a newer version of the same transaction
            if (i != 0)
                return false;
            ptxOld = mapNextTx[outpoint].ptx;
            if (ptxOld->IsFinal())
                return false;
            if (!tx.IsNewerThan(*ptxOld))
                return false;
            for (unsigned int i = 0; i < tx.vin.size(); i++)
            {
                COutPoint outpoint = tx.vin[i].prevout;
                if (!mapNextTx.count(outpoint) || mapNextTx[outpoint].ptx != ptxOld)
                    return false;
            }
            break;
        }
    }

    if (fCheckInputs)
    {
        CCoinsView dummy;
        CCoinsViewCache view(dummy);

        {
        LOCK(cs);
        CCoinsViewMemPool viewMemPool(*pcoinsTip, *this);
        view.SetBackend(viewMemPool);

        // do we already have it?
        if (view.HaveCoins(hash))
            return false;

        // do all inputs exist?
        // Note that this does not check for the presence of actual outputs (see the next check for that),
        // only helps filling in pfMissingInputs (to determine missing vs spent).
        BOOST_FOREACH(const CTxIn txin, tx.vin) {
            if (!view.HaveCoins(txin.prevout.hash)) {
                if (pfMissingInputs)
                    *pfMissingInputs = true;
                return false;
            }
        }

        // are the actual inputs available?
        if (!tx.HaveInputs(view))
            return state.Invalid(error("CTxMemPool::accept() : inputs already spent"));

        // Bring the best block into scope
        view.GetBestBlock();

        // we have all inputs cached now, so switch back to dummy, so we don't need to keep lock on mempool
        view.SetBackend(dummy);
        }

        for (std::vector<CTxIn>::iterator it = tx.vin.begin(); it != tx.vin.end(); ++it)
        {
            COutPoint & outpoint = it->prevout;
            const CCoins &coins = view.GetCoins(outpoint.hash);
            assert(coins.IsAvailable(outpoint.n));
            if (coins.vout[outpoint.n].scriptPubKey.IsBlacklisted())
                return error("AcceptToMemoryPool() : ignoring transaction with blacklisted input: %s", tx.GetHash().ToString().c_str());
        }

        // Check for non-standard pay-to-script-hash in inputs
        if (!tx.AreInputsStandard(view) && !fTestNet)
        {
            if (!GetBoolArg("-acceptnonstdtxn"))
                return error("CTxMemPool::accept() : nonstandard transaction input");

            {
                int64 nBytesPerSigOp = GetArg("-bytespersigop", 0);
                int nSigOps = tx.GetLegacySigOpCount();
                nSigOps += tx.GetP2SHSigOpCount(view);

                if (nBytesPerSigOp && nSigOps > nSize / nBytesPerSigOp)
                    return error("CTxMemPool::accept() : transaction with out-of-bounds SigOpCount");
            }
        }

        // Note: if you modify this code to accept non-standard transactions, then
        // you should add code here to check that the transaction does a
        // reasonable number of ECDSA signature verifications.

        int64 nFees = tx.GetValueIn(view)-tx.GetValueOut();
        unsigned int nSize = ::GetSerializeSize(tx, SER_NETWORK, PROTOCOL_VERSION);

        // Don't accept it if it can't get into a block
        int64 txMinFee = tx.GetMinFee(1000, true, GMF_RELAY);
        if (fLimitFree && nFees < txMinFee)
            return error("CTxMemPool::accept() : not enough fees %s, %"PRI64d" < %"PRI64d,
                         hash.ToString().c_str(),
                         nFees, txMinFee);

        // Continuously rate-limit free transactions
        // This mitigates 'penny-flooding' -- sending thousands of free transactions just to
        // be annoying or make others' transactions take longer to confirm.
        if (fLimitFree && nFees < CTransaction::nMinRelayTxFee)
        {
            static double dFreeCount;
            static int64 nLastTime;
            int64 nNow = GetTime();

            LOCK(cs);

            // Use an exponentially decaying ~10-minute window:
            dFreeCount *= pow(1.0 - 1.0/600.0, (double)(nNow - nLastTime));
            nLastTime = nNow;
            // -limitfreerelay unit is thousand-bytes-per-minute
            // At default rate it would take over a month to fill 1GB
            if (dFreeCount >= GetArg("-limitfreerelay", 15)*10*1000)
                return error("CTxMemPool::accept() : free transaction rejected by rate limiter");
            if (fDebug)
                printf("Rate limit dFreeCount: %g => %g\n", dFreeCount, dFreeCount+nSize);
            dFreeCount += nSize;
        }

        // Check against previous transactions
        // This is done last to help prevent CPU exhaustion denial-of-service attacks.
        if (!tx.CheckInputs(state, view, true, SCRIPT_VERIFY_P2SH | SCRIPT_VERIFY_STRICTENC))
        {
            return error("CTxMemPool::accept() : ConnectInputs failed %s", hash.ToString().c_str());
        }
    }

    // Store transaction in memory
    {
        LOCK(cs);
        if (ptxOld)
        {
            printf("CTxMemPool::accept() : replacing tx %s with new version\n", ptxOld->GetHash().ToString().c_str());
            remove(*ptxOld);
        }
        addUnchecked(hash, tx);
    }

    ///// are we sure this is ok when loading transactions or restoring block txes
    // If updated, erase old tx from wallet
    if (ptxOld)
        EraseFromWallets(ptxOld->GetHash());
    SyncWithWallets(hash, tx, NULL, true);

    printf("CTxMemPool::accept() : accepted %s (poolsz %"PRIszu")\n",
           hash.ToString().c_str(),
           mapTx.size());
    return true;
}

bool CTransaction::AcceptToMemoryPool(CValidationState &state, bool fCheckInputs, bool fLimitFree, bool* pfMissingInputs)
{
    try {
        return mempool.accept(state, *this, fCheckInputs, fLimitFree, pfMissingInputs);
    } catch(std::runtime_error &e) {
        return state.Abort(_("System error: ") + e.what());
    }
}

bool CTxMemPool::addUnchecked(const uint256& hash, CTransaction &tx)
{
    // Add to memory pool without checking anything.  Don't call this directly,
    // call CTxMemPool::accept to properly check the transaction first.
    {
        mapTx[hash] = tx;
        for (unsigned int i = 0; i < tx.vin.size(); i++)
            mapNextTx[tx.vin[i].prevout] = CInPoint(&mapTx[hash], i);
        nTransactionsUpdated++;
    }
    return true;
}


bool CTxMemPool::remove(const CTransaction &tx, bool fRecursive)
{
    // Remove transaction from memory pool
    {
        LOCK(cs);
        uint256 hash = tx.GetHash();
        if (mapTx.count(hash))
        {
            if (fRecursive) {
                for (unsigned int i = 0; i < tx.vout.size(); i++) {
                    std::map<COutPoint, CInPoint>::iterator it = mapNextTx.find(COutPoint(hash, i));
                    if (it != mapNextTx.end())
                        remove(*it->second.ptx, true);
                }
            }
            BOOST_FOREACH(const CTxIn& txin, tx.vin)
                mapNextTx.erase(txin.prevout);
            mapTx.erase(hash);
            nTransactionsUpdated++;
        }
    }
    return true;
}

bool CTxMemPool::removeConflicts(const CTransaction &tx)
{
    // Remove transactions which depend on inputs of tx, recursively
    LOCK(cs);
    BOOST_FOREACH(const CTxIn &txin, tx.vin) {
        std::map<COutPoint, CInPoint>::iterator it = mapNextTx.find(txin.prevout);
        if (it != mapNextTx.end()) {
            const CTransaction &txConflict = *it->second.ptx;
            if (txConflict != tx)
                remove(txConflict, true);
        }
    }
    return true;
}

void CTxMemPool::clear()
{
    LOCK(cs);
    mapTx.clear();
    mapNextTx.clear();
    ++nTransactionsUpdated;
}

void CTxMemPool::queryHashes(std::vector<uint256>& vtxid)
{
    vtxid.clear();

    LOCK(cs);
    vtxid.reserve(mapTx.size());
    for (map<uint256, CTransaction>::iterator mi = mapTx.begin(); mi != mapTx.end(); ++mi)
    {
        if (mi->second.fBlacklisted)
            continue;
        vtxid.push_back((*mi).first);
    }
}




int CMerkleTx::GetDepthInMainChain(CBlockIndex* &pindexRet) const
{
    if (hashBlock == 0 || nIndex == -1)
        return 0;

    // Find the block it claims to be in
    map<uint256, CBlockIndex*>::iterator mi = mapBlockIndex.find(hashBlock);
    if (mi == mapBlockIndex.end())
        return 0;
    CBlockIndex* pindex = (*mi).second;
    if (!pindex || !pindex->IsInMainChain())
        return 0;

    // Make sure the merkle branch connects to this block
    if (!fMerkleVerified)
    {
        if (CBlock::CheckMerkleBranch(GetHash(), vMerkleBranch, nIndex) != pindex->hashMerkleRoot)
            return 0;
        fMerkleVerified = true;
    }

    pindexRet = pindex;
    return pindexBest->nHeight - pindex->nHeight + 1;
}


int CMerkleTx::GetBlocksToMaturity() const
{
    if (!IsCoinBase())
        return 0;
    return max(0, (COINBASE_MATURITY+20) - GetDepthInMainChain());
}


bool CMerkleTx::AcceptToMemoryPool(bool fCheckInputs, bool fLimitFree)
{
    CValidationState state;
    return CTransaction::AcceptToMemoryPool(state, fCheckInputs, fLimitFree);
}



bool CWalletTx::AcceptWalletTransaction(bool fCheckInputs)
{
    {
        LOCK(mempool.cs);
        // Add previous supporting transactions first
        BOOST_FOREACH(CMerkleTx& tx, vtxPrev)
        {
            if (!tx.IsCoinBase())
            {
                uint256 hash = tx.GetHash();
                if (!mempool.exists(hash) && pcoinsTip->HaveCoins(hash))
                    tx.AcceptToMemoryPool(fCheckInputs, false);
            }
        }
        return AcceptToMemoryPool(fCheckInputs, false);
    }
    return false;
}


// Return transaction in tx, and if it was found inside a block, its hash is placed in hashBlock
bool GetTransaction(const uint256 &hash, CTransaction &txOut, uint256 &hashBlock, bool fAllowSlow)
{
    CBlockIndex *pindexSlow = NULL;
    {
        LOCK(cs_main);
        {
            LOCK(mempool.cs);
            if (mempool.exists(hash))
            {
                txOut = mempool.lookup(hash);
                return true;
            }
        }

        if (fTxIndex) {
            CDiskTxPos postx;
            if (pblocktree->ReadTxIndex(hash, postx)) {
                CAutoFile file(OpenBlockFile(postx, true), SER_DISK, CLIENT_VERSION);
                CBlockHeader header;
                try {
                    file >> header;
                    fseek(file, postx.nTxOffset, SEEK_CUR);
                    file >> txOut;
                } catch (std::exception &e) {
                    return error("%s() : deserialize or I/O error", __PRETTY_FUNCTION__);
                }
                hashBlock = header.GetHash();
                if (txOut.GetHash() != hash)
                    return error("%s() : txid mismatch", __PRETTY_FUNCTION__);
                return true;
            }
        }

        if (fAllowSlow) { // use coin database to locate block that contains transaction, and scan it
            int nHeight = -1;
            {
                CCoinsViewCache &view = *pcoinsTip;
                CCoins coins;
                if (view.GetCoins(hash, coins))
                    nHeight = coins.nHeight;
            }
            if (nHeight > 0)
                pindexSlow = FindBlockByHeight(nHeight);
        }
    }

    if (pindexSlow) {
        CBlock block;
        if (block.ReadFromDisk(pindexSlow)) {
            BOOST_FOREACH(const CTransaction &tx, block.vtx) {
                if (tx.GetHash() == hash) {
                    txOut = tx;
                    hashBlock = pindexSlow->GetBlockHash();
                    return true;
                }
            }
        }
    }

    return false;
}






//////////////////////////////////////////////////////////////////////////////
//
// CBlock and CBlockIndex
//

static CBlockIndex* pblockindexFBBHLast;
CBlockIndex* FindBlockByHeight(int nHeight)
{
    CBlockIndex *pblockindex;
    if (nHeight < nBestHeight / 2)
        pblockindex = pindexGenesisBlock;
    else
        pblockindex = pindexBest;
    if (pblockindexFBBHLast && abs(nHeight - pblockindex->nHeight) > abs(nHeight - pblockindexFBBHLast->nHeight))
        pblockindex = pblockindexFBBHLast;
    while (pblockindex->nHeight > nHeight)
        pblockindex = pblockindex->pprev;
    while (pblockindex->nHeight < nHeight)
        pblockindex = pblockindex->pnext;
    pblockindexFBBHLast = pblockindex;
    return pblockindex;
}

bool CBlock::ReadFromDisk(const CBlockIndex* pindex)
{
    if (!ReadFromDisk(pindex->GetBlockPos()))
        return false;
    if (GetHash() != pindex->GetBlockHash())
        return error("CBlock::ReadFromDisk() : GetHash() doesn't match index");
    return true;
}

uint256 static GetOrphanRoot(const CBlockHeader* pblock)
{
    // Work back to the first block in the orphan chain
    while (mapOrphanBlocks.count(pblock->hashPrevBlock))
        pblock = mapOrphanBlocks[pblock->hashPrevBlock];
    return pblock->GetHash();
}

int64 static GetBlockValue(int nHeight, int64 nFees)
{
    int64 nSubsidy = 50 * COIN;

    // Subsidy is cut in half every 210000 blocks, which will occur approximately every 4 years
    nSubsidy >>= (nHeight / 210000);

    return nSubsidy + nFees;
}

static const int64 nTargetTimespan = 14 * 24 * 60 * 60; // two weeks
static const int64 nTargetSpacing = 10 * 60;
static const int64 nInterval = nTargetTimespan / nTargetSpacing;

//
// minimum amount of work that could possibly be required nTime after
// minimum work required was nBase
//
unsigned int ComputeMinWork(unsigned int nBase, int64 nTime)
{
    // Testnet has min-difficulty blocks
    // after nTargetSpacing*2 time between blocks:
    if (fTestNet && nTime > nTargetSpacing*2)
        return bnProofOfWorkLimit.GetCompact();

    CBigNum bnResult;
    bnResult.SetCompact(nBase);
    while (nTime > 0 && bnResult < bnProofOfWorkLimit)
    {
        // Maximum 400% adjustment...
        bnResult *= 4;
        // ... in best-case exactly 4-times-normal target time
        nTime -= nTargetTimespan*4;
    }
    if (bnResult > bnProofOfWorkLimit)
        bnResult = bnProofOfWorkLimit;
    return bnResult.GetCompact();
}

unsigned int static GetNextWorkRequired(const CBlockIndex* pindexLast, const CBlockHeader *pblock)
{
    unsigned int nProofOfWorkLimit = bnProofOfWorkLimit.GetCompact();

    // Genesis block
    if (pindexLast == NULL)
        return nProofOfWorkLimit;

    // Only change once per interval
    if ((pindexLast->nHeight+1) % nInterval != 0)
    {
        // Special difficulty rule for testnet:
        if (fTestNet)
        {
            // If the new block's timestamp is more than 2* 10 minutes
            // then allow mining of a min-difficulty block.
            if (pblock->nTime > pindexLast->nTime + nTargetSpacing*2)
                return nProofOfWorkLimit;
            else
            {
                // Return the last non-special-min-difficulty-rules-block
                const CBlockIndex* pindex = pindexLast;
                while (pindex->pprev && pindex->nHeight % nInterval != 0 && pindex->nBits == nProofOfWorkLimit)
                    pindex = pindex->pprev;
                return pindex->nBits;
            }
        }

        return pindexLast->nBits;
    }

    // Go back by what we want to be 14 days worth of blocks
    const CBlockIndex* pindexFirst = pindexLast;
    for (int i = 0; pindexFirst && i < nInterval-1; i++)
        pindexFirst = pindexFirst->pprev;
    assert(pindexFirst);

    // Limit adjustment step
    int64 nActualTimespan = pindexLast->GetBlockTime() - pindexFirst->GetBlockTime();
    printf("  nActualTimespan = %"PRI64d"  before bounds\n", nActualTimespan);
    if (nActualTimespan < nTargetTimespan/4)
        nActualTimespan = nTargetTimespan/4;
    if (nActualTimespan > nTargetTimespan*4)
        nActualTimespan = nTargetTimespan*4;

    // Retarget
    CBigNum bnNew;
    bnNew.SetCompact(pindexLast->nBits);
    bnNew *= nActualTimespan;
    bnNew /= nTargetTimespan;

    if (bnNew > bnProofOfWorkLimit)
        bnNew = bnProofOfWorkLimit;

    /// debug print
    printf("GetNextWorkRequired RETARGET\n");
    printf("nTargetTimespan = %"PRI64d"    nActualTimespan = %"PRI64d"\n", nTargetTimespan, nActualTimespan);
    printf("Before: %08x  %s\n", pindexLast->nBits, CBigNum().SetCompact(pindexLast->nBits).getuint256().ToString().c_str());
    printf("After:  %08x  %s\n", bnNew.GetCompact(), bnNew.getuint256().ToString().c_str());

    return bnNew.GetCompact();
}

bool CheckProofOfWork(uint256 hash, unsigned int nBits, bool fSilent)
{
    CBigNum bnTarget;
    bnTarget.SetCompact(nBits);

    // Check range
    if (bnTarget <= 0 || bnTarget > bnProofOfWorkLimit)
        return fSilent ? false : error("CheckProofOfWork() : nBits below minimum work");

    // Check proof of work matches claimed amount
    if (hash > bnTarget.getuint256())
        return fSilent ? false : error("CheckProofOfWork() : hash doesn't match nBits");

    return true;
}

// Return maximum amount of blocks that other nodes claim to have
int GetNumBlocksOfPeers()
{
    return std::max(cPeerBlockCounts.median(), Checkpoints::GetTotalBlocksEstimate());
}

bool IsInitialBlockDownload()
{
    if (pindexBest == NULL || fImporting || fReindex || nBestHeight < Checkpoints::GetTotalBlocksEstimate())
        return true;
    static int64 nLastUpdate;
    static CBlockIndex* pindexLastBest;
    if (pindexBest != pindexLastBest)
    {
        pindexLastBest = pindexBest;
        nLastUpdate = GetTime();
    }
    return (GetTime() - nLastUpdate < 10 &&
            pindexBest->GetBlockTime() < GetTime() - 24 * 60 * 60);
}

void static InvalidChainFound(CBlockIndex* pindexNew)
{
    if (pindexNew->nChainWork > nBestInvalidWork)
    {
        nBestInvalidWork = pindexNew->nChainWork;
        pblocktree->WriteBestInvalidWork(CBigNum(nBestInvalidWork));
        uiInterface.NotifyBlocksChanged();
    }
    printf("InvalidChainFound: invalid block=%s  height=%d  log2_work=%.8g  date=%s\n",
      pindexNew->GetBlockHash().ToString().c_str(), pindexNew->nHeight,
      log(pindexNew->nChainWork.getdouble())/log(2.0), DateTimeStrFormat("%Y-%m-%d %H:%M:%S",
      pindexNew->GetBlockTime()).c_str());
    printf("InvalidChainFound:  current best=%s  height=%d  log2_work=%.8g  date=%s\n",
      hashBestChain.ToString().c_str(), nBestHeight, log(nBestChainWork.getdouble())/log(2.0),
      DateTimeStrFormat("%Y-%m-%d %H:%M:%S", pindexBest->GetBlockTime()).c_str());
    if (pindexBest && nBestInvalidWork > nBestChainWork + (pindexBest->GetBlockWork() * 6).getuint256())
        printf("InvalidChainFound: Warning: Displayed transactions may not be correct! You may need to upgrade, or other nodes may need to upgrade.\n");
}

void static InvalidBlockFound(CBlockIndex *pindex) {
    pindex->nStatus |= BLOCK_FAILED_VALID;
    pblocktree->WriteBlockIndex(CDiskBlockIndex(pindex));
    setBlockIndexValid.erase(pindex);
    InvalidChainFound(pindex);
    if (pindex->pnext) {
        CValidationState stateDummy;
        ConnectBestBlock(stateDummy); // reorganise away from the failed block
    }
}

bool ConnectBestBlock(CValidationState &state) {
    do {
        CBlockIndex *pindexNewBest;

        {
            std::set<CBlockIndex*,CBlockIndexWorkComparator>::reverse_iterator it = setBlockIndexValid.rbegin();
            if (it == setBlockIndexValid.rend())
                return true;
            pindexNewBest = *it;
        }

        if (pindexNewBest == pindexBest || (pindexBest && pindexNewBest->nChainWork == pindexBest->nChainWork))
            return true; // nothing to do

        // check ancestry
        CBlockIndex *pindexTest = pindexNewBest;
        std::vector<CBlockIndex*> vAttach;
        do {
            if (pindexTest->nStatus & BLOCK_FAILED_MASK) {
                // mark descendants failed
                CBlockIndex *pindexFailed = pindexNewBest;
                while (pindexTest != pindexFailed) {
                    pindexFailed->nStatus |= BLOCK_FAILED_CHILD;
                    setBlockIndexValid.erase(pindexFailed);
                    pblocktree->WriteBlockIndex(CDiskBlockIndex(pindexFailed));
                    pindexFailed = pindexFailed->pprev;
                }
                InvalidChainFound(pindexNewBest);
                break;
            }

            if (pindexBest == NULL || pindexTest->nChainWork > pindexBest->nChainWork)
                vAttach.push_back(pindexTest);

            if (pindexTest->pprev == NULL || pindexTest->pnext != NULL) {
                reverse(vAttach.begin(), vAttach.end());
                BOOST_FOREACH(CBlockIndex *pindexSwitch, vAttach) {
                    boost::this_thread::interruption_point();
                    try {
                        if (!SetBestChain(state, pindexSwitch))
                            return false;
                    } catch(std::runtime_error &e) {
                        return state.Abort(_("System error: ") + e.what());
                    }
                }
                return true;
            }
            pindexTest = pindexTest->pprev;
        } while(true);
    } while(true);
}

void CBlockHeader::UpdateTime(const CBlockIndex* pindexPrev)
{
    nTime = max(pindexPrev->GetMedianTimePast()+1, GetAdjustedTime());

    // Updating time can change work required on testnet:
    if (fTestNet)
        nBits = GetNextWorkRequired(pindexPrev, this);
}











const CTxOut &CTransaction::GetOutputFor(const CTxIn& input, CCoinsViewCache& view)
{
    const CCoins &coins = view.GetCoins(input.prevout.hash);
    assert(coins.IsAvailable(input.prevout.n));
    return coins.vout[input.prevout.n];
}

int64 CTransaction::GetValueIn(CCoinsViewCache& inputs) const
{
    if (IsCoinBase())
        return 0;

    int64 nResult = 0;
    for (unsigned int i = 0; i < vin.size(); i++)
        nResult += GetOutputFor(vin[i], inputs).nValue;

    return nResult;
}

unsigned int CTransaction::GetP2SHSigOpCount(CCoinsViewCache& inputs) const
{
    if (IsCoinBase())
        return 0;

    unsigned int nSigOps = 0;
    for (unsigned int i = 0; i < vin.size(); i++)
    {
        const CTxOut &prevout = GetOutputFor(vin[i], inputs);
        if (prevout.scriptPubKey.IsPayToScriptHash())
            nSigOps += prevout.scriptPubKey.GetSigOpCount(vin[i].scriptSig);
    }
    return nSigOps;
}

void CTransaction::UpdateCoins(CValidationState &state, CCoinsViewCache &inputs, CTxUndo &txundo, int nHeight, const uint256 &txhash) const
{
    // mark inputs spent
    if (!IsCoinBase()) {
        BOOST_FOREACH(const CTxIn &txin, vin) {
            CCoins &coins = inputs.GetCoins(txin.prevout.hash);
            CTxInUndo undo;
            assert(coins.Spend(txin.prevout, undo));
            txundo.vprevout.push_back(undo);
        }
    }

    // add outputs
    assert(inputs.SetCoins(txhash, CCoins(*this, nHeight)));
}

bool CTransaction::HaveInputs(CCoinsViewCache &inputs) const
{
    if (!IsCoinBase()) {
        // first check whether information about the prevout hash is available
        for (unsigned int i = 0; i < vin.size(); i++) {
            const COutPoint &prevout = vin[i].prevout;
            if (!inputs.HaveCoins(prevout.hash))
                return false;
        }

        // then check whether the actual outputs are available
        for (unsigned int i = 0; i < vin.size(); i++) {
            const COutPoint &prevout = vin[i].prevout;
            const CCoins &coins = inputs.GetCoins(prevout.hash);
            if (!coins.IsAvailable(prevout.n))
                return false;
        }
    }
    return true;
}

bool CScriptCheck::operator()() const {
    const CScript &scriptSig = ptxTo->vin[nIn].scriptSig;
    if (!VerifyScript(scriptSig, scriptPubKey, *ptxTo, nIn, nFlags, nHashType))
        return error("CScriptCheck() : %s VerifySignature failed", ptxTo->GetHash().ToString().c_str());
    return true;
}

bool VerifySignature(const CCoins& txFrom, const CTransaction& txTo, unsigned int nIn, unsigned int flags, int nHashType)
{
    return CScriptCheck(txFrom, txTo, nIn, flags, nHashType)();
}

bool CTransaction::CheckInputs(CValidationState &state, CCoinsViewCache &inputs, bool fScriptChecks, unsigned int flags, std::vector<CScriptCheck> *pvChecks) const
{
    if (!IsCoinBase())
    {
        if (pvChecks)
            pvChecks->reserve(vin.size());

        // This doesn't trigger the DoS code on purpose; if it did, it would make it easier
        // for an attacker to attempt to split the network.
        if (!HaveInputs(inputs))
            return state.Invalid(error("CheckInputs() : %s inputs unavailable", GetHash().ToString().c_str()));

        // While checking, GetBestBlock() refers to the parent block.
        // This is also true for mempool checks.
        int nSpendHeight = inputs.GetBestBlock()->nHeight + 1;
        int64 nValueIn = 0;
        int64 nFees = 0;
        for (unsigned int i = 0; i < vin.size(); i++)
        {
            const COutPoint &prevout = vin[i].prevout;
            const CCoins &coins = inputs.GetCoins(prevout.hash);

            // If prev is coinbase, check that it's matured
            if (coins.IsCoinBase()) {
                if (nSpendHeight - coins.nHeight < COINBASE_MATURITY)
                    return state.Invalid(error("CheckInputs() : tried to spend coinbase at depth %d", nSpendHeight - coins.nHeight));
            }

            // Check for negative or overflow input values
            nValueIn += coins.vout[prevout.n].nValue;
            if (!MoneyRange(coins.vout[prevout.n].nValue) || !MoneyRange(nValueIn))
                return state.DoS(100, error("CheckInputs() : txin values out of range"));

        }

        if (nValueIn < GetValueOut())
            return state.DoS(100, error("CheckInputs() : %s value in < value out", GetHash().ToString().c_str()));

        // Tally transaction fees
        int64 nTxFee = nValueIn - GetValueOut();
        if (nTxFee < 0)
            return state.DoS(100, error("CheckInputs() : %s nTxFee < 0", GetHash().ToString().c_str()));
        nFees += nTxFee;
        if (!MoneyRange(nFees))
            return state.DoS(100, error("CheckInputs() : nFees out of range"));

        // The first loop above does all the inexpensive checks.
        // Only if ALL inputs pass do we perform expensive ECDSA signature checks.
        // Helps prevent CPU exhaustion attacks.

        // Skip ECDSA signature verification when connecting blocks
        // before the last block chain checkpoint. This is safe because block merkle hashes are
        // still computed and checked, and any change will be caught at the next checkpoint.
        if (fScriptChecks) {
            for (unsigned int i = 0; i < vin.size(); i++) {
                const COutPoint &prevout = vin[i].prevout;
                const CCoins &coins = inputs.GetCoins(prevout.hash);

                // Verify signature
                CScriptCheck check(coins, *this, i, flags, 0);
                if (pvChecks) {
                    pvChecks->push_back(CScriptCheck());
                    check.swap(pvChecks->back());
                } else if (!check()) {
                    if (flags & SCRIPT_VERIFY_STRICTENC) {
                        // For now, check whether the failure was caused by non-canonical
                        // encodings or not; if so, don't trigger DoS protection.
                        CScriptCheck check(coins, *this, i, flags & (~SCRIPT_VERIFY_STRICTENC), 0);
                        if (check())
                            return state.Invalid();
                    }
                    return state.DoS(100,false);
                }
            }
        }
    }

    return true;
}




bool CBlock::DisconnectBlock(CValidationState &state, CBlockIndex *pindex, CCoinsViewCache &view, bool *pfClean)
{
    assert(pindex == view.GetBestBlock());

    if (pfClean)
        *pfClean = false;

    bool fClean = true;

    CBlockUndo blockUndo;
    CDiskBlockPos pos = pindex->GetUndoPos();
    if (pos.IsNull())
        return error("DisconnectBlock() : no undo data available");
    if (!blockUndo.ReadFromDisk(pos, pindex->pprev->GetBlockHash()))
        return error("DisconnectBlock() : failure reading undo data");

    if (blockUndo.vtxundo.size() + 1 != vtx.size())
        return error("DisconnectBlock() : block and undo data inconsistent");

    // undo transactions in reverse order
    for (int i = vtx.size() - 1; i >= 0; i--) {
        const CTransaction &tx = vtx[i];
        uint256 hash = tx.GetHash();

        // check that all outputs are available
        if (!view.HaveCoins(hash)) {
            fClean = fClean && error("DisconnectBlock() : outputs still spent? database corrupted");
            view.SetCoins(hash, CCoins());
        }
        CCoins &outs = view.GetCoins(hash);

        CCoins outsBlock = CCoins(tx, pindex->nHeight);
        if (outs != outsBlock)
            fClean = fClean && error("DisconnectBlock() : added transaction mismatch? database corrupted");

        // remove outputs
        outs = CCoins();

        // restore inputs
        if (i > 0) { // not coinbases
            const CTxUndo &txundo = blockUndo.vtxundo[i-1];
            if (txundo.vprevout.size() != tx.vin.size())
                return error("DisconnectBlock() : transaction and undo data inconsistent");
            for (unsigned int j = tx.vin.size(); j-- > 0;) {
                const COutPoint &out = tx.vin[j].prevout;
                const CTxInUndo &undo = txundo.vprevout[j];
                CCoins coins;
                view.GetCoins(out.hash, coins); // this can fail if the prevout was already entirely spent
                if (undo.nHeight != 0) {
                    // undo data contains height: this is the last output of the prevout tx being spent
                    if (!coins.IsPruned())
                        fClean = fClean && error("DisconnectBlock() : undo data overwriting existing transaction");
                    coins = CCoins();
                    coins.fCoinBase = undo.fCoinBase;
                    coins.nHeight = undo.nHeight;
                    coins.nVersion = undo.nVersion;
                } else {
                    if (coins.IsPruned())
                        fClean = fClean && error("DisconnectBlock() : undo data adding output to missing transaction");
                }
                if (coins.IsAvailable(out.n))
                    fClean = fClean && error("DisconnectBlock() : undo data overwriting existing output");
                if (coins.vout.size() < out.n+1)
                    coins.vout.resize(out.n+1);
                coins.vout[out.n] = undo.txout;
                if (!view.SetCoins(out.hash, coins))
                    return error("DisconnectBlock() : cannot restore coin inputs");
            }
        }
    }

    // move best block pointer to prevout block
    view.SetBestBlock(pindex->pprev);

    if (pfClean) {
        *pfClean = fClean;
        return true;
    } else {
        return fClean;
    }
}

void static FlushBlockFile(bool fFinalize = false)
{
    LOCK(cs_LastBlockFile);

    CDiskBlockPos posOld(nLastBlockFile, 0);

    FILE *fileOld = OpenBlockFile(posOld);
    if (fileOld) {
        if (fFinalize)
            TruncateFile(fileOld, infoLastBlockFile.nSize);
        FileCommit(fileOld);
        fclose(fileOld);
    }

    fileOld = OpenUndoFile(posOld);
    if (fileOld) {
        if (fFinalize)
            TruncateFile(fileOld, infoLastBlockFile.nUndoSize);
        FileCommit(fileOld);
        fclose(fileOld);
    }
}

bool FindUndoPos(CValidationState &state, int nFile, CDiskBlockPos &pos, unsigned int nAddSize);

static CCheckQueue<CScriptCheck> scriptcheckqueue(128);

void ThreadScriptCheck() {
    RenameThread("bitcoin-scriptch");
    scriptcheckqueue.Thread();
}

bool CBlock::ConnectBlock(CValidationState &state, CBlockIndex* pindex, CCoinsViewCache &view, bool fJustCheck)
{
    // Check it again in case a previous version let a bad block in
    if (!CheckBlock(state, !fJustCheck, !fJustCheck))
        return false;

    // verify that the view's current state corresponds to the previous block
    assert(pindex->pprev == view.GetBestBlock());

    // Special case for the genesis block, skipping connection of its transactions
    // (its coinbase is unspendable)
    if (GetHash() == hashGenesisBlock) {
        view.SetBestBlock(pindex);
        pindexGenesisBlock = pindex;
        return true;
    }

    bool fScriptChecks = pindex->nHeight >= Checkpoints::GetTotalBlocksEstimate();

    // Do not allow blocks that contain transactions which 'overwrite' older transactions,
    // unless those are already completely spent.
    // If such overwrites are allowed, coinbases and transactions depending upon those
    // can be duplicated to remove the ability to spend the first instance -- even after
    // being sent to another address.
    // See BIP30 and http://r6.ca/blog/20120206T005236Z.html for more information.
    // This logic is not necessary for memory pool transactions, as AcceptToMemoryPool
    // already refuses previously-known transaction ids entirely.
    // This rule was originally applied all blocks whose timestamp was after March 15, 2012, 0:00 UTC.
    // Now that the whole chain is irreversibly beyond that time it is applied to all blocks except the
    // two in the chain that violate it. This prevents exploiting the issue against nodes in their
    // initial block download.
    bool fEnforceBIP30 = (!pindex->phashBlock) || // Enforce on CreateNewBlock invocations which don't have a hash.
                          !((pindex->nHeight==91842 && pindex->GetBlockHash() == uint256("0x00000000000a4d0a398161ffc163c503763b1f4360639393e0e4c8e300e0caec")) ||
                           (pindex->nHeight==91880 && pindex->GetBlockHash() == uint256("0x00000000000743f190a18c5577a3c2d2a1f610ae9601ac046a38084ccb7cd721")));
    if (fEnforceBIP30) {
        for (unsigned int i=0; i<vtx.size(); i++) {
            uint256 hash = GetTxHash(i);
            if (view.HaveCoins(hash) && !view.GetCoins(hash).IsPruned())
                return state.DoS(100, error("ConnectBlock() : tried to overwrite transaction"));
        }
    }

    // BIP16 didn't become active until Apr 1 2012
    int64 nBIP16SwitchTime = 1333238400;
    bool fStrictPayToScriptHash = (pindex->nTime >= nBIP16SwitchTime);

    unsigned int flags = SCRIPT_VERIFY_NOCACHE |
                         (fStrictPayToScriptHash ? SCRIPT_VERIFY_P2SH : SCRIPT_VERIFY_NONE);

    CBlockUndo blockundo;

    CCheckQueueControl<CScriptCheck> control(fScriptChecks && nScriptCheckThreads ? &scriptcheckqueue : NULL);

    int64 nStart = GetTimeMicros();
    int64 nFees = 0;
    int nInputs = 0;
    unsigned int nSigOps = 0;
    CDiskTxPos pos(pindex->GetBlockPos(), GetSizeOfCompactSize(vtx.size()));
    std::vector<std::pair<uint256, CDiskTxPos> > vPos;
    vPos.reserve(vtx.size());
    for (unsigned int i=0; i<vtx.size(); i++)
    {
        const CTransaction &tx = vtx[i];

        nInputs += tx.vin.size();
        nSigOps += tx.GetLegacySigOpCount();
        if (nSigOps > MAX_BLOCK_SIGOPS)
            return state.DoS(100, "bad-blk-sigops", error("ConnectBlock() : too many sigops"));

        if (!tx.IsCoinBase())
        {
            if (!tx.HaveInputs(view))
                return state.DoS(100, "bad-txns", error("ConnectBlock() : inputs missing/spent"));

            if (fStrictPayToScriptHash)
            {
                // Add in sigops done by pay-to-script-hash inputs;
                // this is to prevent a "rogue miner" from creating
                // an incredibly-expensive-to-validate block.
                nSigOps += tx.GetP2SHSigOpCount(view);
                if (nSigOps > MAX_BLOCK_SIGOPS)
                     return state.DoS(100, "bad-blk-sigops", error("ConnectBlock() : too many sigops"));
            }

            nFees += tx.GetValueIn(view)-tx.GetValueOut();

            std::vector<CScriptCheck> vChecks;
            if (!tx.CheckInputs(state, view, fScriptChecks, flags, nScriptCheckThreads ? &vChecks : NULL))
                return state.Invalid("bad-blk-sigops");
            control.Add(vChecks);
        }

        CTxUndo txundo;
        tx.UpdateCoins(state, view, txundo, pindex->nHeight, GetTxHash(i));
        if (!tx.IsCoinBase())
            blockundo.vtxundo.push_back(txundo);

        vPos.push_back(std::make_pair(GetTxHash(i), pos));
        pos.nTxOffset += ::GetSerializeSize(tx, SER_DISK, CLIENT_VERSION);
    }
    int64 nTime = GetTimeMicros() - nStart;
    if (fBenchmark)
        printf("- Connect %u transactions: %.2fms (%.3fms/tx, %.3fms/txin)\n", (unsigned)vtx.size(), 0.001 * nTime, 0.001 * nTime / vtx.size(), nInputs <= 1 ? 0 : 0.001 * nTime / (nInputs-1));

    if (vtx[0].GetValueOut() > GetBlockValue(pindex->nHeight, nFees))
        return state.DoS(100, "bad-cb-amount", error("ConnectBlock() : coinbase pays too much (actual=%"PRI64d" vs limit=%"PRI64d")", vtx[0].GetValueOut(), GetBlockValue(pindex->nHeight, nFees)));

    if (!control.Wait())
        return state.DoS(100, false);
    int64 nTime2 = GetTimeMicros() - nStart;
    if (fBenchmark)
        printf("- Verify %u txins: %.2fms (%.3fms/txin)\n", nInputs - 1, 0.001 * nTime2, nInputs <= 1 ? 0 : 0.001 * nTime2 / (nInputs-1));

    if (fJustCheck)
        return true;

    // Write undo information to disk
    if (pindex->GetUndoPos().IsNull() || (pindex->nStatus & BLOCK_VALID_MASK) < BLOCK_VALID_SCRIPTS)
    {
        if (pindex->GetUndoPos().IsNull()) {
            CDiskBlockPos pos;
            if (!FindUndoPos(state, pindex->nFile, pos, ::GetSerializeSize(blockundo, SER_DISK, CLIENT_VERSION) + 40))
                return error("ConnectBlock() : FindUndoPos failed");
            if (!blockundo.WriteToDisk(pos, pindex->pprev->GetBlockHash()))
                return state.Abort(_("Failed to write undo data"));

            // update nUndoPos in block index
            pindex->nUndoPos = pos.nPos;
            pindex->nStatus |= BLOCK_HAVE_UNDO;
        }

        pindex->nStatus = (pindex->nStatus & ~BLOCK_VALID_MASK) | BLOCK_VALID_SCRIPTS;

        CDiskBlockIndex blockindex(pindex);
        if (!pblocktree->WriteBlockIndex(blockindex))
            return state.Abort(_("Failed to write block index"));
    }

    if (fTxIndex)
        if (!pblocktree->WriteTxIndex(vPos))
            return state.Abort(_("Failed to write transaction index"));

    // add this block to the view's block chain
    assert(view.SetBestBlock(pindex));

    // Watch for transactions paying to me
    for (unsigned int i=0; i<vtx.size(); i++)
        SyncWithWallets(GetTxHash(i), vtx[i], this, true);

    return true;
}

bool SetBestChain(CValidationState &state, CBlockIndex* pindexNew)
{
    // All modifications to the coin state will be done in this cache.
    // Only when all have succeeded, we push it to pcoinsTip.
    CCoinsViewCache view(*pcoinsTip, true);

    // Find the fork (typically, there is none)
    CBlockIndex* pfork = view.GetBestBlock();
    CBlockIndex* plonger = pindexNew;
    while (pfork && pfork != plonger)
    {
        while (plonger->nHeight > pfork->nHeight) {
            plonger = plonger->pprev;
            assert(plonger != NULL);
        }
        if (pfork == plonger)
            break;
        pfork = pfork->pprev;
        assert(pfork != NULL);
    }

    // List of what to disconnect (typically nothing)
    vector<CBlockIndex*> vDisconnect;
    for (CBlockIndex* pindex = view.GetBestBlock(); pindex != pfork; pindex = pindex->pprev)
        vDisconnect.push_back(pindex);

    // List of what to connect (typically only pindexNew)
    vector<CBlockIndex*> vConnect;
    for (CBlockIndex* pindex = pindexNew; pindex != pfork; pindex = pindex->pprev)
        vConnect.push_back(pindex);
    reverse(vConnect.begin(), vConnect.end());

    if (vDisconnect.size() > 0) {
        printf("REORGANIZE: Disconnect %"PRIszu" blocks; %s..\n", vDisconnect.size(), pfork->GetBlockHash().ToString().c_str());
        printf("REORGANIZE: Connect %"PRIszu" blocks; ..%s\n", vConnect.size(), pindexNew->GetBlockHash().ToString().c_str());
    }

    // Disconnect shorter branch
    vector<CTransaction> vResurrect;
    BOOST_FOREACH(CBlockIndex* pindex, vDisconnect) {
        CBlock block;
        if (!block.ReadFromDisk(pindex))
            return state.Abort(_("Failed to read block"));
        int64 nStart = GetTimeMicros();
        if (!block.DisconnectBlock(state, pindex, view))
            return error("SetBestBlock() : DisconnectBlock %s failed", pindex->GetBlockHash().ToString().c_str());
        if (fBenchmark)
            printf("- Disconnect: %.2fms\n", (GetTimeMicros() - nStart) * 0.001);

        // Queue memory transactions to resurrect.
        // We only do this for blocks after the last checkpoint (reorganisation before that
        // point should only happen with -reindex/-loadblock, or a misbehaving peer.
        BOOST_FOREACH(const CTransaction& tx, block.vtx)
            if (!tx.IsCoinBase() && pindex->nHeight > Checkpoints::GetTotalBlocksEstimate())
                vResurrect.push_back(tx);
    }

    // Connect longer branch
    vector<CTransaction> vDelete;
    BOOST_FOREACH(CBlockIndex *pindex, vConnect) {
        CBlock block;
        if (!block.ReadFromDisk(pindex))
            return state.Abort(_("Failed to read block"));
        int64 nStart = GetTimeMicros();
        if (!block.ConnectBlock(state, pindex, view)) {
            if (state.IsInvalid()) {
                InvalidChainFound(pindexNew);
                InvalidBlockFound(pindex);
            }
            return error("SetBestBlock() : ConnectBlock %s failed", pindex->GetBlockHash().ToString().c_str());
        }
        if (fBenchmark)
            printf("- Connect: %.2fms\n", (GetTimeMicros() - nStart) * 0.001);

        // Queue memory transactions to delete
        BOOST_FOREACH(const CTransaction& tx, block.vtx)
            vDelete.push_back(tx);
    }

    // Flush changes to global coin state
    int64 nStart = GetTimeMicros();
    int nModified = view.GetCacheSize();
    assert(view.Flush());
    int64 nTime = GetTimeMicros() - nStart;
    if (fBenchmark)
        printf("- Flush %i transactions: %.2fms (%.4fms/tx)\n", nModified, 0.001 * nTime, 0.001 * nTime / nModified);

    // Make sure it's successfully written to disk before changing memory structure
    bool fIsInitialDownload = IsInitialBlockDownload();
    if (!fIsInitialDownload || pcoinsTip->GetCacheSize() > nCoinCacheSize) {
        // Typical CCoins structures on disk are around 100 bytes in size.
        // Pushing a new one to the database can cause it to be written
        // twice (once in the log, and once in the tables). This is already
        // an overestimation, as most will delete an existing entry or
        // overwrite one. Still, use a conservative safety factor of 2.
        if (!CheckDiskSpace(100 * 2 * 2 * pcoinsTip->GetCacheSize()))
            return state.Error("out of disk space");
        FlushBlockFile();
        pblocktree->Sync();
        if (!pcoinsTip->Flush())
            return state.Abort(_("Failed to write to coin database"));
    }

    // At this point, all changes have been done to the database.
    // Proceed by updating the memory structures.

    // Disconnect shorter branch
    BOOST_FOREACH(CBlockIndex* pindex, vDisconnect)
        if (pindex->pprev)
            pindex->pprev->pnext = NULL;

    // Connect longer branch
    BOOST_FOREACH(CBlockIndex* pindex, vConnect)
        if (pindex->pprev)
            pindex->pprev->pnext = pindex;

    // Resurrect memory transactions that were in the disconnected branch
    BOOST_FOREACH(CTransaction& tx, vResurrect) {
        // ignore validation errors in resurrected transactions
        CValidationState stateDummy;
        tx.AcceptToMemoryPool(stateDummy, true, false);
    }

    // Delete redundant memory transactions that are in the connected branch
    BOOST_FOREACH(CTransaction& tx, vDelete) {
        mempool.remove(tx);
        mempool.removeConflicts(tx);
    }

    // Update best block in wallet (so we can detect restored wallets)
    if ((pindexNew->nHeight % 20160) == 0 || (!fIsInitialDownload && (pindexNew->nHeight % 144) == 0))
    {
        const CBlockLocator locator(pindexNew);
        ::SetBestChain(locator);
    }

    // New best block
    hashBestChain = pindexNew->GetBlockHash();
    pindexBest = pindexNew;
    pblockindexFBBHLast = NULL;
    nBestHeight = pindexBest->nHeight;
    nBestChainWork = pindexNew->nChainWork;
    nTimeBestReceived = GetTime();
    nTransactionsUpdated++;
    printf("SetBestChain: new best=%s  height=%d  log2_work=%.8g  tx=%lu  date=%s progress=%f\n",
      hashBestChain.ToString().c_str(), nBestHeight, log(nBestChainWork.getdouble())/log(2.0), (unsigned long)pindexNew->nChainTx,
      DateTimeStrFormat("%Y-%m-%d %H:%M:%S", pindexBest->GetBlockTime()).c_str(),
      Checkpoints::GuessVerificationProgress(pindexBest));

    // Check the version of the last 100 blocks to see if we need to upgrade:
    if (!fIsInitialDownload)
    {
        int nUpgraded = 0;
        const CBlockIndex* pindex = pindexBest;
        for (int i = 0; i < 100 && pindex != NULL; i++)
        {
            if (pindex->nVersion > CBlock::CURRENT_VERSION)
                ++nUpgraded;
            pindex = pindex->pprev;
        }
        if (nUpgraded > 0)
            printf("SetBestChain: %d of last 100 blocks above version %d\n", nUpgraded, CBlock::CURRENT_VERSION);
        if (nUpgraded > 100/2)
            // strMiscWarning is read by GetWarnings(), called by Qt and the JSON-RPC code to warn the user:
            strMiscWarning = _("Warning: This version is obsolete, upgrade required!");
    }

    std::string strCmd = GetArg("-blocknotify", "");

    if (!fIsInitialDownload && !strCmd.empty())
    {
        boost::replace_all(strCmd, "%s", hashBestChain.GetHex());
        boost::thread t(runCommand, strCmd); // thread runs free
    }

    return true;
}


bool CBlock::AddToBlockIndex(CValidationState &state, const CDiskBlockPos &pos)
{
    // Check for duplicate
    uint256 hash = GetHash();
    if (mapBlockIndex.count(hash))
<<<<<<< HEAD
        return state.Invalid("duplicate", error("AddToBlockIndex() : %s already exists", BlockHashStr(hash).c_str()));
=======
        return state.Invalid(error("AddToBlockIndex() : %s already exists", hash.ToString().c_str()));
>>>>>>> 09e437ba

    // Construct new block index object
    CBlockIndex* pindexNew = new CBlockIndex(*this);
    assert(pindexNew);
    map<uint256, CBlockIndex*>::iterator mi = mapBlockIndex.insert(make_pair(hash, pindexNew)).first;
    pindexNew->phashBlock = &((*mi).first);
    map<uint256, CBlockIndex*>::iterator miPrev = mapBlockIndex.find(hashPrevBlock);
    if (miPrev != mapBlockIndex.end())
    {
        pindexNew->pprev = (*miPrev).second;
        pindexNew->nHeight = pindexNew->pprev->nHeight + 1;
    }
    pindexNew->nTx = vtx.size();
    pindexNew->nChainWork = (pindexNew->pprev ? pindexNew->pprev->nChainWork : 0) + pindexNew->GetBlockWork().getuint256();
    pindexNew->nChainTx = (pindexNew->pprev ? pindexNew->pprev->nChainTx : 0) + pindexNew->nTx;
    pindexNew->nFile = pos.nFile;
    pindexNew->nDataPos = pos.nPos;
    pindexNew->nUndoPos = 0;
    pindexNew->nStatus = BLOCK_VALID_TRANSACTIONS | BLOCK_HAVE_DATA;
    setBlockIndexValid.insert(pindexNew);

    if (!pblocktree->WriteBlockIndex(CDiskBlockIndex(pindexNew)))
        return state.Abort(_("Failed to write block index"));

    // New best?
    if (!ConnectBestBlock(state))
        return false;

    if (pindexNew == pindexBest)
    {
        // Notify UI to display prev block's coinbase if it was ours
        static uint256 hashPrevBestCoinBase;
        UpdatedTransaction(hashPrevBestCoinBase);
        hashPrevBestCoinBase = GetTxHash(0);
    }

    if (!pblocktree->Flush())
        return state.Abort(_("Failed to sync block index"));

    uiInterface.NotifyBlocksChanged();
    return true;
}


bool FindBlockPos(CValidationState &state, CDiskBlockPos &pos, unsigned int nAddSize, unsigned int nHeight, uint64 nTime, bool fKnown = false)
{
    bool fUpdatedLast = false;

    LOCK(cs_LastBlockFile);

    if (fKnown) {
        if (nLastBlockFile != pos.nFile) {
            nLastBlockFile = pos.nFile;
            infoLastBlockFile.SetNull();
            pblocktree->ReadBlockFileInfo(nLastBlockFile, infoLastBlockFile);
            fUpdatedLast = true;
        }
    } else {
        while (infoLastBlockFile.nSize + nAddSize >= MAX_BLOCKFILE_SIZE) {
            printf("Leaving block file %i: %s\n", nLastBlockFile, infoLastBlockFile.ToString().c_str());
            FlushBlockFile(true);
            nLastBlockFile++;
            infoLastBlockFile.SetNull();
            pblocktree->ReadBlockFileInfo(nLastBlockFile, infoLastBlockFile); // check whether data for the new file somehow already exist; can fail just fine
            fUpdatedLast = true;
        }
        pos.nFile = nLastBlockFile;
        pos.nPos = infoLastBlockFile.nSize;
    }

    infoLastBlockFile.nSize += nAddSize;
    infoLastBlockFile.AddBlock(nHeight, nTime);

    if (!fKnown) {
        unsigned int nOldChunks = (pos.nPos + BLOCKFILE_CHUNK_SIZE - 1) / BLOCKFILE_CHUNK_SIZE;
        unsigned int nNewChunks = (infoLastBlockFile.nSize + BLOCKFILE_CHUNK_SIZE - 1) / BLOCKFILE_CHUNK_SIZE;
        if (nNewChunks > nOldChunks) {
            if (CheckDiskSpace(nNewChunks * BLOCKFILE_CHUNK_SIZE - pos.nPos)) {
                FILE *file = OpenBlockFile(pos);
                if (file) {
                    printf("Pre-allocating up to position 0x%x in blk%05u.dat\n", nNewChunks * BLOCKFILE_CHUNK_SIZE, pos.nFile);
                    AllocateFileRange(file, pos.nPos, nNewChunks * BLOCKFILE_CHUNK_SIZE - pos.nPos);
                    fclose(file);
                }
            }
            else
                return state.Error("out of disk space");
        }
    }

    if (!pblocktree->WriteBlockFileInfo(nLastBlockFile, infoLastBlockFile))
        return state.Abort(_("Failed to write file info"));
    if (fUpdatedLast)
        pblocktree->WriteLastBlockFile(nLastBlockFile);

    return true;
}

bool FindUndoPos(CValidationState &state, int nFile, CDiskBlockPos &pos, unsigned int nAddSize)
{
    pos.nFile = nFile;

    LOCK(cs_LastBlockFile);

    unsigned int nNewSize;
    if (nFile == nLastBlockFile) {
        pos.nPos = infoLastBlockFile.nUndoSize;
        nNewSize = (infoLastBlockFile.nUndoSize += nAddSize);
        if (!pblocktree->WriteBlockFileInfo(nLastBlockFile, infoLastBlockFile))
            return state.Abort(_("Failed to write block info"));
    } else {
        CBlockFileInfo info;
        if (!pblocktree->ReadBlockFileInfo(nFile, info))
            return state.Abort(_("Failed to read block info"));
        pos.nPos = info.nUndoSize;
        nNewSize = (info.nUndoSize += nAddSize);
        if (!pblocktree->WriteBlockFileInfo(nFile, info))
            return state.Abort(_("Failed to write block info"));
    }

    unsigned int nOldChunks = (pos.nPos + UNDOFILE_CHUNK_SIZE - 1) / UNDOFILE_CHUNK_SIZE;
    unsigned int nNewChunks = (nNewSize + UNDOFILE_CHUNK_SIZE - 1) / UNDOFILE_CHUNK_SIZE;
    if (nNewChunks > nOldChunks) {
        if (CheckDiskSpace(nNewChunks * UNDOFILE_CHUNK_SIZE - pos.nPos)) {
            FILE *file = OpenUndoFile(pos);
            if (file) {
                printf("Pre-allocating up to position 0x%x in rev%05u.dat\n", nNewChunks * UNDOFILE_CHUNK_SIZE, pos.nFile);
                AllocateFileRange(file, pos.nPos, nNewChunks * UNDOFILE_CHUNK_SIZE - pos.nPos);
                fclose(file);
            }
        }
        else
            return state.Error("out of disk space");
    }

    return true;
}


bool CBlock::CheckBlock(CValidationState &state, bool fCheckPOW, bool fCheckMerkleRoot) const
{
    // These are checks that are independent of context
    // that can be verified before saving an orphan block.

    // Size limits
    if (vtx.empty() || vtx.size() > MAX_BLOCK_SIZE || ::GetSerializeSize(*this, SER_NETWORK, PROTOCOL_VERSION) > MAX_BLOCK_SIZE)
        return state.DoS(100, "bad-blk-length", error("CheckBlock() : size limits failed"));

    // Special short-term limits to avoid 10,000 BDB lock limit:
    if (GetBlockTime() >= 1363867200 && // start enforcing 21 March 2013, noon GMT
        GetBlockTime() < 1368576000)  // stop enforcing 15 May 2013 00:00:00
    {
        // Rule is: #unique txids referenced <= 4,500
        // ... to prevent 10,000 BDB lock exhaustion on old clients
        set<uint256> setTxIn;
        for (size_t i = 0; i < vtx.size(); i++)
        {
            setTxIn.insert(vtx[i].GetHash());
            if (i == 0) continue; // skip coinbase txin
            BOOST_FOREACH(const CTxIn& txin, vtx[i].vin)
                setTxIn.insert(txin.prevout.hash);
        }
        size_t nTxids = setTxIn.size();
        if (nTxids > 4500)
            return error("CheckBlock() : 15 May maxlocks violation");
    }

    // Check proof of work matches claimed amount
    if (fCheckPOW && !CheckProofOfWork(GetHash(), nBits))
        return state.DoS(50, "high-hash", error("CheckBlock() : proof of work failed"));

    // Check timestamp
    if (GetBlockTime() > GetAdjustedTime() + 2 * 60 * 60)
        return state.Invalid("time-too-new", error("CheckBlock() : block timestamp too far in the future"));

    // First transaction must be coinbase, the rest must not be
    if (vtx.empty() || !vtx[0].IsCoinBase())
        return state.DoS(100, "bad-cb-missing", error("CheckBlock() : first tx is not coinbase"));
    for (unsigned int i = 1; i < vtx.size(); i++)
        if (vtx[i].IsCoinBase())
            return state.DoS(100, "bad-cb-multiple", error("CheckBlock() : more than one coinbase"));

    // Check transactions
    BOOST_FOREACH(const CTransaction& tx, vtx)
        if (!tx.CheckTransaction(state))
            return state.Invalid("bad-txns", error("CheckBlock() : CheckTransaction failed"));

    // Build the merkle tree already. We need it anyway later, and it makes the
    // block cache the transaction hashes, which means they don't need to be
    // recalculated many times during this block's validation.
    BuildMerkleTree();

    // Check for duplicate txids. This is caught by ConnectInputs(),
    // but catching it earlier avoids a potential DoS attack:
    set<uint256> uniqueTx;
    for (unsigned int i=0; i<vtx.size(); i++) {
        uniqueTx.insert(GetTxHash(i));
    }
    if (uniqueTx.size() != vtx.size())
        return state.DoS(100, "bad-txns", error("CheckBlock() : duplicate transaction"));

    unsigned int nSigOps = 0;
    BOOST_FOREACH(const CTransaction& tx, vtx)
    {
        nSigOps += tx.GetLegacySigOpCount();
    }
    if (nSigOps > MAX_BLOCK_SIGOPS)
        return state.DoS(100, "bad-blk-sigops", error("CheckBlock() : out-of-bounds SigOpCount"));

    // Check merkle root
    if (fCheckMerkleRoot && hashMerkleRoot != BuildMerkleTree())
        return state.DoS(100, "bad-txnmrklroot", error("CheckBlock() : hashMerkleRoot mismatch"));

    return true;
}

bool CBlock::AcceptBlock(CValidationState &state, CDiskBlockPos *dbp, bool fWriteToDisk)
{
    // Check for duplicate
    uint256 hash = GetHash();
    if (mapBlockIndex.count(hash))
        return state.Invalid("duplicate", error("AcceptBlock() : block already in mapBlockIndex"));

    // Get prev block index
    CBlockIndex* pindexPrev = NULL;
    int nHeight = 0;
    if (hash != hashGenesisBlock) {
        map<uint256, CBlockIndex*>::iterator mi = mapBlockIndex.find(hashPrevBlock);
        if (mi == mapBlockIndex.end())
            return state.DoS(10, "bad-prevblk", error("AcceptBlock() : prev block not found"));
        pindexPrev = (*mi).second;
        nHeight = pindexPrev->nHeight+1;

        // Check proof of work
        if (nBits != GetNextWorkRequired(pindexPrev, this))
            return state.DoS(100, "bad-diffbits", error("AcceptBlock() : incorrect proof of work"));

        // Check timestamp against prev
        if (GetBlockTime() <= pindexPrev->GetMedianTimePast())
            return state.Invalid("time-too-old", error("AcceptBlock() : block's timestamp is too early"));

        // Check that all transactions are finalized
        BOOST_FOREACH(const CTransaction& tx, vtx)
            if (!tx.IsFinal(nHeight, GetBlockTime()))
                return state.DoS(10, "bad-txns", error("AcceptBlock() : contains a non-final transaction"));

        // Check that the block chain matches the known block chain up to a checkpoint
        if (!Checkpoints::CheckBlock(nHeight, hash))
            return state.DoS(100, "checkpoint-mismatch", error("AcceptBlock() : rejected by checkpoint lock-in at %d", nHeight));

        // Reject block.nVersion=1 blocks when 95% (75% on testnet) of the network has upgraded:
        if (nVersion < 2)
        {
            if ((!fTestNet && CBlockIndex::IsSuperMajority(2, pindexPrev, 950, 1000)) ||
                (fTestNet && CBlockIndex::IsSuperMajority(2, pindexPrev, 75, 100)))
            {
                return state.Invalid("bad-version", error("AcceptBlock() : rejected nVersion=1 block"));
            }
        }
        // Enforce block.nVersion=2 rule that the coinbase starts with serialized block height
        if (nVersion >= 2)
        {
            // if 750 of the last 1,000 blocks are version 2 or greater (51/100 if testnet):
            if ((!fTestNet && CBlockIndex::IsSuperMajority(2, pindexPrev, 750, 1000)) ||
                (fTestNet && CBlockIndex::IsSuperMajority(2, pindexPrev, 51, 100)))
            {
                CScript expect = CScript() << nHeight;
                if (!std::equal(expect.begin(), expect.end(), vtx[0].vin[0].scriptSig.begin()))
                    return state.DoS(100, "bad-cb-height", error("AcceptBlock() : block height mismatch in coinbase"));
            }
        }
    }

    if (!fWriteToDisk)
        return true;

    // Write block to history file
    try {
        unsigned int nBlockSize = ::GetSerializeSize(*this, SER_DISK, CLIENT_VERSION);
        CDiskBlockPos blockPos;
        if (dbp != NULL)
            blockPos = *dbp;
        if (!FindBlockPos(state, blockPos, nBlockSize+8, nHeight, nTime, dbp != NULL))
            return error("AcceptBlock() : FindBlockPos failed");
        if (dbp == NULL)
            if (!WriteToDisk(blockPos))
                return state.Abort(_("Failed to write block"));
        if (!AddToBlockIndex(state, blockPos))
            return error("AcceptBlock() : AddToBlockIndex failed");
    } catch(std::runtime_error &e) {
        return state.Abort(_("System error: ") + e.what());
    }

    // Relay inventory, but don't relay old inventory during initial block download
    int nBlockEstimate = Checkpoints::GetTotalBlocksEstimate();
    if (hashBestChain == hash)
    {
        LOCK(cs_vNodes);
        BOOST_FOREACH(CNode* pnode, vNodes)
            if (nBestHeight > (pnode->nStartingHeight != -1 ? pnode->nStartingHeight - 2000 : nBlockEstimate))
                pnode->PushInventory(CInv(MSG_BLOCK, hash));
    }

    return true;
}

bool CBlockIndex::IsSuperMajority(int minVersion, const CBlockIndex* pstart, unsigned int nRequired, unsigned int nToCheck)
{
    unsigned int nFound = 0;
    for (unsigned int i = 0; i < nToCheck && nFound < nRequired && pstart != NULL; i++)
    {
        if (pstart->nVersion >= minVersion)
            ++nFound;
        pstart = pstart->pprev;
    }
    return (nFound >= nRequired);
}

bool ProcessBlock(CValidationState &state, CNode* pfrom, CBlock* pblock, CDiskBlockPos *dbp, bool fCheckPOW)
{
    // Check for duplicate
    uint256 hash = pblock->GetHash();
    if (mapBlockIndex.count(hash))
<<<<<<< HEAD
        return state.Invalid("duplicate", error("ProcessBlock() : already have block %d %s", mapBlockIndex[hash]->nHeight, BlockHashStr(hash).c_str()));
    if (mapOrphanBlocks.count(hash))
        return state.Invalid("duplicate", error("ProcessBlock() : already have block (orphan) %s", BlockHashStr(hash).c_str()));
=======
        return state.Invalid(error("ProcessBlock() : already have block %d %s", mapBlockIndex[hash]->nHeight, hash.ToString().c_str()));
    if (mapOrphanBlocks.count(hash))
        return state.Invalid(error("ProcessBlock() : already have block (orphan) %s", hash.ToString().c_str()));
>>>>>>> 09e437ba

    // Preliminary checks
    if (!pblock->CheckBlock(state, fCheckPOW))
        return error("ProcessBlock() : CheckBlock FAILED");

    bool fHasPOW = fCheckPOW;
    if (!fHasPOW)
    {
        CValidationState dummy;
        fHasPOW = CheckProofOfWork(pblock->GetHash(), pblock->nBits, true);
    }

    CBlockIndex* pcheckpoint = Checkpoints::GetLastCheckpoint(mapBlockIndex);
    if (pcheckpoint && pblock->hashPrevBlock != hashBestChain)
    {
        // Extra checks to prevent "fill up memory by spamming with bogus blocks"
        int64 deltaTime = pblock->GetBlockTime() - pcheckpoint->nTime;
        if (deltaTime < 0)
        {
            return state.DoS(100, "time-too-old", error("ProcessBlock() : block with timestamp before last checkpoint"));
        }
        CBigNum bnNewBlock;
        bnNewBlock.SetCompact(pblock->nBits);
        CBigNum bnRequired;
        bnRequired.SetCompact(ComputeMinWork(pcheckpoint->nBits, deltaTime));
        if (bnNewBlock > bnRequired)
        {
            return state.DoS(100, "bad-diffbits", error("ProcessBlock() : block with too little proof-of-work"));
        }
    }


    // If we don't already have its previous block, shunt it off to holding area until we get it
    if (pblock->hashPrevBlock != 0 && !mapBlockIndex.count(pblock->hashPrevBlock))
    {
        printf("ProcessBlock: ORPHAN BLOCK, prev=%s\n", pblock->hashPrevBlock.ToString().c_str());

        // Accept orphans as long as there is a node to request its parents from
        if (pfrom) {
            CBlock* pblock2 = new CBlock(*pblock);
            mapOrphanBlocks.insert(make_pair(hash, pblock2));
            mapOrphanBlocksByPrev.insert(make_pair(pblock2->hashPrevBlock, pblock2));

            // Ask this guy to fill in what we're missing
            pfrom->PushGetBlocks(pindexBest, GetOrphanRoot(pblock2));
        }
        // The block is accepted, but not immediately processed
        return state.Orphan();
    }

    // Store to disk
    if (!pblock->AcceptBlock(state, dbp, fHasPOW))
        return error("ProcessBlock() : AcceptBlock FAILED");

    if (!fHasPOW)
    {
        // The block isn't committed to disk since it was just a proposal, but we need to do connect checks still
        CBlockIndex* pindexPrev = mapBlockIndex[pblock->hashPrevBlock];
        if (pindexPrev != pcoinsTip->GetBestBlock())
            return state.Invalid("stale-prevblk", error("ProcessBlock() : proposed block built on non-best %s", BlockHashStr(pblock->hashPrevBlock).c_str()));
        CBlockIndex indexDummy(*pblock);
        indexDummy.pprev = pindexPrev;
        indexDummy.nHeight = pindexPrev->nHeight + 1;
        CCoinsViewCache viewNew(*pcoinsTip, true);
        return pblock->ConnectBlock(state, &indexDummy, viewNew, true);
    }

    // Recursively process any orphan blocks that depended on this one
    vector<uint256> vWorkQueue;
    vWorkQueue.push_back(hash);
    for (unsigned int i = 0; i < vWorkQueue.size(); i++)
    {
        uint256 hashPrev = vWorkQueue[i];
        for (multimap<uint256, CBlock*>::iterator mi = mapOrphanBlocksByPrev.lower_bound(hashPrev);
             mi != mapOrphanBlocksByPrev.upper_bound(hashPrev);
             ++mi)
        {
            CBlock* pblockOrphan = (*mi).second;
            // Use a dummy CValidationState so someone can't setup nodes to counter-DoS based on orphan resolution (that is, feeding people an invalid block based on LegitBlockX in order to get anyone relaying LegitBlockX banned)
            CValidationState stateDummy;
            if (pblockOrphan->AcceptBlock(stateDummy))
                vWorkQueue.push_back(pblockOrphan->GetHash());
            mapOrphanBlocks.erase(pblockOrphan->GetHash());
            delete pblockOrphan;
        }
        mapOrphanBlocksByPrev.erase(hashPrev);
    }

    printf("ProcessBlock: ACCEPTED\n");
    return true;
}








CMerkleBlock::CMerkleBlock(const CBlock& block, CBloomFilter& filter)
{
    header = block.GetBlockHeader();

    vector<bool> vMatch;
    vector<uint256> vHashes;

    vMatch.reserve(block.vtx.size());
    vHashes.reserve(block.vtx.size());

    for (unsigned int i = 0; i < block.vtx.size(); i++)
    {
        uint256 hash = block.vtx[i].GetHash();
        if (filter.IsRelevantAndUpdate(block.vtx[i], hash))
        {
            vMatch.push_back(true);
            vMatchedTxn.push_back(make_pair(i, hash));
        }
        else
            vMatch.push_back(false);
        vHashes.push_back(hash);
    }

    txn = CPartialMerkleTree(vHashes, vMatch);
}








uint256 CPartialMerkleTree::CalcHash(int height, unsigned int pos, const std::vector<uint256> &vTxid) {
    if (height == 0) {
        // hash at height 0 is the txids themself
        return vTxid[pos];
    } else {
        // calculate left hash
        uint256 left = CalcHash(height-1, pos*2, vTxid), right;
        // calculate right hash if not beyong the end of the array - copy left hash otherwise1
        if (pos*2+1 < CalcTreeWidth(height-1))
            right = CalcHash(height-1, pos*2+1, vTxid);
        else
            right = left;
        // combine subhashes
        return Hash(BEGIN(left), END(left), BEGIN(right), END(right));
    }
}

void CPartialMerkleTree::TraverseAndBuild(int height, unsigned int pos, const std::vector<uint256> &vTxid, const std::vector<bool> &vMatch) {
    // determine whether this node is the parent of at least one matched txid
    bool fParentOfMatch = false;
    for (unsigned int p = pos << height; p < (pos+1) << height && p < nTransactions; p++)
        fParentOfMatch |= vMatch[p];
    // store as flag bit
    vBits.push_back(fParentOfMatch);
    if (height==0 || !fParentOfMatch) {
        // if at height 0, or nothing interesting below, store hash and stop
        vHash.push_back(CalcHash(height, pos, vTxid));
    } else {
        // otherwise, don't store any hash, but descend into the subtrees
        TraverseAndBuild(height-1, pos*2, vTxid, vMatch);
        if (pos*2+1 < CalcTreeWidth(height-1))
            TraverseAndBuild(height-1, pos*2+1, vTxid, vMatch);
    }
}

uint256 CPartialMerkleTree::TraverseAndExtract(int height, unsigned int pos, unsigned int &nBitsUsed, unsigned int &nHashUsed, std::vector<uint256> &vMatch) {
    if (nBitsUsed >= vBits.size()) {
        // overflowed the bits array - failure
        fBad = true;
        return 0;
    }
    bool fParentOfMatch = vBits[nBitsUsed++];
    if (height==0 || !fParentOfMatch) {
        // if at height 0, or nothing interesting below, use stored hash and do not descend
        if (nHashUsed >= vHash.size()) {
            // overflowed the hash array - failure
            fBad = true;
            return 0;
        }
        const uint256 &hash = vHash[nHashUsed++];
        if (height==0 && fParentOfMatch) // in case of height 0, we have a matched txid
            vMatch.push_back(hash);
        return hash;
    } else {
        // otherwise, descend into the subtrees to extract matched txids and hashes
        uint256 left = TraverseAndExtract(height-1, pos*2, nBitsUsed, nHashUsed, vMatch), right;
        if (pos*2+1 < CalcTreeWidth(height-1))
            right = TraverseAndExtract(height-1, pos*2+1, nBitsUsed, nHashUsed, vMatch);
        else
            right = left;
        // and combine them before returning
        return Hash(BEGIN(left), END(left), BEGIN(right), END(right));
    }
}

CPartialMerkleTree::CPartialMerkleTree(const std::vector<uint256> &vTxid, const std::vector<bool> &vMatch) : nTransactions(vTxid.size()), fBad(false) {
    // reset state
    vBits.clear();
    vHash.clear();

    // calculate height of tree
    int nHeight = 0;
    while (CalcTreeWidth(nHeight) > 1)
        nHeight++;

    // traverse the partial tree
    TraverseAndBuild(nHeight, 0, vTxid, vMatch);
}

CPartialMerkleTree::CPartialMerkleTree() : nTransactions(0), fBad(true) {}

uint256 CPartialMerkleTree::ExtractMatches(std::vector<uint256> &vMatch) {
    vMatch.clear();
    // An empty set will not work
    if (nTransactions == 0)
        return 0;
    // check for excessively high numbers of transactions
    if (nTransactions > MAX_BLOCK_SIZE / 60) // 60 is the lower bound for the size of a serialized CTransaction
        return 0;
    // there can never be more hashes provided than one for every txid
    if (vHash.size() > nTransactions)
        return 0;
    // there must be at least one bit per node in the partial tree, and at least one node per hash
    if (vBits.size() < vHash.size())
        return 0;
    // calculate height of tree
    int nHeight = 0;
    while (CalcTreeWidth(nHeight) > 1)
        nHeight++;
    // traverse the partial tree
    unsigned int nBitsUsed = 0, nHashUsed = 0;
    uint256 hashMerkleRoot = TraverseAndExtract(nHeight, 0, nBitsUsed, nHashUsed, vMatch);
    // verify that no problems occured during the tree traversal
    if (fBad)
        return 0;
    // verify that all bits were consumed (except for the padding caused by serializing it as a byte sequence)
    if ((nBitsUsed+7)/8 != (vBits.size()+7)/8)
        return 0;
    // verify that all hashes were consumed
    if (nHashUsed != vHash.size())
        return 0;
    return hashMerkleRoot;
}







bool AbortNode(const std::string &strMessage) {
    strMiscWarning = strMessage;
    printf("*** %s\n", strMessage.c_str());
    uiInterface.ThreadSafeMessageBox(strMessage, "", CClientUIInterface::MSG_ERROR);
    StartShutdown();
    return false;
}

bool CheckDiskSpace(uint64 nAdditionalBytes)
{
    uint64 nFreeBytesAvailable = filesystem::space(GetDataDir()).available;

    // Check for nMinDiskSpace bytes (currently 50MB)
    if (nFreeBytesAvailable < nMinDiskSpace + nAdditionalBytes)
        return AbortNode(_("Error: Disk space is low!"));

    return true;
}

CCriticalSection cs_LastBlockFile;
CBlockFileInfo infoLastBlockFile;
int nLastBlockFile = 0;

FILE* OpenDiskFile(const CDiskBlockPos &pos, const char *prefix, bool fReadOnly)
{
    if (pos.IsNull())
        return NULL;
    boost::filesystem::path path = GetDataDir() / "blocks" / strprintf("%s%05u.dat", prefix, pos.nFile);
    boost::filesystem::create_directories(path.parent_path());
    FILE* file = fopen(path.string().c_str(), "rb+");
    if (!file && !fReadOnly)
        file = fopen(path.string().c_str(), "wb+");
    if (!file) {
        printf("Unable to open file %s\n", path.string().c_str());
        return NULL;
    }
    if (pos.nPos) {
        if (fseek(file, pos.nPos, SEEK_SET)) {
            printf("Unable to seek to position %u of %s\n", pos.nPos, path.string().c_str());
            fclose(file);
            return NULL;
        }
    }
    return file;
}

FILE* OpenBlockFile(const CDiskBlockPos &pos, bool fReadOnly) {
    return OpenDiskFile(pos, "blk", fReadOnly);
}

FILE* OpenUndoFile(const CDiskBlockPos &pos, bool fReadOnly) {
    return OpenDiskFile(pos, "rev", fReadOnly);
}

CBlockIndex * InsertBlockIndex(uint256 hash)
{
    if (hash == 0)
        return NULL;

    // Return existing
    map<uint256, CBlockIndex*>::iterator mi = mapBlockIndex.find(hash);
    if (mi != mapBlockIndex.end())
        return (*mi).second;

    // Create new
    CBlockIndex* pindexNew = new CBlockIndex();
    if (!pindexNew)
        throw runtime_error("LoadBlockIndex() : new CBlockIndex failed");
    mi = mapBlockIndex.insert(make_pair(hash, pindexNew)).first;
    pindexNew->phashBlock = &((*mi).first);

    return pindexNew;
}

bool static LoadBlockIndexDB()
{
    if (!pblocktree->LoadBlockIndexGuts())
        return false;

    boost::this_thread::interruption_point();

    // Calculate nChainWork
    vector<pair<int, CBlockIndex*> > vSortedByHeight;
    vSortedByHeight.reserve(mapBlockIndex.size());
    BOOST_FOREACH(const PAIRTYPE(uint256, CBlockIndex*)& item, mapBlockIndex)
    {
        CBlockIndex* pindex = item.second;
        vSortedByHeight.push_back(make_pair(pindex->nHeight, pindex));
    }
    sort(vSortedByHeight.begin(), vSortedByHeight.end());
    BOOST_FOREACH(const PAIRTYPE(int, CBlockIndex*)& item, vSortedByHeight)
    {
        CBlockIndex* pindex = item.second;
        pindex->nChainWork = (pindex->pprev ? pindex->pprev->nChainWork : 0) + pindex->GetBlockWork().getuint256();
        pindex->nChainTx = (pindex->pprev ? pindex->pprev->nChainTx : 0) + pindex->nTx;
        if ((pindex->nStatus & BLOCK_VALID_MASK) >= BLOCK_VALID_TRANSACTIONS && !(pindex->nStatus & BLOCK_FAILED_MASK))
            setBlockIndexValid.insert(pindex);
    }

    // Load block file info
    pblocktree->ReadLastBlockFile(nLastBlockFile);
    printf("LoadBlockIndexDB(): last block file = %i\n", nLastBlockFile);
    if (pblocktree->ReadBlockFileInfo(nLastBlockFile, infoLastBlockFile))
        printf("LoadBlockIndexDB(): last block file info: %s\n", infoLastBlockFile.ToString().c_str());

    // Load nBestInvalidWork, OK if it doesn't exist
    CBigNum bnBestInvalidWork;
    pblocktree->ReadBestInvalidWork(bnBestInvalidWork);
    nBestInvalidWork = bnBestInvalidWork.getuint256();

    // Check whether we need to continue reindexing
    bool fReindexing = false;
    pblocktree->ReadReindexing(fReindexing);
    fReindex |= fReindexing;

    // Check whether we have a transaction index
    pblocktree->ReadFlag("txindex", fTxIndex);
    printf("LoadBlockIndexDB(): transaction index %s\n", fTxIndex ? "enabled" : "disabled");

    // Load hashBestChain pointer to end of best chain
    pindexBest = pcoinsTip->GetBestBlock();
    if (pindexBest == NULL)
        return true;
    hashBestChain = pindexBest->GetBlockHash();
    nBestHeight = pindexBest->nHeight;
    nBestChainWork = pindexBest->nChainWork;

    // set 'next' pointers in best chain
    CBlockIndex *pindex = pindexBest;
    while(pindex != NULL && pindex->pprev != NULL) {
         CBlockIndex *pindexPrev = pindex->pprev;
         pindexPrev->pnext = pindex;
         pindex = pindexPrev;
    }
    printf("LoadBlockIndexDB(): hashBestChain=%s  height=%d date=%s\n",
        hashBestChain.ToString().c_str(), nBestHeight,
        DateTimeStrFormat("%Y-%m-%d %H:%M:%S", pindexBest->GetBlockTime()).c_str());

    return true;
}

bool VerifyDB() {
    if (pindexBest == NULL || pindexBest->pprev == NULL)
        return true;

    // Verify blocks in the best chain
    int nCheckLevel = GetArg("-checklevel", 3);
    int nCheckDepth = GetArg( "-checkblocks", 288);
    if (nCheckDepth == 0)
        nCheckDepth = 1000000000; // suffices until the year 19000
    if (nCheckDepth > nBestHeight)
        nCheckDepth = nBestHeight;
    nCheckLevel = std::max(0, std::min(4, nCheckLevel));
    printf("Verifying last %i blocks at level %i\n", nCheckDepth, nCheckLevel);
    CCoinsViewCache coins(*pcoinsTip, true);
    CBlockIndex* pindexState = pindexBest;
    CBlockIndex* pindexFailure = NULL;
    int nGoodTransactions = 0;
    CValidationState state;
    for (CBlockIndex* pindex = pindexBest; pindex && pindex->pprev; pindex = pindex->pprev)
    {
        boost::this_thread::interruption_point();
        if (pindex->nHeight < nBestHeight-nCheckDepth)
            break;
        CBlock block;
        // check level 0: read from disk
        if (!block.ReadFromDisk(pindex))
            return error("VerifyDB() : *** block.ReadFromDisk failed at %d, hash=%s", pindex->nHeight, pindex->GetBlockHash().ToString().c_str());
        // check level 1: verify block validity
        if (nCheckLevel >= 1 && !block.CheckBlock(state))
            return error("VerifyDB() : *** found bad block at %d, hash=%s\n", pindex->nHeight, pindex->GetBlockHash().ToString().c_str());
        // check level 2: verify undo validity
        if (nCheckLevel >= 2 && pindex) {
            CBlockUndo undo;
            CDiskBlockPos pos = pindex->GetUndoPos();
            if (!pos.IsNull()) {
                if (!undo.ReadFromDisk(pos, pindex->pprev->GetBlockHash()))
                    return error("VerifyDB() : *** found bad undo data at %d, hash=%s\n", pindex->nHeight, pindex->GetBlockHash().ToString().c_str());
            }
        }
        // check level 3: check for inconsistencies during memory-only disconnect of tip blocks
        if (nCheckLevel >= 3 && pindex == pindexState && (coins.GetCacheSize() + pcoinsTip->GetCacheSize()) <= 2*nCoinCacheSize + 32000) {
            bool fClean = true;
            if (!block.DisconnectBlock(state, pindex, coins, &fClean))
                return error("VerifyDB() : *** irrecoverable inconsistency in block data at %d, hash=%s", pindex->nHeight, pindex->GetBlockHash().ToString().c_str());
            pindexState = pindex->pprev;
            if (!fClean) {
                nGoodTransactions = 0;
                pindexFailure = pindex;
            } else
                nGoodTransactions += block.vtx.size();
        }
    }
    if (pindexFailure)
        return error("VerifyDB() : *** coin database inconsistencies found (last %i blocks, %i good transactions before that)\n", pindexBest->nHeight - pindexFailure->nHeight + 1, nGoodTransactions);

    // check level 4: try reconnecting blocks
    if (nCheckLevel >= 4) {
        CBlockIndex *pindex = pindexState;
        while (pindex != pindexBest) {
            boost::this_thread::interruption_point();
            pindex = pindex->pnext;
            CBlock block;
            if (!block.ReadFromDisk(pindex))
                return error("VerifyDB() : *** block.ReadFromDisk failed at %d, hash=%s", pindex->nHeight, pindex->GetBlockHash().ToString().c_str());
            if (!block.ConnectBlock(state, pindex, coins))
                return error("VerifyDB() : *** found unconnectable block at %d, hash=%s", pindex->nHeight, pindex->GetBlockHash().ToString().c_str());
        }
    }

    printf("No coin database inconsistencies in last %i blocks (%i transactions)\n", pindexBest->nHeight - pindexState->nHeight, nGoodTransactions);

    return true;
}

void UnloadBlockIndex()
{
    mapBlockIndex.clear();
    setBlockIndexValid.clear();
    pindexGenesisBlock = NULL;
    nBestHeight = 0;
    nBestChainWork = 0;
    nBestInvalidWork = 0;
    hashBestChain = 0;
    pindexBest = NULL;
}

bool LoadBlockIndex()
{
    if (fTestNet)
    {
        pchMessageStart[0] = 0x0b;
        pchMessageStart[1] = 0x11;
        pchMessageStart[2] = 0x09;
        pchMessageStart[3] = 0x07;
        hashGenesisBlock = uint256("000000000933ea01ad0ee984209779baaec3ced90fa3f408719526f8d77f4943");
    }

    //
    // Load block index from databases
    //
    if (!fReindex && !LoadBlockIndexDB())
        return false;

    return true;
}


bool InitBlockIndex() {
    // Check whether we're already initialized
    if (pindexGenesisBlock != NULL)
        return true;

    // Use the provided setting for -txindex in the new database
    fTxIndex = GetBoolArg("-txindex", false);
    pblocktree->WriteFlag("txindex", fTxIndex);
    printf("Initializing databases...\n");

    // Only add the genesis block if not reindexing (in which case we reuse the one already on disk)
    if (!fReindex) {
        // Genesis Block:
        // CBlock(hash=000000000019d6, ver=1, hashPrevBlock=00000000000000, hashMerkleRoot=4a5e1e, nTime=1231006505, nBits=1d00ffff, nNonce=2083236893, vtx=1)
        //   CTransaction(hash=4a5e1e, ver=1, vin.size=1, vout.size=1, nLockTime=0)
        //     CTxIn(COutPoint(000000, -1), coinbase 04ffff001d0104455468652054696d65732030332f4a616e2f32303039204368616e63656c6c6f72206f6e206272696e6b206f66207365636f6e64206261696c6f757420666f722062616e6b73)
        //     CTxOut(nValue=50.00000000, scriptPubKey=0x5F1DF16B2B704C8A578D0B)
        //   vMerkleTree: 4a5e1e

        // Genesis block
        const char* pszTimestamp = "The Times 03/Jan/2009 Chancellor on brink of second bailout for banks";
        CTransaction txNew;
        txNew.vin.resize(1);
        txNew.vout.resize(1);
        txNew.vin[0].scriptSig = CScript() << 486604799 << CBigNum(4) << vector<unsigned char>((const unsigned char*)pszTimestamp, (const unsigned char*)pszTimestamp + strlen(pszTimestamp));
        txNew.vout[0].nValue = 50 * COIN;
        txNew.vout[0].scriptPubKey = CScript() << ParseHex("04678afdb0fe5548271967f1a67130b7105cd6a828e03909a67962e0ea1f61deb649f6bc3f4cef38c4f35504e51ec112de5c384df7ba0b8d578a4c702b6bf11d5f") << OP_CHECKSIG;
        CBlock block;
        block.vtx.push_back(txNew);
        block.hashPrevBlock = 0;
        block.hashMerkleRoot = block.BuildMerkleTree();
        block.nVersion = 1;
        block.nTime    = 1231006505;
        block.nBits    = 0x1d00ffff;
        block.nNonce   = 2083236893;

        if (fTestNet)
        {
            block.nTime    = 1296688602;
            block.nNonce   = 414098458;
        }

        //// debug print
        uint256 hash = block.GetHash();
        printf("%s\n", hash.ToString().c_str());
        printf("%s\n", hashGenesisBlock.ToString().c_str());
        printf("%s\n", block.hashMerkleRoot.ToString().c_str());
        assert(block.hashMerkleRoot == uint256("0x4a5e1e4baab89f3a32518a88c31bc87f618f76673e2cc77ab2127b7afdeda33b"));
        block.print();
        assert(hash == hashGenesisBlock);

        // Start new block file
        try {
            unsigned int nBlockSize = ::GetSerializeSize(block, SER_DISK, CLIENT_VERSION);
            CDiskBlockPos blockPos;
            CValidationState state;
            if (!FindBlockPos(state, blockPos, nBlockSize+8, 0, block.nTime))
                return error("LoadBlockIndex() : FindBlockPos failed");
            if (!block.WriteToDisk(blockPos))
                return error("LoadBlockIndex() : writing genesis block to disk failed");
            if (!block.AddToBlockIndex(state, blockPos))
                return error("LoadBlockIndex() : genesis block not accepted");
        } catch(std::runtime_error &e) {
            return error("LoadBlockIndex() : failed to initialize block database: %s", e.what());
        }
    }

    return true;
}



void PrintBlockTree()
{
    // pre-compute tree structure
    map<CBlockIndex*, vector<CBlockIndex*> > mapNext;
    for (map<uint256, CBlockIndex*>::iterator mi = mapBlockIndex.begin(); mi != mapBlockIndex.end(); ++mi)
    {
        CBlockIndex* pindex = (*mi).second;
        mapNext[pindex->pprev].push_back(pindex);
        // test
        //while (rand() % 3 == 0)
        //    mapNext[pindex->pprev].push_back(pindex);
    }

    vector<pair<int, CBlockIndex*> > vStack;
    vStack.push_back(make_pair(0, pindexGenesisBlock));

    int nPrevCol = 0;
    while (!vStack.empty())
    {
        int nCol = vStack.back().first;
        CBlockIndex* pindex = vStack.back().second;
        vStack.pop_back();

        // print split or gap
        if (nCol > nPrevCol)
        {
            for (int i = 0; i < nCol-1; i++)
                printf("| ");
            printf("|\\\n");
        }
        else if (nCol < nPrevCol)
        {
            for (int i = 0; i < nCol; i++)
                printf("| ");
            printf("|\n");
       }
        nPrevCol = nCol;

        // print columns
        for (int i = 0; i < nCol; i++)
            printf("| ");

        // print item
        CBlock block;
        block.ReadFromDisk(pindex);
        printf("%d (blk%05u.dat:0x%x)  %s  tx %"PRIszu"",
            pindex->nHeight,
            pindex->GetBlockPos().nFile, pindex->GetBlockPos().nPos,
            DateTimeStrFormat("%Y-%m-%d %H:%M:%S", block.GetBlockTime()).c_str(),
            block.vtx.size());

        PrintWallets(block);

        // put the main time-chain first
        vector<CBlockIndex*>& vNext = mapNext[pindex];
        for (unsigned int i = 0; i < vNext.size(); i++)
        {
            if (vNext[i]->pnext)
            {
                swap(vNext[0], vNext[i]);
                break;
            }
        }

        // iterate children
        for (unsigned int i = 0; i < vNext.size(); i++)
            vStack.push_back(make_pair(nCol+i, vNext[i]));
    }
}

bool LoadExternalBlockFile(FILE* fileIn, CDiskBlockPos *dbp)
{
    int64 nStart = GetTimeMillis();

    int nLoaded = 0;
    try {
        CBufferedFile blkdat(fileIn, 2*MAX_BLOCK_SIZE, MAX_BLOCK_SIZE+8, SER_DISK, CLIENT_VERSION);
        uint64 nStartByte = 0;
        if (dbp) {
            // (try to) skip already indexed part
            CBlockFileInfo info;
            if (pblocktree->ReadBlockFileInfo(dbp->nFile, info)) {
                nStartByte = info.nSize;
                blkdat.Seek(info.nSize);
            }
        }
        uint64 nRewind = blkdat.GetPos();
        while (blkdat.good() && !blkdat.eof()) {
            boost::this_thread::interruption_point();

            blkdat.SetPos(nRewind);
            nRewind++; // start one byte further next time, in case of failure
            blkdat.SetLimit(); // remove former limit
            unsigned int nSize = 0;
            try {
                // locate a header
                unsigned char buf[4];
                blkdat.FindByte(pchMessageStart[0]);
                nRewind = blkdat.GetPos()+1;
                blkdat >> FLATDATA(buf);
                if (memcmp(buf, pchMessageStart, 4))
                    continue;
                // read size
                blkdat >> nSize;
                if (nSize < 80 || nSize > MAX_BLOCK_SIZE)
                    continue;
            } catch (std::exception &e) {
                // no valid block header found; don't complain
                break;
            }
            try {
                // read block
                uint64 nBlockPos = blkdat.GetPos();
                blkdat.SetLimit(nBlockPos + nSize);
                CBlock block;
                blkdat >> block;
                nRewind = blkdat.GetPos();

                // process block
                if (nBlockPos >= nStartByte) {
                    LOCK(cs_main);
                    if (dbp)
                        dbp->nPos = nBlockPos;
                    CValidationState state;
                    if (ProcessBlock(state, NULL, &block, dbp))
                        nLoaded++;
                    if (state.IsError())
                        break;
                }
            } catch (std::exception &e) {
                printf("%s() : Deserialize or I/O error caught during load\n", __PRETTY_FUNCTION__);
            }
        }
        fclose(fileIn);
    } catch(std::runtime_error &e) {
        AbortNode(_("Error: system error: ") + e.what());
    }
    if (nLoaded > 0)
        printf("Loaded %i blocks from external file in %"PRI64d"ms\n", nLoaded, GetTimeMillis() - nStart);
    return nLoaded > 0;
}










//////////////////////////////////////////////////////////////////////////////
//
// CAlert
//

extern map<uint256, CAlert> mapAlerts;
extern CCriticalSection cs_mapAlerts;

string GetWarnings(string strFor)
{
    int nPriority = 0;
    string strStatusBar;
    string strRPC;

    if (GetBoolArg("-testsafemode"))
        strRPC = "test";

    if (!CLIENT_VERSION_IS_RELEASE)
        strStatusBar = _("This is a pre-release test build - use at your own risk - do not use for mining or merchant applications");

    // Misc warnings like out of disk space and clock is wrong
    if (strMiscWarning != "")
    {
        nPriority = 1000;
        strStatusBar = strMiscWarning;
    }

    // Longer invalid proof-of-work chain
    if (pindexBest && nBestInvalidWork > nBestChainWork + (pindexBest->GetBlockWork() * 6).getuint256())
    {
        nPriority = 2000;
        strStatusBar = strRPC = _("Warning: Displayed transactions may not be correct! You may need to upgrade, or other nodes may need to upgrade.");
    }

    // Alerts
    {
        LOCK(cs_mapAlerts);
        BOOST_FOREACH(PAIRTYPE(const uint256, CAlert)& item, mapAlerts)
        {
            const CAlert& alert = item.second;
            if (alert.AppliesToMe() && alert.nPriority > nPriority)
            {
                nPriority = alert.nPriority;
                strStatusBar = alert.strStatusBar;
            }
        }
    }

    if (strFor == "statusbar")
        return strStatusBar;
    else if (strFor == "rpc")
        return strRPC;
    assert(!"GetWarnings() : invalid parameter");
    return "error";
}








//////////////////////////////////////////////////////////////////////////////
//
// Messages
//


bool static AlreadyHave(const CInv& inv)
{
    switch (inv.type)
    {
    case MSG_TX:
        {
            bool txInMap = false;
            {
                LOCK(mempool.cs);
                txInMap = mempool.exists(inv.hash);
            }
            return txInMap || mapOrphanTransactions.count(inv.hash) ||
                pcoinsTip->HaveCoins(inv.hash);
        }
    case MSG_BLOCK:
        return mapBlockIndex.count(inv.hash) ||
               mapOrphanBlocks.count(inv.hash);
    }
    // Don't know what it is, just say we already got one
    return true;
}




// The message start string is designed to be unlikely to occur in normal data.
// The characters are rarely used upper ASCII, not valid as UTF-8, and produce
// a large 4-byte int at any alignment.
unsigned char pchMessageStart[4] = { 0xf9, 0xbe, 0xb4, 0xd9 };


void static ProcessGetData(CNode* pfrom)
{
    std::deque<CInv>::iterator it = pfrom->vRecvGetData.begin();

    vector<CInv> vNotFound;

    while (it != pfrom->vRecvGetData.end()) {
        // Don't bother if send buffer is too full to respond anyway
        if (pfrom->nSendSize >= SendBufferSize())
            break;

        const CInv &inv = *it;
        {
            boost::this_thread::interruption_point();
            it++;

            if (inv.type == MSG_BLOCK || inv.type == MSG_FILTERED_BLOCK)
            {
                // Send block from disk
                map<uint256, CBlockIndex*>::iterator mi = mapBlockIndex.find(inv.hash);
                if (mi != mapBlockIndex.end())
                {
                    CBlock block;
                    block.ReadFromDisk((*mi).second);
                    if (inv.type == MSG_BLOCK)
                        pfrom->PushMessage("block", block);
                    else // MSG_FILTERED_BLOCK)
                    {
                        LOCK(pfrom->cs_filter);
                        if (pfrom->pfilter)
                        {
                            CMerkleBlock merkleBlock(block, *pfrom->pfilter);
                            pfrom->PushMessage("merkleblock", merkleBlock);
                            // CMerkleBlock just contains hashes, so also push any transactions in the block the client did not see
                            // This avoids hurting performance by pointlessly requiring a round-trip
                            // Note that there is currently no way for a node to request any single transactions we didnt send here -
                            // they must either disconnect and retry or request the full block.
                            // Thus, the protocol spec specified allows for us to provide duplicate txn here,
                            // however we MUST always provide at least what the remote peer needs
                            typedef std::pair<unsigned int, uint256> PairType;
                            BOOST_FOREACH(PairType& pair, merkleBlock.vMatchedTxn)
                                if (!pfrom->setInventoryKnown.count(CInv(MSG_TX, pair.second)))
                                    pfrom->PushMessage("tx", block.vtx[pair.first]);
                        }
                        // else
                            // no response
                    }

                    // Trigger them to send a getblocks request for the next batch of inventory
                    if (inv.hash == pfrom->hashContinue)
                    {
                        // Bypass PushInventory, this must send even if redundant,
                        // and we want it right after the last block so they don't
                        // wait for other stuff first.
                        vector<CInv> vInv;
                        vInv.push_back(CInv(MSG_BLOCK, hashBestChain));
                        pfrom->PushMessage("inv", vInv);
                        pfrom->hashContinue = 0;
                    }
                }
            }
            else if (inv.IsKnownType())
            {
                // Send stream from relay memory
                bool pushed = false;
                {
                    LOCK(cs_mapRelay);
                    map<CInv, CDataStream>::iterator mi = mapRelay.find(inv);
                    if (mi != mapRelay.end()) {
                        pfrom->PushMessage(inv.GetCommand(), (*mi).second);
                        pushed = true;
                    }
                }
                if (!pushed && inv.type == MSG_TX) {
                    LOCK(mempool.cs);
                    if (mempool.exists(inv.hash)) {
                        CTransaction tx = mempool.lookup(inv.hash);
                        CDataStream ss(SER_NETWORK, PROTOCOL_VERSION);
                        ss.reserve(1000);
                        ss << tx;
                        pfrom->PushMessage("tx", ss);
                        pushed = true;
                    }
                }
                if (!pushed) {
                    vNotFound.push_back(inv);
                }
            }

            // Track requests for our stuff.
            Inventory(inv.hash);
        }
    }

    pfrom->vRecvGetData.erase(pfrom->vRecvGetData.begin(), it);

    if (!vNotFound.empty()) {
        // Let the peer know that we didn't find what it asked for, so it doesn't
        // have to wait around forever. Currently only SPV clients actually care
        // about this message: it's needed when they are recursively walking the
        // dependencies of relevant unconfirmed transactions. SPV clients want to
        // do that because they want to know about (and store and rebroadcast and
        // risk analyze) the dependencies of transactions relevant to them, without
        // having to download the entire memory pool.
        pfrom->PushMessage("notfound", vNotFound);
    }
}

bool static ProcessMessage(CNode* pfrom, string strCommand, CDataStream& vRecv)
{
    RandAddSeedPerfmon();
    if (fDebug)
        printf("received: %s (%"PRIszu" bytes)\n", strCommand.c_str(), vRecv.size());
    if (mapArgs.count("-dropmessagestest") && GetRand(atoi(mapArgs["-dropmessagestest"])) == 0)
    {
        printf("dropmessagestest DROPPING RECV MESSAGE\n");
        return true;
    }





    if (strCommand == "version")
    {
        // Each connection can only send one version message
        if (pfrom->nVersion != 0)
        {
            pfrom->Misbehaving(1);
            return false;
        }

        int64 nTime;
        CAddress addrMe;
        CAddress addrFrom;
        uint64 nNonce = 1;
        vRecv >> pfrom->nVersion >> pfrom->nServices >> nTime >> addrMe;
        if (pfrom->nVersion < MIN_PROTO_VERSION)
        {
            // Since February 20, 2012, the protocol is initiated at version 209,
            // and earlier versions are no longer supported
            printf("partner %s using obsolete version %i; disconnecting\n", pfrom->addr.ToString().c_str(), pfrom->nVersion);
            pfrom->fDisconnect = true;
            return false;
        }

        if (pfrom->nVersion == 10300)
            pfrom->nVersion = 300;
        if (!vRecv.empty())
            vRecv >> addrFrom >> nNonce;
        if (!vRecv.empty())
            vRecv >> pfrom->strSubVer;
        if (!vRecv.empty())
            vRecv >> pfrom->nStartingHeight;
        if (!vRecv.empty())
            vRecv >> pfrom->fRelayTxes; // set to true after we get the first filter* message
        else
            pfrom->fRelayTxes = true;

        if (pfrom->fInbound && addrMe.IsRoutable())
        {
            pfrom->addrLocal = addrMe;
            SeenLocal(addrMe);
        }

        // Disconnect if we connected to ourself
        if (nNonce == nLocalHostNonce && nNonce > 1)
        {
            printf("connected to self at %s, disconnecting\n", pfrom->addr.ToString().c_str());
            pfrom->fDisconnect = true;
            return true;
        }

        // Be shy and don't send version until we hear
        if (pfrom->fInbound)
            pfrom->PushVersion();

        pfrom->fClient = !(pfrom->nServices & NODE_NETWORK);

        AddTimeData(pfrom->addr, nTime);

        // Change version
        pfrom->PushMessage("verack");
        pfrom->ssSend.SetVersion(min(pfrom->nVersion, PROTOCOL_VERSION));

        if (!pfrom->fInbound)
        {
            // Advertise our address
            if (!fNoListen && !IsInitialBlockDownload())
            {
                CAddress addr = GetLocalAddress(&pfrom->addr);
                if (addr.IsRoutable())
                    pfrom->PushAddress(addr);
            }

            // Get recent addresses
            if (pfrom->fOneShot || pfrom->nVersion >= CADDR_TIME_VERSION || addrman.size() < 1000)
            {
                pfrom->PushMessage("getaddr");
                pfrom->fGetAddr = true;
            }
            addrman.Good(pfrom->addr);
        } else {
            if (((CNetAddr)pfrom->addr) == (CNetAddr)addrFrom)
            {
                addrman.Add(addrFrom, addrFrom);
                addrman.Good(addrFrom);
            }
        }

        // Relay alerts
        {
            LOCK(cs_mapAlerts);
            BOOST_FOREACH(PAIRTYPE(const uint256, CAlert)& item, mapAlerts)
                item.second.RelayTo(pfrom);
        }

        pfrom->fSuccessfullyConnected = true;

        printf("receive version message: version %d, blocks=%d, us=%s, them=%s, peer=%s\n", pfrom->nVersion, pfrom->nStartingHeight, addrMe.ToString().c_str(), addrFrom.ToString().c_str(), pfrom->addr.ToString().c_str());

        cPeerBlockCounts.input(pfrom->nStartingHeight);
    }


    else if (pfrom->nVersion == 0)
    {
        // Must have a version message before anything else
        pfrom->Misbehaving(1);
        return false;
    }


    else if (strCommand == "verack")
    {
        pfrom->SetRecvVersion(min(pfrom->nVersion, PROTOCOL_VERSION));
    }


    else if (strCommand == "addr")
    {
        vector<CAddress> vAddr;
        vRecv >> vAddr;

        // Don't want addr from older versions unless seeding
        if (pfrom->nVersion < CADDR_TIME_VERSION && addrman.size() > 1000)
            return true;
        if (vAddr.size() > 1000)
        {
            pfrom->Misbehaving(20);
            return error("message addr size() = %"PRIszu"", vAddr.size());
        }

        // Store the new addresses
        vector<CAddress> vAddrOk;
        int64 nNow = GetAdjustedTime();
        int64 nSince = nNow - 10 * 60;
        BOOST_FOREACH(CAddress& addr, vAddr)
        {
            boost::this_thread::interruption_point();

            if (addr.nTime <= 100000000 || addr.nTime > nNow + 10 * 60)
                addr.nTime = nNow - 5 * 24 * 60 * 60;
            pfrom->AddAddressKnown(addr);
            bool fReachable = IsReachable(addr);
            if (addr.nTime > nSince && !pfrom->fGetAddr && vAddr.size() <= 10 && addr.IsRoutable())
            {
                // Relay to a limited number of other nodes
                {
                    LOCK(cs_vNodes);
                    // Use deterministic randomness to send to the same nodes for 24 hours
                    // at a time so the setAddrKnowns of the chosen nodes prevent repeats
                    static uint256 hashSalt;
                    if (hashSalt == 0)
                        hashSalt = GetRandHash();
                    uint64 hashAddr = addr.GetHash();
                    uint256 hashRand = hashSalt ^ (hashAddr<<32) ^ ((GetTime()+hashAddr)/(24*60*60));
                    hashRand = Hash(BEGIN(hashRand), END(hashRand));
                    multimap<uint256, CNode*> mapMix;
                    BOOST_FOREACH(CNode* pnode, vNodes)
                    {
                        if (pnode->nVersion < CADDR_TIME_VERSION)
                            continue;
                        unsigned int nPointer;
                        memcpy(&nPointer, &pnode, sizeof(nPointer));
                        uint256 hashKey = hashRand ^ nPointer;
                        hashKey = Hash(BEGIN(hashKey), END(hashKey));
                        mapMix.insert(make_pair(hashKey, pnode));
                    }
                    int nRelayNodes = fReachable ? 2 : 1; // limited relaying of addresses outside our network(s)
                    for (multimap<uint256, CNode*>::iterator mi = mapMix.begin(); mi != mapMix.end() && nRelayNodes-- > 0; ++mi)
                        ((*mi).second)->PushAddress(addr);
                }
            }
            // Do not store addresses outside our network
            if (fReachable)
                vAddrOk.push_back(addr);
        }
        addrman.Add(vAddrOk, pfrom->addr, 2 * 60 * 60);
        if (vAddr.size() < 1000)
            pfrom->fGetAddr = false;
        if (pfrom->fOneShot)
            pfrom->fDisconnect = true;
    }


    else if (strCommand == "inv")
    {
        vector<CInv> vInv;
        vRecv >> vInv;
        if (vInv.size() > MAX_INV_SZ)
        {
            pfrom->Misbehaving(20);
            return error("message inv size() = %"PRIszu"", vInv.size());
        }

        // find last block in inv vector
        unsigned int nLastBlock = (unsigned int)(-1);
        for (unsigned int nInv = 0; nInv < vInv.size(); nInv++) {
            if (vInv[vInv.size() - 1 - nInv].type == MSG_BLOCK) {
                nLastBlock = vInv.size() - 1 - nInv;
                break;
            }
        }
        for (unsigned int nInv = 0; nInv < vInv.size(); nInv++)
        {
            const CInv &inv = vInv[nInv];

            boost::this_thread::interruption_point();
            pfrom->AddInventoryKnown(inv);

            bool fAlreadyHave = AlreadyHave(inv);
            if (fDebug || inv.type == MSG_BLOCK)
                printf("  got inventory: %s  %s (from %s at %"PRI64d")\n", inv.ToString().c_str(), fAlreadyHave ? "have" : "new", pfrom->addr.ToString().c_str(), GetTime());

            if (!fAlreadyHave) {
                if (!fImporting && !fReindex)
                    pfrom->AskFor(inv);
            } else if (inv.type == MSG_BLOCK && mapOrphanBlocks.count(inv.hash)) {
                pfrom->PushGetBlocks(pindexBest, GetOrphanRoot(mapOrphanBlocks[inv.hash]));
            } else if (nInv == nLastBlock) {
                // In case we are on a very long side-chain, it is possible that we already have
                // the last block in an inv bundle sent in response to getblocks. Try to detect
                // this situation and push another getblocks to continue.
                pfrom->PushGetBlocks(mapBlockIndex[inv.hash], uint256(0));
                if (fDebug)
                    printf("force request: %s\n", inv.ToString().c_str());
            }

            // Track requests for our stuff
            Inventory(inv.hash);
        }
    }


    else if (strCommand == "getdata")
    {
        vector<CInv> vInv;
        vRecv >> vInv;
        if (vInv.size() > MAX_INV_SZ)
        {
            pfrom->Misbehaving(20);
            return error("message getdata size() = %"PRIszu"", vInv.size());
        }

        if (fDebugNet || (vInv.size() != 1))
            printf("received getdata (%"PRIszu" invsz)\n", vInv.size());

        if ((fDebugNet && vInv.size() > 0) || (vInv.size() == 1))
            printf("received getdata for: %s\n", vInv[0].ToString().c_str());

        pfrom->vRecvGetData.insert(pfrom->vRecvGetData.end(), vInv.begin(), vInv.end());
        ProcessGetData(pfrom);
    }


    else if (strCommand == "getblocks")
    {
        CBlockLocator locator;
        uint256 hashStop;
        vRecv >> locator >> hashStop;

        // Find the last block the caller has in the main chain
        CBlockIndex* pindex = locator.GetBlockIndex();

        // Send the rest of the chain
        if (pindex)
            pindex = pindex->pnext;
        int nLimit = 500;
        printf("getblocks %d to %s limit %d\n", (pindex ? pindex->nHeight : -1), hashStop.ToString().c_str(), nLimit);
        for (; pindex; pindex = pindex->pnext)
        {
            if (pindex->GetBlockHash() == hashStop)
            {
                printf("  getblocks stopping at %d %s\n", pindex->nHeight, pindex->GetBlockHash().ToString().c_str());
                break;
            }
            pfrom->PushInventory(CInv(MSG_BLOCK, pindex->GetBlockHash()));
            if (--nLimit <= 0)
            {
                // When this block is requested, we'll send an inv that'll make them
                // getblocks the next batch of inventory.
                printf("  getblocks stopping at limit %d %s\n", pindex->nHeight, pindex->GetBlockHash().ToString().c_str());
                pfrom->hashContinue = pindex->GetBlockHash();
                break;
            }
        }
    }


    else if (strCommand == "getheaders")
    {
        CBlockLocator locator;
        uint256 hashStop;
        vRecv >> locator >> hashStop;

        CBlockIndex* pindex = NULL;
        if (locator.IsNull())
        {
            // If locator is null, return the hashStop block
            map<uint256, CBlockIndex*>::iterator mi = mapBlockIndex.find(hashStop);
            if (mi == mapBlockIndex.end())
                return true;
            pindex = (*mi).second;
        }
        else
        {
            // Find the last block the caller has in the main chain
            pindex = locator.GetBlockIndex();
            if (pindex)
                pindex = pindex->pnext;
        }

        // we must use CBlocks, as CBlockHeaders won't include the 0x00 nTx count at the end
        vector<CBlock> vHeaders;
        int nLimit = 2000;
        printf("getheaders %d to %s\n", (pindex ? pindex->nHeight : -1), hashStop.ToString().c_str());
        for (; pindex; pindex = pindex->pnext)
        {
            vHeaders.push_back(pindex->GetBlockHeader());
            if (--nLimit <= 0 || pindex->GetBlockHash() == hashStop)
                break;
        }
        pfrom->PushMessage("headers", vHeaders);
    }


    else if (strCommand == "tx")
    {
        vector<uint256> vWorkQueue;
        vector<uint256> vEraseQueue;
        CDataStream vMsg(vRecv);
        CTransaction tx;
        vRecv >> tx;

        CInv inv(MSG_TX, tx.GetHash());
        pfrom->AddInventoryKnown(inv);

        bool fMissingInputs = false;
        CValidationState state;
        if (tx.AcceptToMemoryPool(state, true, true, &fMissingInputs))
        {
            if (!tx.fBlacklisted)
                RelayTransaction(tx, inv.hash, vMsg);
            mapAlreadyAskedFor.erase(inv);
            vWorkQueue.push_back(inv.hash);
            vEraseQueue.push_back(inv.hash);

            // Recursively process any orphan transactions that depended on this one
            for (unsigned int i = 0; i < vWorkQueue.size(); i++)
            {
                uint256 hashPrev = vWorkQueue[i];
                for (map<uint256, CDataStream*>::iterator mi = mapOrphanTransactionsByPrev[hashPrev].begin();
                     mi != mapOrphanTransactionsByPrev[hashPrev].end();
                     ++mi)
                {
                    const CDataStream& vMsg = *((*mi).second);
                    CTransaction tx;
                    CDataStream(vMsg) >> tx;
                    CInv inv(MSG_TX, tx.GetHash());
                    bool fMissingInputs2 = false;
                    // Use a dummy CValidationState so someone can't setup nodes to counter-DoS based on orphan resolution (that is, feeding people an invalid transaction based on LegitTxX in order to get anyone relaying LegitTxX banned)
                    CValidationState stateDummy;

                    if (tx.AcceptToMemoryPool(stateDummy, true, true, &fMissingInputs2))
                    {
                        printf("   accepted orphan tx %s\n", inv.hash.ToString().c_str());
                        RelayTransaction(tx, inv.hash, vMsg);
                        mapAlreadyAskedFor.erase(inv);
                        vWorkQueue.push_back(inv.hash);
                        vEraseQueue.push_back(inv.hash);
                    }
                    else if (!fMissingInputs2)
                    {
                        // invalid or too-little-fee orphan
                        vEraseQueue.push_back(inv.hash);
                        printf("   removed orphan tx %s\n", inv.hash.ToString().c_str());
                    }
                }
            }

            BOOST_FOREACH(uint256 hash, vEraseQueue)
                EraseOrphanTx(hash);
        }
        else if (fMissingInputs)
        {
            AddOrphanTx(vMsg);

            // DoS prevention: do not allow mapOrphanTransactions to grow unbounded
            unsigned int nEvicted = LimitOrphanTxSize(MAX_ORPHAN_TRANSACTIONS);
            if (nEvicted > 0)
                printf("mapOrphan overflow, removed %u tx\n", nEvicted);
        }
        int nDoS;
        if (state.IsInvalid(nDoS))
            pfrom->Misbehaving(nDoS);
    }


    else if (strCommand == "block" && !fImporting && !fReindex) // Ignore blocks received while importing
    {
        CBlock block;
        vRecv >> block;

        printf("received block %s\n", block.GetHash().ToString().c_str());
        // block.print();

        CInv inv(MSG_BLOCK, block.GetHash());
        pfrom->AddInventoryKnown(inv);

        CValidationState state;
        if (ProcessBlock(state, pfrom, &block))
            mapAlreadyAskedFor.erase(inv);
        int nDoS;
        if (state.IsInvalid(nDoS))
            pfrom->Misbehaving(nDoS);
    }


    else if (strCommand == "getaddr")
    {
        pfrom->vAddrToSend.clear();
        vector<CAddress> vAddr = addrman.GetAddr();
        BOOST_FOREACH(const CAddress &addr, vAddr)
            pfrom->PushAddress(addr);
    }


    else if (strCommand == "mempool")
    {
        std::vector<uint256> vtxid;
        LOCK2(mempool.cs, pfrom->cs_filter);
        mempool.queryHashes(vtxid);
        vector<CInv> vInv;
        BOOST_FOREACH(uint256& hash, vtxid) {
            CInv inv(MSG_TX, hash);
            if ((pfrom->pfilter && pfrom->pfilter->IsRelevantAndUpdate(mempool.lookup(hash), hash)) ||
               (!pfrom->pfilter))
                vInv.push_back(inv);
            if (vInv.size() == MAX_INV_SZ)
                break;
        }
        if (vInv.size() > 0)
            pfrom->PushMessage("inv", vInv);
    }


    else if (strCommand == "ping")
    {
        if (pfrom->nVersion > BIP0031_VERSION)
        {
            uint64 nonce = 0;
            vRecv >> nonce;
            // Echo the message back with the nonce. This allows for two useful features:
            //
            // 1) A remote node can quickly check if the connection is operational
            // 2) Remote nodes can measure the latency of the network thread. If this node
            //    is overloaded it won't respond to pings quickly and the remote node can
            //    avoid sending us more work, like chain download requests.
            //
            // The nonce stops the remote getting confused between different pings: without
            // it, if the remote node sends a ping once per second and this node takes 5
            // seconds to respond to each, the 5th ping the remote sends would appear to
            // return very quickly.
            pfrom->PushMessage("pong", nonce);
        }
    }


    else if (strCommand == "alert")
    {
        CAlert alert;
        vRecv >> alert;

        uint256 alertHash = alert.GetHash();
        if (pfrom->setKnown.count(alertHash) == 0)
        {
            if (alert.ProcessAlert())
            {
                // Relay
                pfrom->setKnown.insert(alertHash);
                {
                    LOCK(cs_vNodes);
                    BOOST_FOREACH(CNode* pnode, vNodes)
                        alert.RelayTo(pnode);
                }
            }
            else {
                // Small DoS penalty so peers that send us lots of
                // duplicate/expired/invalid-signature/whatever alerts
                // eventually get banned.
                // This isn't a Misbehaving(100) (immediate ban) because the
                // peer might be an older or different implementation with
                // a different signature key, etc.
                pfrom->Misbehaving(10);
            }
        }
    }


    else if (strCommand == "filterload")
    {
        CBloomFilter filter;
        vRecv >> filter;

        if (!filter.IsWithinSizeConstraints())
            // There is no excuse for sending a too-large filter
            pfrom->Misbehaving(100);
        else
        {
            LOCK(pfrom->cs_filter);
            delete pfrom->pfilter;
            pfrom->pfilter = new CBloomFilter(filter);
        }
        pfrom->fRelayTxes = true;
    }


    else if (strCommand == "filteradd")
    {
        vector<unsigned char> vData;
        vRecv >> vData;

        // Nodes must NEVER send a data item > 520 bytes (the max size for a script data object,
        // and thus, the maximum size any matched object can have) in a filteradd message
        if (vData.size() > MAX_SCRIPT_ELEMENT_SIZE)
        {
            pfrom->Misbehaving(100);
        } else {
            LOCK(pfrom->cs_filter);
            if (pfrom->pfilter)
                pfrom->pfilter->insert(vData);
            else
                pfrom->Misbehaving(100);
        }
    }


    else if (strCommand == "filterclear")
    {
        LOCK(pfrom->cs_filter);
        delete pfrom->pfilter;
        pfrom->pfilter = NULL;
        pfrom->fRelayTxes = true;
    }


    else
    {
        // Ignore unknown commands for extensibility
    }


    // Update the last seen time for this node's address
    if (pfrom->fNetworkNode)
        if (strCommand == "version" || strCommand == "addr" || strCommand == "inv" || strCommand == "getdata" || strCommand == "ping")
            AddressCurrentlyConnected(pfrom->addr);


    return true;
}

// requires LOCK(cs_vRecvMsg)
bool ProcessMessages(CNode* pfrom)
{
    //if (fDebug)
    //    printf("ProcessMessages(%zu messages)\n", pfrom->vRecvMsg.size());

    //
    // Message format
    //  (4) message start
    //  (12) command
    //  (4) size
    //  (4) checksum
    //  (x) data
    //
    bool fOk = true;

    if (!pfrom->vRecvGetData.empty())
        ProcessGetData(pfrom);

    std::deque<CNetMessage>::iterator it = pfrom->vRecvMsg.begin();
    while (!pfrom->fDisconnect && it != pfrom->vRecvMsg.end()) {
        // Don't bother if send buffer is too full to respond anyway
        if (pfrom->nSendSize >= SendBufferSize())
            break;

        // get next message
        CNetMessage& msg = *it;

        //if (fDebug)
        //    printf("ProcessMessages(message %u msgsz, %zu bytes, complete:%s)\n",
        //            msg.hdr.nMessageSize, msg.vRecv.size(),
        //            msg.complete() ? "Y" : "N");

        // end, if an incomplete message is found
        if (!msg.complete())
            break;

        // at this point, any failure means we can delete the current message
        it++;

        // Scan for message start
        if (memcmp(msg.hdr.pchMessageStart, pchMessageStart, sizeof(pchMessageStart)) != 0) {
            printf("\n\nPROCESSMESSAGE: INVALID MESSAGESTART\n\n");
            fOk = false;
            break;
        }

        // Read header
        CMessageHeader& hdr = msg.hdr;
        if (!hdr.IsValid())
        {
            printf("\n\nPROCESSMESSAGE: ERRORS IN HEADER %s\n\n\n", hdr.GetCommand().c_str());
            continue;
        }
        string strCommand = hdr.GetCommand();

        // Message size
        unsigned int nMessageSize = hdr.nMessageSize;

        // Checksum
        CDataStream& vRecv = msg.vRecv;
        uint256 hash = Hash(vRecv.begin(), vRecv.begin() + nMessageSize);
        unsigned int nChecksum = 0;
        memcpy(&nChecksum, &hash, sizeof(nChecksum));
        if (nChecksum != hdr.nChecksum)
        {
            printf("ProcessMessages(%s, %u bytes) : CHECKSUM ERROR nChecksum=%08x hdr.nChecksum=%08x\n",
               strCommand.c_str(), nMessageSize, nChecksum, hdr.nChecksum);
            continue;
        }

        // Process message
        bool fRet = false;
        try
        {
            {
                LOCK(cs_main);
                fRet = ProcessMessage(pfrom, strCommand, vRecv);
            }
            boost::this_thread::interruption_point();
        }
        catch (std::ios_base::failure& e)
        {
            if (strstr(e.what(), "end of data"))
            {
                // Allow exceptions from under-length message on vRecv
                printf("ProcessMessages(%s, %u bytes) : Exception '%s' caught, normally caused by a message being shorter than its stated length\n", strCommand.c_str(), nMessageSize, e.what());
            }
            else if (strstr(e.what(), "size too large"))
            {
                // Allow exceptions from over-long size
                printf("ProcessMessages(%s, %u bytes) : Exception '%s' caught\n", strCommand.c_str(), nMessageSize, e.what());
            }
            else
            {
                PrintExceptionContinue(&e, "ProcessMessages()");
            }
        }
        catch (boost::thread_interrupted) {
            throw;
        }
        catch (std::exception& e) {
            PrintExceptionContinue(&e, "ProcessMessages()");
        } catch (...) {
            PrintExceptionContinue(NULL, "ProcessMessages()");
        }

        if (!fRet)
            printf("ProcessMessage(%s, %u bytes) FAILED\n", strCommand.c_str(), nMessageSize);
    }

    // In case the connection got shut down, its receive buffer was wiped
    if (!pfrom->fDisconnect)
        pfrom->vRecvMsg.erase(pfrom->vRecvMsg.begin(), it);

    return fOk;
}


bool SendMessages(CNode* pto, bool fSendTrickle)
{
    TRY_LOCK(cs_main, lockMain);
    if (lockMain) {
        // Don't send anything until we get their version message
        if (pto->nVersion == 0)
            return true;

        // Keep-alive ping. We send a nonce of zero because we don't use it anywhere
        // right now.
        if (pto->nLastSend && GetTime() - pto->nLastSend > 30 * 60 && pto->vSendMsg.empty()) {
            uint64 nonce = 0;
            if (pto->nVersion > BIP0031_VERSION)
                pto->PushMessage("ping", nonce);
            else
                pto->PushMessage("ping");
        }

        // Start block sync
        if (pto->fStartSync && !fImporting && !fReindex) {
            pto->fStartSync = false;
            pto->PushGetBlocks(pindexBest, uint256(0));
        }

        // Resend wallet transactions that haven't gotten in a block yet
        // Except during reindex, importing and IBD, when old wallet
        // transactions become unconfirmed and spams other nodes.
        if (!fReindex && !fImporting && !IsInitialBlockDownload())
        {
            ResendWalletTransactions();
        }

        // Address refresh broadcast
        static int64 nLastRebroadcast;
        if (!IsInitialBlockDownload() && (GetTime() - nLastRebroadcast > 24 * 60 * 60))
        {
            {
                LOCK(cs_vNodes);
                BOOST_FOREACH(CNode* pnode, vNodes)
                {
                    // Periodically clear setAddrKnown to allow refresh broadcasts
                    if (nLastRebroadcast)
                        pnode->setAddrKnown.clear();

                    // Rebroadcast our address
                    if (!fNoListen)
                    {
                        CAddress addr = GetLocalAddress(&pnode->addr);
                        if (addr.IsRoutable())
                            pnode->PushAddress(addr);
                    }
                }
            }
            nLastRebroadcast = GetTime();
        }

        //
        // Message: addr
        //
        if (fSendTrickle)
        {
            vector<CAddress> vAddr;
            vAddr.reserve(pto->vAddrToSend.size());
            BOOST_FOREACH(const CAddress& addr, pto->vAddrToSend)
            {
                // returns true if wasn't already contained in the set
                if (pto->setAddrKnown.insert(addr).second)
                {
                    vAddr.push_back(addr);
                    // receiver rejects addr messages larger than 1000
                    if (vAddr.size() >= 1000)
                    {
                        pto->PushMessage("addr", vAddr);
                        vAddr.clear();
                    }
                }
            }
            pto->vAddrToSend.clear();
            if (!vAddr.empty())
                pto->PushMessage("addr", vAddr);
        }


        //
        // Message: inventory
        //
        vector<CInv> vInv;
        vector<CInv> vInvWait;
        {
            LOCK(pto->cs_inventory);
            vInv.reserve(pto->vInventoryToSend.size());
            vInvWait.reserve(pto->vInventoryToSend.size());
            BOOST_FOREACH(const CInv& inv, pto->vInventoryToSend)
            {
                if (pto->setInventoryKnown.count(inv))
                    continue;

                // trickle out tx inv to protect privacy
                if (inv.type == MSG_TX && !fSendTrickle)
                {
                    // 1/4 of tx invs blast to all immediately
                    static uint256 hashSalt;
                    if (hashSalt == 0)
                        hashSalt = GetRandHash();
                    uint256 hashRand = inv.hash ^ hashSalt;
                    hashRand = Hash(BEGIN(hashRand), END(hashRand));
                    bool fTrickleWait = ((hashRand & 3) != 0);

                    // always trickle our own transactions
                    if (!fTrickleWait)
                    {
                        CWalletTx wtx;
                        if (GetTransaction(inv.hash, wtx))
                            if (wtx.fFromMe)
                                fTrickleWait = true;
                    }

                    if (fTrickleWait)
                    {
                        vInvWait.push_back(inv);
                        continue;
                    }
                }

                // returns true if wasn't already contained in the set
                if (pto->setInventoryKnown.insert(inv).second)
                {
                    vInv.push_back(inv);
                    if (vInv.size() >= 1000)
                    {
                        pto->PushMessage("inv", vInv);
                        vInv.clear();
                    }
                }
            }
            pto->vInventoryToSend = vInvWait;
        }
        if (!vInv.empty())
            pto->PushMessage("inv", vInv);


        //
        // Message: getdata
        //
        vector<CInv> vGetData;
        int64 nNow = GetTime() * 1000000;
        while (!pto->mapAskFor.empty() && (*pto->mapAskFor.begin()).first <= nNow)
        {
            const CInv& inv = (*pto->mapAskFor.begin()).second;
            if (!AlreadyHave(inv))
            {
                if (fDebugNet)
                    printf("sending getdata: %s\n", inv.ToString().c_str());
                vGetData.push_back(inv);
                if (vGetData.size() >= 1000)
                {
                    pto->PushMessage("getdata", vGetData);
                    vGetData.clear();
                }
            }
            pto->mapAskFor.erase(pto->mapAskFor.begin());
        }
        if (!vGetData.empty())
            pto->PushMessage("getdata", vGetData);

    }
    return true;
}














//////////////////////////////////////////////////////////////////////////////
//
// BitcoinMiner
//

int static FormatHashBlocks(void* pbuffer, unsigned int len)
{
    unsigned char* pdata = (unsigned char*)pbuffer;
    unsigned int blocks = 1 + ((len + 8) / 64);
    unsigned char* pend = pdata + 64 * blocks;
    memset(pdata + len, 0, 64 * blocks - len);
    pdata[len] = 0x80;
    unsigned int bits = len * 8;
    pend[-1] = (bits >> 0) & 0xff;
    pend[-2] = (bits >> 8) & 0xff;
    pend[-3] = (bits >> 16) & 0xff;
    pend[-4] = (bits >> 24) & 0xff;
    return blocks;
}

static const unsigned int pSHA256InitState[8] =
{0x6a09e667, 0xbb67ae85, 0x3c6ef372, 0xa54ff53a, 0x510e527f, 0x9b05688c, 0x1f83d9ab, 0x5be0cd19};

void SHA256Transform(void* pstate, void* pinput, const void* pinit)
{
    SHA256_CTX ctx;
    unsigned char data[64];

    SHA256_Init(&ctx);

    for (int i = 0; i < 16; i++)
        ((uint32_t*)data)[i] = ByteReverse(((uint32_t*)pinput)[i]);

    for (int i = 0; i < 8; i++)
        ctx.h[i] = ((uint32_t*)pinit)[i];

    SHA256_Update(&ctx, data, sizeof(data));
    for (int i = 0; i < 8; i++)
        ((uint32_t*)pstate)[i] = ctx.h[i];
}

//
// ScanHash scans nonces looking for a hash with at least some zero bits.
// It operates on big endian data.  Caller does the byte reversing.
// All input buffers are 16-byte aligned.  nNonce is usually preserved
// between calls, but periodically or if nNonce is 0xffff0000 or above,
// the block is rebuilt and nNonce starts over at zero.
//
unsigned int static ScanHash_CryptoPP(char* pmidstate, char* pdata, char* phash1, char* phash, unsigned int& nHashesDone)
{
    unsigned int& nNonce = *(unsigned int*)(pdata + 12);
    for (;;)
    {
        // Crypto++ SHA256
        // Hash pdata using pmidstate as the starting state into
        // pre-formatted buffer phash1, then hash phash1 into phash
        nNonce++;
        SHA256Transform(phash1, pdata, pmidstate);
        SHA256Transform(phash, phash1, pSHA256InitState);

        // Return the nonce if the hash has at least some zero bits,
        // caller will check if it has enough to reach the target
        if (((unsigned short*)phash)[14] == 0)
            return nNonce;

        // If nothing found after trying for a while, return -1
        if ((nNonce & 0xffff) == 0)
        {
            nHashesDone = 0xffff+1;
            return (unsigned int) -1;
        }
        if ((nNonce & 0xfff) == 0)
            boost::this_thread::interruption_point();
    }
}

// CTxInfo represents a logical transaction to potentially be included in blocks
// It stores extra metadata such as the subjective priority of a transaction at the time of building the block
// When there are unconfirmed transactions that depend on other unconfirmed transactions, these "child" transactions' CTxInfo object factors in its "parents" to its priority and effective size; this way, the "child" can cover the "cost" of its "parents", and the "parents" are included into the block as part of the "child"

class CTxInfo;
typedef std::map<uint256, CTxInfo> mapInfo_t;

class CTxInfo
{
public:
    mapInfo_t *pmapInfoById;
    CTransaction* ptx;
    uint256 hash;
private:
    set<uint256> setDependsOn;
public:
    set<uint256> setDependents;
    double dPriority;
    uint64 nTxFee;
    int nTxSigOps;
    bool fInvalid;
    unsigned int nSize;
    unsigned int nEffectiveSizeCached;

    CTxInfo()
    {
        pmapInfoById = NULL;
        ptx = NULL;
        hash = 0;
        dPriority = 0;
        nTxFee = 0;
        fInvalid = false;
        nSize = 0;
        nEffectiveSizeCached = 0;
    }

    void print() const
    {
<<<<<<< HEAD
        printf("CTxInfo(hash=%s, dPriority=%.1f, nTxFee=%"PRI64u")\n",
               ptx->GetHash().ToString().substr(0,10).c_str(), dPriority, nTxFee);
=======
        printf("COrphan(hash=%s, dPriority=%.1f, dFeePerKb=%.1f)\n",
               ptx->GetHash().ToString().c_str(), dPriority, dFeePerKb);
>>>>>>> 09e437ba
        BOOST_FOREACH(uint256 hash, setDependsOn)
            printf("   setDependsOn %s\n", hash.ToString().c_str());
    }

    void addDependsOn(const uint256& hashPrev)
    {
        setDependsOn.insert(hashPrev);
        nEffectiveSizeCached = 0;
    }

    void rmDependsOn(const uint256& hashPrev)
    {
        setDependsOn.erase(hashPrev);
        nEffectiveSizeCached = 0;
    }

    // effectiveSize handles inheriting the fInvalid flag as a side effect
    unsigned int effectiveSize()
    {
        if (fInvalid)
            return -1;

        if (nEffectiveSizeCached)
            return nEffectiveSizeCached;

        assert(pmapInfoById);

        if (!nSize)
            nSize = ::GetSerializeSize(*ptx, SER_NETWORK, PROTOCOL_VERSION);
        unsigned int nEffectiveSize = nSize;
        BOOST_FOREACH(const uint256& dephash, setDependsOn)
        {
            CTxInfo& depinfo = (*pmapInfoById)[dephash];
            nEffectiveSize += depinfo.effectiveSize();

            if (depinfo.fInvalid)
            {
                fInvalid = true;
                return -1;
            }
        }
        nEffectiveSizeCached = nEffectiveSize;
        return nEffectiveSize;
    }

    double getPriority()
    {
        // Priority is sum(valuein * age) / txsize
        return dPriority / effectiveSize() + ptx->dPriorityDelta;
    }

    double getFeePerKB()
    {
        return double(nTxFee + ptx->nFeeDelta) / (double(effectiveSize()) / 1000);
    }

    unsigned int GetLegacySigOpCount()
    {
        assert(pmapInfoById);

        unsigned int n = ptx->GetLegacySigOpCount();
        BOOST_FOREACH(const uint256& dephash, setDependsOn)
        {
            CTxInfo& depinfo = (*pmapInfoById)[dephash];
            n += depinfo.GetLegacySigOpCount();
        }
        return n;
    }

    bool DoInputs(CCoinsViewCache& view, CBlockIndex*pindexPrev, std::vector<CTxInfo*>& vAdded, unsigned int& nSigOpCounter)
    {
        CTransaction& tx = *ptx;

        if (view.HaveCoins(hash))
            // Already included in block template
            return true;

        assert(pmapInfoById);

        BOOST_FOREACH(const uint256& dephash, setDependsOn)
        {
            CTxInfo& depinfo = (*pmapInfoById)[dephash];
            if (!depinfo.DoInputs(view, pindexPrev, vAdded, nSigOpCounter))
                return false;
        }

        if (!tx.HaveInputs(view))
            return false;

        nTxSigOps = tx.GetP2SHSigOpCount(view);
        nSigOpCounter += nTxSigOps;

        CValidationState state;
        if (!tx.CheckInputs(state, view, true, SCRIPT_VERIFY_P2SH))
            return false;

        CTxUndo txundo;
        tx.UpdateCoins(state, view, txundo, pindexPrev->nHeight+1, hash);

        vAdded.push_back(this);

        return true;
    }
};


bool PrioritiseTransaction(const uint256 hash, const string strHash, double dPriorityDelta, int64 nFeeDelta)
{
    if (!mempool.mapTx.count(hash))
    {
        printf("PrioritiseTransaction: cannot find %s\n", strHash.c_str());
        return false;
    }

    {
        LOCK(mempool.cs);
        CTransaction &txn = mempool.mapTx[hash];
        txn.dPriorityDelta += dPriorityDelta;
        txn.nFeeDelta += nFeeDelta;
    }
    printf("PrioritiseTransaction: %s priority += %f, fee += %"PRI64d"\n", strHash.c_str(), dPriorityDelta, nFeeDelta);

    return true;
}


uint64 nLastBlockTx = 0;
uint64 nLastBlockSize = 0;

// We want to sort transactions by priority and fee, so:
typedef CTxInfo* TxPriority;
class TxPriorityCompare
{
    bool byFee;
public:
    TxPriorityCompare(bool _byFee) : byFee(_byFee) { }
    bool operator()(const TxPriority& a, const TxPriority& b)
    {
        if (byFee)
        {
            if (a->getFeePerKB() == b->getFeePerKB())
                return a->getPriority() < b->getPriority();
            return a->getFeePerKB() < b->getFeePerKB();
        }
        else
        {
            if (a->getPriority() == b->getPriority())
                return a->getFeePerKB() < b->getFeePerKB();
            return a->getPriority() < b->getPriority();
        }
    }
};

CBlockTemplate* CreateNewBlock(CReserveKey& reservekey)
{
    // Create new block
    auto_ptr<CBlockTemplate> pblocktemplate(new CBlockTemplate());
    if(!pblocktemplate.get())
        return NULL;
    CBlock *pblock = &pblocktemplate->block; // pointer for convenience

    // Create coinbase tx
    CTransaction txNew;
    txNew.vin.resize(1);
    txNew.vin[0].prevout.SetNull();
    txNew.vout.resize(1);
    CPubKey pubkey;
    if (!reservekey.GetReservedKey(pubkey))
        return NULL;
    txNew.vout[0].scriptPubKey << pubkey << OP_CHECKSIG;

    // Add our coinbase tx as first transaction
    pblock->vtx.push_back(txNew);
    pblocktemplate->vTxFees.push_back(-1); // updated at end
    pblocktemplate->vTxSigOps.push_back(-1); // updated at end

    // Largest block you're willing to create:
    unsigned int nBlockMaxSize = GetArg("-blockmaxsize", MAX_BLOCK_SIZE_GEN/2);
    // Limit to betweeen 1K and MAX_BLOCK_SIZE-1K for sanity:
    nBlockMaxSize = std::max((unsigned int)1000, std::min((unsigned int)(MAX_BLOCK_SIZE-1000), nBlockMaxSize));

    // Special compatibility rule before 15 May: limit size to 500,000 bytes:
    if (GetAdjustedTime() < 1368576000)
        nBlockMaxSize = std::min(nBlockMaxSize, (unsigned int)(MAX_BLOCK_SIZE_GEN));

    // How much of the block should be dedicated to high-priority transactions,
    // included regardless of the fees they pay
    unsigned int nBlockPrioritySize = GetArg("-blockprioritysize", 27000);
    nBlockPrioritySize = std::min(nBlockMaxSize, nBlockPrioritySize);

    // Minimum block size you want to create; block will be filled with free transactions
    // until there are no more or the block reaches this size:
    unsigned int nBlockMinSize = GetArg("-blockminsize", 0);
    nBlockMinSize = std::min(nBlockMaxSize, nBlockMinSize);

    // Collect memory pool transactions into the block
    int64 nFees = 0;
    {
        LOCK2(cs_main, mempool.cs);
        CBlockIndex* pindexPrev = pindexBest;
        CCoinsViewCache view(*pcoinsTip, true);

        // Priority order to process transactions
        mapInfo_t mapInfoById;
        bool fPrintPriority = GetBoolArg("-printpriority");

        // This vector will be sorted into a priority queue:
        vector<TxPriority> vecPriority;
        vecPriority.reserve(mempool.mapTx.size());

        for (map<uint256, CTransaction>::iterator mi = mempool.mapTx.begin(); mi != mempool.mapTx.end(); ++mi)
        {
            CTransaction& tx = (*mi).second;

            const uint256& hash = tx.GetHash();
            CTxInfo& txinfo = mapInfoById[hash];
            txinfo.hash = hash;
            txinfo.pmapInfoById = &mapInfoById;
            txinfo.ptx = &tx;

            if (tx.IsCoinBase() || tx.fBlacklisted || !tx.IsFinal())
            {
                txinfo.fInvalid = true;
                continue;
            }

            double& dPriority = txinfo.dPriority;
            uint64& nTxFee = txinfo.nTxFee;
            int64 nTotalIn = 0;
            BOOST_FOREACH(const CTxIn& txin, tx.vin)
            {
                // Read prev transaction
<<<<<<< HEAD
                int64 nValueIn;
                int nConf;
                if (view.HaveCoins(txin.prevout.hash))
=======
                if (!view.HaveCoins(txin.prevout.hash))
>>>>>>> 09e437ba
                {
                    // Input is confirmed
                    const CCoins &coins = view.GetCoins(txin.prevout.hash);
                    nConf = pindexPrev->nHeight - coins.nHeight + 1;
                    nValueIn = coins.vout[txin.prevout.n].nValue;
                    dPriority += (double)nValueIn * nConf;
                }
                else
                if (mempool.mapTx.count(txin.prevout.hash))
                {
                    // Input is still unconfirmed
                    const uint256& hashPrev = txin.prevout.hash;
                    nValueIn = mempool.mapTx[hashPrev].vout[txin.prevout.n].nValue;
                    txinfo.addDependsOn(hashPrev);
                    mapInfoById[hashPrev].setDependents.insert(hash);
                    nConf = 0;
                }
                else
                {
                    // We don't know where the input is
                    // In this case, it's impossible to include this transaction in a block, so mark it invalid and move on
                    txinfo.fInvalid = true;
                    printf("priority %s invalid input %s\n", txinfo.hash.ToString().substr(0,10).c_str(), txin.prevout.hash.ToString().substr(0,10).c_str());
                    goto nexttxn;
                }
                const CCoins &coins = view.GetCoins(txin.prevout.hash);

                nTotalIn += nValueIn;
            }

            nTxFee = nTotalIn - tx.GetValueOut();

            vecPriority.push_back(&txinfo);

nexttxn:    (void)1;
        }

        // Collect transactions into block
        uint64 nBlockSize = 1000;
        uint64 nBlockTx = 0;
        int nBlockSigOps = 100;
        bool fSortedByFee = (nBlockPrioritySize <= 0);

        TxPriorityCompare comparer(fSortedByFee);
        std::make_heap(vecPriority.begin(), vecPriority.end(), comparer);

        while (!vecPriority.empty())
        {
            // Take highest priority transaction off the priority queue:
            CTxInfo& txinfo = *(vecPriority.front());
            std::pop_heap(vecPriority.begin(), vecPriority.end(), comparer);
            vecPriority.pop_back();

<<<<<<< HEAD
            if (txinfo.fInvalid)
                continue;

            CTransaction& tx = *txinfo.ptx;
            double dPriority = txinfo.getPriority();
            double dFeePerKb = txinfo.getFeePerKB();

            // second layer cached modifications just for this transaction
            CCoinsViewCache viewTemp(view, true);

=======
>>>>>>> 09e437ba
            // Size limits
            unsigned int nTxSize = txinfo.effectiveSize();
            if (nBlockSize + nTxSize >= nBlockMaxSize)
                continue;

            // Legacy limits on sigOps:
            unsigned int nTxSigOps = txinfo.GetLegacySigOpCount();
            if (nBlockSigOps + nTxSigOps >= MAX_BLOCK_SIGOPS)
                continue;

            // Skip free transactions if we're past the minimum block size:
<<<<<<< HEAD
            if (fSortedByFee && (tx.dPriorityDelta <= 0) && (tx.nFeeDelta <= 0) && (dFeePerKb < nMinTxFee) && (nBlockSize + nTxSize >= nBlockMinSize))
=======
            if (fSortedByFee && (dFeePerKb < CTransaction::nMinTxFee) && (nBlockSize + nTxSize >= nBlockMinSize))
>>>>>>> 09e437ba
                continue;

            // Prioritise by fee once past the priority size or we run out of high-priority
            // transactions:
            if (!fSortedByFee &&
                ((nBlockSize + nTxSize >= nBlockPrioritySize) || (dPriority < COIN * 144 / 250)))
            {
                fSortedByFee = true;
                comparer = TxPriorityCompare(fSortedByFee);
                std::make_heap(vecPriority.begin(), vecPriority.end(), comparer);
            }

<<<<<<< HEAD
            std::vector<CTxInfo*> vAdded;
            if (!txinfo.DoInputs(viewTemp, pindexPrev, vAdded, nTxSigOps))
                continue;

            if (nBlockSigOps + nTxSigOps >= MAX_BLOCK_SIGOPS)
                continue;

            // push changes from the second layer cache to the first one
            viewTemp.Flush();
=======
            if (!tx.HaveInputs(view))
                continue;

            int64 nTxFees = tx.GetValueIn(view)-tx.GetValueOut();

            nTxSigOps += tx.GetP2SHSigOpCount(view);
            if (nBlockSigOps + nTxSigOps >= MAX_BLOCK_SIGOPS)
                continue;

            CValidationState state;
            if (!tx.CheckInputs(state, view, true, SCRIPT_VERIFY_P2SH))
                continue;

            CTxUndo txundo;
            uint256 hash = tx.GetHash();
            tx.UpdateCoins(state, view, txundo, pindexPrev->nHeight+1, hash);
>>>>>>> 09e437ba

            // Added
            nBlockSize += nTxSize;
            nBlockTx += vAdded.size();
            nBlockSigOps += nTxSigOps;

            if (fPrintPriority)
            {
                printf("priority %.1f feeperkb %.1f txid %s\n",
                       dPriority, dFeePerKb, tx.GetHash().ToString().c_str());
            }

            bool fResort = false;
            BOOST_FOREACH(CTxInfo* ptxinfo, vAdded)
            {
                pblock->vtx.push_back(*ptxinfo->ptx);
                pblocktemplate->vTxFees.push_back(ptxinfo->nTxFee);
                pblocktemplate->vTxSigOps.push_back(ptxinfo->nTxSigOps);
                nFees += ptxinfo->nTxFee;

                ptxinfo->fInvalid = true;
                if (!ptxinfo->setDependents.empty())
                {
                    fResort = true;
                    BOOST_FOREACH(const uint256& dhash, ptxinfo->setDependents)
                    {
                        CTxInfo& dtxinfo = mapInfoById[dhash];
                        dtxinfo.rmDependsOn(ptxinfo->hash);
                        fResort = true;
                    }
                }
            }
            if (fResort)
                // Re-sort the priority queue to pick up on improved standing
                std::make_heap(vecPriority.begin(), vecPriority.end(), comparer);
        }

        nLastBlockTx = nBlockTx;
        nLastBlockSize = nBlockSize;
        printf("CreateNewBlock(): total size %"PRI64u"\n", nBlockSize);

        pblock->vtx[0].vout[0].nValue = GetBlockValue(pindexPrev->nHeight+1, nFees);
        pblocktemplate->vTxFees[0] = -nFees;

        // Fill in header
        pblock->hashPrevBlock  = pindexPrev->GetBlockHash();
        pblock->UpdateTime(pindexPrev);
        pblock->nBits          = GetNextWorkRequired(pindexPrev, pblock);
        pblock->nNonce         = 0;
        pblock->vtx[0].vin[0].scriptSig = CScript() << OP_0 << OP_0;
        pblocktemplate->vTxSigOps[0] = pblock->vtx[0].GetLegacySigOpCount();

        CBlockIndex indexDummy(*pblock);
        indexDummy.pprev = pindexPrev;
        indexDummy.nHeight = pindexPrev->nHeight + 1;
        CCoinsViewCache viewNew(*pcoinsTip, true);
        CValidationState state;
        if (!pblock->ConnectBlock(state, &indexDummy, viewNew, true))
            throw std::runtime_error("CreateNewBlock() : ConnectBlock failed");
    }

    return pblocktemplate.release();
}


void IncrementExtraNonce(CBlock* pblock, CBlockIndex* pindexPrev, unsigned int& nExtraNonce)
{
    // Update nExtraNonce
    static uint256 hashPrevBlock;
    if (hashPrevBlock != pblock->hashPrevBlock)
    {
        nExtraNonce = 0;
        hashPrevBlock = pblock->hashPrevBlock;
    }
    ++nExtraNonce;
    unsigned int nHeight = pindexPrev->nHeight+1; // Height first in coinbase required for block.version=2
    pblock->vtx[0].vin[0].scriptSig = (CScript() << nHeight << CBigNum(nExtraNonce)) + COINBASE_FLAGS;
    assert(pblock->vtx[0].vin[0].scriptSig.size() <= 100);

    pblock->hashMerkleRoot = pblock->BuildMerkleTree();
}


void FormatHashBuffers(CBlock* pblock, char* pmidstate, char* pdata, char* phash1)
{
    //
    // Pre-build hash buffers
    //
    struct
    {
        struct unnamed2
        {
            int nVersion;
            uint256 hashPrevBlock;
            uint256 hashMerkleRoot;
            unsigned int nTime;
            unsigned int nBits;
            unsigned int nNonce;
        }
        block;
        unsigned char pchPadding0[64];
        uint256 hash1;
        unsigned char pchPadding1[64];
    }
    tmp;
    memset(&tmp, 0, sizeof(tmp));

    tmp.block.nVersion       = pblock->nVersion;
    tmp.block.hashPrevBlock  = pblock->hashPrevBlock;
    tmp.block.hashMerkleRoot = pblock->hashMerkleRoot;
    tmp.block.nTime          = pblock->nTime;
    tmp.block.nBits          = pblock->nBits;
    tmp.block.nNonce         = pblock->nNonce;

    FormatHashBlocks(&tmp.block, sizeof(tmp.block));
    FormatHashBlocks(&tmp.hash1, sizeof(tmp.hash1));

    // Byte swap all the input buffer
    for (unsigned int i = 0; i < sizeof(tmp)/4; i++)
        ((unsigned int*)&tmp)[i] = ByteReverse(((unsigned int*)&tmp)[i]);

    // Precalc the first half of the first hash, which stays constant
    SHA256Transform(pmidstate, &tmp.block, pSHA256InitState);

    memcpy(pdata, &tmp.block, 128);
    memcpy(phash1, &tmp.hash1, 64);
}


bool CheckWork(CBlock* pblock, CWallet& wallet, CReserveKey& reservekey)
{
    uint256 hash = pblock->GetHash();
    uint256 hashTarget = CBigNum().SetCompact(pblock->nBits).getuint256();

    if (hash > hashTarget)
        return false;

    //// debug print
    printf("BitcoinMiner:\n");
    printf("proof-of-work found  \n  hash: %s  \ntarget: %s\n", hash.GetHex().c_str(), hashTarget.GetHex().c_str());
    pblock->print();
    printf("generated %s\n", FormatMoney(pblock->vtx[0].vout[0].nValue).c_str());

    // Found a solution
    {
        LOCK(cs_main);
        if (pblock->hashPrevBlock != hashBestChain)
            return error("BitcoinMiner : generated block is stale");

        // Remove key from key pool
        reservekey.KeepKey();

        // Track how many getdata requests this block gets
        {
            LOCK(wallet.cs_wallet);
            wallet.mapRequestCount[pblock->GetHash()] = 0;
        }

        // Process this block the same as if we had received it from another node
        CValidationState state;
        if (!ProcessBlock(state, NULL, pblock))
            return error("BitcoinMiner : ProcessBlock, block not accepted");
    }

    return true;
}

void static BitcoinMiner(CWallet *pwallet)
{
    printf("BitcoinMiner started\n");
    SetThreadPriority(THREAD_PRIORITY_LOWEST);
    RenameThread("bitcoin-miner");

    // Each thread has its own key and counter
    CReserveKey reservekey(pwallet);
    unsigned int nExtraNonce = 0;

    try { loop {
        while (vNodes.empty())
            MilliSleep(1000);

        //
        // Create new block
        //
        unsigned int nTransactionsUpdatedLast = nTransactionsUpdated;
        CBlockIndex* pindexPrev = pindexBest;

        auto_ptr<CBlockTemplate> pblocktemplate(CreateNewBlock(reservekey));
        if (!pblocktemplate.get())
            return;
        CBlock *pblock = &pblocktemplate->block;
        IncrementExtraNonce(pblock, pindexPrev, nExtraNonce);

        printf("Running BitcoinMiner with %"PRIszu" transactions in block (%u bytes)\n", pblock->vtx.size(),
               ::GetSerializeSize(*pblock, SER_NETWORK, PROTOCOL_VERSION));

        //
        // Pre-build hash buffers
        //
        char pmidstatebuf[32+16]; char* pmidstate = alignup<16>(pmidstatebuf);
        char pdatabuf[128+16];    char* pdata     = alignup<16>(pdatabuf);
        char phash1buf[64+16];    char* phash1    = alignup<16>(phash1buf);

        FormatHashBuffers(pblock, pmidstate, pdata, phash1);

        unsigned int& nBlockTime = *(unsigned int*)(pdata + 64 + 4);
        unsigned int& nBlockBits = *(unsigned int*)(pdata + 64 + 8);
        unsigned int& nBlockNonce = *(unsigned int*)(pdata + 64 + 12);


        //
        // Search
        //
        int64 nStart = GetTime();
        uint256 hashTarget = CBigNum().SetCompact(pblock->nBits).getuint256();
        uint256 hashbuf[2];
        uint256& hash = *alignup<16>(hashbuf);
        loop
        {
            unsigned int nHashesDone = 0;
            unsigned int nNonceFound;

            // Crypto++ SHA256
            nNonceFound = ScanHash_CryptoPP(pmidstate, pdata + 64, phash1,
                                            (char*)&hash, nHashesDone);

            // Check if something found
            if (nNonceFound != (unsigned int) -1)
            {
                for (unsigned int i = 0; i < sizeof(hash)/4; i++)
                    ((unsigned int*)&hash)[i] = ByteReverse(((unsigned int*)&hash)[i]);

                if (hash <= hashTarget)
                {
                    // Found a solution
                    pblock->nNonce = ByteReverse(nNonceFound);
                    assert(hash == pblock->GetHash());

                    SetThreadPriority(THREAD_PRIORITY_NORMAL);
                    CheckWork(pblock, *pwalletMain, reservekey);
                    SetThreadPriority(THREAD_PRIORITY_LOWEST);
                    break;
                }
            }

            // Meter hashes/sec
            static int64 nHashCounter;
            if (nHPSTimerStart == 0)
            {
                nHPSTimerStart = GetTimeMillis();
                nHashCounter = 0;
            }
            else
                nHashCounter += nHashesDone;
            if (GetTimeMillis() - nHPSTimerStart > 4000)
            {
                static CCriticalSection cs;
                {
                    LOCK(cs);
                    if (GetTimeMillis() - nHPSTimerStart > 4000)
                    {
                        dHashesPerSec = 1000.0 * nHashCounter / (GetTimeMillis() - nHPSTimerStart);
                        nHPSTimerStart = GetTimeMillis();
                        nHashCounter = 0;
                        static int64 nLogTime;
                        if (GetTime() - nLogTime > 30 * 60)
                        {
                            nLogTime = GetTime();
                            printf("hashmeter %6.0f khash/s\n", dHashesPerSec/1000.0);
                        }
                    }
                }
            }

            // Check for stop or if block needs to be rebuilt
            boost::this_thread::interruption_point();
            if (vNodes.empty())
                break;
            if (nBlockNonce >= 0xffff0000)
                break;
            if (nTransactionsUpdated != nTransactionsUpdatedLast && GetTime() - nStart > 60)
                break;
            if (pindexPrev != pindexBest)
                break;

            // Update nTime every few seconds
            pblock->UpdateTime(pindexPrev);
            nBlockTime = ByteReverse(pblock->nTime);
            if (fTestNet)
            {
                // Changing pblock->nTime can change work required on testnet:
                nBlockBits = ByteReverse(pblock->nBits);
                hashTarget = CBigNum().SetCompact(pblock->nBits).getuint256();
            }
        }
    } }
    catch (boost::thread_interrupted)
    {
        printf("BitcoinMiner terminated\n");
        throw;
    }
}

void GenerateBitcoins(bool fGenerate, CWallet* pwallet)
{
    static boost::thread_group* minerThreads = NULL;

    int nThreads = GetArg("-genproclimit", -1);
    if (nThreads < 0)
        nThreads = boost::thread::hardware_concurrency();

    if (minerThreads != NULL)
    {
        minerThreads->interrupt_all();
        delete minerThreads;
        minerThreads = NULL;
    }

    if (nThreads == 0 || !fGenerate)
        return;

    minerThreads = new boost::thread_group();
    for (int i = 0; i < nThreads; i++)
        minerThreads->create_thread(boost::bind(&BitcoinMiner, pwallet));
}

// Amount compression:
// * If the amount is 0, output 0
// * first, divide the amount (in base units) by the largest power of 10 possible; call the exponent e (e is max 9)
// * if e<9, the last digit of the resulting number cannot be 0; store it as d, and drop it (divide by 10)
//   * call the result n
//   * output 1 + 10*(9*n + d - 1) + e
// * if e==9, we only know the resulting number is not zero, so output 1 + 10*(n - 1) + 9
// (this is decodable, as d is in [1-9] and e is in [0-9])

uint64 CTxOutCompressor::CompressAmount(uint64 n)
{
    if (n == 0)
        return 0;
    int e = 0;
    while (((n % 10) == 0) && e < 9) {
        n /= 10;
        e++;
    }
    if (e < 9) {
        int d = (n % 10);
        assert(d >= 1 && d <= 9);
        n /= 10;
        return 1 + (n*9 + d - 1)*10 + e;
    } else {
        return 1 + (n - 1)*10 + 9;
    }
}

uint64 CTxOutCompressor::DecompressAmount(uint64 x)
{
    // x = 0  OR  x = 1+10*(9*n + d - 1) + e  OR  x = 1+10*(n - 1) + 9
    if (x == 0)
        return 0;
    x--;
    // x = 10*(9*n + d - 1) + e
    int e = x % 10;
    x /= 10;
    uint64 n = 0;
    if (e < 9) {
        // x = 9*n + d - 1
        int d = (x % 9) + 1;
        x /= 9;
        // x = n
        n = x*10 + d;
    } else {
        n = x+1;
    }
    while (e) {
        n *= 10;
        e--;
    }
    return n;
}


class CMainCleanup
{
public:
    CMainCleanup() {}
    ~CMainCleanup() {
        // block headers
        std::map<uint256, CBlockIndex*>::iterator it1 = mapBlockIndex.begin();
        for (; it1 != mapBlockIndex.end(); it1++)
            delete (*it1).second;
        mapBlockIndex.clear();

        // orphan blocks
        std::map<uint256, CBlock*>::iterator it2 = mapOrphanBlocks.begin();
        for (; it2 != mapOrphanBlocks.end(); it2++)
            delete (*it2).second;
        mapOrphanBlocks.clear();

        // orphan transactions
        std::map<uint256, CDataStream*>::iterator it3 = mapOrphanTransactions.begin();
        for (; it3 != mapOrphanTransactions.end(); it3++)
            delete (*it3).second;
        mapOrphanTransactions.clear();
    }
} instance_of_cmaincleanup;<|MERGE_RESOLUTION|>--- conflicted
+++ resolved
@@ -592,16 +592,11 @@
 int64 CTransaction::GetMinFee(unsigned int nBlockSize, bool fAllowFree,
                               enum GetMinFee_mode mode) const
 {
-<<<<<<< HEAD
     if (dPriorityDelta > 0 || nFeeDelta > 0)
         return 0;
 
-    // Base fee is either MIN_TX_FEE or MIN_RELAY_TX_FEE
-    int64 nBaseFee = (mode == GMF_RELAY) ? MIN_RELAY_TX_FEE : MIN_TX_FEE;
-=======
     // Base fee is either nMinTxFee or nMinRelayTxFee
     int64 nBaseFee = (mode == GMF_RELAY) ? nMinRelayTxFee : nMinTxFee;
->>>>>>> 09e437ba
 
     unsigned int nBytes = ::GetSerializeSize(*this, SER_NETWORK, PROTOCOL_VERSION);
     unsigned int nNewBlockSize = nBlockSize + nBytes;
@@ -1965,11 +1960,7 @@
     // Check for duplicate
     uint256 hash = GetHash();
     if (mapBlockIndex.count(hash))
-<<<<<<< HEAD
-        return state.Invalid("duplicate", error("AddToBlockIndex() : %s already exists", BlockHashStr(hash).c_str()));
-=======
-        return state.Invalid(error("AddToBlockIndex() : %s already exists", hash.ToString().c_str()));
->>>>>>> 09e437ba
+        return state.Invalid("duplicate", error("AddToBlockIndex() : %s already exists", hash.ToString().c_str()));
 
     // Construct new block index object
     CBlockIndex* pindexNew = new CBlockIndex(*this);
@@ -2293,15 +2284,9 @@
     // Check for duplicate
     uint256 hash = pblock->GetHash();
     if (mapBlockIndex.count(hash))
-<<<<<<< HEAD
-        return state.Invalid("duplicate", error("ProcessBlock() : already have block %d %s", mapBlockIndex[hash]->nHeight, BlockHashStr(hash).c_str()));
+        return state.Invalid("duplicate", error("ProcessBlock() : already have block %d %s", mapBlockIndex[hash]->nHeight, hash.ToString().c_str()));
     if (mapOrphanBlocks.count(hash))
-        return state.Invalid("duplicate", error("ProcessBlock() : already have block (orphan) %s", BlockHashStr(hash).c_str()));
-=======
-        return state.Invalid(error("ProcessBlock() : already have block %d %s", mapBlockIndex[hash]->nHeight, hash.ToString().c_str()));
-    if (mapOrphanBlocks.count(hash))
-        return state.Invalid(error("ProcessBlock() : already have block (orphan) %s", hash.ToString().c_str()));
->>>>>>> 09e437ba
+        return state.Invalid("duplicate", error("ProcessBlock() : already have block (orphan) %s", hash.ToString().c_str()));
 
     // Preliminary checks
     if (!pblock->CheckBlock(state, fCheckPOW))
@@ -2361,7 +2346,7 @@
         // The block isn't committed to disk since it was just a proposal, but we need to do connect checks still
         CBlockIndex* pindexPrev = mapBlockIndex[pblock->hashPrevBlock];
         if (pindexPrev != pcoinsTip->GetBestBlock())
-            return state.Invalid("stale-prevblk", error("ProcessBlock() : proposed block built on non-best %s", BlockHashStr(pblock->hashPrevBlock).c_str()));
+            return state.Invalid("stale-prevblk", error("ProcessBlock() : proposed block built on non-best %s", pblock->hashPrevBlock.ToString().c_str()));
         CBlockIndex indexDummy(*pblock);
         indexDummy.pprev = pindexPrev;
         indexDummy.nHeight = pindexPrev->nHeight + 1;
@@ -4222,13 +4207,8 @@
 
     void print() const
     {
-<<<<<<< HEAD
         printf("CTxInfo(hash=%s, dPriority=%.1f, nTxFee=%"PRI64u")\n",
-               ptx->GetHash().ToString().substr(0,10).c_str(), dPriority, nTxFee);
-=======
-        printf("COrphan(hash=%s, dPriority=%.1f, dFeePerKb=%.1f)\n",
-               ptx->GetHash().ToString().c_str(), dPriority, dFeePerKb);
->>>>>>> 09e437ba
+               ptx->GetHash().ToString().c_str(), dPriority, nTxFee);
         BOOST_FOREACH(uint256 hash, setDependsOn)
             printf("   setDependsOn %s\n", hash.ToString().c_str());
     }
@@ -4461,13 +4441,9 @@
             BOOST_FOREACH(const CTxIn& txin, tx.vin)
             {
                 // Read prev transaction
-<<<<<<< HEAD
                 int64 nValueIn;
                 int nConf;
                 if (view.HaveCoins(txin.prevout.hash))
-=======
-                if (!view.HaveCoins(txin.prevout.hash))
->>>>>>> 09e437ba
                 {
                     // Input is confirmed
                     const CCoins &coins = view.GetCoins(txin.prevout.hash);
@@ -4493,7 +4469,6 @@
                     printf("priority %s invalid input %s\n", txinfo.hash.ToString().substr(0,10).c_str(), txin.prevout.hash.ToString().substr(0,10).c_str());
                     goto nexttxn;
                 }
-                const CCoins &coins = view.GetCoins(txin.prevout.hash);
 
                 nTotalIn += nValueIn;
             }
@@ -4521,7 +4496,6 @@
             std::pop_heap(vecPriority.begin(), vecPriority.end(), comparer);
             vecPriority.pop_back();
 
-<<<<<<< HEAD
             if (txinfo.fInvalid)
                 continue;
 
@@ -4532,8 +4506,6 @@
             // second layer cached modifications just for this transaction
             CCoinsViewCache viewTemp(view, true);
 
-=======
->>>>>>> 09e437ba
             // Size limits
             unsigned int nTxSize = txinfo.effectiveSize();
             if (nBlockSize + nTxSize >= nBlockMaxSize)
@@ -4545,11 +4517,7 @@
                 continue;
 
             // Skip free transactions if we're past the minimum block size:
-<<<<<<< HEAD
-            if (fSortedByFee && (tx.dPriorityDelta <= 0) && (tx.nFeeDelta <= 0) && (dFeePerKb < nMinTxFee) && (nBlockSize + nTxSize >= nBlockMinSize))
-=======
-            if (fSortedByFee && (dFeePerKb < CTransaction::nMinTxFee) && (nBlockSize + nTxSize >= nBlockMinSize))
->>>>>>> 09e437ba
+            if (fSortedByFee && (tx.dPriorityDelta <= 0) && (tx.nFeeDelta <= 0) && (dFeePerKb < CTransaction::nMinTxFee) && (nBlockSize + nTxSize >= nBlockMinSize))
                 continue;
 
             // Prioritise by fee once past the priority size or we run out of high-priority
@@ -4562,7 +4530,6 @@
                 std::make_heap(vecPriority.begin(), vecPriority.end(), comparer);
             }
 
-<<<<<<< HEAD
             std::vector<CTxInfo*> vAdded;
             if (!txinfo.DoInputs(viewTemp, pindexPrev, vAdded, nTxSigOps))
                 continue;
@@ -4572,24 +4539,6 @@
 
             // push changes from the second layer cache to the first one
             viewTemp.Flush();
-=======
-            if (!tx.HaveInputs(view))
-                continue;
-
-            int64 nTxFees = tx.GetValueIn(view)-tx.GetValueOut();
-
-            nTxSigOps += tx.GetP2SHSigOpCount(view);
-            if (nBlockSigOps + nTxSigOps >= MAX_BLOCK_SIGOPS)
-                continue;
-
-            CValidationState state;
-            if (!tx.CheckInputs(state, view, true, SCRIPT_VERIFY_P2SH))
-                continue;
-
-            CTxUndo txundo;
-            uint256 hash = tx.GetHash();
-            tx.UpdateCoins(state, view, txundo, pindexPrev->nHeight+1, hash);
->>>>>>> 09e437ba
 
             // Added
             nBlockSize += nTxSize;

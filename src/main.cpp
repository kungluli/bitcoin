--- conflicted
+++ resolved
@@ -1348,13 +1348,6 @@
 
 bool CBlockStore::ConnectBlock(CBlock& block, CTxDB& txdb, CBlockIndex* pindex, bool fJustCheck)
 {
-<<<<<<< HEAD
-    // Check it again in case a previous version let a bad block in
-    if (!block.CheckBlock(!fJustCheck, !fJustCheck))
-        return false;
-
-=======
->>>>>>> 509c4dc0
     // Do not allow blocks that contain transactions which 'overwrite' older transactions,
     // unless those are already completely spent.
     // If such overwrites are allowed, coinbases and transactions depending upon those
@@ -1671,7 +1664,6 @@
     bnBestChainWork = pindexNew->bnChainWork;
     nTimeBestReceived = GetTime();
     nTransactionsUpdated++;
-<<<<<<< HEAD
 
     }
 
@@ -1680,9 +1672,6 @@
       DateTimeStrFormat("%x %H:%M:%S", pindexBest->GetBlockTime()).c_str());
 
     cvBlockChange.notify_all();
-=======
-    printf("SetBestChain: new best height=%d\n", nBestHeight);
->>>>>>> 509c4dc0
 
     std::string strCmd = GetArg("-blocknotify", "");
 
@@ -1836,12 +1825,7 @@
 
     if (GetBoolArg("-autoprune", true))
     {
-<<<<<<< HEAD
-        const CBlockIndex* pcheckpoint = Checkpoints::GetLastCheckpoint();
-        if (pcheckpoint == pindexBest)
-=======
         if (Checkpoints::IsCheckpoint(nBestHeight))
->>>>>>> 509c4dc0
         {
             CTxDB txdb;
             if (!pPrevCheckpoint)

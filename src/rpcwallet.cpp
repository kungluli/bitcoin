--- conflicted
+++ resolved
@@ -4,18 +4,13 @@
 // file COPYING or http://www.opensource.org/licenses/mit-license.php.
 
 
-<<<<<<< HEAD
-#include "wallet.h"
-// NOTE: Do NOT add dependencies on walletdb.h!
-=======
 #include "base58.h"
->>>>>>> 8637dc2d
 #include "bitcoinrpc.h"
 #include "init.h"
 #include "netbase.h"
 #include "util.h"
 #include "wallet.h"
-#include "walletdb.h"
+// NOTE: Do NOT add dependencies on walletdb.h!
 
 #include <stdint.h>
 
@@ -267,7 +262,7 @@
     BOOST_FOREACH(set<CTxDestination> grouping, pwalletMain->GetAddressGroupings())
     {
         Array jsonGrouping;
-        int64 groupBalance = 0;
+        int64_t groupBalance = 0;
         BOOST_FOREACH(CTxDestination address, grouping)
         {
             if (showEmptyAddresses || balances[address] > 0)
@@ -376,37 +371,7 @@
     if (params.size() > 1)
         nMinDepth = params[1].get_int();
 
-<<<<<<< HEAD
     return ValueFromAmount(pwalletMain->GetAddressTally(address.Get(), nMinDepth));
-=======
-    // Tally
-    int64_t nAmount = 0;
-    for (map<uint256, CWalletTx>::iterator it = pwalletMain->mapWallet.begin(); it != pwalletMain->mapWallet.end(); ++it)
-    {
-        const CWalletTx& wtx = (*it).second;
-        if (wtx.IsCoinBase() || !IsFinalTx(wtx))
-            continue;
-
-        BOOST_FOREACH(const CTxOut& txout, wtx.vout)
-            if (txout.scriptPubKey == scriptPubKey)
-                if (wtx.GetDepthInMainChain() >= nMinDepth)
-                    nAmount += txout.nValue;
-    }
-
-    return  ValueFromAmount(nAmount);
-}
-
-
-void GetAccountAddresses(string strAccount, set<CTxDestination>& setAddress)
-{
-    BOOST_FOREACH(const PAIRTYPE(CTxDestination, string)& item, pwalletMain->mapAddressBook)
-    {
-        const CTxDestination& address = item.first;
-        const string& strName = item.second;
-        if (strName == strAccount)
-            setAddress.insert(address);
-    }
->>>>>>> 8637dc2d
 }
 
 Value getreceivedbyaccount(const Array& params, bool fHelp)
@@ -445,42 +410,6 @@
     return (double)nAmount / (double)COIN;
 }
 
-<<<<<<< HEAD
-=======
-
-int64_t GetAccountBalance(CWalletDB& walletdb, const string& strAccount, int nMinDepth)
-{
-    int64_t nBalance = 0;
-
-    // Tally wallet transactions
-    for (map<uint256, CWalletTx>::iterator it = pwalletMain->mapWallet.begin(); it != pwalletMain->mapWallet.end(); ++it)
-    {
-        const CWalletTx& wtx = (*it).second;
-        if (!IsFinalTx(wtx))
-            continue;
-
-        int64_t nReceived, nSent, nFee;
-        wtx.GetAccountAmounts(strAccount, nReceived, nSent, nFee);
-
-        if (nReceived != 0 && wtx.GetDepthInMainChain() >= nMinDepth)
-            nBalance += nReceived;
-        nBalance -= nSent + nFee;
-    }
-
-    // Tally internal accounting entries
-    nBalance += walletdb.GetAccountCreditDebit(strAccount);
-
-    return nBalance;
-}
-
-int64_t GetAccountBalance(const string& strAccount, int nMinDepth)
-{
-    CWalletDB walletdb(pwalletMain->strWalletFile);
-    return GetAccountBalance(walletdb, strAccount, nMinDepth);
-}
-
-
->>>>>>> 8637dc2d
 Value getbalance(const Array& params, bool fHelp)
 {
     if (fHelp || params.size() > 2)
@@ -526,11 +455,7 @@
 
     string strAccount = AccountFromValue(params[0]);
 
-<<<<<<< HEAD
-    int64 nBalance = pwalletMain->GetAccountBalance(strAccount, nMinDepth);
-=======
-    int64_t nBalance = GetAccountBalance(strAccount, nMinDepth);
->>>>>>> 8637dc2d
+    int64_t nBalance = pwalletMain->GetAccountBalance(strAccount, nMinDepth);
 
     return ValueFromAmount(nBalance);
 }
@@ -552,40 +477,8 @@
     if (params.size() > 4)
         strComment = params[4].get_str();
 
-<<<<<<< HEAD
     if (!pwalletMain->MoveBalance(strFrom, strTo, nAmount, strComment))
     	throw JSONRPCError(RPC_DATABASE_ERROR, "database error");
-=======
-    CWalletDB walletdb(pwalletMain->strWalletFile);
-    if (!walletdb.TxnBegin())
-        throw JSONRPCError(RPC_DATABASE_ERROR, "database error");
-
-    int64_t nNow = GetAdjustedTime();
-
-    // Debit
-    CAccountingEntry debit;
-    debit.nOrderPos = pwalletMain->IncOrderPosNext(&walletdb);
-    debit.strAccount = strFrom;
-    debit.nCreditDebit = -nAmount;
-    debit.nTime = nNow;
-    debit.strOtherAccount = strTo;
-    debit.strComment = strComment;
-    walletdb.WriteAccountingEntry(debit);
-
-    // Credit
-    CAccountingEntry credit;
-    credit.nOrderPos = pwalletMain->IncOrderPosNext(&walletdb);
-    credit.strAccount = strTo;
-    credit.nCreditDebit = nAmount;
-    credit.nTime = nNow;
-    credit.strOtherAccount = strFrom;
-    credit.strComment = strComment;
-    walletdb.WriteAccountingEntry(credit);
-
-    if (!walletdb.TxnCommit())
-        throw JSONRPCError(RPC_DATABASE_ERROR, "database error");
-
->>>>>>> 8637dc2d
     return true;
 }
 
@@ -616,11 +509,7 @@
     EnsureWalletIsUnlocked();
 
     // Check funds
-<<<<<<< HEAD
-    int64 nBalance = pwalletMain->GetAccountBalance(strAccount, nMinDepth);
-=======
-    int64_t nBalance = GetAccountBalance(strAccount, nMinDepth);
->>>>>>> 8637dc2d
+    int64_t nBalance = pwalletMain->GetAccountBalance(strAccount, nMinDepth);
     if (nAmount > nBalance)
         throw JSONRPCError(RPC_WALLET_INSUFFICIENT_FUNDS, "Account has insufficient funds");
 
@@ -676,11 +565,7 @@
     EnsureWalletIsUnlocked();
 
     // Check funds
-<<<<<<< HEAD
-    int64 nBalance = pwalletMain->GetAccountBalance(strAccount, nMinDepth);
-=======
-    int64_t nBalance = GetAccountBalance(strAccount, nMinDepth);
->>>>>>> 8637dc2d
+    int64_t nBalance = pwalletMain->GetAccountBalance(strAccount, nMinDepth);
     if (totalAmount > nBalance)
         throw JSONRPCError(RPC_WALLET_INSUFFICIENT_FUNDS, "Account has insufficient funds");
 
@@ -1123,17 +1008,10 @@
     if (params.size() > 0)
         nMinDepth = params[0].get_int();
 
-<<<<<<< HEAD
-    map<string, int64> mapAccountBalances;
+    map<string, int64_t> mapAccountBalances;
     BOOST_FOREACH(const PAIRTYPE(CTxDestination, CAddressBookData)& entry, pwalletMain->mapAddressBook) {
         if (pwalletMain->IsMine(entry.first)) // This address belongs to me
             mapAccountBalances[entry.second.name] = 0;
-=======
-    map<string, int64_t> mapAccountBalances;
-    BOOST_FOREACH(const PAIRTYPE(CTxDestination, string)& entry, pwalletMain->mapAddressBook) {
-        if (IsMine(*pwalletMain, entry.first)) // This address belongs to me
-            mapAccountBalances[entry.second] = 0;
->>>>>>> 8637dc2d
     }
 
     for (map<uint256, CWalletTx>::iterator it = pwalletMain->mapWallet.begin(); it != pwalletMain->mapWallet.end(); ++it)

--- conflicted
+++ resolved
@@ -69,6 +69,8 @@
     return strAccount;
 }
 
+extern bool fNetworkActive;
+
 Value getinfo(const Array& params, bool fHelp)
 {
     if (fHelp || params.size() != 0)
@@ -85,7 +87,6 @@
     GetProxy(NET_TOR, proxyTor);
 
     Object obj;
-<<<<<<< HEAD
     obj.push_back(Pair("version",           (int)CLIENT_VERSION));
     obj.push_back(Pair("protocolversion",   (int)PROTOCOL_VERSION));
     obj.push_back(Pair("walletversion",     pwalletMain->GetVersion()));
@@ -100,27 +101,12 @@
     obj.push_back(Pair("proxy-tor-isbase",  proxyTor.fIsBase));
     obj.push_back(Pair("difficulty",        (double)GetDifficulty()));
     obj.push_back(Pair("testnet",           TestNet()));
+    obj.push_back(Pair("networkactive",     fNetworkActive));
     obj.push_back(Pair("keypoololdest",     (boost::int64_t)pwalletMain->GetOldestKeyPoolTime()));
     obj.push_back(Pair("keypoolsize",       (int)pwalletMain->GetKeyPoolSize()));
     obj.push_back(Pair("paytxfee",          ValueFromAmount(nTransactionFee)));
     obj.push_back(Pair("maxtxfee",          ValueFromAmount(nTransactionFeeMax)));
     obj.push_back(Pair("forcetxfee",        fForceFee));
-=======
-    obj.push_back(Pair("version",       (int)CLIENT_VERSION));
-    obj.push_back(Pair("protocolversion",(int)PROTOCOL_VERSION));
-    obj.push_back(Pair("walletversion", pwalletMain->GetVersion()));
-    obj.push_back(Pair("balance",       ValueFromAmount(pwalletMain->GetBalance())));
-    obj.push_back(Pair("blocks",        (int)nBestHeight));
-    obj.push_back(Pair("timeoffset",    (boost::int64_t)GetTimeOffset()));
-    obj.push_back(Pair("connections",   (int)vNodes.size()));
-    obj.push_back(Pair("proxy",         (proxy.first.IsValid() ? proxy.first.ToStringIPPort() : string())));
-    obj.push_back(Pair("difficulty",    (double)GetDifficulty()));
-    obj.push_back(Pair("testnet",       fTestNet));
-    obj.push_back(Pair("networkactive", fNetworkActive));
-    obj.push_back(Pair("keypoololdest", (boost::int64_t)pwalletMain->GetOldestKeyPoolTime()));
-    obj.push_back(Pair("keypoolsize",   pwalletMain->GetKeyPoolSize()));
-    obj.push_back(Pair("paytxfee",      ValueFromAmount(nTransactionFee)));
->>>>>>> ce8e00c6
     if (pwalletMain->IsCrypted())
         obj.push_back(Pair("unlocked_until", (boost::int64_t)nWalletUnlockTime));
     obj.push_back(Pair("errors",            GetWarnings("statusbar")));

// Copyright (c) 2009-2010 Satoshi Nakamoto
// Copyright (c) 2009-2012 The Bitcoin developers
// Distributed under the MIT/X11 software license, see the accompanying
// file COPYING or http://www.opensource.org/licenses/mit-license.php.
#ifndef BITCOIN_SERIALIZE_H
#define BITCOIN_SERIALIZE_H

#include <string>
#include <vector>
#include <map>
#include <set>
#include <cassert>
#include <limits>
#include <cstring>
#include <cstdio>

#include <openssl/crypto.h> // for OPENSSL_cleanse()

#include <boost/type_traits/is_fundamental.hpp>
#include <boost/tuple/tuple.hpp>
#include <boost/tuple/tuple_comparison.hpp>
#include <boost/tuple/tuple_io.hpp>

#if defined(_MSC_VER) || defined(__BORLANDC__)
typedef __int64  int64;
typedef unsigned __int64  uint64;
#else
typedef long long  int64;
typedef unsigned long long  uint64;
#endif
#if defined(_MSC_VER) && _MSC_VER < 1300
#define for  if (false) ; else for
#endif

#ifdef WIN32
#include <windows.h>
// This is used to attempt to keep keying material out of swap
// Note that VirtualLock does not provide this as a guarantee on Windows,
// but, in practice, memory that has been VirtualLock'd almost never gets written to
// the pagefile except in rare circumstances where memory is extremely low.
#include <windows.h>
#define mlock(p, n) VirtualLock((p), (n));
#define munlock(p, n) VirtualUnlock((p), (n));
#else
#include <sys/mman.h>
#include <limits.h>
/* This comes from limits.h if it's not defined there set a sane default */
#ifndef PAGESIZE
#include <unistd.h>
#define PAGESIZE sysconf(_SC_PAGESIZE)
#endif
#define mlock(a,b) \
  mlock(((void *)(((size_t)(a)) & (~((PAGESIZE)-1)))),\
  (((((size_t)(a)) + (b) - 1) | ((PAGESIZE) - 1)) + 1) - (((size_t)(a)) & (~((PAGESIZE) - 1))))
#define munlock(a,b) \
  munlock(((void *)(((size_t)(a)) & (~((PAGESIZE)-1)))),\
  (((((size_t)(a)) + (b) - 1) | ((PAGESIZE) - 1)) + 1) - (((size_t)(a)) & (~((PAGESIZE) - 1))))
#endif

class CScript;
class CDataStream;
class CAutoFile;
static const unsigned int MAX_SIZE = 0x02000000;

<<<<<<< HEAD
static const int VERSION = 50800;
=======
static const int VERSION = 40902;
>>>>>>> ab103650
static const char* pszSubVer = "";
static const bool VERSION_IS_BETA = true;

// Used to bypass the rule against non-const reference to temporary
// where it makes sense with wrappers such as CFlatData or CTxDB
template<typename T>
inline T& REF(const T& val)
{
    return const_cast<T&>(val);
}

/////////////////////////////////////////////////////////////////
//
// Templates for serializing to anything that looks like a stream,
// i.e. anything that supports .read(char*, int) and .write(char*, int)
//

enum
{
    // primary actions
    SER_NETWORK         = (1 << 0),
    SER_DISK            = (1 << 1),
    SER_GETHASH         = (1 << 2),

    // modifiers
    SER_SKIPSIG         = (1 << 16),
    SER_BLOCKHEADERONLY = (1 << 17),
};

#define IMPLEMENT_SERIALIZE(statements)    \
    unsigned int GetSerializeSize(int nType=0, int nVersion=VERSION) const  \
    {                                           \
        CSerActionGetSerializeSize ser_action;  \
        const bool fGetSize = true;             \
        const bool fWrite = false;              \
        const bool fRead = false;               \
        unsigned int nSerSize = 0;              \
        ser_streamplaceholder s;                \
        assert(fGetSize||fWrite||fRead); /* suppress warning */ \
        s.nType = nType;                        \
        s.nVersion = nVersion;                  \
        {statements}                            \
        return nSerSize;                        \
    }                                           \
    template<typename Stream>                   \
    void Serialize(Stream& s, int nType=0, int nVersion=VERSION) const  \
    {                                           \
        CSerActionSerialize ser_action;         \
        const bool fGetSize = false;            \
        const bool fWrite = true;               \
        const bool fRead = false;               \
        unsigned int nSerSize = 0;              \
        assert(fGetSize||fWrite||fRead); /* suppress warning */ \
        {statements}                            \
    }                                           \
    template<typename Stream>                   \
    void Unserialize(Stream& s, int nType=0, int nVersion=VERSION)  \
    {                                           \
        CSerActionUnserialize ser_action;       \
        const bool fGetSize = false;            \
        const bool fWrite = false;              \
        const bool fRead = true;                \
        unsigned int nSerSize = 0;              \
        assert(fGetSize||fWrite||fRead); /* suppress warning */ \
        {statements}                            \
    }

#define READWRITE(obj)      (nSerSize += ::SerReadWrite(s, (obj), nType, nVersion, ser_action))






//
// Basic types
//
#define WRITEDATA(s, obj)   s.write((char*)&(obj), sizeof(obj))
#define READDATA(s, obj)    s.read((char*)&(obj), sizeof(obj))

inline unsigned int GetSerializeSize(char a,           int, int=0) { return sizeof(a); }
inline unsigned int GetSerializeSize(signed char a,    int, int=0) { return sizeof(a); }
inline unsigned int GetSerializeSize(unsigned char a,  int, int=0) { return sizeof(a); }
inline unsigned int GetSerializeSize(signed short a,   int, int=0) { return sizeof(a); }
inline unsigned int GetSerializeSize(unsigned short a, int, int=0) { return sizeof(a); }
inline unsigned int GetSerializeSize(signed int a,     int, int=0) { return sizeof(a); }
inline unsigned int GetSerializeSize(unsigned int a,   int, int=0) { return sizeof(a); }
inline unsigned int GetSerializeSize(signed long a,    int, int=0) { return sizeof(a); }
inline unsigned int GetSerializeSize(unsigned long a,  int, int=0) { return sizeof(a); }
inline unsigned int GetSerializeSize(int64 a,          int, int=0) { return sizeof(a); }
inline unsigned int GetSerializeSize(uint64 a,         int, int=0) { return sizeof(a); }
inline unsigned int GetSerializeSize(float a,          int, int=0) { return sizeof(a); }
inline unsigned int GetSerializeSize(double a,         int, int=0) { return sizeof(a); }

template<typename Stream> inline void Serialize(Stream& s, char a,           int, int=0) { WRITEDATA(s, a); }
template<typename Stream> inline void Serialize(Stream& s, signed char a,    int, int=0) { WRITEDATA(s, a); }
template<typename Stream> inline void Serialize(Stream& s, unsigned char a,  int, int=0) { WRITEDATA(s, a); }
template<typename Stream> inline void Serialize(Stream& s, signed short a,   int, int=0) { WRITEDATA(s, a); }
template<typename Stream> inline void Serialize(Stream& s, unsigned short a, int, int=0) { WRITEDATA(s, a); }
template<typename Stream> inline void Serialize(Stream& s, signed int a,     int, int=0) { WRITEDATA(s, a); }
template<typename Stream> inline void Serialize(Stream& s, unsigned int a,   int, int=0) { WRITEDATA(s, a); }
template<typename Stream> inline void Serialize(Stream& s, signed long a,    int, int=0) { WRITEDATA(s, a); }
template<typename Stream> inline void Serialize(Stream& s, unsigned long a,  int, int=0) { WRITEDATA(s, a); }
template<typename Stream> inline void Serialize(Stream& s, int64 a,          int, int=0) { WRITEDATA(s, a); }
template<typename Stream> inline void Serialize(Stream& s, uint64 a,         int, int=0) { WRITEDATA(s, a); }
template<typename Stream> inline void Serialize(Stream& s, float a,          int, int=0) { WRITEDATA(s, a); }
template<typename Stream> inline void Serialize(Stream& s, double a,         int, int=0) { WRITEDATA(s, a); }

template<typename Stream> inline void Unserialize(Stream& s, char& a,           int, int=0) { READDATA(s, a); }
template<typename Stream> inline void Unserialize(Stream& s, signed char& a,    int, int=0) { READDATA(s, a); }
template<typename Stream> inline void Unserialize(Stream& s, unsigned char& a,  int, int=0) { READDATA(s, a); }
template<typename Stream> inline void Unserialize(Stream& s, signed short& a,   int, int=0) { READDATA(s, a); }
template<typename Stream> inline void Unserialize(Stream& s, unsigned short& a, int, int=0) { READDATA(s, a); }
template<typename Stream> inline void Unserialize(Stream& s, signed int& a,     int, int=0) { READDATA(s, a); }
template<typename Stream> inline void Unserialize(Stream& s, unsigned int& a,   int, int=0) { READDATA(s, a); }
template<typename Stream> inline void Unserialize(Stream& s, signed long& a,    int, int=0) { READDATA(s, a); }
template<typename Stream> inline void Unserialize(Stream& s, unsigned long& a,  int, int=0) { READDATA(s, a); }
template<typename Stream> inline void Unserialize(Stream& s, int64& a,          int, int=0) { READDATA(s, a); }
template<typename Stream> inline void Unserialize(Stream& s, uint64& a,         int, int=0) { READDATA(s, a); }
template<typename Stream> inline void Unserialize(Stream& s, float& a,          int, int=0) { READDATA(s, a); }
template<typename Stream> inline void Unserialize(Stream& s, double& a,         int, int=0) { READDATA(s, a); }

inline unsigned int GetSerializeSize(bool a, int, int=0)                          { return sizeof(char); }
template<typename Stream> inline void Serialize(Stream& s, bool a, int, int=0)    { char f=a; WRITEDATA(s, f); }
template<typename Stream> inline void Unserialize(Stream& s, bool& a, int, int=0) { char f; READDATA(s, f); a=f; }






//
// Compact size
//  size <  253        -- 1 byte
//  size <= USHRT_MAX  -- 3 bytes  (253 + 2 bytes)
//  size <= UINT_MAX   -- 5 bytes  (254 + 4 bytes)
//  size >  UINT_MAX   -- 9 bytes  (255 + 8 bytes)
//
inline unsigned int GetSizeOfCompactSize(uint64 nSize)
{
    if (nSize < 253)             return sizeof(unsigned char);
    else if (nSize <= std::numeric_limits<unsigned short>::max()) return sizeof(unsigned char) + sizeof(unsigned short);
    else if (nSize <= std::numeric_limits<unsigned int>::max())  return sizeof(unsigned char) + sizeof(unsigned int);
    else                         return sizeof(unsigned char) + sizeof(uint64);
}

template<typename Stream>
void WriteCompactSize(Stream& os, uint64 nSize)
{
    if (nSize < 253)
    {
        unsigned char chSize = nSize;
        WRITEDATA(os, chSize);
    }
    else if (nSize <= std::numeric_limits<unsigned short>::max())
    {
        unsigned char chSize = 253;
        unsigned short xSize = nSize;
        WRITEDATA(os, chSize);
        WRITEDATA(os, xSize);
    }
    else if (nSize <= std::numeric_limits<unsigned int>::max())
    {
        unsigned char chSize = 254;
        unsigned int xSize = nSize;
        WRITEDATA(os, chSize);
        WRITEDATA(os, xSize);
    }
    else
    {
        unsigned char chSize = 255;
        uint64 xSize = nSize;
        WRITEDATA(os, chSize);
        WRITEDATA(os, xSize);
    }
    return;
}

template<typename Stream>
uint64 ReadCompactSize(Stream& is)
{
    unsigned char chSize;
    READDATA(is, chSize);
    uint64 nSizeRet = 0;
    if (chSize < 253)
    {
        nSizeRet = chSize;
    }
    else if (chSize == 253)
    {
        unsigned short xSize;
        READDATA(is, xSize);
        nSizeRet = xSize;
    }
    else if (chSize == 254)
    {
        unsigned int xSize;
        READDATA(is, xSize);
        nSizeRet = xSize;
    }
    else
    {
        uint64 xSize;
        READDATA(is, xSize);
        nSizeRet = xSize;
    }
    if (nSizeRet > (uint64)MAX_SIZE)
        throw std::ios_base::failure("ReadCompactSize() : size too large");
    return nSizeRet;
}



//
// Wrapper for serializing arrays and POD
// There's a clever template way to make arrays serialize normally, but MSVC6 doesn't support it
//
#define FLATDATA(obj)   REF(CFlatData((char*)&(obj), (char*)&(obj) + sizeof(obj)))
class CFlatData
{
protected:
    char* pbegin;
    char* pend;
public:
    CFlatData(void* pbeginIn, void* pendIn) : pbegin((char*)pbeginIn), pend((char*)pendIn) { }
    char* begin() { return pbegin; }
    const char* begin() const { return pbegin; }
    char* end() { return pend; }
    const char* end() const { return pend; }

    unsigned int GetSerializeSize(int, int=0) const
    {
        return pend - pbegin;
    }

    template<typename Stream>
    void Serialize(Stream& s, int, int=0) const
    {
        s.write(pbegin, pend - pbegin);
    }

    template<typename Stream>
    void Unserialize(Stream& s, int, int=0)
    {
        s.read(pbegin, pend - pbegin);
    }
};



//
// string stored as a fixed length field
//
template<std::size_t LEN>
class CFixedFieldString
{
protected:
    const std::string* pcstr;
    std::string* pstr;
public:
    explicit CFixedFieldString(const std::string& str) : pcstr(&str), pstr(NULL) { }
    explicit CFixedFieldString(std::string& str) : pcstr(&str), pstr(&str) { }

    unsigned int GetSerializeSize(int, int=0) const
    {
        return LEN;
    }

    template<typename Stream>
    void Serialize(Stream& s, int, int=0) const
    {
        char pszBuf[LEN];
        strncpy(pszBuf, pcstr->c_str(), LEN);
        s.write(pszBuf, LEN);
    }

    template<typename Stream>
    void Unserialize(Stream& s, int, int=0)
    {
        if (pstr == NULL)
            throw std::ios_base::failure("CFixedFieldString::Unserialize : trying to unserialize to const string");
        char pszBuf[LEN+1];
        s.read(pszBuf, LEN);
        pszBuf[LEN] = '\0';
        *pstr = pszBuf;
    }
};





//
// Forward declarations
//

// string
template<typename C> unsigned int GetSerializeSize(const std::basic_string<C>& str, int, int=0);
template<typename Stream, typename C> void Serialize(Stream& os, const std::basic_string<C>& str, int, int=0);
template<typename Stream, typename C> void Unserialize(Stream& is, std::basic_string<C>& str, int, int=0);

// vector
template<typename T, typename A> unsigned int GetSerializeSize_impl(const std::vector<T, A>& v, int nType, int nVersion, const boost::true_type&);
template<typename T, typename A> unsigned int GetSerializeSize_impl(const std::vector<T, A>& v, int nType, int nVersion, const boost::false_type&);
template<typename T, typename A> inline unsigned int GetSerializeSize(const std::vector<T, A>& v, int nType, int nVersion=VERSION);
template<typename Stream, typename T, typename A> void Serialize_impl(Stream& os, const std::vector<T, A>& v, int nType, int nVersion, const boost::true_type&);
template<typename Stream, typename T, typename A> void Serialize_impl(Stream& os, const std::vector<T, A>& v, int nType, int nVersion, const boost::false_type&);
template<typename Stream, typename T, typename A> inline void Serialize(Stream& os, const std::vector<T, A>& v, int nType, int nVersion=VERSION);
template<typename Stream, typename T, typename A> void Unserialize_impl(Stream& is, std::vector<T, A>& v, int nType, int nVersion, const boost::true_type&);
template<typename Stream, typename T, typename A> void Unserialize_impl(Stream& is, std::vector<T, A>& v, int nType, int nVersion, const boost::false_type&);
template<typename Stream, typename T, typename A> inline void Unserialize(Stream& is, std::vector<T, A>& v, int nType, int nVersion=VERSION);

// others derived from vector
extern inline unsigned int GetSerializeSize(const CScript& v, int nType, int nVersion=VERSION);
template<typename Stream> void Serialize(Stream& os, const CScript& v, int nType, int nVersion=VERSION);
template<typename Stream> void Unserialize(Stream& is, CScript& v, int nType, int nVersion=VERSION);

// pair
template<typename K, typename T> unsigned int GetSerializeSize(const std::pair<K, T>& item, int nType, int nVersion=VERSION);
template<typename Stream, typename K, typename T> void Serialize(Stream& os, const std::pair<K, T>& item, int nType, int nVersion=VERSION);
template<typename Stream, typename K, typename T> void Unserialize(Stream& is, std::pair<K, T>& item, int nType, int nVersion=VERSION);

// 3 tuple
template<typename T0, typename T1, typename T2> unsigned int GetSerializeSize(const boost::tuple<T0, T1, T2>& item, int nType, int nVersion=VERSION);
template<typename Stream, typename T0, typename T1, typename T2> void Serialize(Stream& os, const boost::tuple<T0, T1, T2>& item, int nType, int nVersion=VERSION);
template<typename Stream, typename T0, typename T1, typename T2> void Unserialize(Stream& is, boost::tuple<T0, T1, T2>& item, int nType, int nVersion=VERSION);

// 4 tuple
template<typename T0, typename T1, typename T2, typename T3> unsigned int GetSerializeSize(const boost::tuple<T0, T1, T2, T3>& item, int nType, int nVersion=VERSION);
template<typename Stream, typename T0, typename T1, typename T2, typename T3> void Serialize(Stream& os, const boost::tuple<T0, T1, T2, T3>& item, int nType, int nVersion=VERSION);
template<typename Stream, typename T0, typename T1, typename T2, typename T3> void Unserialize(Stream& is, boost::tuple<T0, T1, T2, T3>& item, int nType, int nVersion=VERSION);

// map
template<typename K, typename T, typename Pred, typename A> unsigned int GetSerializeSize(const std::map<K, T, Pred, A>& m, int nType, int nVersion=VERSION);
template<typename Stream, typename K, typename T, typename Pred, typename A> void Serialize(Stream& os, const std::map<K, T, Pred, A>& m, int nType, int nVersion=VERSION);
template<typename Stream, typename K, typename T, typename Pred, typename A> void Unserialize(Stream& is, std::map<K, T, Pred, A>& m, int nType, int nVersion=VERSION);

// set
template<typename K, typename Pred, typename A> unsigned int GetSerializeSize(const std::set<K, Pred, A>& m, int nType, int nVersion=VERSION);
template<typename Stream, typename K, typename Pred, typename A> void Serialize(Stream& os, const std::set<K, Pred, A>& m, int nType, int nVersion=VERSION);
template<typename Stream, typename K, typename Pred, typename A> void Unserialize(Stream& is, std::set<K, Pred, A>& m, int nType, int nVersion=VERSION);





//
// If none of the specialized versions above matched, default to calling member function.
// "int nType" is changed to "long nType" to keep from getting an ambiguous overload error.
// The compiler will only cast int to long if none of the other templates matched.
// Thanks to Boost serialization for this idea.
//
template<typename T>
inline unsigned int GetSerializeSize(const T& a, long nType, int nVersion=VERSION)
{
    return a.GetSerializeSize((int)nType, nVersion);
}

template<typename Stream, typename T>
inline void Serialize(Stream& os, const T& a, long nType, int nVersion=VERSION)
{
    a.Serialize(os, (int)nType, nVersion);
}

template<typename Stream, typename T>
inline void Unserialize(Stream& is, T& a, long nType, int nVersion=VERSION)
{
    a.Unserialize(is, (int)nType, nVersion);
}





//
// string
//
template<typename C>
unsigned int GetSerializeSize(const std::basic_string<C>& str, int, int)
{
    return GetSizeOfCompactSize(str.size()) + str.size() * sizeof(str[0]);
}

template<typename Stream, typename C>
void Serialize(Stream& os, const std::basic_string<C>& str, int, int)
{
    WriteCompactSize(os, str.size());
    if (!str.empty())
        os.write((char*)&str[0], str.size() * sizeof(str[0]));
}

template<typename Stream, typename C>
void Unserialize(Stream& is, std::basic_string<C>& str, int, int)
{
    unsigned int nSize = ReadCompactSize(is);
    str.resize(nSize);
    if (nSize != 0)
        is.read((char*)&str[0], nSize * sizeof(str[0]));
}



//
// vector
//
template<typename T, typename A>
unsigned int GetSerializeSize_impl(const std::vector<T, A>& v, int nType, int nVersion, const boost::true_type&)
{
    return (GetSizeOfCompactSize(v.size()) + v.size() * sizeof(T));
}

template<typename T, typename A>
unsigned int GetSerializeSize_impl(const std::vector<T, A>& v, int nType, int nVersion, const boost::false_type&)
{
    unsigned int nSize = GetSizeOfCompactSize(v.size());
    for (typename std::vector<T, A>::const_iterator vi = v.begin(); vi != v.end(); ++vi)
        nSize += GetSerializeSize((*vi), nType, nVersion);
    return nSize;
}

template<typename T, typename A>
inline unsigned int GetSerializeSize(const std::vector<T, A>& v, int nType, int nVersion)
{
    return GetSerializeSize_impl(v, nType, nVersion, boost::is_fundamental<T>());
}


template<typename Stream, typename T, typename A>
void Serialize_impl(Stream& os, const std::vector<T, A>& v, int nType, int nVersion, const boost::true_type&)
{
    WriteCompactSize(os, v.size());
    if (!v.empty())
        os.write((char*)&v[0], v.size() * sizeof(T));
}

template<typename Stream, typename T, typename A>
void Serialize_impl(Stream& os, const std::vector<T, A>& v, int nType, int nVersion, const boost::false_type&)
{
    WriteCompactSize(os, v.size());
    for (typename std::vector<T, A>::const_iterator vi = v.begin(); vi != v.end(); ++vi)
        ::Serialize(os, (*vi), nType, nVersion);
}

template<typename Stream, typename T, typename A>
inline void Serialize(Stream& os, const std::vector<T, A>& v, int nType, int nVersion)
{
    Serialize_impl(os, v, nType, nVersion, boost::is_fundamental<T>());
}


template<typename Stream, typename T, typename A>
void Unserialize_impl(Stream& is, std::vector<T, A>& v, int nType, int nVersion, const boost::true_type&)
{
    //unsigned int nSize = ReadCompactSize(is);
    //v.resize(nSize);
    //is.read((char*)&v[0], nSize * sizeof(T));

    // Limit size per read so bogus size value won't cause out of memory
    v.clear();
    unsigned int nSize = ReadCompactSize(is);
    unsigned int i = 0;
    while (i < nSize)
    {
        unsigned int blk = std::min(nSize - i, (unsigned int)(1 + 4999999 / sizeof(T)));
        v.resize(i + blk);
        is.read((char*)&v[i], blk * sizeof(T));
        i += blk;
    }
}

template<typename Stream, typename T, typename A>
void Unserialize_impl(Stream& is, std::vector<T, A>& v, int nType, int nVersion, const boost::false_type&)
{
    //unsigned int nSize = ReadCompactSize(is);
    //v.resize(nSize);
    //for (std::vector<T, A>::iterator vi = v.begin(); vi != v.end(); ++vi)
    //    Unserialize(is, (*vi), nType, nVersion);

    v.clear();
    unsigned int nSize = ReadCompactSize(is);
    unsigned int i = 0;
    unsigned int nMid = 0;
    while (nMid < nSize)
    {
        nMid += 5000000 / sizeof(T);
        if (nMid > nSize)
            nMid = nSize;
        v.resize(nMid);
        for (; i < nMid; i++)
            Unserialize(is, v[i], nType, nVersion);
    }
}

template<typename Stream, typename T, typename A>
inline void Unserialize(Stream& is, std::vector<T, A>& v, int nType, int nVersion)
{
    Unserialize_impl(is, v, nType, nVersion, boost::is_fundamental<T>());
}



//
// others derived from vector
//
inline unsigned int GetSerializeSize(const CScript& v, int nType, int nVersion)
{
    return GetSerializeSize((const std::vector<unsigned char>&)v, nType, nVersion);
}

template<typename Stream>
void Serialize(Stream& os, const CScript& v, int nType, int nVersion)
{
    Serialize(os, (const std::vector<unsigned char>&)v, nType, nVersion);
}

template<typename Stream>
void Unserialize(Stream& is, CScript& v, int nType, int nVersion)
{
    Unserialize(is, (std::vector<unsigned char>&)v, nType, nVersion);
}



//
// pair
//
template<typename K, typename T>
unsigned int GetSerializeSize(const std::pair<K, T>& item, int nType, int nVersion)
{
    return GetSerializeSize(item.first, nType, nVersion) + GetSerializeSize(item.second, nType, nVersion);
}

template<typename Stream, typename K, typename T>
void Serialize(Stream& os, const std::pair<K, T>& item, int nType, int nVersion)
{
    Serialize(os, item.first, nType, nVersion);
    Serialize(os, item.second, nType, nVersion);
}

template<typename Stream, typename K, typename T>
void Unserialize(Stream& is, std::pair<K, T>& item, int nType, int nVersion)
{
    Unserialize(is, item.first, nType, nVersion);
    Unserialize(is, item.second, nType, nVersion);
}



//
// 3 tuple
//
template<typename T0, typename T1, typename T2>
unsigned int GetSerializeSize(const boost::tuple<T0, T1, T2>& item, int nType, int nVersion)
{
    unsigned int nSize = 0;
    nSize += GetSerializeSize(boost::get<0>(item), nType, nVersion);
    nSize += GetSerializeSize(boost::get<1>(item), nType, nVersion);
    nSize += GetSerializeSize(boost::get<2>(item), nType, nVersion);
    return nSize;
}

template<typename Stream, typename T0, typename T1, typename T2>
void Serialize(Stream& os, const boost::tuple<T0, T1, T2>& item, int nType, int nVersion)
{
    Serialize(os, boost::get<0>(item), nType, nVersion);
    Serialize(os, boost::get<1>(item), nType, nVersion);
    Serialize(os, boost::get<2>(item), nType, nVersion);
}

template<typename Stream, typename T0, typename T1, typename T2>
void Unserialize(Stream& is, boost::tuple<T0, T1, T2>& item, int nType, int nVersion)
{
    Unserialize(is, boost::get<0>(item), nType, nVersion);
    Unserialize(is, boost::get<1>(item), nType, nVersion);
    Unserialize(is, boost::get<2>(item), nType, nVersion);
}



//
// 4 tuple
//
template<typename T0, typename T1, typename T2, typename T3>
unsigned int GetSerializeSize(const boost::tuple<T0, T1, T2, T3>& item, int nType, int nVersion)
{
    unsigned int nSize = 0;
    nSize += GetSerializeSize(boost::get<0>(item), nType, nVersion);
    nSize += GetSerializeSize(boost::get<1>(item), nType, nVersion);
    nSize += GetSerializeSize(boost::get<2>(item), nType, nVersion);
    nSize += GetSerializeSize(boost::get<3>(item), nType, nVersion);
    return nSize;
}

template<typename Stream, typename T0, typename T1, typename T2, typename T3>
void Serialize(Stream& os, const boost::tuple<T0, T1, T2, T3>& item, int nType, int nVersion)
{
    Serialize(os, boost::get<0>(item), nType, nVersion);
    Serialize(os, boost::get<1>(item), nType, nVersion);
    Serialize(os, boost::get<2>(item), nType, nVersion);
    Serialize(os, boost::get<3>(item), nType, nVersion);
}

template<typename Stream, typename T0, typename T1, typename T2, typename T3>
void Unserialize(Stream& is, boost::tuple<T0, T1, T2, T3>& item, int nType, int nVersion)
{
    Unserialize(is, boost::get<0>(item), nType, nVersion);
    Unserialize(is, boost::get<1>(item), nType, nVersion);
    Unserialize(is, boost::get<2>(item), nType, nVersion);
    Unserialize(is, boost::get<3>(item), nType, nVersion);
}



//
// map
//
template<typename K, typename T, typename Pred, typename A>
unsigned int GetSerializeSize(const std::map<K, T, Pred, A>& m, int nType, int nVersion)
{
    unsigned int nSize = GetSizeOfCompactSize(m.size());
    for (typename std::map<K, T, Pred, A>::const_iterator mi = m.begin(); mi != m.end(); ++mi)
        nSize += GetSerializeSize((*mi), nType, nVersion);
    return nSize;
}

template<typename Stream, typename K, typename T, typename Pred, typename A>
void Serialize(Stream& os, const std::map<K, T, Pred, A>& m, int nType, int nVersion)
{
    WriteCompactSize(os, m.size());
    for (typename std::map<K, T, Pred, A>::const_iterator mi = m.begin(); mi != m.end(); ++mi)
        Serialize(os, (*mi), nType, nVersion);
}

template<typename Stream, typename K, typename T, typename Pred, typename A>
void Unserialize(Stream& is, std::map<K, T, Pred, A>& m, int nType, int nVersion)
{
    m.clear();
    unsigned int nSize = ReadCompactSize(is);
    typename std::map<K, T, Pred, A>::iterator mi = m.begin();
    for (unsigned int i = 0; i < nSize; i++)
    {
        std::pair<K, T> item;
        Unserialize(is, item, nType, nVersion);
        mi = m.insert(mi, item);
    }
}



//
// set
//
template<typename K, typename Pred, typename A>
unsigned int GetSerializeSize(const std::set<K, Pred, A>& m, int nType, int nVersion)
{
    unsigned int nSize = GetSizeOfCompactSize(m.size());
    for (typename std::set<K, Pred, A>::const_iterator it = m.begin(); it != m.end(); ++it)
        nSize += GetSerializeSize((*it), nType, nVersion);
    return nSize;
}

template<typename Stream, typename K, typename Pred, typename A>
void Serialize(Stream& os, const std::set<K, Pred, A>& m, int nType, int nVersion)
{
    WriteCompactSize(os, m.size());
    for (typename std::set<K, Pred, A>::const_iterator it = m.begin(); it != m.end(); ++it)
        Serialize(os, (*it), nType, nVersion);
}

template<typename Stream, typename K, typename Pred, typename A>
void Unserialize(Stream& is, std::set<K, Pred, A>& m, int nType, int nVersion)
{
    m.clear();
    unsigned int nSize = ReadCompactSize(is);
    typename std::set<K, Pred, A>::iterator it = m.begin();
    for (unsigned int i = 0; i < nSize; i++)
    {
        K key;
        Unserialize(is, key, nType, nVersion);
        it = m.insert(it, key);
    }
}



//
// Support for IMPLEMENT_SERIALIZE and READWRITE macro
//
class CSerActionGetSerializeSize { };
class CSerActionSerialize { };
class CSerActionUnserialize { };

template<typename Stream, typename T>
inline unsigned int SerReadWrite(Stream& s, const T& obj, int nType, int nVersion, CSerActionGetSerializeSize ser_action)
{
    return ::GetSerializeSize(obj, nType, nVersion);
}

template<typename Stream, typename T>
inline unsigned int SerReadWrite(Stream& s, const T& obj, int nType, int nVersion, CSerActionSerialize ser_action)
{
    ::Serialize(s, obj, nType, nVersion);
    return 0;
}

template<typename Stream, typename T>
inline unsigned int SerReadWrite(Stream& s, T& obj, int nType, int nVersion, CSerActionUnserialize ser_action)
{
    ::Unserialize(s, obj, nType, nVersion);
    return 0;
}

struct ser_streamplaceholder
{
    int nType;
    int nVersion;
};









//
// Allocator that locks its contents from being paged
// out of memory and clears its contents before deletion.
//
template<typename T>
struct secure_allocator : public std::allocator<T>
{
    // MSVC8 default copy constructor is broken
    typedef std::allocator<T> base;
    typedef typename base::size_type size_type;
    typedef typename base::difference_type  difference_type;
    typedef typename base::pointer pointer;
    typedef typename base::const_pointer const_pointer;
    typedef typename base::reference reference;
    typedef typename base::const_reference const_reference;
    typedef typename base::value_type value_type;
    secure_allocator() throw() {}
    secure_allocator(const secure_allocator& a) throw() : base(a) {}
    template <typename U>
    secure_allocator(const secure_allocator<U>& a) throw() : base(a) {}
    ~secure_allocator() throw() {}
    template<typename _Other> struct rebind
    { typedef secure_allocator<_Other> other; };

    T* allocate(std::size_t n, const void *hint = 0)
    {
        T *p;
        p = std::allocator<T>::allocate(n, hint);
        if (p != NULL)
            mlock(p, sizeof(T) * n);
        return p;
    }

    void deallocate(T* p, std::size_t n)
    {
        if (p != NULL)
        {
            OPENSSL_cleanse(p, sizeof(T) * n);
            munlock(p, sizeof(T) * n);
        }
        std::allocator<T>::deallocate(p, n);
    }
};


//
// Allocator that clears its contents before deletion.
//
template<typename T>
struct zero_after_free_allocator : public std::allocator<T>
{
    // MSVC8 default copy constructor is broken
    typedef std::allocator<T> base;
    typedef typename base::size_type size_type;
    typedef typename base::difference_type  difference_type;
    typedef typename base::pointer pointer;
    typedef typename base::const_pointer const_pointer;
    typedef typename base::reference reference;
    typedef typename base::const_reference const_reference;
    typedef typename base::value_type value_type;
    zero_after_free_allocator() throw() {}
    zero_after_free_allocator(const zero_after_free_allocator& a) throw() : base(a) {}
    template <typename U>
    zero_after_free_allocator(const zero_after_free_allocator<U>& a) throw() : base(a) {}
    ~zero_after_free_allocator() throw() {}
    template<typename _Other> struct rebind
    { typedef zero_after_free_allocator<_Other> other; };

    void deallocate(T* p, std::size_t n)
    {
        if (p != NULL)
            OPENSSL_cleanse(p, sizeof(T) * n);
        std::allocator<T>::deallocate(p, n);
    }
};



//
// Double ended buffer combining vector and stream-like interfaces.
// >> and << read and write unformatted data using the above serialization templates.
// Fills with data in linear time; some stringstream implementations take N^2 time.
//
class CDataStream
{
protected:
    typedef std::vector<char, zero_after_free_allocator<char> > vector_type;
    vector_type vch;
    unsigned int nReadPos;
    short state;
    short exceptmask;
public:
    int nType;
    int nVersion;

    typedef vector_type::allocator_type   allocator_type;
    typedef vector_type::size_type        size_type;
    typedef vector_type::difference_type  difference_type;
    typedef vector_type::reference        reference;
    typedef vector_type::const_reference  const_reference;
    typedef vector_type::value_type       value_type;
    typedef vector_type::iterator         iterator;
    typedef vector_type::const_iterator   const_iterator;
    typedef vector_type::reverse_iterator reverse_iterator;

    explicit CDataStream(int nTypeIn=SER_NETWORK, int nVersionIn=VERSION)
    {
        Init(nTypeIn, nVersionIn);
    }

    CDataStream(const_iterator pbegin, const_iterator pend, int nTypeIn=SER_NETWORK, int nVersionIn=VERSION) : vch(pbegin, pend)
    {
        Init(nTypeIn, nVersionIn);
    }

#if !defined(_MSC_VER) || _MSC_VER >= 1300
    CDataStream(const char* pbegin, const char* pend, int nTypeIn=SER_NETWORK, int nVersionIn=VERSION) : vch(pbegin, pend)
    {
        Init(nTypeIn, nVersionIn);
    }
#endif

    CDataStream(const vector_type& vchIn, int nTypeIn=SER_NETWORK, int nVersionIn=VERSION) : vch(vchIn.begin(), vchIn.end())
    {
        Init(nTypeIn, nVersionIn);
    }

    CDataStream(const std::vector<char>& vchIn, int nTypeIn=SER_NETWORK, int nVersionIn=VERSION) : vch(vchIn.begin(), vchIn.end())
    {
        Init(nTypeIn, nVersionIn);
    }

    CDataStream(const std::vector<unsigned char>& vchIn, int nTypeIn=SER_NETWORK, int nVersionIn=VERSION) : vch((char*)&vchIn.begin()[0], (char*)&vchIn.end()[0])
    {
        Init(nTypeIn, nVersionIn);
    }

    void Init(int nTypeIn=SER_NETWORK, int nVersionIn=VERSION)
    {
        nReadPos = 0;
        nType = nTypeIn;
        nVersion = nVersionIn;
        state = 0;
        exceptmask = std::ios::badbit | std::ios::failbit;
    }

    CDataStream& operator+=(const CDataStream& b)
    {
        vch.insert(vch.end(), b.begin(), b.end());
        return *this;
    }

    friend CDataStream operator+(const CDataStream& a, const CDataStream& b)
    {
        CDataStream ret = a;
        ret += b;
        return (ret);
    }

    std::string str() const
    {
        return (std::string(begin(), end()));
    }


    //
    // Vector subset
    //
    const_iterator begin() const                     { return vch.begin() + nReadPos; }
    iterator begin()                                 { return vch.begin() + nReadPos; }
    const_iterator end() const                       { return vch.end(); }
    iterator end()                                   { return vch.end(); }
    size_type size() const                           { return vch.size() - nReadPos; }
    bool empty() const                               { return vch.size() == nReadPos; }
    void resize(size_type n, value_type c=0)         { vch.resize(n + nReadPos, c); }
    void reserve(size_type n)                        { vch.reserve(n + nReadPos); }
    const_reference operator[](size_type pos) const  { return vch[pos + nReadPos]; }
    reference operator[](size_type pos)              { return vch[pos + nReadPos]; }
    void clear()                                     { vch.clear(); nReadPos = 0; }
    iterator insert(iterator it, const char& x=char()) { return vch.insert(it, x); }
    void insert(iterator it, size_type n, const char& x) { vch.insert(it, n, x); }

    void insert(iterator it, const_iterator first, const_iterator last)
    {
        if (it == vch.begin() + nReadPos && last - first <= nReadPos)
        {
            // special case for inserting at the front when there's room
            nReadPos -= (last - first);
            memcpy(&vch[nReadPos], &first[0], last - first);
        }
        else
            vch.insert(it, first, last);
    }

    void insert(iterator it, std::vector<char>::const_iterator first, std::vector<char>::const_iterator last)
    {
        if (it == vch.begin() + nReadPos && last - first <= nReadPos)
        {
            // special case for inserting at the front when there's room
            nReadPos -= (last - first);
            memcpy(&vch[nReadPos], &first[0], last - first);
        }
        else
            vch.insert(it, first, last);
    }

#if !defined(_MSC_VER) || _MSC_VER >= 1300
    void insert(iterator it, const char* first, const char* last)
    {
        if (it == vch.begin() + nReadPos && last - first <= nReadPos)
        {
            // special case for inserting at the front when there's room
            nReadPos -= (last - first);
            memcpy(&vch[nReadPos], &first[0], last - first);
        }
        else
            vch.insert(it, first, last);
    }
#endif

    iterator erase(iterator it)
    {
        if (it == vch.begin() + nReadPos)
        {
            // special case for erasing from the front
            if (++nReadPos >= vch.size())
            {
                // whenever we reach the end, we take the opportunity to clear the buffer
                nReadPos = 0;
                return vch.erase(vch.begin(), vch.end());
            }
            return vch.begin() + nReadPos;
        }
        else
            return vch.erase(it);
    }

    iterator erase(iterator first, iterator last)
    {
        if (first == vch.begin() + nReadPos)
        {
            // special case for erasing from the front
            if (last == vch.end())
            {
                nReadPos = 0;
                return vch.erase(vch.begin(), vch.end());
            }
            else
            {
                nReadPos = (last - vch.begin());
                return last;
            }
        }
        else
            return vch.erase(first, last);
    }

    inline void Compact()
    {
        vch.erase(vch.begin(), vch.begin() + nReadPos);
        nReadPos = 0;
    }

    bool Rewind(size_type n)
    {
        // Rewind by n characters if the buffer hasn't been compacted yet
        if (n > nReadPos)
            return false;
        nReadPos -= n;
        return true;
    }


    //
    // Stream subset
    //
    void setstate(short bits, const char* psz)
    {
        state |= bits;
        if (state & exceptmask)
            throw std::ios_base::failure(psz);
    }

    bool eof() const             { return size() == 0; }
    bool fail() const            { return state & (std::ios::badbit | std::ios::failbit); }
    bool good() const            { return !eof() && (state == 0); }
    void clear(short n)          { state = n; }  // name conflict with vector clear()
    short exceptions()           { return exceptmask; }
    short exceptions(short mask) { short prev = exceptmask; exceptmask = mask; setstate(0, "CDataStream"); return prev; }
    CDataStream* rdbuf()         { return this; }
    int in_avail()               { return size(); }

    void SetType(int n)          { nType = n; }
    int GetType()                { return nType; }
    void SetVersion(int n)       { nVersion = n; }
    int GetVersion()             { return nVersion; }
    void ReadVersion()           { *this >> nVersion; }
    void WriteVersion()          { *this << nVersion; }

    CDataStream& read(char* pch, int nSize)
    {
        // Read from the beginning of the buffer
        assert(nSize >= 0);
        unsigned int nReadPosNext = nReadPos + nSize;
        if (nReadPosNext >= vch.size())
        {
            if (nReadPosNext > vch.size())
            {
                setstate(std::ios::failbit, "CDataStream::read() : end of data");
                memset(pch, 0, nSize);
                nSize = vch.size() - nReadPos;
            }
            memcpy(pch, &vch[nReadPos], nSize);
            nReadPos = 0;
            vch.clear();
            return (*this);
        }
        memcpy(pch, &vch[nReadPos], nSize);
        nReadPos = nReadPosNext;
        return (*this);
    }

    CDataStream& ignore(int nSize)
    {
        // Ignore from the beginning of the buffer
        assert(nSize >= 0);
        unsigned int nReadPosNext = nReadPos + nSize;
        if (nReadPosNext >= vch.size())
        {
            if (nReadPosNext > vch.size())
            {
                setstate(std::ios::failbit, "CDataStream::ignore() : end of data");
                nSize = vch.size() - nReadPos;
            }
            nReadPos = 0;
            vch.clear();
            return (*this);
        }
        nReadPos = nReadPosNext;
        return (*this);
    }

    CDataStream& write(const char* pch, int nSize)
    {
        // Write to the end of the buffer
        assert(nSize >= 0);
        vch.insert(vch.end(), pch, pch + nSize);
        return (*this);
    }

    template<typename Stream>
    void Serialize(Stream& s, int nType=0, int nVersion=VERSION) const
    {
        // Special case: stream << stream concatenates like stream += stream
        if (!vch.empty())
            s.write((char*)&vch[0], vch.size() * sizeof(vch[0]));
    }

    template<typename T>
    unsigned int GetSerializeSize(const T& obj)
    {
        // Tells the size of the object if serialized to this stream
        return ::GetSerializeSize(obj, nType, nVersion);
    }

    template<typename T>
    CDataStream& operator<<(const T& obj)
    {
        // Serialize to this stream
        ::Serialize(*this, obj, nType, nVersion);
        return (*this);
    }

    template<typename T>
    CDataStream& operator>>(T& obj)
    {
        // Unserialize from this stream
        ::Unserialize(*this, obj, nType, nVersion);
        return (*this);
    }
};

#ifdef TESTCDATASTREAM
// VC6sp6
// CDataStream:
// n=1000       0 seconds
// n=2000       0 seconds
// n=4000       0 seconds
// n=8000       0 seconds
// n=16000      0 seconds
// n=32000      0 seconds
// n=64000      1 seconds
// n=128000     1 seconds
// n=256000     2 seconds
// n=512000     4 seconds
// n=1024000    8 seconds
// n=2048000    16 seconds
// n=4096000    32 seconds
// stringstream:
// n=1000       1 seconds
// n=2000       1 seconds
// n=4000       13 seconds
// n=8000       87 seconds
// n=16000      400 seconds
// n=32000      1660 seconds
// n=64000      6749 seconds
// n=128000     27241 seconds
// n=256000     109804 seconds
#include <iostream>
int main(int argc, char *argv[])
{
    vector<unsigned char> vch(0xcc, 250);
    printf("CDataStream:\n");
    for (int n = 1000; n <= 4500000; n *= 2)
    {
        CDataStream ss;
        time_t nStart = time(NULL);
        for (int i = 0; i < n; i++)
            ss.write((char*)&vch[0], vch.size());
        printf("n=%-10d %d seconds\n", n, time(NULL) - nStart);
    }
    printf("stringstream:\n");
    for (int n = 1000; n <= 4500000; n *= 2)
    {
        stringstream ss;
        time_t nStart = time(NULL);
        for (int i = 0; i < n; i++)
            ss.write((char*)&vch[0], vch.size());
        printf("n=%-10d %d seconds\n", n, time(NULL) - nStart);
    }
}
#endif










//
// Automatic closing wrapper for FILE*
//  - Will automatically close the file when it goes out of scope if not null.
//  - If you're returning the file pointer, return file.release().
//  - If you need to close the file early, use file.fclose() instead of fclose(file).
//
class CAutoFile
{
protected:
    FILE* file;
    short state;
    short exceptmask;
public:
    int nType;
    int nVersion;

    CAutoFile(FILE* filenew=NULL, int nTypeIn=SER_DISK, int nVersionIn=VERSION)
    {
        file = filenew;
        nType = nTypeIn;
        nVersion = nVersionIn;
        state = 0;
        exceptmask = std::ios::badbit | std::ios::failbit;
    }

    ~CAutoFile()
    {
        fclose();
    }

    void fclose()
    {
        if (file != NULL && file != stdin && file != stdout && file != stderr)
            ::fclose(file);
        file = NULL;
    }

    FILE* release()             { FILE* ret = file; file = NULL; return ret; }
    operator FILE*()            { return file; }
    FILE* operator->()          { return file; }
    FILE& operator*()           { return *file; }
    FILE** operator&()          { return &file; }
    FILE* operator=(FILE* pnew) { return file = pnew; }
    bool operator!()            { return (file == NULL); }


    //
    // Stream subset
    //
    void setstate(short bits, const char* psz)
    {
        state |= bits;
        if (state & exceptmask)
            throw std::ios_base::failure(psz);
    }

    bool fail() const            { return state & (std::ios::badbit | std::ios::failbit); }
    bool good() const            { return state == 0; }
    void clear(short n = 0)      { state = n; }
    short exceptions()           { return exceptmask; }
    short exceptions(short mask) { short prev = exceptmask; exceptmask = mask; setstate(0, "CAutoFile"); return prev; }

    void SetType(int n)          { nType = n; }
    int GetType()                { return nType; }
    void SetVersion(int n)       { nVersion = n; }
    int GetVersion()             { return nVersion; }
    void ReadVersion()           { *this >> nVersion; }
    void WriteVersion()          { *this << nVersion; }

    CAutoFile& read(char* pch, int nSize)
    {
        if (!file)
            throw std::ios_base::failure("CAutoFile::read : file handle is NULL");
        if (fread(pch, 1, nSize, file) != nSize)
            setstate(std::ios::failbit, feof(file) ? "CAutoFile::read : end of file" : "CAutoFile::read : fread failed");
        return (*this);
    }

    CAutoFile& write(const char* pch, int nSize)
    {
        if (!file)
            throw std::ios_base::failure("CAutoFile::write : file handle is NULL");
        if (fwrite(pch, 1, nSize, file) != nSize)
            setstate(std::ios::failbit, "CAutoFile::write : write failed");
        return (*this);
    }

    template<typename T>
    unsigned int GetSerializeSize(const T& obj)
    {
        // Tells the size of the object if serialized to this stream
        return ::GetSerializeSize(obj, nType, nVersion);
    }

    template<typename T>
    CAutoFile& operator<<(const T& obj)
    {
        // Serialize to this stream
        if (!file)
            throw std::ios_base::failure("CAutoFile::operator<< : file handle is NULL");
        ::Serialize(*this, obj, nType, nVersion);
        return (*this);
    }

    template<typename T>
    CAutoFile& operator>>(T& obj)
    {
        // Unserialize from this stream
        if (!file)
            throw std::ios_base::failure("CAutoFile::operator>> : file handle is NULL");
        ::Unserialize(*this, obj, nType, nVersion);
        return (*this);
    }
};

#endif<|MERGE_RESOLUTION|>--- conflicted
+++ resolved
@@ -62,11 +62,7 @@
 class CAutoFile;
 static const unsigned int MAX_SIZE = 0x02000000;
 
-<<<<<<< HEAD
-static const int VERSION = 50800;
-=======
-static const int VERSION = 40902;
->>>>>>> ab103650
+static const int VERSION = 50802;
 static const char* pszSubVer = "";
 static const bool VERSION_IS_BETA = true;
 

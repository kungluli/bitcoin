--- conflicted
+++ resolved
@@ -29,11 +29,8 @@
     'fundrawtransaction.py'
     'signrawtransactions.py'
     'walletbackup.py'
-<<<<<<< HEAD
     'p2p-fullblocktest.py'
-=======
     'nodehandling.py'
->>>>>>> 4bf4a659
 );
 testScriptsExt=(
     'bipdersig-p2p.py'

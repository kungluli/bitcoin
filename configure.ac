dnl require autoconf 2.60 (AS_ECHO/AS_ECHO_N)
AC_PREREQ([2.60])
define(_CLIENT_VERSION_MAJOR, 0)
define(_CLIENT_VERSION_MINOR, 12)
define(_CLIENT_VERSION_REVISION, 0)
define(_CLIENT_VERSION_BUILD, 0)
define(_CLIENT_VERSION_IS_RELEASE, true)
define(_COPYRIGHT_YEAR, 2016)
AC_INIT([Bitcoin Core],[_CLIENT_VERSION_MAJOR._CLIENT_VERSION_MINOR._CLIENT_VERSION_REVISION],[https://github.com/bitcoin/bitcoin/issues],[bitcoin])
AC_CONFIG_SRCDIR([src/main.cpp])
AC_CONFIG_HEADERS([src/config/bitcoin-config.h])
AC_CONFIG_AUX_DIR([build-aux])
AC_CONFIG_MACRO_DIR([build-aux/m4])

AC_CANONICAL_HOST

AH_TOP([#ifndef BITCOIN_CONFIG_H])
AH_TOP([#define BITCOIN_CONFIG_H])
AH_BOTTOM([#endif //BITCOIN_CONFIG_H])

dnl faketime breaks configure and is only needed for make. Disable it here.
unset FAKETIME

dnl Automake init set-up and checks
AM_INIT_AUTOMAKE([no-define subdir-objects foreign])

dnl faketime messes with timestamps and causes configure to be re-run.
dnl --disable-maintainer-mode can be used to bypass this.
AM_MAINTAINER_MODE([enable])

dnl make the compilation flags quiet unless V=1 is used
m4_ifdef([AM_SILENT_RULES], [AM_SILENT_RULES([yes])])

dnl Compiler checks (here before libtool).
if test "x${CXXFLAGS+set}" = "xset"; then
  CXXFLAGS_overridden=yes
else
  CXXFLAGS_overridden=no
fi
AC_PROG_CXX
m4_ifdef([AC_PROG_OBJCXX],[AC_PROG_OBJCXX])

dnl By default, libtool for mingw refuses to link static libs into a dll for
dnl fear of mixing pic/non-pic objects, and import/export complications. Since
dnl we have those under control, re-enable that functionality.
case $host in
  *mingw*)
     lt_cv_deplibs_check_method="pass_all"
  ;;
esac
dnl Libtool init checks.
LT_INIT([pic-only])

dnl Check/return PATH for base programs.
AC_PATH_TOOL(AR, ar)
AC_PATH_TOOL(RANLIB, ranlib)
AC_PATH_TOOL(STRIP, strip)
AC_PATH_TOOL(GCOV, gcov)
AC_PATH_PROG(LCOV, lcov)
AC_PATH_PROG(JAVA, java)
AC_PATH_PROG(PYTHON, python)
AC_PATH_PROG(GENHTML, genhtml)
AC_PATH_PROG([GIT], [git])
AC_PATH_PROG(CCACHE,ccache)
AC_PATH_PROG(XGETTEXT,xgettext)
AC_PATH_PROG(HEXDUMP,hexdump)

dnl pkg-config check.
PKG_PROG_PKG_CONFIG

# Enable wallet
AC_ARG_ENABLE([wallet],
  [AS_HELP_STRING([--disable-wallet],
  [disable wallet (enabled by default)])],
  [enable_wallet=$enableval],
  [enable_wallet=yes])

AC_ARG_WITH([libevent],
  [AS_HELP_STRING([--without-libevent],
  [build RPC server using libevent (default is yes if libevent is found)])],
  [use_libevent=$withval],
  [use_libevent=auto])

AC_ARG_WITH([miniupnpc],
  [AS_HELP_STRING([--with-miniupnpc],
  [enable UPNP (default is yes if libminiupnpc is found)])],
  [use_upnp=$withval],
  [use_upnp=auto])

AC_ARG_ENABLE([upnp-default],
  [AS_HELP_STRING([--enable-upnp-default],
  [if UPNP is enabled, turn it on at startup (default is no)])],
  [use_upnp_default=$enableval],
  [use_upnp_default=no])

AC_ARG_ENABLE(tests,
    AS_HELP_STRING([--disable-tests],[do not compile tests (default is to compile)]),
    [use_tests=$enableval],
    [use_tests=yes])

AC_ARG_ENABLE(bench,
    AS_HELP_STRING([--disable-bench],[do not compile benchmarks (default is to compile)]),
    [use_bench=$enableval],
    [use_bench=yes])

AC_ARG_WITH([comparison-tool],
    AS_HELP_STRING([--with-comparison-tool],[path to java comparison tool (requires --enable-tests)]),
    [use_comparison_tool=$withval],
    [use_comparison_tool=no])

AC_ARG_ENABLE([comparison-tool-reorg-tests],
    AS_HELP_STRING([--enable-comparison-tool-reorg-tests],[enable expensive reorg tests in the comparison tool (default no)]),
    [use_comparison_tool_reorg_tests=$enableval],
    [use_comparison_tool_reorg_tests=no])

AC_ARG_ENABLE([extended-rpc-tests],
    AS_HELP_STRING([--enable-extended-rpc-tests],[enable expensive RPC tests when using lcov (default no)]),
    [use_extended_rpc_tests=$enableval],
    [use_extended_rpc_tests=no])

AC_ARG_WITH([qrencode],
  [AS_HELP_STRING([--with-qrencode],
  [enable QR code support (default is yes if qt is enabled and libqrencode is found)])],
  [use_qr=$withval],
  [use_qr=auto])

AC_ARG_ENABLE([hardening],
  [AS_HELP_STRING([--disable-hardening],
  [do not attempt to harden the resulting executables (default is to harden)])],
  [use_hardening=$enableval],
  [use_hardening=yes])

AC_ARG_ENABLE([reduce-exports],
  [AS_HELP_STRING([--enable-reduce-exports],
  [attempt to reduce exported symbols in the resulting executables (default is no)])],
  [use_reduce_exports=$enableval],
  [use_reduce_exports=no])

AC_ARG_ENABLE([ccache],
  [AS_HELP_STRING([--disable-ccache],
  [do not use ccache for building (default is to use if found)])],
  [use_ccache=$enableval],
  [use_ccache=auto])

AC_ARG_ENABLE([lcov],
  [AS_HELP_STRING([--enable-lcov],
  [enable lcov testing (default is no)])],
  [use_lcov=yes],
  [use_lcov=no])

AC_ARG_ENABLE([glibc-back-compat],
  [AS_HELP_STRING([--enable-glibc-back-compat],
  [enable backwards compatibility with glibc])],
  [use_glibc_compat=$enableval],
  [use_glibc_compat=no])

AC_ARG_WITH([system-univalue],
  [AS_HELP_STRING([--without-system-univalue],
  [Build with system UniValue (default is auto)])],
  [system_univalue=$withval],
  [system_univalue=auto]
)
AC_ARG_ENABLE([zmq],
  [AS_HELP_STRING([--disable-zmq],
  [disable ZMQ notifications])],
  [use_zmq=$enableval],
  [use_zmq=yes])

AC_ARG_WITH([protoc-bindir],[AS_HELP_STRING([--with-protoc-bindir=BIN_DIR],[specify protoc bin path])], [protoc_bin_path=$withval], [])

# Enable debug
AC_ARG_ENABLE([debug],
    [AS_HELP_STRING([--enable-debug],
                    [use debug compiler flags and macros (default is no)])],
    [enable_debug=$enableval],
    [enable_debug=no])

if test "x$enable_debug" = xyes; then
    CPPFLAGS="$CPPFLAGS -DDEBUG -DDEBUG_LOCKORDER"
    if test "x$GCC" = xyes; then
        CFLAGS="$CFLAGS -g3 -O0"
    fi

    if test "x$GXX" = xyes; then
        CXXFLAGS="$CXXFLAGS -g3 -O0"
    fi
fi

## TODO: Remove these hard-coded paths and flags. They are here for the sake of
##       compatibility with the legacy buildsystem.
##
if test "x$CXXFLAGS_overridden" = "xno"; then
  CXXFLAGS="$CXXFLAGS -Wall -Wextra -Wformat -Wformat-security -Wno-unused-parameter -Wno-self-assign"
fi
CPPFLAGS="$CPPFLAGS -DHAVE_BUILD_INFO -D__STDC_FORMAT_MACROS"

AC_ARG_WITH([utils],
  [AS_HELP_STRING([--with-utils],
  [build bitcoin-cli bitcoin-tx (default=yes)])],
  [
    build_bitcoin_tx=yes
    build_bitcoin_cli=yes
  ],
  [
    build_bitcoin_tx=yes
    if test x$use_libevent = xno; then
      build_bitcoin_cli=no
    else
      build_bitcoin_cli=yes
    fi
  ])

AC_ARG_ENABLE([util-cli],
  [AS_HELP_STRING([--enable-util-cli],
  [build bitcoin-cli])],
  [build_bitcoin_cli=$enableval],
  [])

AC_ARG_ENABLE([util-tx],
  [AS_HELP_STRING([--enable-util-tx],
  [build bitcoin-tx])],
  [build_bitcoin_tx=$enableval],
  [])

AC_ARG_WITH([libs],
  [AS_HELP_STRING([--with-libs],
  [build libraries (default=yes)])],
  [build_bitcoin_libs=$withval],
  [build_bitcoin_libs=yes])

AC_ARG_WITH([daemon],
  [AS_HELP_STRING([--with-daemon],
  [build bitcoind daemon (default=yes)])],
  [build_bitcoind=$withval],
  [
    if test x$use_libevent = xno; then
      build_bitcoind=no
    else
      build_bitcoind=yes
    fi
  ])

AC_LANG_PUSH([C++])

use_pkgconfig=yes
case $host in
  *mingw*)

     #pkgconfig does more harm than good with MinGW
     use_pkgconfig=no

     TARGET_OS=windows
     AC_CHECK_LIB([mingwthrd],      [main],, AC_MSG_ERROR(lib missing))
     AC_CHECK_LIB([kernel32],      [main],, AC_MSG_ERROR(lib missing))
     AC_CHECK_LIB([user32],      [main],, AC_MSG_ERROR(lib missing))
     AC_CHECK_LIB([gdi32],      [main],, AC_MSG_ERROR(lib missing))
     AC_CHECK_LIB([comdlg32],      [main],, AC_MSG_ERROR(lib missing))
     AC_CHECK_LIB([winspool],      [main],, AC_MSG_ERROR(lib missing))
     AC_CHECK_LIB([winmm],      [main],, AC_MSG_ERROR(lib missing))
     AC_CHECK_LIB([shell32],      [main],, AC_MSG_ERROR(lib missing))
     AC_CHECK_LIB([comctl32],      [main],, AC_MSG_ERROR(lib missing))
     AC_CHECK_LIB([ole32],      [main],, AC_MSG_ERROR(lib missing))
     AC_CHECK_LIB([oleaut32],      [main],, AC_MSG_ERROR(lib missing))
     AC_CHECK_LIB([uuid],      [main],, AC_MSG_ERROR(lib missing))
     AC_CHECK_LIB([rpcrt4],      [main],, AC_MSG_ERROR(lib missing))
     AC_CHECK_LIB([advapi32],      [main],, AC_MSG_ERROR(lib missing))
     AC_CHECK_LIB([ws2_32],      [main],, AC_MSG_ERROR(lib missing))
     AC_CHECK_LIB([mswsock],      [main],, AC_MSG_ERROR(lib missing))
     AC_CHECK_LIB([shlwapi],      [main],, AC_MSG_ERROR(lib missing))
     AC_CHECK_LIB([iphlpapi],      [main],, AC_MSG_ERROR(lib missing))
     AC_CHECK_LIB([crypt32],      [main],, AC_MSG_ERROR(lib missing))

     # -static is interpreted by libtool, where it has a different meaning.
     # In libtool-speak, it's -all-static.
     AX_CHECK_LINK_FLAG([[-static]],[LIBTOOL_APP_LDFLAGS="$LIBTOOL_APP_LDFLAGS -all-static"])

     AC_PATH_PROG([MAKENSIS], [makensis], none)
     if test x$MAKENSIS = xnone; then
       AC_MSG_WARN("makensis not found. Cannot create installer.")
     fi

     AC_PATH_TOOL(WINDRES, windres, none)
     if test x$WINDRES = xnone; then
       AC_MSG_ERROR("windres not found")
     fi

     CPPFLAGS="$CPPFLAGS -D_MT -DWIN32 -D_WINDOWS -DBOOST_THREAD_USE_LIB"
     LEVELDB_TARGET_FLAGS="TARGET_OS=OS_WINDOWS_CROSSCOMPILE"
     if test "x$CXXFLAGS_overridden" = "xno"; then
       CXXFLAGS="$CXXFLAGS -w"
     fi
     case $host in
       i?86-*) WINDOWS_BITS=32 ;;
       x86_64-*) WINDOWS_BITS=64 ;;
       *) AC_MSG_ERROR("Could not determine win32/win64 for installer") ;;
     esac
     AC_SUBST(WINDOWS_BITS)

     dnl libtool insists upon adding -nostdlib and a list of objects/libs to link against.
     dnl That breaks our ability to build dll's with static libgcc/libstdc++/libssp. Override
     dnl its command here, with the predeps/postdeps removed, and -static inserted. Postdeps are
     dnl also overridden to prevent their insertion later.
     dnl This should only affect dll's.
     archive_cmds_CXX="\$CC -shared \$libobjs \$deplibs \$compiler_flags -static -o \$output_objdir/\$soname \${wl}--enable-auto-image-base -Xlinker --out-implib -Xlinker \$lib"
     postdeps_CXX=

     ;;
  *darwin*)
     TARGET_OS=darwin
     LEVELDB_TARGET_FLAGS="TARGET_OS=Darwin"
     if  test x$cross_compiling != xyes; then
       BUILD_OS=darwin
       AC_CHECK_PROG([PORT],port, port)
       if test x$PORT = xport; then
         dnl add default macports paths
         CPPFLAGS="$CPPFLAGS -isystem /opt/local/include"
         LIBS="$LIBS -L/opt/local/lib"
         if test -d /opt/local/include/db48; then
           CPPFLAGS="$CPPFLAGS -I/opt/local/include/db48"
           LIBS="$LIBS -L/opt/local/lib/db48"
         fi
       fi

       AC_CHECK_PROG([BREW],brew, brew)
       if test x$BREW = xbrew; then
         dnl These Homebrew packages may be keg-only, meaning that they won't be found
         dnl in expected paths because they may conflict with system files. Ask
         dnl Homebrew where each one is located, then adjust paths accordingly.
         dnl It's safe to add these paths even if the functionality is disabled by
         dnl the user (--without-wallet or --without-gui for example).

         openssl_prefix=`$BREW --prefix openssl 2>/dev/null`
         bdb_prefix=`$BREW --prefix berkeley-db4 2>/dev/null`
         qt5_prefix=`$BREW --prefix qt5 2>/dev/null`
         if test x$openssl_prefix != x; then
           PKG_CONFIG_PATH="$openssl_prefix/lib/pkgconfig:$PKG_CONFIG_PATH"
           export PKG_CONFIG_PATH
         fi
         if test x$bdb_prefix != x; then
           CPPFLAGS="$CPPFLAGS -I$bdb_prefix/include"
           LIBS="$LIBS -L$bdb_prefix/lib"
         fi
         if test x$qt5_prefix != x; then
           PKG_CONFIG_PATH="$qt5_prefix/lib/pkgconfig:$PKG_CONFIG_PATH"
           export PKG_CONFIG_PATH
         fi
       fi
     else
       case $build_os in
         *darwin*)
           BUILD_OS=darwin
           ;;
         *)
           AC_PATH_TOOL([INSTALLNAMETOOL], [install_name_tool], install_name_tool)
           AC_PATH_TOOL([OTOOL], [otool], otool)
           AC_PATH_PROGS([GENISOIMAGE], [genisoimage mkisofs],genisoimage)

           dnl libtool will try to strip the static lib, which is a problem for
           dnl cross-builds because strip attempts to call a hard-coded ld,
           dnl which may not exist in the path. Stripping the .a is not
           dnl necessary, so just disable it.
           old_striplib=
           ;;
       esac
     fi

     AX_CHECK_LINK_FLAG([[-Wl,-headerpad_max_install_names]], [LDFLAGS="$LDFLAGS -Wl,-headerpad_max_install_names"])
     CPPFLAGS="$CPPFLAGS -DMAC_OSX"
     OBJCXXFLAGS="$CXXFLAGS"
     ;;
   *linux*)
     TARGET_OS=linux
     ;;
   *)
     ;;
esac

if test x$use_comparison_tool != xno; then
  AC_SUBST(JAVA_COMPARISON_TOOL, $use_comparison_tool)
fi

if test x$use_comparison_tool_reorg_tests != xno; then
  if test x$use_comparison_tool = x; then
    AC_MSG_ERROR("comparison tool reorg tests but comparison tool was not specified")
  fi
  AC_SUBST(COMPARISON_TOOL_REORG_TESTS, 1)
else
  AC_SUBST(COMPARISON_TOOL_REORG_TESTS, 0)
fi

if test x$use_extended_rpc_tests != xno; then
  AC_SUBST(EXTENDED_RPC_TESTS, -extended)
fi

if test x$use_lcov = xyes; then
  if test x$LCOV = x; then
    AC_MSG_ERROR("lcov testing requested but lcov not found")
  fi
  if test x$GCOV = x; then
    AC_MSG_ERROR("lcov testing requested but gcov not found")
  fi
  if test x$JAVA = x; then
    AC_MSG_ERROR("lcov testing requested but java not found")
  fi
  if test x$PYTHON = x; then
    AC_MSG_ERROR("lcov testing requested but python not found")
  fi
  if test x$GENHTML = x; then
    AC_MSG_ERROR("lcov testing requested but genhtml not found")
  fi
  if test x$use_comparison_tool = x; then
    AC_MSG_ERROR("lcov testing requested but comparison tool was not specified")
  fi
  LCOV="$LCOV --gcov-tool=$GCOV"
  AX_CHECK_COMPILE_FLAG([--coverage],[CXXFLAGS="$CXXFLAGS --coverage"],
    [AC_MSG_ERROR("lcov testing requested but --coverage flag does not work")])
fi

dnl Check for endianness
AC_C_BIGENDIAN

dnl Check for pthread compile/link requirements
AX_PTHREAD

# The following macro will add the necessary defines to bitcoin-config.h, but
# they also need to be passed down to any subprojects. Pull the results out of
# the cache and add them to CPPFLAGS.
AC_SYS_LARGEFILE
# detect POSIX or GNU variant of strerror_r
AC_FUNC_STRERROR_R

if test x$ac_cv_sys_file_offset_bits != x &&
   test x$ac_cv_sys_file_offset_bits != xno &&
   test x$ac_cv_sys_file_offset_bits != xunknown; then
  CPPFLAGS="$CPPFLAGS -D_FILE_OFFSET_BITS=$ac_cv_sys_file_offset_bits"
fi

if test x$ac_cv_sys_large_files != x &&
   test x$ac_cv_sys_large_files != xno &&
   test x$ac_cv_sys_large_files != xunknown; then
  CPPFLAGS="$CPPFLAGS -D_LARGE_FILES=$ac_cv_sys_large_files"
fi

AX_CHECK_LINK_FLAG([[-Wl,--large-address-aware]], [LDFLAGS="$LDFLAGS -Wl,--large-address-aware"])

AX_GCC_FUNC_ATTRIBUTE([visibility])
AX_GCC_FUNC_ATTRIBUTE([dllexport])
AX_GCC_FUNC_ATTRIBUTE([dllimport])

if test x$use_glibc_compat != xno; then

  #__fdelt_chk's params and return type have changed from long unsigned int to long int.
  # See which one is present here.
  AC_MSG_CHECKING(__fdelt_chk type)
  AC_COMPILE_IFELSE([AC_LANG_PROGRAM([[#ifdef _FORTIFY_SOURCE
                    #undef _FORTIFY_SOURCE
                  #endif
                  #define _FORTIFY_SOURCE 2
                  #include <sys/select.h>
     extern "C" long unsigned int __fdelt_warn(long unsigned int);]],[[]])],
    [ fdelt_type="long unsigned int"],
    [ fdelt_type="long int"])
  AC_MSG_RESULT($fdelt_type)
  AC_DEFINE_UNQUOTED(FDELT_TYPE, $fdelt_type,[parameter and return value type for __fdelt_chk])

fi

if test x$TARGET_OS != xwindows; then
  # All windows code is PIC, forcing it on just adds useless compile warnings
  AX_CHECK_COMPILE_FLAG([-fPIC],[PIC_FLAGS="-fPIC"])
fi

if test x$use_hardening != xno; then
  AX_CHECK_COMPILE_FLAG([-Wstack-protector],[HARDENED_CXXFLAGS="$HARDENED_CXXFLAGS -Wstack-protector"])
  AX_CHECK_COMPILE_FLAG([-fstack-protector-all],[HARDENED_CXXFLAGS="$HARDENED_CXXFLAGS -fstack-protector-all"])

  AX_CHECK_PREPROC_FLAG([-D_FORTIFY_SOURCE=2],[
    AX_CHECK_PREPROC_FLAG([-U_FORTIFY_SOURCE],[
      HARDENED_CPPFLAGS="$HARDENED_CPPFLAGS -U_FORTIFY_SOURCE"
    ])
    HARDENED_CPPFLAGS="$HARDENED_CPPFLAGS -D_FORTIFY_SOURCE=2"
  ])

  AX_CHECK_LINK_FLAG([[-Wl,--dynamicbase]], [HARDENED_LDFLAGS="$HARDENED_LDFLAGS -Wl,--dynamicbase"])
  AX_CHECK_LINK_FLAG([[-Wl,--nxcompat]], [HARDENED_LDFLAGS="$HARDENED_LDFLAGS -Wl,--nxcompat"])
  AX_CHECK_LINK_FLAG([[-Wl,-z,relro]], [HARDENED_LDFLAGS="$HARDENED_LDFLAGS -Wl,-z,relro"])
  AX_CHECK_LINK_FLAG([[-Wl,-z,now]], [HARDENED_LDFLAGS="$HARDENED_LDFLAGS -Wl,-z,now"])

  if test x$TARGET_OS != xwindows; then
    AX_CHECK_COMPILE_FLAG([-fPIE],[PIE_FLAGS="-fPIE"])
    AX_CHECK_LINK_FLAG([[-pie]], [HARDENED_LDFLAGS="$HARDENED_LDFLAGS -pie"])
  fi

  case $host in
    *mingw*)
       AC_CHECK_LIB([ssp],      [main],, AC_MSG_ERROR(lib missing))
    ;;
  esac
fi

dnl this flag screws up non-darwin gcc even when the check fails. special-case it.
if test x$TARGET_OS = xdarwin; then
  AX_CHECK_LINK_FLAG([[-Wl,-dead_strip]], [LDFLAGS="$LDFLAGS -Wl,-dead_strip"])
fi

AC_CHECK_HEADERS([endian.h sys/endian.h byteswap.h stdio.h stdlib.h unistd.h strings.h sys/types.h sys/stat.h sys/select.h sys/prctl.h])
AC_SEARCH_LIBS([getaddrinfo_a], [anl], [AC_DEFINE(HAVE_GETADDRINFO_A, 1, [Define this symbol if you have getaddrinfo_a])])
AC_SEARCH_LIBS([inet_pton], [nsl resolv], [AC_DEFINE(HAVE_INET_PTON, 1, [Define this symbol if you have inet_pton])])

AC_CHECK_DECLS([strnlen])

AC_CHECK_DECLS([le16toh, le32toh, le64toh, htole16, htole32, htole64, be16toh, be32toh, be64toh, htobe16, htobe32, htobe64],,,
		[#if HAVE_ENDIAN_H
                 #include <endian.h>
                 #elif HAVE_SYS_ENDIAN_H
                 #include <sys/endian.h>
                 #endif])

AC_CHECK_DECLS([bswap_16, bswap_32, bswap_64],,,
		[#if HAVE_BYTESWAP_H
                 #include <byteswap.h>
                 #endif])

dnl Check for MSG_NOSIGNAL
AC_MSG_CHECKING(for MSG_NOSIGNAL)
AC_COMPILE_IFELSE([AC_LANG_PROGRAM([[#include <sys/socket.h>]],
 [[ int f = MSG_NOSIGNAL; ]])],
 [ AC_MSG_RESULT(yes); AC_DEFINE(HAVE_MSG_NOSIGNAL, 1,[Define this symbol if you have MSG_NOSIGNAL]) ],
 [ AC_MSG_RESULT(no)]
)

AC_SEARCH_LIBS([clock_gettime],[rt])

AC_MSG_CHECKING([for visibility attribute])
AC_LINK_IFELSE([AC_LANG_SOURCE([
  int foo_def( void ) __attribute__((visibility("default")));
  int main(){}
  ])],
  [
    AC_DEFINE(HAVE_VISIBILITY_ATTRIBUTE,1,[Define if the visibility attribute is supported.])
    AC_MSG_RESULT(yes)
  ],
  [
    AC_MSG_RESULT(no)
    if test x$use_reduce_exports = xyes; then
      AC_MSG_ERROR([Cannot find a working visibility attribute. Use --disable-reduce-exports.])
    fi
  ]
)

if test x$use_reduce_exports = xyes; then
  AX_CHECK_COMPILE_FLAG([-fvisibility=hidden],[RE_CXXFLAGS="-fvisibility=hidden"],
  [AC_MSG_ERROR([Cannot set default symbol visibility. Use --disable-reduce-exports.])])
fi

dnl Check for leveldb, only if explicitly requested
LEVELDB_CPPFLAGS=
LIBLEVELDB=
LIBMEMENV=
AC_ARG_WITH([system-leveldb],
  [AS_HELP_STRING([--with-system-leveldb],
  [Build with system LevelDB (default is no; DANGEROUS; NOT SUPPORTED)])],
  [system_leveldb=$withval],
  [system_leveldb=no]
)
if test x$system_leveldb != xno; then
  LEVELDB_CPPFLAGS=
  AC_CHECK_LIB([leveldb],[main],[
    LIBLEVELDB=-lleveldb
  ],[
    AC_MSG_ERROR([leveldb library not found; using --with-system-leveldb is not supported anyway])
  ])
  TEMP_LIBS="$LIBS"
  LIBS="$LIBS $LIBLEVELDB"
  AC_CHECK_LIB([memenv],[main],[
    LIBMEMENV=-lmemenv
  ],[
    AC_MSG_ERROR([LevelDB's memenv library not found; using --with-system-leveldb is not supported anyway])
  ])
  LIBS="$TEMP_LIBS"
  AC_CHECK_HEADER([leveldb/filter_policy.h],[],[
    AC_MSG_ERROR([LevelDB headers not found; using --with-system-leveldb is not supported anyway])
  ])
  AC_CHECK_HEADER([leveldb/helpers/memenv.h],[
    AC_MSG_CHECKING([for memenv.h path])
    BITCOIN_SUBDIR_TO_INCLUDE([LEVELDB_CPPFLAGS],[leveldb/helpers/],[memenv])
  ],[
    AC_CHECK_HEADER([memenv.h],[],[
      AC_MSG_ERROR([LevelDB headers not found; using --with-system-leveldb is not supported anyway])
    ])
  ])
fi
AM_CONDITIONAL([EMBEDDED_LEVELDB],[test x$system_leveldb = xno])
AC_SUBST(LEVELDB_CPPFLAGS)
AC_SUBST(LIBLEVELDB)
AC_SUBST(LIBMEMENV)

dnl Check for libsecp256k1, only if explicitly requested
AC_ARG_WITH([system-libsecp256k1],
  [AS_HELP_STRING([--with-system-libsecp256k1],
  [Build with system libsecp256k1 (default is no; DANGEROUS; NOT SUPPORTED)])],
  [system_libsecp256k1=$withval],
  [system_libsecp256k1=no]
)
if test x$system_libsecp256k1 != xno; then
  PKG_CHECK_MODULES([libsecp256k1],[libsecp256k1],,[true])
else
  libsecp256k1_CFLAGS='-I$(srcdir)/secp256k1/include'
  libsecp256k1_LIBS='secp256k1/libsecp256k1.la'
fi
AM_CONDITIONAL([EMBEDDED_LIBSECP256K1],[test x$system_libsecp256k1 = xno])
AC_SUBST(libsecp256k1_CFLAGS)
AC_SUBST(libsecp256k1_LIBS)

if test x$enable_wallet != xno; then
    dnl Check for libdb_cxx only if wallet enabled
    BITCOIN_FIND_BDB48
fi

dnl Check for libminiupnpc (optional)
if test x$use_upnp != xno; then
  AC_CHECK_HEADERS(
    [miniupnpc/miniwget.h miniupnpc/miniupnpc.h miniupnpc/upnpcommands.h miniupnpc/upnperrors.h],
    [AC_CHECK_LIB([miniupnpc], [main],[MINIUPNPC_LIBS=-lminiupnpc], [have_miniupnpc=no])],
    [have_miniupnpc=no]
  )
fi

BITCOIN_QT_INIT

dnl sets $bitcoin_enable_qt, $bitcoin_enable_qt_test, $bitcoin_enable_qt_dbus
BITCOIN_QT_CONFIGURE([$use_pkgconfig], [qt5])

if test x$build_bitcoin_cli$build_bitcoin_tx$build_bitcoind$bitcoin_enable_qt$use_tests = xnonononono; then
    use_boost=no
else
    use_boost=yes
fi

if test x$use_boost = xyes; then

dnl Check for boost libs
AX_BOOST_BASE
AX_BOOST_SYSTEM
AX_BOOST_FILESYSTEM
AX_BOOST_PROGRAM_OPTIONS
AX_BOOST_THREAD
AX_BOOST_CHRONO


if test x$use_reduce_exports = xyes; then
  AC_MSG_CHECKING([for working boost reduced exports])
  TEMP_CPPFLAGS="$CPPFLAGS"
  CPPFLAGS="$BOOST_CPPFLAGS $CPPFLAGS"
  AC_PREPROC_IFELSE([AC_LANG_PROGRAM([[
      @%:@include <boost/version.hpp>
    ]], [[
      #if BOOST_VERSION >= 104900
      // Everything is okay
      #else
      #  error Boost version is too old
      #endif
    ]])],[
      AC_MSG_RESULT(yes)
    ],[
    AC_MSG_ERROR([boost versions < 1.49 are known to be broken with reduced exports. Use --disable-reduce-exports.])
  ])
  CPPFLAGS="$TEMP_CPPFLAGS"
fi
fi

if test x$use_reduce_exports = xyes; then
    CXXFLAGS="$CXXFLAGS $RE_CXXFLAGS"
    AX_CHECK_LINK_FLAG([[-Wl,--exclude-libs,ALL]], [RELDFLAGS="-Wl,--exclude-libs,ALL"])
fi

if test x$use_tests = xyes; then

  if test x$HEXDUMP = x; then
    AC_MSG_ERROR(hexdump is required for tests)
  fi


  if test x$use_boost = xyes; then

  AX_BOOST_UNIT_TEST_FRAMEWORK

  dnl Determine if -DBOOST_TEST_DYN_LINK is needed
  AC_MSG_CHECKING([for dynamic linked boost test])
  TEMP_LIBS="$LIBS"
  LIBS="$LIBS $BOOST_LDFLAGS $BOOST_UNIT_TEST_FRAMEWORK_LIB"
  TEMP_CPPFLAGS="$CPPFLAGS"
  CPPFLAGS="$CPPFLAGS $BOOST_CPPFLAGS"
  AC_LINK_IFELSE([AC_LANG_SOURCE([
       #define BOOST_TEST_DYN_LINK
       #define BOOST_TEST_MAIN
        #include <boost/test/unit_test.hpp>

       ])],
    [AC_MSG_RESULT(yes)]
    [TESTDEFS="$TESTDEFS -DBOOST_TEST_DYN_LINK"],
    [AC_MSG_RESULT(no)])
  LIBS="$TEMP_LIBS"
  CPPFLAGS="$TEMP_CPPFLAGS"

  fi
fi

if test x$use_boost = xyes; then

BOOST_LIBS="$BOOST_LDFLAGS $BOOST_SYSTEM_LIB $BOOST_FILESYSTEM_LIB $BOOST_PROGRAM_OPTIONS_LIB $BOOST_THREAD_LIB $BOOST_CHRONO_LIB"

dnl Boost >= 1.50 uses sleep_for rather than the now-deprecated sleep, however
dnl it was broken from 1.50 to 1.52 when backed by nanosleep. Use sleep_for if
dnl a working version is available, else fall back to sleep. sleep was removed
dnl after 1.56.
dnl If neither is available, abort.
TEMP_LIBS="$LIBS"
LIBS="$BOOST_LIBS $LIBS"
TEMP_CPPFLAGS="$CPPFLAGS"
CPPFLAGS="$CPPFLAGS $BOOST_CPPFLAGS"
AC_LINK_IFELSE([AC_LANG_PROGRAM([[
  #include <boost/thread/thread.hpp>
  #include <boost/version.hpp>
  ]],[[
  #if BOOST_VERSION >= 105000 && (!defined(BOOST_HAS_NANOSLEEP) || BOOST_VERSION >= 105200)
      boost::this_thread::sleep_for(boost::chrono::milliseconds(0));
  #else
   choke me
  #endif
  ]])],
  [boost_sleep=yes;
     AC_DEFINE(HAVE_WORKING_BOOST_SLEEP_FOR, 1, [Define this symbol if boost sleep_for works])],
  [boost_sleep=no])
LIBS="$TEMP_LIBS"
CPPFLAGS="$TEMP_CPPFLAGS"

if test x$boost_sleep != xyes; then
TEMP_LIBS="$LIBS"
LIBS="$BOOST_LIBS $LIBS"
TEMP_CPPFLAGS="$CPPFLAGS"
CPPFLAGS="$CPPFLAGS $BOOST_CPPFLAGS"
AC_LINK_IFELSE([AC_LANG_PROGRAM([[
  #include <boost/version.hpp>
  #include <boost/thread.hpp>
  #include <boost/date_time/posix_time/posix_time_types.hpp>
  ]],[[
  #if BOOST_VERSION <= 105600
      boost::this_thread::sleep(boost::posix_time::milliseconds(0));
  #else
   choke me
  #endif
  ]])],
  [boost_sleep=yes; AC_DEFINE(HAVE_WORKING_BOOST_SLEEP, 1, [Define this symbol if boost sleep works])],
  [boost_sleep=no])
LIBS="$TEMP_LIBS"
CPPFLAGS="$TEMP_CPPFLAGS"
fi

if test x$boost_sleep != xyes; then
  AC_MSG_ERROR(No working boost sleep implementation found.)
fi

fi

if test x$use_pkgconfig = xyes; then

  if test x"$PKG_CONFIG" = "x"; then
    AC_MSG_ERROR(pkg-config not found.)
  fi

  : #NOP
  m4_ifdef(
    [PKG_CHECK_MODULES],
    [
      PKG_CHECK_MODULES([SSL], [libssl],, [AC_MSG_ERROR(openssl  not found.)])
      PKG_CHECK_MODULES([CRYPTO], [libcrypto],,[AC_MSG_ERROR(libcrypto  not found.)])
      BITCOIN_QT_CHECK([PKG_CHECK_MODULES([PROTOBUF], [protobuf], [have_protobuf=yes], [BITCOIN_QT_FAIL(libprotobuf not found)])])
      if test x$use_qr != xno; then
        BITCOIN_QT_CHECK([PKG_CHECK_MODULES([QR], [libqrencode], [have_qrencode=yes], [have_qrencode=no])])
      fi

      if test "x$use_zmq" = "xyes"; then
        PKG_CHECK_MODULES([ZMQ],[libzmq >= 4],
          [AC_DEFINE([ENABLE_ZMQ],[1],[Define to 1 to enable ZMQ functions])],
          [AC_DEFINE([ENABLE_ZMQ],[0],[Define to 1 to enable ZMQ functions])
           AC_MSG_WARN([libzmq version 4.x or greater not found, disabling])
           use_zmq=no])
      else
          AC_DEFINE_UNQUOTED([ENABLE_ZMQ],[0],[Define to 1 to enable ZMQ functions])
      fi
    ]
  )
else
  AC_CHECK_HEADER([openssl/crypto.h],,AC_MSG_ERROR(libcrypto headers missing))
  AC_CHECK_LIB([crypto],      [main],CRYPTO_LIBS=-lcrypto, AC_MSG_ERROR(libcrypto missing))

  AC_CHECK_HEADER([openssl/ssl.h],, AC_MSG_ERROR(libssl headers missing),)
  AC_CHECK_LIB([ssl],         [main],SSL_LIBS=-lssl, AC_MSG_ERROR(libssl missing))

  if test "x$use_zmq" = "xyes"; then
     AC_CHECK_HEADER([zmq.h],
       [AC_DEFINE([ENABLE_ZMQ],[1],[Define to 1 to enable ZMQ functions])],
       [AC_MSG_WARN([zmq.h not found, disabling zmq support])
        use_zmq=no
        AC_DEFINE([ENABLE_ZMQ],[0],[Define to 1 to enable ZMQ functions])])
     AC_CHECK_LIB([zmq],[zmq_ctx_shutdown],ZMQ_LIBS=-lzmq,
       [AC_MSG_WARN([libzmq >= 4.0 not found, disabling zmq support])
        use_zmq=no
        AC_DEFINE([ENABLE_ZMQ],[0],[Define to 1 to enable ZMQ functions])])
  else
    AC_DEFINE_UNQUOTED([ENABLE_ZMQ],[0],[Define to 1 to enable ZMQ functions])
  fi

  BITCOIN_QT_CHECK(AC_CHECK_LIB([protobuf] ,[main],[PROTOBUF_LIBS=-lprotobuf], BITCOIN_QT_FAIL(libprotobuf not found)))
  if test x$use_qr != xno; then
    BITCOIN_QT_CHECK([AC_CHECK_LIB([qrencode], [main],[QR_LIBS=-lqrencode], [have_qrencode=no])])
    BITCOIN_QT_CHECK([AC_CHECK_HEADER([qrencode.h],, have_qrencode=no)])
  fi
fi

<<<<<<< HEAD
dnl libevent check

if test x$use_libevent$build_bitcoind$build_bitcoin_cli$bitcoin_enable_qt = xyesnonono; then
  AC_MSG_WARN([It doesn't make sense to use --with-libevent but not building bitcoind, bitcoin-cli, or bitcoin-qt; disabling])
  use_libevent=no
elif test x$build_bitcoind$build_bitcoin_cli != xnono; then
  # Mandatory to build bitcoind or bitcoin-cli
  if test x$use_libevent = xauto; then
    use_libevent=yes
  else
    AC_MSG_ERROR([Cannot build bitcoind or bitcoin-cli without libevent.])
  fi
fi

found_libevent=no
libevent_error='libevent not found'
if test x$use_libevent != xno; then
=======
dnl univalue check

if test x$system_univalue != xno ; then
  found_univalue=no
>>>>>>> 5d3b29bc
  if test x$use_pkgconfig = xyes; then
    : #NOP
    m4_ifdef(
      [PKG_CHECK_MODULES],
      [
<<<<<<< HEAD
        PKG_CHECK_MODULES([EVENT],[libevent],[
          if test x$TARGET_OS != xwindows; then
            PKG_CHECK_MODULES([EVENT_PTHREADS],[libevent_pthreads],[
              found_libevent=yes
            ],[
              libevent_error='libevent_pthreads not found'
            ])
          else
            found_libevent=yes
          fi
        ],[])
      ]
    )
  else
    AC_CHECK_HEADER([event2/event.h],[
      AC_CHECK_LIB([event],[main],[
        EVENT_LIBS='-levent'
        if test x$TARGET_OS != xwindows; then
          AC_CHECK_LIB([event_pthreads],[main],[
            EVENT_PTHREADS_LIBS='-levent_pthreads'
            found_libevent=yes
          ],[
            libevent_error='libevent_pthreads not found'
          ])
        else
          found_libevent=yes
        fi
      ],[])
    ],[
      libevent_error='libevent headers missing'
    ])
  fi
fi

if test x$use_libevent = xauto; then
  use_libevent=yes
elif test x$use_libevent$found_libevent = xyesno; then
  AC_MSG_ERROR($libevent_error)
fi

if test x$use_libevent = xyes; then
  AC_DEFINE([USE_LIBEVENT],[1],[Define if libevent support should be compiled in])
else
  EVENT_LIBS=
  EVENT_CFLAGS=
  EVENT_PTHREADS_LIBS=
  EVENT_PTHREADS_CFLAGS=
fi
=======
        PKG_CHECK_MODULES([UNIVALUE],[libunivalue],[found_univalue=yes],[true])
      ]
    )
  else
    AC_CHECK_HEADER([univalue.h],[
      AC_CHECK_LIB([univalue],  [main],[
        UNIVALUE_LIBS=-lunivalue
        found_univalue=yes
      ],[true])
    ],[true])
  fi

  if test x$found_univalue = xyes ; then
    system_univalue=yes
  elif test x$system_univalue = xyes ; then
    AC_MSG_ERROR([univalue not found])
  else
    system_univalue=no
  fi
fi

if test x$system_univalue = xno ; then
  UNIVALUE_CFLAGS='-I$(srcdir)/univalue/include'
  UNIVALUE_LIBS='univalue/libunivalue.la'
fi
AM_CONDITIONAL([EMBEDDED_UNIVALUE],[test x$system_univalue = xno])
AC_SUBST(UNIVALUE_CFLAGS)
AC_SUBST(UNIVALUE_LIBS)
>>>>>>> 5d3b29bc

CXXFLAGS_TEMP="$CXXFLAGS"
LIBS_TEMP="$LIBS"
CXXFLAGS="$CXXFLAGS $SSL_CFLAGS $CRYPTO_CFLAGS"
LIBS="$LIBS $SSL_LIBS $CRYPTO_LIBS"
AC_CHECK_HEADER([openssl/ec.h],, AC_MSG_ERROR(OpenSSL ec header missing),)
CXXFLAGS="$CXXFLAGS_TEMP"
LIBS="$LIBS_TEMP"

BITCOIN_QT_PATH_PROGS([PROTOC], [protoc],$protoc_bin_path)

AC_MSG_CHECKING([whether to build bitcoind])
AM_CONDITIONAL([BUILD_BITCOIND], [test x$build_bitcoind = xyes])
AC_MSG_RESULT($build_bitcoind)

AC_MSG_CHECKING([whether to build bitcoin-cli])
AM_CONDITIONAL([BUILD_BITCOIN_CLI], [test x$build_bitcoin_cli = xyes])
AC_MSG_RESULT($build_bitcoin_cli)

AC_MSG_CHECKING([whether to build bitcoin-tx])
AM_CONDITIONAL([BUILD_BITCOIN_TX], [test x$build_bitcoin_tx = xyes])
AC_MSG_RESULT($build_bitcoin_tx)

AC_MSG_CHECKING([whether to build libraries])
AM_CONDITIONAL([BUILD_BITCOIN_LIBS], [test x$build_bitcoin_libs = xyes])
if test x$build_bitcoin_libs = xyes; then
  AC_DEFINE(HAVE_CONSENSUS_LIB, 1, [Define this symbol if the consensus lib has been built])
  AC_CONFIG_FILES([libbitcoinconsensus.pc:libbitcoinconsensus.pc.in])
fi
AC_MSG_RESULT($build_bitcoin_libs)

AC_LANG_POP

if test "x$use_ccache" != "xno"; then
  AC_MSG_CHECKING(if ccache should be used)
  if test x$CCACHE = x; then
    if test "x$use_ccache" = "xyes"; then
      AC_MSG_ERROR([ccache not found.]);
    else
      use_ccache=no
    fi
  else
    use_ccache=yes
    CC="$ac_cv_path_CCACHE $CC"
    CXX="$ac_cv_path_CCACHE $CXX"
  fi
  AC_MSG_RESULT($use_ccache)
fi
if test "x$use_ccache" = "xyes"; then
    AX_CHECK_PREPROC_FLAG([-Qunused-arguments],[CPPFLAGS="-Qunused-arguments $CPPFLAGS"])
fi

dnl enable wallet
AC_MSG_CHECKING([if wallet should be enabled])
if test x$enable_wallet != xno; then
  AC_MSG_RESULT(yes)
  AC_DEFINE_UNQUOTED([ENABLE_WALLET],[1],[Define to 1 to enable wallet functions])

else
  AC_MSG_RESULT(no)
fi

dnl enable upnp support
AC_MSG_CHECKING([whether to build with support for UPnP])
if test x$have_miniupnpc = xno; then
  if test x$use_upnp = xyes; then
     AC_MSG_ERROR("UPnP requested but cannot be built. use --without-miniupnpc")
  fi
  AC_MSG_RESULT(no)
else
  if test x$use_upnp != xno; then
    AC_MSG_RESULT(yes)
    AC_MSG_CHECKING([whether to build with UPnP enabled by default])
    use_upnp=yes
    upnp_setting=0
    if test x$use_upnp_default != xno; then
      use_upnp_default=yes
      upnp_setting=1
    fi
    AC_MSG_RESULT($use_upnp_default)
    AC_DEFINE_UNQUOTED([USE_UPNP],[$upnp_setting],[UPnP support not compiled if undefined, otherwise value (0 or 1) determines default state])
    if test x$TARGET_OS = xwindows; then
      MINIUPNPC_CPPFLAGS="-DSTATICLIB -DMINIUPNP_STATICLIB"
    fi
  else
    AC_MSG_RESULT(no)
  fi
fi

dnl these are only used when qt is enabled
if test x$bitcoin_enable_qt != xno; then
  BUILD_QT=qt
  dnl enable dbus support
  AC_MSG_CHECKING([whether to build GUI with support for D-Bus])
  if test x$bitcoin_enable_qt_dbus != xno; then
    AC_DEFINE([USE_DBUS],[1],[Define if dbus support should be compiled in])
  fi
  AC_MSG_RESULT($bitcoin_enable_qt_dbus)

  dnl enable qr support
  AC_MSG_CHECKING([whether to build GUI with support for QR codes])
  if test x$have_qrencode = xno; then
    if test x$use_qr = xyes; then
     AC_MSG_ERROR("QR support requested but cannot be built. use --without-qrencode")
    fi
    AC_MSG_RESULT(no)
  else
    if test x$use_qr != xno; then
      AC_MSG_RESULT(yes)
      AC_DEFINE([USE_QRCODE],[1],[Define if QR support should be compiled in])
      use_qr=yes
    else
      AC_MSG_RESULT(no)
    fi
  fi

  if test x$XGETTEXT = x; then
    AC_MSG_WARN("xgettext is required to update qt translations")
  fi

  AC_MSG_CHECKING([whether to build test_bitcoin-qt])
  if test x$use_tests$bitcoin_enable_qt_test = xyesyes; then
    AC_MSG_RESULT([yes])
    BUILD_TEST_QT="test"
  else
    AC_MSG_RESULT([no])
  fi
fi

AM_CONDITIONAL([ENABLE_ZMQ], [test "x$use_zmq" = "xyes"])

AC_MSG_CHECKING([whether to build test_bitcoin])
if test x$use_tests = xyes; then
  AC_MSG_RESULT([yes])
  BUILD_TEST="test"
else
  AC_MSG_RESULT([no])
fi

AC_MSG_CHECKING([whether to reduce exports])
if test x$use_reduce_exports = xyes; then
  AC_MSG_RESULT([yes])
else
  AC_MSG_RESULT([no])
fi

if test x$build_bitcoin_cli$build_bitcoin_tx$build_bitcoin_libs$build_bitcoind$bitcoin_enable_qt$use_tests = xnononononono; then
  AC_MSG_ERROR([No targets! Please specify at least one of: --with-utils --with-libs --with-daemon --with-gui or --enable-tests])
fi

AM_CONDITIONAL([TARGET_DARWIN], [test x$TARGET_OS = xdarwin])
AM_CONDITIONAL([BUILD_DARWIN], [test x$BUILD_OS = xdarwin])
AM_CONDITIONAL([TARGET_WINDOWS], [test x$TARGET_OS = xwindows])
AM_CONDITIONAL([ENABLE_WALLET],[test x$enable_wallet = xyes])
AM_CONDITIONAL([ENABLE_TESTS],[test x$use_tests = xyes])
AM_CONDITIONAL([ENABLE_QT],[test x$bitcoin_enable_qt = xyes])
AM_CONDITIONAL([ENABLE_QT_TESTS],[test x$use_tests$bitcoin_enable_qt_test = xyesyes])
AM_CONDITIONAL([ENABLE_BENCH],[test x$use_bench = xyes])
AM_CONDITIONAL([USE_QRCODE], [test x$use_qr = xyes])
AM_CONDITIONAL([USE_LIBEVENT], [test x$use_libevent = xyes])
AM_CONDITIONAL([USE_LCOV],[test x$use_lcov = xyes])
AM_CONDITIONAL([USE_COMPARISON_TOOL],[test x$use_comparison_tool != xno])
AM_CONDITIONAL([USE_COMPARISON_TOOL_REORG_TESTS],[test x$use_comparison_tool_reorg_test != xno])
AM_CONDITIONAL([GLIBC_BACK_COMPAT],[test x$use_glibc_compat = xyes])

AC_DEFINE(CLIENT_VERSION_MAJOR, _CLIENT_VERSION_MAJOR, [Major version])
AC_DEFINE(CLIENT_VERSION_MINOR, _CLIENT_VERSION_MINOR, [Minor version])
AC_DEFINE(CLIENT_VERSION_REVISION, _CLIENT_VERSION_REVISION, [Build revision])
AC_DEFINE(CLIENT_VERSION_BUILD, _CLIENT_VERSION_BUILD, [Version Build])
AC_DEFINE(CLIENT_VERSION_IS_RELEASE, _CLIENT_VERSION_IS_RELEASE, [Version is release])
AC_DEFINE(COPYRIGHT_YEAR, _COPYRIGHT_YEAR, [Version is release])
AC_SUBST(CLIENT_VERSION_MAJOR, _CLIENT_VERSION_MAJOR)
AC_SUBST(CLIENT_VERSION_MINOR, _CLIENT_VERSION_MINOR)
AC_SUBST(CLIENT_VERSION_REVISION, _CLIENT_VERSION_REVISION)
AC_SUBST(CLIENT_VERSION_BUILD, _CLIENT_VERSION_BUILD)
AC_SUBST(CLIENT_VERSION_IS_RELEASE, _CLIENT_VERSION_IS_RELEASE)
AC_SUBST(COPYRIGHT_YEAR, _COPYRIGHT_YEAR)

AC_SUBST(RELDFLAGS)
AC_SUBST(HARDENED_CXXFLAGS)
AC_SUBST(HARDENED_CPPFLAGS)
AC_SUBST(HARDENED_LDFLAGS)
AC_SUBST(PIC_FLAGS)
AC_SUBST(PIE_FLAGS)
AC_SUBST(LIBTOOL_APP_LDFLAGS)
AC_SUBST(USE_UPNP)
AC_SUBST(USE_QRCODE)
AC_SUBST(USE_LIBEVENT)
AC_SUBST(BOOST_LIBS)
AC_SUBST(TESTDEFS)
AC_SUBST(LEVELDB_TARGET_FLAGS)
AC_SUBST(BUILD_TEST)
AC_SUBST(BUILD_QT)
AC_SUBST(BUILD_TEST_QT)
AC_SUBST(MINIUPNPC_CPPFLAGS)
AC_SUBST(MINIUPNPC_LIBS)
AC_CONFIG_FILES([Makefile src/Makefile share/setup.nsi share/qt/Info.plist src/test/buildenv.py])
AC_CONFIG_FILES([qa/pull-tester/run-bitcoind-for-test.sh],[chmod +x qa/pull-tester/run-bitcoind-for-test.sh])
AC_CONFIG_FILES([qa/pull-tester/tests_config.py],[chmod +x qa/pull-tester/tests_config.py])

dnl boost's m4 checks do something really nasty: they export these vars. As a
dnl result, they leak into secp256k1's configure and crazy things happen.
dnl Until this is fixed upstream and we've synced, we'll just un-export them.
CPPFLAGS_TEMP="$CPPFLAGS"
unset CPPFLAGS
CPPFLAGS="$CPPFLAGS_TEMP"

LDFLAGS_TEMP="$LDFLAGS"
unset LDFLAGS
LDFLAGS="$LDFLAGS_TEMP"

LIBS_TEMP="$LIBS"
unset LIBS
LIBS="$LIBS_TEMP"

PKGCONFIG_PATH_TEMP="$PKG_CONFIG_PATH"
unset PKG_CONFIG_PATH
PKG_CONFIG_PATH="$PKGCONFIG_PATH_TEMP"

PKGCONFIG_LIBDIR_TEMP="$PKG_CONFIG_LIBDIR"
unset PKG_CONFIG_LIBDIR
PKG_CONFIG_LIBDIR="$PKGCONFIG_LIBDIR_TEMP"

<<<<<<< HEAD
AC_CONFIG_SUBDIRS([src/univalue])

if test x$system_libsecp256k1 = xno; then
ac_configure_args="${ac_configure_args} --disable-shared --with-pic --with-bignum=no --enable-module-recovery"
AC_CONFIG_SUBDIRS([src/secp256k1])
fi
=======
if test x$system_univalue = xno; then
  AC_CONFIG_SUBDIRS([src/univalue])
fi

ac_configure_args="${ac_configure_args} --disable-shared --with-pic --with-bignum=no --enable-module-recovery"
AC_CONFIG_SUBDIRS([src/secp256k1])
>>>>>>> 5d3b29bc

AC_OUTPUT

dnl Taken from https://wiki.debian.org/RpathIssue
case $host in
   *-*-linux-gnu)
     AC_MSG_RESULT([Fixing libtool for -rpath problems.])
     sed < libtool > libtool-2 \
     's/^hardcode_libdir_flag_spec.*$'/'hardcode_libdir_flag_spec=" -D__LIBTOOL_IS_A_FOOL__ "/'
     mv libtool-2 libtool
     chmod 755 libtool
   ;;
esac

dnl Replace the BUILDDIR path with the correct Windows path if compiling on Native Windows
case ${OS} in
   *Windows*)
     sed  's/BUILDDIR="\/\([[a-z]]\)/BUILDDIR="\1:/'  qa/pull-tester/tests_config.py > qa/pull-tester/tests_config-2.py
     mv qa/pull-tester/tests_config-2.py qa/pull-tester/tests_config.py
   ;;
esac<|MERGE_RESOLUTION|>--- conflicted
+++ resolved
@@ -819,7 +819,44 @@
   fi
 fi
 
-<<<<<<< HEAD
+dnl univalue check
+
+if test x$system_univalue != xno ; then
+  found_univalue=no
+  if test x$use_pkgconfig = xyes; then
+    : #NOP
+    m4_ifdef(
+      [PKG_CHECK_MODULES],
+      [
+        PKG_CHECK_MODULES([UNIVALUE],[libunivalue],[found_univalue=yes],[true])
+      ]
+    )
+  else
+    AC_CHECK_HEADER([univalue.h],[
+      AC_CHECK_LIB([univalue],  [main],[
+        UNIVALUE_LIBS=-lunivalue
+        found_univalue=yes
+      ],[true])
+    ],[true])
+  fi
+
+  if test x$found_univalue = xyes ; then
+    system_univalue=yes
+  elif test x$system_univalue = xyes ; then
+    AC_MSG_ERROR([univalue not found])
+  else
+    system_univalue=no
+  fi
+fi
+
+if test x$system_univalue = xno ; then
+  UNIVALUE_CFLAGS='-I$(srcdir)/univalue/include'
+  UNIVALUE_LIBS='univalue/libunivalue.la'
+fi
+AM_CONDITIONAL([EMBEDDED_UNIVALUE],[test x$system_univalue = xno])
+AC_SUBST(UNIVALUE_CFLAGS)
+AC_SUBST(UNIVALUE_LIBS)
+
 dnl libevent check
 
 if test x$use_libevent$build_bitcoind$build_bitcoin_cli$bitcoin_enable_qt = xyesnonono; then
@@ -837,18 +874,11 @@
 found_libevent=no
 libevent_error='libevent not found'
 if test x$use_libevent != xno; then
-=======
-dnl univalue check
-
-if test x$system_univalue != xno ; then
-  found_univalue=no
->>>>>>> 5d3b29bc
   if test x$use_pkgconfig = xyes; then
     : #NOP
     m4_ifdef(
       [PKG_CHECK_MODULES],
       [
-<<<<<<< HEAD
         PKG_CHECK_MODULES([EVENT],[libevent],[
           if test x$TARGET_OS != xwindows; then
             PKG_CHECK_MODULES([EVENT_PTHREADS],[libevent_pthreads],[
@@ -897,36 +927,6 @@
   EVENT_PTHREADS_LIBS=
   EVENT_PTHREADS_CFLAGS=
 fi
-=======
-        PKG_CHECK_MODULES([UNIVALUE],[libunivalue],[found_univalue=yes],[true])
-      ]
-    )
-  else
-    AC_CHECK_HEADER([univalue.h],[
-      AC_CHECK_LIB([univalue],  [main],[
-        UNIVALUE_LIBS=-lunivalue
-        found_univalue=yes
-      ],[true])
-    ],[true])
-  fi
-
-  if test x$found_univalue = xyes ; then
-    system_univalue=yes
-  elif test x$system_univalue = xyes ; then
-    AC_MSG_ERROR([univalue not found])
-  else
-    system_univalue=no
-  fi
-fi
-
-if test x$system_univalue = xno ; then
-  UNIVALUE_CFLAGS='-I$(srcdir)/univalue/include'
-  UNIVALUE_LIBS='univalue/libunivalue.la'
-fi
-AM_CONDITIONAL([EMBEDDED_UNIVALUE],[test x$system_univalue = xno])
-AC_SUBST(UNIVALUE_CFLAGS)
-AC_SUBST(UNIVALUE_LIBS)
->>>>>>> 5d3b29bc
 
 CXXFLAGS_TEMP="$CXXFLAGS"
 LIBS_TEMP="$LIBS"
@@ -1150,21 +1150,14 @@
 unset PKG_CONFIG_LIBDIR
 PKG_CONFIG_LIBDIR="$PKGCONFIG_LIBDIR_TEMP"
 
-<<<<<<< HEAD
-AC_CONFIG_SUBDIRS([src/univalue])
+if test x$system_univalue = xno; then
+  AC_CONFIG_SUBDIRS([src/univalue])
+fi
 
 if test x$system_libsecp256k1 = xno; then
 ac_configure_args="${ac_configure_args} --disable-shared --with-pic --with-bignum=no --enable-module-recovery"
 AC_CONFIG_SUBDIRS([src/secp256k1])
 fi
-=======
-if test x$system_univalue = xno; then
-  AC_CONFIG_SUBDIRS([src/univalue])
-fi
-
-ac_configure_args="${ac_configure_args} --disable-shared --with-pic --with-bignum=no --enable-module-recovery"
-AC_CONFIG_SUBDIRS([src/secp256k1])
->>>>>>> 5d3b29bc
 
 AC_OUTPUT
 

--- conflicted
+++ resolved
@@ -533,8 +533,6 @@
     AC_MSG_ERROR([LevelDB's memenv library not found; using --with-system-leveldb is not supported anyway])
   ])
   LIBS="$TEMP_LIBS"
-<<<<<<< HEAD
-=======
   AC_CHECK_HEADER([leveldb/filter_policy.h],[],[
     AC_MSG_ERROR([LevelDB headers not found; using --with-system-leveldb is not supported anyway])
   ])
@@ -546,7 +544,6 @@
       AC_MSG_ERROR([LevelDB headers not found; using --with-system-leveldb is not supported anyway])
     ])
   ])
->>>>>>> 6b373778
 fi
 AM_CONDITIONAL([EMBEDDED_LEVELDB],[test x$system_leveldb = xno])
 AC_SUBST(LEVELDB_CPPFLAGS)

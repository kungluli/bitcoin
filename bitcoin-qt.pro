--- conflicted
+++ resolved
@@ -181,15 +181,11 @@
     src/qt/qtipcserver.h \
     src/allocators.h \
     src/ui_interface.h \
-<<<<<<< HEAD
     src/qt/rpcconsole.h \
     src/version.h \
     src/netbase.h \
-    src/clientversion.h
-=======
-    src/netbase.h \
+    src/clientversion.h \
     src/limitedmap.h
->>>>>>> ad8ed895
 
 SOURCES += src/qt/bitcoin.cpp src/qt/bitcoingui.cpp \
     src/qt/transactiontablemodel.cpp \

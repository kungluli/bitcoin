--- conflicted
+++ resolved
@@ -110,11 +110,6 @@
     QTPLUGIN += qcncodecs qjpcodecs qtwcodecs qkrcodecs qtaccessiblewidgets
 }
 
-<<<<<<< HEAD
-contains(USE_SYSTEM_LEVELDB, 1) {
-    LIBS += -lleveldb
-} else {
-=======
 INCLUDEPATH += src/secp256k1/include
 LIBS += $$PWD/src/secp256k1/libsecp256k1.a -lgmp
 QMAKE_CXXFLAGS *= -DUSE_SECP256K1
@@ -125,7 +120,9 @@
 QMAKE_EXTRA_TARGETS += gensecp256k1
 QMAKE_CLEAN += $$PWD/src/secp256k1/libsecp256k1.a
 
->>>>>>> 19428d6e
+contains(USE_SYSTEM_LEVELDB, 1) {
+    LIBS += -lleveldb
+} else {
 INCLUDEPATH += src/leveldb/include src/leveldb/helpers
 LIBS += $$PWD/src/leveldb/libleveldb.a
 !win32 {
